--- conflicted
+++ resolved
@@ -133,11 +133,7 @@
 
 test:	test-ns test-ps
 
-<<<<<<< HEAD
-#used by autopush.pl to run memory based tests
-
-=======
-# To ease script-writing, although in 4.1 it is identical to 'test'
+# To ease script-writing, although in 5.0 it is identical to 'test'
 test-full:	test
 
 test-force:
@@ -156,4 +152,3 @@
 test-force-pl:	test-force
 test-force-pl-mem:  test-force-mem
 test-force-full-pl: test-force-full
->>>>>>> a58d0851
