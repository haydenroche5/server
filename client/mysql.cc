/*
   Copyright (c) 2000, 2018, Oracle and/or its affiliates.
   Copyright (c) 2009, 2019, MariaDB Corporation.

   This program is free software; you can redistribute it and/or modify
   it under the terms of the GNU General Public License as published by
   the Free Software Foundation; version 2 of the License.

   This program is distributed in the hope that it will be useful,
   but WITHOUT ANY WARRANTY; without even the implied warranty of
   MERCHANTABILITY or FITNESS FOR A PARTICULAR PURPOSE.  See the
   GNU General Public License for more details.

   You should have received a copy of the GNU General Public License
   along with this program; if not, write to the Free Software
   Foundation, Inc., 51 Franklin Street, Fifth Floor, Boston, MA 02110-1335 USA */

/* mysql command tool
 * Commands compatible with mSQL by David J. Hughes
 *
 * Written by:
 *   Michael 'Monty' Widenius
 *   Andi Gutmans  <andi@zend.com>
 *   Zeev Suraski  <zeev@zend.com>
 *   Jani Tolonen  <jani@mysql.com>
 *   Matt Wagner   <matt@mysql.com>
 *   Jeremy Cole   <jcole@mysql.com>
 *   Tonu Samuel   <tonu@mysql.com>
 *   Harrison Fisk <harrison@mysql.com>
 *
 **/

#include "client_priv.h"
#include <m_ctype.h>
#include <stdarg.h>
#include <my_dir.h>
#ifndef __GNU_LIBRARY__
#define __GNU_LIBRARY__		      // Skip warnings in getopt.h
#endif
#include "my_readline.h"
#include <signal.h>
#include <violite.h>
#include <my_sys.h>
#include <source_revision.h>
#if defined(USE_LIBEDIT_INTERFACE) && defined(HAVE_LOCALE_H)
#include <locale.h>
#endif

const char *VER= "15.1";

/* Don't try to make a nice table if the data is too big */
#define MAX_COLUMN_LENGTH	     1024

/* Buffer to hold 'version' and 'version_comment' */
static char *server_version= NULL;

/* Array of options to pass to libemysqld */
#define MAX_SERVER_ARGS               64

#include "sql_string.h"

extern "C" {
#if defined(HAVE_CURSES_H) && defined(HAVE_TERM_H)
#include <curses.h>
#include <term.h>
#else
#if defined(HAVE_TERMIOS_H)
#include <termios.h>
#include <unistd.h>
#elif defined(HAVE_TERMBITS_H)
#include <termbits.h>
#elif defined(HAVE_ASM_TERMBITS_H) && (!defined __GLIBC__ || !(__GLIBC__ > 2 || __GLIBC__ == 2 && __GLIBC_MINOR__ > 0))
#include <asm/termbits.h>		// Standard linux
#endif
#undef VOID
#if defined(HAVE_TERMCAP_H)
#include <termcap.h>
#else
#ifdef HAVE_CURSES_H
#include <curses.h>
#endif
#undef SYSV				// hack to avoid syntax error
#ifdef HAVE_TERM_H
#include <term.h>
#endif
#endif
#endif /* defined(HAVE_CURSES_H) && defined(HAVE_TERM_H) */

#undef bcmp				// Fix problem with new readline
#if defined(__WIN__)
#include <conio.h>
#else
#include <readline.h>
#define HAVE_READLINE
#define USE_POPEN
#endif
}

#ifdef HAVE_VIDATTR
static int have_curses= 0;
static void my_vidattr(chtype attrs)
{
  if (have_curses)
    vidattr(attrs);
}
#else
#undef HAVE_SETUPTERM
#define my_vidattr(A) {}              // Can't get this to work
#endif

#ifdef FN_NO_CASE_SENSE
#define cmp_database(cs,A,B) my_strcasecmp((cs), (A), (B))
#else
#define cmp_database(cs,A,B) strcmp((A),(B))
#endif

#include "completion_hash.h"
#include <welcome_copyright_notice.h> // ORACLE_WELCOME_COPYRIGHT_NOTICE

#define PROMPT_CHAR '\\'
#define DEFAULT_DELIMITER ";"

#define MAX_BATCH_BUFFER_SIZE (1024L * 1024L * 1024L)

typedef struct st_status
{
  int exit_status;
  ulong query_start_line;
  char *file_name;
  LINE_BUFFER *line_buff;
  bool batch,add_to_history;
} STATUS;


static HashTable ht;
static char **defaults_argv;

enum enum_info_type { INFO_INFO,INFO_ERROR,INFO_RESULT};
typedef enum enum_info_type INFO_TYPE;

static MYSQL mysql;			/* The connection */
static my_bool ignore_errors=0,wait_flag=0,quick=0,
               connected=0,opt_raw_data=0,unbuffered=0,output_tables=0,
	       opt_rehash=1,skip_updates=0,safe_updates=0,one_database=0,
	       opt_compress=0, using_opt_local_infile=0,
	       vertical=0, line_numbers=1, column_names=1,opt_html=0,
               opt_xml=0,opt_nopager=1, opt_outfile=0, named_cmds= 0,
	       tty_password= 0, opt_nobeep=0, opt_reconnect=1,
	       opt_secure_auth= 0,
               default_pager_set= 0, opt_sigint_ignore= 0,
               auto_vertical_output= 0,
               show_warnings= 0, executing_query= 0,
               ignore_spaces= 0, opt_binhex= 0, opt_progress_reports;
static my_bool debug_info_flag, debug_check_flag, batch_abort_on_error;
static my_bool column_types_flag;
static my_bool preserve_comments= 0;
static my_bool in_com_source, aborted= 0;
static ulong opt_max_allowed_packet, opt_net_buffer_length;
static uint verbose=0,opt_silent=0,opt_mysql_port=0, opt_local_infile=0;
static uint my_end_arg;
static char * opt_mysql_unix_port=0;
static int connect_flag=CLIENT_INTERACTIVE;
static my_bool opt_binary_mode= FALSE;
static int interrupted_query= 0;
static char *current_host,*current_db,*current_user=0,*opt_password=0,
            *current_prompt=0, *delimiter_str= 0,
            *default_charset= (char*) MYSQL_AUTODETECT_CHARSET_NAME,
            *opt_init_command= 0;
static char *histfile;
static char *histfile_tmp;
static String glob_buffer,old_buffer;
static String processed_prompt;
static char *full_username=0,*part_username=0,*default_prompt=0;
static int wait_time = 5;
static STATUS status;
static ulong select_limit,max_join_size,opt_connect_timeout=0;
static char mysql_charsets_dir[FN_REFLEN+1];
static char *opt_plugin_dir= 0, *opt_default_auth= 0;
static const char *xmlmeta[] = {
  "&", "&amp;",
  "<", "&lt;",
  ">", "&gt;",
  "\"", "&quot;",
  /* Turn \0 into a space. Why not &#0;? That's not valid XML or HTML. */
  "\0", " ",
  0, 0
};
static const char *day_names[]={"Sun","Mon","Tue","Wed","Thu","Fri","Sat"};
static const char *month_names[]={"Jan","Feb","Mar","Apr","May","Jun","Jul",
			    "Aug","Sep","Oct","Nov","Dec"};
static char default_pager[FN_REFLEN];
static char pager[FN_REFLEN], outfile[FN_REFLEN];
static FILE *PAGER, *OUTFILE;
static MEM_ROOT hash_mem_root;
static uint prompt_counter;
static char delimiter[16]= DEFAULT_DELIMITER;
static uint delimiter_length= 1;
unsigned short terminal_width= 80;

#ifdef HAVE_SMEM
static char *shared_memory_base_name=0;
#endif
static uint opt_protocol=0;
static CHARSET_INFO *charset_info= &my_charset_latin1;

#include "sslopt-vars.h"

const char *default_dbug_option="d:t:o,/tmp/mysql.trace";

void tee_fprintf(FILE *file, const char *fmt, ...);
void tee_fputs(const char *s, FILE *file);
void tee_puts(const char *s, FILE *file);
void tee_putc(int c, FILE *file);
static void tee_print_sized_data(const char *, unsigned int, unsigned int, bool);
/* The names of functions that actually do the manipulation. */
static int get_options(int argc,char **argv);
extern "C" my_bool get_one_option(int optid, const struct my_option *opt,
                                  char *argument);
static int com_quit(String *str,char*),
	   com_go(String *str,char*), com_ego(String *str,char*),
	   com_print(String *str,char*),
	   com_help(String *str,char*), com_clear(String *str,char*),
	   com_connect(String *str,char*), com_status(String *str,char*),
	   com_use(String *str,char*), com_source(String *str, char*),
	   com_rehash(String *str, char*), com_tee(String *str, char*),
           com_notee(String *str, char*), com_charset(String *str,char*),
           com_prompt(String *str, char*), com_delimiter(String *str, char*),
     com_warnings(String *str, char*), com_nowarnings(String *str, char*);

#ifdef USE_POPEN
static int com_nopager(String *str, char*), com_pager(String *str, char*),
           com_edit(String *str,char*), com_shell(String *str, char *);
#endif

static int read_and_execute(bool interactive);
static int sql_connect(char *host,char *database,char *user,char *password,
		       uint silent);
static const char *server_version_string(MYSQL *mysql);
static int put_info(const char *str,INFO_TYPE info,uint error=0,
		    const char *sql_state=0);
static int put_error(MYSQL *mysql);
static void safe_put_field(const char *pos,ulong length);
static void xmlencode_print(const char *src, uint length);
static void init_pager();
static void end_pager();
static void init_tee(const char *);
static void end_tee();
static const char* construct_prompt();
enum get_arg_mode { CHECK, GET, GET_NEXT};
static char *get_arg(char *line, get_arg_mode mode);
static void init_username();
static void add_int_to_prompt(int toadd);
static int get_result_width(MYSQL_RES *res);
static int get_field_disp_length(MYSQL_FIELD * field);
#ifndef EMBEDDED_LIBRARY
static uint last_progress_report_length= 0;
static void report_progress(const MYSQL *mysql, uint stage, uint max_stage,
                            double progress, const char *proc_info,
                            uint proc_info_length);
#endif
static void report_progress_end();

/* A structure which contains information on the commands this program
   can understand. */

typedef struct {
  const char *name;		/* User printable name of the function. */
  char cmd_char;		/* msql command character */
  int (*func)(String *str,char *); /* Function to call to do the job. */
  bool takes_params;		/* Max parameters for command */
  const char *doc;		/* Documentation for this function.  */
} COMMANDS;

static COMMANDS commands[] = {
  { "?",      '?', com_help,   1, "Synonym for `help'." },
  { "clear",  'c', com_clear,  0, "Clear the current input statement."},
  { "connect",'r', com_connect,1,
    "Reconnect to the server. Optional arguments are db and host." },
  { "delimiter", 'd', com_delimiter,    1,
    "Set statement delimiter." },
#ifdef USE_POPEN
  { "edit",   'e', com_edit,   0, "Edit command with $EDITOR."},
#endif
  { "ego",    'G', com_ego,    0,
    "Send command to mysql server, display result vertically."},
  { "exit",   'q', com_quit,   0, "Exit mysql. Same as quit."},
  { "go",     'g', com_go,     0, "Send command to mysql server." },
  { "help",   'h', com_help,   1, "Display this help." },
#ifdef USE_POPEN
  { "nopager",'n', com_nopager,0, "Disable pager, print to stdout." },
#endif
  { "notee",  't', com_notee,  0, "Don't write into outfile." },
#ifdef USE_POPEN
  { "pager",  'P', com_pager,  1, 
    "Set PAGER [to_pager]. Print the query results via PAGER." },
#endif
  { "print",  'p', com_print,  0, "Print current command." },
  { "prompt", 'R', com_prompt, 1, "Change your mysql prompt."},
  { "quit",   'q', com_quit,   0, "Quit mysql." },
  { "rehash", '#', com_rehash, 0, "Rebuild completion hash." },
  { "source", '.', com_source, 1,
    "Execute an SQL script file. Takes a file name as an argument."},
  { "status", 's', com_status, 0, "Get status information from the server."},
#ifdef USE_POPEN
  { "system", '!', com_shell,  1, "Execute a system shell command."},
#endif
  { "tee",    'T', com_tee,    1, 
    "Set outfile [to_outfile]. Append everything into given outfile." },
  { "use",    'u', com_use,    1,
    "Use another database. Takes database name as argument." },
  { "charset",    'C', com_charset,    1,
    "Switch to another charset. Might be needed for processing binlog with multi-byte charsets." },
  { "warnings", 'W', com_warnings,  0,
    "Show warnings after every statement." },
  { "nowarning", 'w', com_nowarnings, 0,
    "Don't show warnings after every statement." },
  /* Get bash-like expansion for some commands */
  { "create table",     0, 0, 0, ""},
  { "create database",  0, 0, 0, ""},
  { "show databases",   0, 0, 0, ""},
  { "show fields from", 0, 0, 0, ""},
  { "show keys from",   0, 0, 0, ""},
  { "show tables",      0, 0, 0, ""},
  { "load data from",   0, 0, 0, ""},
  { "alter table",      0, 0, 0, ""},
  { "set option",       0, 0, 0, ""},
  { "lock tables",      0, 0, 0, ""},
  { "unlock tables",    0, 0, 0, ""},
  /* generated 2006-12-28.  Refresh occasionally from lexer. */
  { "ACTION", 0, 0, 0, ""},
  { "ADD", 0, 0, 0, ""},
  { "AFTER", 0, 0, 0, ""},
  { "AGAINST", 0, 0, 0, ""},
  { "AGGREGATE", 0, 0, 0, ""},
  { "ALL", 0, 0, 0, ""},
  { "ALGORITHM", 0, 0, 0, ""},
  { "ALTER", 0, 0, 0, ""},
  { "ANALYZE", 0, 0, 0, ""},
  { "AND", 0, 0, 0, ""},
  { "ANY", 0, 0, 0, ""},
  { "AS", 0, 0, 0, ""},
  { "ASC", 0, 0, 0, ""},
  { "ASCII", 0, 0, 0, ""},
  { "ASENSITIVE", 0, 0, 0, ""},
  { "AUTO_INCREMENT", 0, 0, 0, ""},
  { "AVG", 0, 0, 0, ""},
  { "AVG_ROW_LENGTH", 0, 0, 0, ""},
  { "BACKUP", 0, 0, 0, ""},
  { "BDB", 0, 0, 0, ""},
  { "BEFORE", 0, 0, 0, ""},
  { "BEGIN", 0, 0, 0, ""},
  { "BERKELEYDB", 0, 0, 0, ""},
  { "BETWEEN", 0, 0, 0, ""},
  { "BIGINT", 0, 0, 0, ""},
  { "BINARY", 0, 0, 0, ""},
  { "BINLOG", 0, 0, 0, ""},
  { "BIT", 0, 0, 0, ""},
  { "BLOB", 0, 0, 0, ""},
  { "BOOL", 0, 0, 0, ""},
  { "BOOLEAN", 0, 0, 0, ""},
  { "BOTH", 0, 0, 0, ""},
  { "BTREE", 0, 0, 0, ""},
  { "BY", 0, 0, 0, ""},
  { "BYTE", 0, 0, 0, ""},
  { "CACHE", 0, 0, 0, ""},
  { "CALL", 0, 0, 0, ""},
  { "CASCADE", 0, 0, 0, ""},
  { "CASCADED", 0, 0, 0, ""},
  { "CASE", 0, 0, 0, ""},
  { "CHAIN", 0, 0, 0, ""},
  { "CHANGE", 0, 0, 0, ""},
  { "CHANGED", 0, 0, 0, ""},
  { "CHAR", 0, 0, 0, ""},
  { "CHARACTER", 0, 0, 0, ""},
  { "CHARSET", 0, 0, 0, ""},
  { "CHECK", 0, 0, 0, ""},
  { "CHECKSUM", 0, 0, 0, ""},
  { "CIPHER", 0, 0, 0, ""},
  { "CLIENT", 0, 0, 0, ""},
  { "CLOSE", 0, 0, 0, ""},
  { "CODE", 0, 0, 0, ""},
  { "COLLATE", 0, 0, 0, ""},
  { "COLLATION", 0, 0, 0, ""},
  { "COLUMN", 0, 0, 0, ""},
  { "COLUMNS", 0, 0, 0, ""},
  { "COMMENT", 0, 0, 0, ""},
  { "COMMIT", 0, 0, 0, ""},
  { "COMMITTED", 0, 0, 0, ""},
  { "COMPACT", 0, 0, 0, ""},
  { "COMPRESSED", 0, 0, 0, ""},
  { "CONCURRENT", 0, 0, 0, ""},
  { "CONDITION", 0, 0, 0, ""},
  { "CONNECTION", 0, 0, 0, ""},
  { "CONSISTENT", 0, 0, 0, ""},
  { "CONSTRAINT", 0, 0, 0, ""},
  { "CONTAINS", 0, 0, 0, ""},
  { "CONTINUE", 0, 0, 0, ""},
  { "CONVERT", 0, 0, 0, ""},
  { "CREATE", 0, 0, 0, ""},
  { "CROSS", 0, 0, 0, ""},
  { "CUBE", 0, 0, 0, ""},
  { "CURRENT_DATE", 0, 0, 0, ""},
  { "CURRENT_TIME", 0, 0, 0, ""},
  { "CURRENT_TIMESTAMP", 0, 0, 0, ""},
  { "CURRENT_USER", 0, 0, 0, ""},
  { "CURSOR", 0, 0, 0, ""},
  { "DATA", 0, 0, 0, ""},
  { "DATABASE", 0, 0, 0, ""},
  { "DATABASES", 0, 0, 0, ""},
  { "DATE", 0, 0, 0, ""},
  { "DATETIME", 0, 0, 0, ""},
  { "DAY", 0, 0, 0, ""},
  { "DAY_HOUR", 0, 0, 0, ""},
  { "DAY_MICROSECOND", 0, 0, 0, ""},
  { "DAY_MINUTE", 0, 0, 0, ""},
  { "DAY_SECOND", 0, 0, 0, ""},
  { "DEALLOCATE", 0, 0, 0, ""},     
  { "DEC", 0, 0, 0, ""},
  { "DECIMAL", 0, 0, 0, ""},
  { "DECLARE", 0, 0, 0, ""},
  { "DEFAULT", 0, 0, 0, ""},
  { "DEFINER", 0, 0, 0, ""},
  { "DELAYED", 0, 0, 0, ""},
  { "DELAY_KEY_WRITE", 0, 0, 0, ""},
  { "DELETE", 0, 0, 0, ""},
  { "DESC", 0, 0, 0, ""},
  { "DESCRIBE", 0, 0, 0, ""},
  { "DES_KEY_FILE", 0, 0, 0, ""},
  { "DETERMINISTIC", 0, 0, 0, ""},
  { "DIRECTORY", 0, 0, 0, ""},
  { "DISABLE", 0, 0, 0, ""},
  { "DISCARD", 0, 0, 0, ""},
  { "DISTINCT", 0, 0, 0, ""},
  { "DISTINCTROW", 0, 0, 0, ""},
  { "DIV", 0, 0, 0, ""},
  { "DO", 0, 0, 0, ""},
  { "DOUBLE", 0, 0, 0, ""},
  { "DROP", 0, 0, 0, ""},
  { "DUAL", 0, 0, 0, ""},
  { "DUMPFILE", 0, 0, 0, ""},
  { "DUPLICATE", 0, 0, 0, ""},
  { "DYNAMIC", 0, 0, 0, ""},
  { "EACH", 0, 0, 0, ""},
  { "ELSE", 0, 0, 0, ""},
  { "ELSEIF", 0, 0, 0, ""},
  { "ENABLE", 0, 0, 0, ""},
  { "ENCLOSED", 0, 0, 0, ""},
  { "END", 0, 0, 0, ""},
  { "ENGINE", 0, 0, 0, ""},
  { "ENGINES", 0, 0, 0, ""},
  { "ENUM", 0, 0, 0, ""},
  { "ERRORS", 0, 0, 0, ""},
  { "ESCAPE", 0, 0, 0, ""},
  { "ESCAPED", 0, 0, 0, ""},
  { "EVENTS", 0, 0, 0, ""},
  { "EXECUTE", 0, 0, 0, ""},
  { "EXISTS", 0, 0, 0, ""},
  { "EXIT", 0, 0, 0, ""},
  { "EXPANSION", 0, 0, 0, ""},
  { "EXPLAIN", 0, 0, 0, ""},
  { "EXTENDED", 0, 0, 0, ""},
  { "FALSE", 0, 0, 0, ""},
  { "FAST", 0, 0, 0, ""},
  { "FETCH", 0, 0, 0, ""},
  { "FIELDS", 0, 0, 0, ""},
  { "FILE", 0, 0, 0, ""},
  { "FIRST", 0, 0, 0, ""},
  { "FIXED", 0, 0, 0, ""},
  { "FLOAT", 0, 0, 0, ""},
  { "FLOAT4", 0, 0, 0, ""},
  { "FLOAT8", 0, 0, 0, ""},
  { "FLUSH", 0, 0, 0, ""},
  { "FOR", 0, 0, 0, ""},
  { "FORCE", 0, 0, 0, ""},
  { "FOREIGN", 0, 0, 0, ""},
  { "FOUND", 0, 0, 0, ""},
  { "FROM", 0, 0, 0, ""},
  { "FULL", 0, 0, 0, ""},
  { "FULLTEXT", 0, 0, 0, ""},
  { "FUNCTION", 0, 0, 0, ""},
  { "GEOMETRY", 0, 0, 0, ""},
  { "GEOMETRYCOLLECTION", 0, 0, 0, ""},
  { "GET_FORMAT", 0, 0, 0, ""},
  { "GLOBAL", 0, 0, 0, ""},
  { "GRANT", 0, 0, 0, ""},
  { "GRANTS", 0, 0, 0, ""},
  { "GROUP", 0, 0, 0, ""},
  { "HANDLER", 0, 0, 0, ""},
  { "HASH", 0, 0, 0, ""},
  { "HAVING", 0, 0, 0, ""},
  { "HELP", 0, 0, 0, ""},
  { "HIGH_PRIORITY", 0, 0, 0, ""},
  { "HOSTS", 0, 0, 0, ""},
  { "HOUR", 0, 0, 0, ""},
  { "HOUR_MICROSECOND", 0, 0, 0, ""},
  { "HOUR_MINUTE", 0, 0, 0, ""},
  { "HOUR_SECOND", 0, 0, 0, ""},
  { "IDENTIFIED", 0, 0, 0, ""},
  { "IF", 0, 0, 0, ""},
  { "IGNORE", 0, 0, 0, ""},
  { "IMPORT", 0, 0, 0, ""},
  { "IN", 0, 0, 0, ""},
  { "INDEX", 0, 0, 0, ""},
  { "INDEXES", 0, 0, 0, ""},
  { "INFILE", 0, 0, 0, ""},
  { "INNER", 0, 0, 0, ""},
  { "INNOBASE", 0, 0, 0, ""},
  { "INNODB", 0, 0, 0, ""},
  { "INOUT", 0, 0, 0, ""},
  { "INSENSITIVE", 0, 0, 0, ""},
  { "INSERT", 0, 0, 0, ""},
  { "INSERT_METHOD", 0, 0, 0, ""},
  { "INT", 0, 0, 0, ""},
  { "INT1", 0, 0, 0, ""},
  { "INT2", 0, 0, 0, ""},
  { "INT3", 0, 0, 0, ""},
  { "INT4", 0, 0, 0, ""},
  { "INT8", 0, 0, 0, ""},
  { "INTEGER", 0, 0, 0, ""},
  { "INTERVAL", 0, 0, 0, ""},
  { "INTO", 0, 0, 0, ""},
  { "IO_THREAD", 0, 0, 0, ""},
  { "IS", 0, 0, 0, ""},
  { "ISOLATION", 0, 0, 0, ""},
  { "ISSUER", 0, 0, 0, ""},
  { "ITERATE", 0, 0, 0, ""},
  { "INVOKER", 0, 0, 0, ""},
  { "JOIN", 0, 0, 0, ""},
  { "KEY", 0, 0, 0, ""},
  { "KEYS", 0, 0, 0, ""},
  { "KILL", 0, 0, 0, ""},
  { "LANGUAGE", 0, 0, 0, ""},
  { "LAST", 0, 0, 0, ""},
  { "LEADING", 0, 0, 0, ""},
  { "LEAVE", 0, 0, 0, ""},
  { "LEAVES", 0, 0, 0, ""},
  { "LEFT", 0, 0, 0, ""},
  { "LEVEL", 0, 0, 0, ""},
  { "LIKE", 0, 0, 0, ""},
  { "LIMIT", 0, 0, 0, ""},
  { "LINES", 0, 0, 0, ""},
  { "LINESTRING", 0, 0, 0, ""},
  { "LOAD", 0, 0, 0, ""},
  { "LOCAL", 0, 0, 0, ""},
  { "LOCALTIME", 0, 0, 0, ""},
  { "LOCALTIMESTAMP", 0, 0, 0, ""},
  { "LOCK", 0, 0, 0, ""},
  { "LOCKS", 0, 0, 0, ""},
  { "LOGS", 0, 0, 0, ""},
  { "LONG", 0, 0, 0, ""},
  { "LONGBLOB", 0, 0, 0, ""},
  { "LONGTEXT", 0, 0, 0, ""},
  { "LOOP", 0, 0, 0, ""},
  { "LOW_PRIORITY", 0, 0, 0, ""},
  { "MASTER", 0, 0, 0, ""},
  { "MASTER_CONNECT_RETRY", 0, 0, 0, ""},
  { "MASTER_HOST", 0, 0, 0, ""},
  { "MASTER_LOG_FILE", 0, 0, 0, ""},
  { "MASTER_LOG_POS", 0, 0, 0, ""},
  { "MASTER_PASSWORD", 0, 0, 0, ""},
  { "MASTER_PORT", 0, 0, 0, ""},
  { "MASTER_SERVER_ID", 0, 0, 0, ""},
  { "MASTER_SSL", 0, 0, 0, ""},
  { "MASTER_SSL_CA", 0, 0, 0, ""},
  { "MASTER_SSL_CAPATH", 0, 0, 0, ""},
  { "MASTER_SSL_CERT", 0, 0, 0, ""},
  { "MASTER_SSL_CIPHER", 0, 0, 0, ""},
  { "MASTER_SSL_KEY", 0, 0, 0, ""},
  { "MASTER_USER", 0, 0, 0, ""},
  { "MATCH", 0, 0, 0, ""},
  { "MAX_CONNECTIONS_PER_HOUR", 0, 0, 0, ""},
  { "MAX_QUERIES_PER_HOUR", 0, 0, 0, ""},
  { "MAX_ROWS", 0, 0, 0, ""},
  { "MAX_UPDATES_PER_HOUR", 0, 0, 0, ""},
  { "MAX_USER_CONNECTIONS", 0, 0, 0, ""},
  { "MEDIUM", 0, 0, 0, ""},
  { "MEDIUMBLOB", 0, 0, 0, ""},
  { "MEDIUMINT", 0, 0, 0, ""},
  { "MEDIUMTEXT", 0, 0, 0, ""},
  { "MERGE", 0, 0, 0, ""},
  { "MICROSECOND", 0, 0, 0, ""},
  { "MIDDLEINT", 0, 0, 0, ""},
  { "MIGRATE", 0, 0, 0, ""},
  { "MINUTE", 0, 0, 0, ""},
  { "MINUTE_MICROSECOND", 0, 0, 0, ""},
  { "MINUTE_SECOND", 0, 0, 0, ""},
  { "MIN_ROWS", 0, 0, 0, ""},
  { "MOD", 0, 0, 0, ""},
  { "MODE", 0, 0, 0, ""},
  { "MODIFIES", 0, 0, 0, ""},
  { "MODIFY", 0, 0, 0, ""},
  { "MONTH", 0, 0, 0, ""},
  { "MULTILINESTRING", 0, 0, 0, ""},
  { "MULTIPOINT", 0, 0, 0, ""},
  { "MULTIPOLYGON", 0, 0, 0, ""},
  { "MUTEX", 0, 0, 0, ""},
  { "NAME", 0, 0, 0, ""},
  { "NAMES", 0, 0, 0, ""},
  { "NATIONAL", 0, 0, 0, ""},
  { "NATURAL", 0, 0, 0, ""},
  { "NCHAR", 0, 0, 0, ""},
  { "NEW", 0, 0, 0, ""},
  { "NEXT", 0, 0, 0, ""},
  { "NO", 0, 0, 0, ""},
  { "NONE", 0, 0, 0, ""},
  { "NOT", 0, 0, 0, ""},
  { "NO_WRITE_TO_BINLOG", 0, 0, 0, ""},
  { "NULL", 0, 0, 0, ""},
  { "NUMERIC", 0, 0, 0, ""},
  { "NVARCHAR", 0, 0, 0, ""},
  { "OFFSET", 0, 0, 0, ""},
  { "OLD_PASSWORD", 0, 0, 0, ""},
  { "ON", 0, 0, 0, ""},
  { "ONE", 0, 0, 0, ""},
  { "OPEN", 0, 0, 0, ""},
  { "OPTIMIZE", 0, 0, 0, ""},
  { "OPTION", 0, 0, 0, ""},
  { "OPTIONALLY", 0, 0, 0, ""},
  { "OR", 0, 0, 0, ""},
  { "ORDER", 0, 0, 0, ""},
  { "OUT", 0, 0, 0, ""},
  { "OUTER", 0, 0, 0, ""},
  { "OUTFILE", 0, 0, 0, ""},
  { "PACK_KEYS", 0, 0, 0, ""},
  { "PARTIAL", 0, 0, 0, ""},
  { "PASSWORD", 0, 0, 0, ""},
  { "PHASE", 0, 0, 0, ""},
  { "POINT", 0, 0, 0, ""},
  { "POLYGON", 0, 0, 0, ""},
  { "PRECISION", 0, 0, 0, ""},
  { "PREPARE", 0, 0, 0, ""},
  { "PREV", 0, 0, 0, ""},
  { "PRIMARY", 0, 0, 0, ""},
  { "PRIVILEGES", 0, 0, 0, ""},
  { "PROCEDURE", 0, 0, 0, ""},
  { "PROCESS", 0, 0, 0, ""},
  { "PROCESSLIST", 0, 0, 0, ""},
  { "PURGE", 0, 0, 0, ""},
  { "QUARTER", 0, 0, 0, ""},
  { "QUERY", 0, 0, 0, ""},
  { "QUICK", 0, 0, 0, ""},
  { "READ", 0, 0, 0, ""},
  { "READS", 0, 0, 0, ""},
  { "REAL", 0, 0, 0, ""},
  { "RECOVER", 0, 0, 0, ""},
  { "REDUNDANT", 0, 0, 0, ""},
  { "REFERENCES", 0, 0, 0, ""},
  { "REGEXP", 0, 0, 0, ""},
  { "RELAY_LOG_FILE", 0, 0, 0, ""},
  { "RELAY_LOG_POS", 0, 0, 0, ""},
  { "RELAY_THREAD", 0, 0, 0, ""},
  { "RELEASE", 0, 0, 0, ""},
  { "RELOAD", 0, 0, 0, ""},
  { "RENAME", 0, 0, 0, ""},
  { "REPAIR", 0, 0, 0, ""},
  { "REPEATABLE", 0, 0, 0, ""},
  { "REPLACE", 0, 0, 0, ""},
  { "REPLICATION", 0, 0, 0, ""},
  { "REPEAT", 0, 0, 0, ""},
  { "REQUIRE", 0, 0, 0, ""},
  { "RESET", 0, 0, 0, ""},
  { "RESTORE", 0, 0, 0, ""},
  { "RESTRICT", 0, 0, 0, ""},
  { "RESUME", 0, 0, 0, ""},
  { "RETURN", 0, 0, 0, ""},
  { "RETURNS", 0, 0, 0, ""},
  { "REVOKE", 0, 0, 0, ""},
  { "RIGHT", 0, 0, 0, ""},
  { "RLIKE", 0, 0, 0, ""},
  { "ROLLBACK", 0, 0, 0, ""},
  { "ROLLUP", 0, 0, 0, ""},
  { "ROUTINE", 0, 0, 0, ""},
  { "ROW", 0, 0, 0, ""},
  { "ROWS", 0, 0, 0, ""},
  { "ROW_FORMAT", 0, 0, 0, ""},
  { "RTREE", 0, 0, 0, ""},
  { "SAVEPOINT", 0, 0, 0, ""},
  { "SCHEMA", 0, 0, 0, ""},
  { "SCHEMAS", 0, 0, 0, ""},
  { "SECOND", 0, 0, 0, ""},
  { "SECOND_MICROSECOND", 0, 0, 0, ""},
  { "SECURITY", 0, 0, 0, ""},
  { "SELECT", 0, 0, 0, ""},
  { "SENSITIVE", 0, 0, 0, ""},
  { "SEPARATOR", 0, 0, 0, ""},
  { "SERIAL", 0, 0, 0, ""},
  { "SERIALIZABLE", 0, 0, 0, ""},
  { "SESSION", 0, 0, 0, ""},
  { "SET", 0, 0, 0, ""},
  { "SHARE", 0, 0, 0, ""},
  { "SHOW", 0, 0, 0, ""},
  { "SHUTDOWN", 0, 0, 0, ""},
  { "SIGNED", 0, 0, 0, ""},
  { "SIMPLE", 0, 0, 0, ""},
  { "SLAVE", 0, 0, 0, ""},
  { "SNAPSHOT", 0, 0, 0, ""},
  { "SMALLINT", 0, 0, 0, ""},
  { "SOME", 0, 0, 0, ""},
  { "SONAME", 0, 0, 0, ""},
  { "SOUNDS", 0, 0, 0, ""},
  { "SPATIAL", 0, 0, 0, ""},
  { "SPECIFIC", 0, 0, 0, ""},
  { "SQL", 0, 0, 0, ""},
  { "SQLEXCEPTION", 0, 0, 0, ""},
  { "SQLSTATE", 0, 0, 0, ""},
  { "SQLWARNING", 0, 0, 0, ""},
  { "SQL_BIG_RESULT", 0, 0, 0, ""},
  { "SQL_BUFFER_RESULT", 0, 0, 0, ""},
  { "SQL_CACHE", 0, 0, 0, ""},
  { "SQL_CALC_FOUND_ROWS", 0, 0, 0, ""},
  { "SQL_NO_CACHE", 0, 0, 0, ""},
  { "SQL_SMALL_RESULT", 0, 0, 0, ""},
  { "SQL_THREAD", 0, 0, 0, ""},
  { "SQL_TSI_SECOND", 0, 0, 0, ""},
  { "SQL_TSI_MINUTE", 0, 0, 0, ""},
  { "SQL_TSI_HOUR", 0, 0, 0, ""},
  { "SQL_TSI_DAY", 0, 0, 0, ""},
  { "SQL_TSI_WEEK", 0, 0, 0, ""},
  { "SQL_TSI_MONTH", 0, 0, 0, ""},
  { "SQL_TSI_QUARTER", 0, 0, 0, ""},
  { "SQL_TSI_YEAR", 0, 0, 0, ""},
  { "SSL", 0, 0, 0, ""},
  { "START", 0, 0, 0, ""},
  { "STARTING", 0, 0, 0, ""},
  { "STATUS", 0, 0, 0, ""},
  { "STOP", 0, 0, 0, ""},
  { "STORAGE", 0, 0, 0, ""},
  { "STRAIGHT_JOIN", 0, 0, 0, ""},
  { "STRING", 0, 0, 0, ""},
  { "STRIPED", 0, 0, 0, ""},
  { "SUBJECT", 0, 0, 0, ""},
  { "SUPER", 0, 0, 0, ""},
  { "SUSPEND", 0, 0, 0, ""},
  { "TABLE", 0, 0, 0, ""},
  { "TABLES", 0, 0, 0, ""},
  { "TABLESPACE", 0, 0, 0, ""},
  { "TEMPORARY", 0, 0, 0, ""},
  { "TEMPTABLE", 0, 0, 0, ""},
  { "TERMINATED", 0, 0, 0, ""},
  { "TEXT", 0, 0, 0, ""},
  { "THEN", 0, 0, 0, ""},
  { "TIME", 0, 0, 0, ""},
  { "TIMESTAMP", 0, 0, 0, ""},
  { "TIMESTAMPADD", 0, 0, 0, ""},
  { "TIMESTAMPDIFF", 0, 0, 0, ""},
  { "TINYBLOB", 0, 0, 0, ""},
  { "TINYINT", 0, 0, 0, ""},
  { "TINYTEXT", 0, 0, 0, ""},
  { "TO", 0, 0, 0, ""},
  { "TRAILING", 0, 0, 0, ""},
  { "TRANSACTION", 0, 0, 0, ""},
  { "TRIGGER", 0, 0, 0, ""},
  { "TRIGGERS", 0, 0, 0, ""},
  { "TRUE", 0, 0, 0, ""},
  { "TRUNCATE", 0, 0, 0, ""},
  { "TYPE", 0, 0, 0, ""},
  { "TYPES", 0, 0, 0, ""},
  { "UNCOMMITTED", 0, 0, 0, ""},
  { "UNDEFINED", 0, 0, 0, ""},
  { "UNDO", 0, 0, 0, ""},
  { "UNICODE", 0, 0, 0, ""},
  { "UNION", 0, 0, 0, ""},
  { "UNIQUE", 0, 0, 0, ""},
  { "UNKNOWN", 0, 0, 0, ""},
  { "UNLOCK", 0, 0, 0, ""},
  { "UNSIGNED", 0, 0, 0, ""},
  { "UNTIL", 0, 0, 0, ""},
  { "UPDATE", 0, 0, 0, ""},
  { "UPGRADE", 0, 0, 0, ""},
  { "USAGE", 0, 0, 0, ""},
  { "USE", 0, 0, 0, ""},
  { "USER", 0, 0, 0, ""},
  { "USER_RESOURCES", 0, 0, 0, ""},
  { "USE_FRM", 0, 0, 0, ""},
  { "USING", 0, 0, 0, ""},
  { "UTC_DATE", 0, 0, 0, ""},
  { "UTC_TIME", 0, 0, 0, ""},
  { "UTC_TIMESTAMP", 0, 0, 0, ""},
  { "VALUE", 0, 0, 0, ""},
  { "VALUES", 0, 0, 0, ""},
  { "VARBINARY", 0, 0, 0, ""},
  { "VARCHAR", 0, 0, 0, ""},
  { "VARCHARACTER", 0, 0, 0, ""},
  { "VARIABLES", 0, 0, 0, ""},
  { "VARYING", 0, 0, 0, ""},
  { "WARNINGS", 0, 0, 0, ""},
  { "WEEK", 0, 0, 0, ""},
  { "WHEN", 0, 0, 0, ""},
  { "WHERE", 0, 0, 0, ""},
  { "WHILE", 0, 0, 0, ""},
  { "VIEW", 0, 0, 0, ""},
  { "WITH", 0, 0, 0, ""},
  { "WORK", 0, 0, 0, ""},
  { "WRITE", 0, 0, 0, ""},
  { "X509", 0, 0, 0, ""},
  { "XOR", 0, 0, 0, ""},
  { "XA", 0, 0, 0, ""},
  { "YEAR", 0, 0, 0, ""},
  { "YEAR_MONTH", 0, 0, 0, ""},
  { "ZEROFILL", 0, 0, 0, ""},
  { "ABS", 0, 0, 0, ""},
  { "ACOS", 0, 0, 0, ""},
  { "ADDDATE", 0, 0, 0, ""},
  { "ADDTIME", 0, 0, 0, ""},
  { "AES_ENCRYPT", 0, 0, 0, ""},
  { "AES_DECRYPT", 0, 0, 0, ""},
  { "AREA", 0, 0, 0, ""},
  { "ASIN", 0, 0, 0, ""},
  { "ASBINARY", 0, 0, 0, ""},
  { "ASTEXT", 0, 0, 0, ""},
  { "ASWKB", 0, 0, 0, ""},
  { "ASWKT", 0, 0, 0, ""},
  { "ATAN", 0, 0, 0, ""},
  { "ATAN2", 0, 0, 0, ""},
  { "BENCHMARK", 0, 0, 0, ""},
  { "BIN", 0, 0, 0, ""},
  { "BIT_COUNT", 0, 0, 0, ""},
  { "BIT_OR", 0, 0, 0, ""},
  { "BIT_AND", 0, 0, 0, ""},
  { "BIT_XOR", 0, 0, 0, ""},
  { "CAST", 0, 0, 0, ""},
  { "CEIL", 0, 0, 0, ""},
  { "CEILING", 0, 0, 0, ""},
  { "BIT_LENGTH", 0, 0, 0, ""},
  { "CENTROID", 0, 0, 0, ""},
  { "CHAR_LENGTH", 0, 0, 0, ""},
  { "CHARACTER_LENGTH", 0, 0, 0, ""},
  { "COALESCE", 0, 0, 0, ""},
  { "COERCIBILITY", 0, 0, 0, ""},
  { "COMPRESS", 0, 0, 0, ""},
  { "CONCAT", 0, 0, 0, ""},
  { "CONCAT_WS", 0, 0, 0, ""},
  { "CONNECTION_ID", 0, 0, 0, ""},
  { "CONV", 0, 0, 0, ""},
  { "CONVERT_TZ", 0, 0, 0, ""},
  { "COUNT", 0, 0, 0, ""},
  { "COS", 0, 0, 0, ""},
  { "COT", 0, 0, 0, ""},
  { "CRC32", 0, 0, 0, ""},
  { "CROSSES", 0, 0, 0, ""},
  { "CURDATE", 0, 0, 0, ""},
  { "CURTIME", 0, 0, 0, ""},
  { "DATE_ADD", 0, 0, 0, ""},
  { "DATEDIFF", 0, 0, 0, ""},
  { "DATE_FORMAT", 0, 0, 0, ""},
  { "DATE_SUB", 0, 0, 0, ""},
  { "DAYNAME", 0, 0, 0, ""},
  { "DAYOFMONTH", 0, 0, 0, ""},
  { "DAYOFWEEK", 0, 0, 0, ""},
  { "DAYOFYEAR", 0, 0, 0, ""},
  { "DECODE", 0, 0, 0, ""},
  { "DEGREES", 0, 0, 0, ""},
  { "DES_ENCRYPT", 0, 0, 0, ""},
  { "DES_DECRYPT", 0, 0, 0, ""},
  { "DIMENSION", 0, 0, 0, ""},
  { "DISJOINT", 0, 0, 0, ""},
  { "ELT", 0, 0, 0, ""},
  { "ENCODE", 0, 0, 0, ""},
  { "ENCRYPT", 0, 0, 0, ""},
  { "ENDPOINT", 0, 0, 0, ""},
  { "ENVELOPE", 0, 0, 0, ""},
  { "EQUALS", 0, 0, 0, ""},
  { "EXTERIORRING", 0, 0, 0, ""},
  { "EXTRACT", 0, 0, 0, ""},
  { "EXP", 0, 0, 0, ""},
  { "EXPORT_SET", 0, 0, 0, ""},
  { "FIELD", 0, 0, 0, ""},
  { "FIND_IN_SET", 0, 0, 0, ""},
  { "FLOOR", 0, 0, 0, ""},
  { "FORMAT", 0, 0, 0, ""},
  { "FOUND_ROWS", 0, 0, 0, ""},
  { "FROM_DAYS", 0, 0, 0, ""},
  { "FROM_UNIXTIME", 0, 0, 0, ""},
  { "GET_LOCK", 0, 0, 0, ""},
  { "GEOMETRYN", 0, 0, 0, ""},
  { "GEOMETRYTYPE", 0, 0, 0, ""},
  { "GEOMCOLLFROMTEXT", 0, 0, 0, ""},
  { "GEOMCOLLFROMWKB", 0, 0, 0, ""},
  { "GEOMETRYCOLLECTIONFROMTEXT", 0, 0, 0, ""},
  { "GEOMETRYCOLLECTIONFROMWKB", 0, 0, 0, ""},
  { "GEOMETRYFROMTEXT", 0, 0, 0, ""},
  { "GEOMETRYFROMWKB", 0, 0, 0, ""},
  { "GEOMFROMTEXT", 0, 0, 0, ""},
  { "GEOMFROMWKB", 0, 0, 0, ""},
  { "GLENGTH", 0, 0, 0, ""},
  { "GREATEST", 0, 0, 0, ""},
  { "GROUP_CONCAT", 0, 0, 0, ""},
  { "GROUP_UNIQUE_USERS", 0, 0, 0, ""},
  { "HEX", 0, 0, 0, ""},
  { "IFNULL", 0, 0, 0, ""},
  { "INET_ATON", 0, 0, 0, ""},
  { "INET_NTOA", 0, 0, 0, ""},
  { "INSTR", 0, 0, 0, ""},
  { "INTERIORRINGN", 0, 0, 0, ""},
  { "INTERSECTS", 0, 0, 0, ""},
  { "ISCLOSED", 0, 0, 0, ""},
  { "ISEMPTY", 0, 0, 0, ""},
  { "ISNULL", 0, 0, 0, ""},
  { "IS_FREE_LOCK", 0, 0, 0, ""},
  { "IS_USED_LOCK", 0, 0, 0, ""},
  { "LAST_INSERT_ID", 0, 0, 0, ""},
  { "ISSIMPLE", 0, 0, 0, ""},
  { "LAST_DAY", 0, 0, 0, ""},
  { "LAST_VALUE", 0, 0, 0, ""},
  { "LCASE", 0, 0, 0, ""},
  { "LEAST", 0, 0, 0, ""},
  { "LENGTH", 0, 0, 0, ""},
  { "LN", 0, 0, 0, ""},
  { "LINEFROMTEXT", 0, 0, 0, ""},
  { "LINEFROMWKB", 0, 0, 0, ""},
  { "LINESTRINGFROMTEXT", 0, 0, 0, ""},
  { "LINESTRINGFROMWKB", 0, 0, 0, ""},
  { "LOAD_FILE", 0, 0, 0, ""},
  { "LOCATE", 0, 0, 0, ""},
  { "LOG", 0, 0, 0, ""},
  { "LOG2", 0, 0, 0, ""},
  { "LOG10", 0, 0, 0, ""},
  { "LOWER", 0, 0, 0, ""},
  { "LPAD", 0, 0, 0, ""},
  { "LTRIM", 0, 0, 0, ""},
  { "MAKE_SET", 0, 0, 0, ""},
  { "MAKEDATE", 0, 0, 0, ""},
  { "MAKETIME", 0, 0, 0, ""},
  { "MASTER_GTID_WAIT", 0, 0, 0, ""},
  { "MASTER_POS_WAIT", 0, 0, 0, ""},
  { "MAX", 0, 0, 0, ""},
  { "MBRCONTAINS", 0, 0, 0, ""},
  { "MBRDISJOINT", 0, 0, 0, ""},
  { "MBREQUAL", 0, 0, 0, ""},
  { "MBRINTERSECTS", 0, 0, 0, ""},
  { "MBROVERLAPS", 0, 0, 0, ""},
  { "MBRTOUCHES", 0, 0, 0, ""},
  { "MBRWITHIN", 0, 0, 0, ""},
  { "MD5", 0, 0, 0, ""},
  { "MID", 0, 0, 0, ""},
  { "MIN", 0, 0, 0, ""},
  { "MLINEFROMTEXT", 0, 0, 0, ""},
  { "MLINEFROMWKB", 0, 0, 0, ""},
  { "MPOINTFROMTEXT", 0, 0, 0, ""},
  { "MPOINTFROMWKB", 0, 0, 0, ""},
  { "MPOLYFROMTEXT", 0, 0, 0, ""},
  { "MPOLYFROMWKB", 0, 0, 0, ""},
  { "MONTHNAME", 0, 0, 0, ""},
  { "MULTILINESTRINGFROMTEXT", 0, 0, 0, ""},
  { "MULTILINESTRINGFROMWKB", 0, 0, 0, ""},
  { "MULTIPOINTFROMTEXT", 0, 0, 0, ""},
  { "MULTIPOINTFROMWKB", 0, 0, 0, ""},
  { "MULTIPOLYGONFROMTEXT", 0, 0, 0, ""},
  { "MULTIPOLYGONFROMWKB", 0, 0, 0, ""},
  { "NAME_CONST", 0, 0, 0, ""},
  { "NOW", 0, 0, 0, ""},
  { "NULLIF", 0, 0, 0, ""},
  { "NUMGEOMETRIES", 0, 0, 0, ""},
  { "NUMINTERIORRINGS", 0, 0, 0, ""},
  { "NUMPOINTS", 0, 0, 0, ""},
  { "OCTET_LENGTH", 0, 0, 0, ""},
  { "OCT", 0, 0, 0, ""},
  { "ORD", 0, 0, 0, ""},
  { "OVERLAPS", 0, 0, 0, ""},
  { "PERIOD_ADD", 0, 0, 0, ""},
  { "PERIOD_DIFF", 0, 0, 0, ""},
  { "PI", 0, 0, 0, ""},
  { "POINTFROMTEXT", 0, 0, 0, ""},
  { "POINTFROMWKB", 0, 0, 0, ""},
  { "POINTN", 0, 0, 0, ""},
  { "POLYFROMTEXT", 0, 0, 0, ""},
  { "POLYFROMWKB", 0, 0, 0, ""},
  { "POLYGONFROMTEXT", 0, 0, 0, ""},
  { "POLYGONFROMWKB", 0, 0, 0, ""},
  { "POSITION", 0, 0, 0, ""},
  { "POW", 0, 0, 0, ""},
  { "POWER", 0, 0, 0, ""},
  { "QUOTE", 0, 0, 0, ""},
  { "RADIANS", 0, 0, 0, ""},
  { "RAND", 0, 0, 0, ""},
  { "RELEASE_LOCK", 0, 0, 0, ""},
  { "REVERSE", 0, 0, 0, ""},
  { "ROUND", 0, 0, 0, ""},
  { "ROW_COUNT", 0, 0, 0, ""},
  { "RPAD", 0, 0, 0, ""},
  { "RTRIM", 0, 0, 0, ""},
  { "SEC_TO_TIME", 0, 0, 0, ""},
  { "SESSION_USER", 0, 0, 0, ""},
  { "SUBDATE", 0, 0, 0, ""},
  { "SIGN", 0, 0, 0, ""},
  { "SIN", 0, 0, 0, ""},
  { "SHA", 0, 0, 0, ""},
  { "SHA1", 0, 0, 0, ""},
  { "SLEEP", 0, 0, 0, ""},
  { "SOUNDEX", 0, 0, 0, ""},
  { "SPACE", 0, 0, 0, ""},
  { "SQRT", 0, 0, 0, ""},
  { "SRID", 0, 0, 0, ""},
  { "STARTPOINT", 0, 0, 0, ""},
  { "STD", 0, 0, 0, ""},
  { "STDDEV", 0, 0, 0, ""},
  { "STDDEV_POP", 0, 0, 0, ""},
  { "STDDEV_SAMP", 0, 0, 0, ""},
  { "STR_TO_DATE", 0, 0, 0, ""},
  { "STRCMP", 0, 0, 0, ""},
  { "SUBSTR", 0, 0, 0, ""},
  { "SUBSTRING", 0, 0, 0, ""},
  { "SUBSTRING_INDEX", 0, 0, 0, ""},
  { "SUBTIME", 0, 0, 0, ""},
  { "SUM", 0, 0, 0, ""},
  { "SYSDATE", 0, 0, 0, ""},
  { "SYSTEM_USER", 0, 0, 0, ""},
  { "TAN", 0, 0, 0, ""},
  { "TIME_FORMAT", 0, 0, 0, ""},
  { "TIME_TO_SEC", 0, 0, 0, ""},
  { "TIMEDIFF", 0, 0, 0, ""},
  { "TO_DAYS", 0, 0, 0, ""},
  { "TOUCHES", 0, 0, 0, ""},
  { "TRIM", 0, 0, 0, ""},
  { "UCASE", 0, 0, 0, ""},
  { "UNCOMPRESS", 0, 0, 0, ""},
  { "UNCOMPRESSED_LENGTH", 0, 0, 0, ""},
  { "UNHEX", 0, 0, 0, ""},
  { "UNIQUE_USERS", 0, 0, 0, ""},
  { "UNIX_TIMESTAMP", 0, 0, 0, ""},
  { "UPPER", 0, 0, 0, ""},
  { "UUID", 0, 0, 0, ""},
  { "VARIANCE", 0, 0, 0, ""},
  { "VAR_POP", 0, 0, 0, ""},
  { "VAR_SAMP", 0, 0, 0, ""},
  { "VERSION", 0, 0, 0, ""},
  { "WEEKDAY", 0, 0, 0, ""},
  { "WEEKOFYEAR", 0, 0, 0, ""},
  { "WITHIN", 0, 0, 0, ""},
  { "X", 0, 0, 0, ""},
  { "Y", 0, 0, 0, ""},
  { "YEARWEEK", 0, 0, 0, ""},
  /* end sentinel */
  { (char *)NULL,       0, 0, 0, ""}
};

static const char *load_default_groups[]=
{ "mysql", "client", "client-server", "client-mariadb", 0 };

static int         embedded_server_arg_count= 0;
static char       *embedded_server_args[MAX_SERVER_ARGS];
static const char *embedded_server_groups[]=
{ "server", "embedded", "mysql_SERVER", "mariadb_SERVER", 0 };

#ifdef HAVE_READLINE
/*
 HIST_ENTRY is defined for libedit, but not for the real readline
 Need to redefine it for real readline to find it
*/
#if !defined(HAVE_HIST_ENTRY)
typedef struct _hist_entry {
  const char      *line;
  const char      *data;
} HIST_ENTRY; 
#endif

extern "C" int add_history(const char *command); /* From readline directory */
extern "C" int read_history(const char *command);
extern "C" int write_history(const char *command);
extern "C" HIST_ENTRY *history_get(int num);
extern "C" int history_length;
static int not_in_history(const char *line);
static void initialize_readline ();
static void fix_history(String *final_command);
#endif

static COMMANDS *find_command(char *name);
static COMMANDS *find_command(char cmd_name);
static bool add_line(String &, char *, size_t line_length, char *, bool *, bool);
static void remove_cntrl(String &buffer);
static void print_table_data(MYSQL_RES *result);
static void print_table_data_html(MYSQL_RES *result);
static void print_table_data_xml(MYSQL_RES *result);
static void print_tab_data(MYSQL_RES *result);
static void print_table_data_vertically(MYSQL_RES *result);
static void print_warnings(void);
static void end_timer(ulonglong start_time, char *buff);
static void nice_time(double sec,char *buff,bool part_second);
extern "C" sig_handler mysql_end(int sig) __attribute__ ((noreturn));
extern "C" sig_handler handle_sigint(int sig);
#if defined(HAVE_TERMIOS_H) && defined(GWINSZ_IN_SYS_IOCTL)
static sig_handler window_resize(int sig);
#endif


const char DELIMITER_NAME[]= "delimiter";
const uint DELIMITER_NAME_LEN= sizeof(DELIMITER_NAME) - 1;
inline bool is_delimiter_command(char *name, ulong len)
{
  /*
    Delimiter command has a parameter, so the length of the whole command
    is larger than DELIMITER_NAME_LEN.  We don't care the parameter, so
    only name(first DELIMITER_NAME_LEN bytes) is checked.
  */
  return (len >= DELIMITER_NAME_LEN &&
          !my_strnncoll(&my_charset_latin1, (uchar*) name, DELIMITER_NAME_LEN,
                        (uchar *) DELIMITER_NAME, DELIMITER_NAME_LEN));
}

/**
   Get the index of a command in the commands array.

   @param cmd_char    Short form command.

   @return int
     The index of the command is returned if it is found, else -1 is returned.
*/
inline int get_command_index(char cmd_char)
{
  /*
    All client-specific commands are in the first part of commands array
    and have a function to implement it.
  */
  for (uint i= 0; commands[i].func; i++)
    if (commands[i].cmd_char == cmd_char)
      return i;
  return -1;
}

static int delimiter_index= -1;
static int charset_index= -1;
static bool real_binary_mode= FALSE;


int main(int argc,char *argv[])
{
  char buff[80];

  MY_INIT(argv[0]);
  DBUG_ENTER("main");
  DBUG_PROCESS(argv[0]);
  
  charset_index= get_command_index('C');
  delimiter_index= get_command_index('d');
  delimiter_str= delimiter;
  default_prompt = my_strdup(getenv("MYSQL_PS1") ? 
			     getenv("MYSQL_PS1") : 
			     "\\N [\\d]> ",MYF(MY_WME));
  current_prompt = my_strdup(default_prompt,MYF(MY_WME));
  prompt_counter=0;
  aborted= 0;
  sf_leaking_memory= 1; /* no memory leak reports yet */

  outfile[0]=0;			// no (default) outfile
  strmov(pager, "stdout");	// the default, if --pager wasn't given

  {
    char *tmp=getenv("PAGER");
    if (tmp && strlen(tmp))
    {
      default_pager_set= 1;
      strmov(default_pager, tmp);
    }
  }
  if (!isatty(0) || !isatty(1))
  {
    status.batch=1; opt_silent=1;
    ignore_errors=0;
  }
  else
    status.add_to_history=1;
  status.exit_status=1;

  {
    /* 
     The file descriptor-layer may be out-of-sync with the file-number layer,
     so we make sure that "stdout" is really open.  If its file is closed then
     explicitly close the FD layer. 
    */
    int stdout_fileno_copy;
    stdout_fileno_copy= dup(fileno(stdout)); /* Okay if fileno fails. */
    if (stdout_fileno_copy == -1)
      fclose(stdout);
    else
      close(stdout_fileno_copy);             /* Clean up dup(). */
  }

  load_defaults_or_exit("my", load_default_groups, &argc, &argv);
  defaults_argv=argv;
  if ((status.exit_status= get_options(argc, (char **) argv)))
  {
    free_defaults(defaults_argv);
    my_end(0);
    exit(status.exit_status);
  }

  if (status.batch && !status.line_buff &&
      !(status.line_buff= batch_readline_init(MAX_BATCH_BUFFER_SIZE, stdin)))
  {
    put_info("Can't initialize batch_readline - may be the input source is "
             "a directory or a block device.", INFO_ERROR, 0);
    free_defaults(defaults_argv);
    my_end(0);
    exit(1);
  }
  if (mysql_server_init(embedded_server_arg_count, embedded_server_args, 
                        (char**) embedded_server_groups))
  {
    put_error(NULL);
    free_defaults(defaults_argv);
    my_end(0);
    exit(1);
  }
  sf_leaking_memory= 0;
  glob_buffer.realloc(512);
  completion_hash_init(&ht, 128);
  init_alloc_root(&hash_mem_root, "hash", 16384, 0, MYF(0));
  if (sql_connect(current_host,current_db,current_user,opt_password,
		  opt_silent))
  {
    quick= 1;					// Avoid history
    status.exit_status= 1;
    mysql_end(-1);
  }
  if (!status.batch)
    ignore_errors=1;				// Don't abort monitor

  if (opt_sigint_ignore)
    signal(SIGINT, SIG_IGN);
  else
    signal(SIGINT, handle_sigint);              // Catch SIGINT to clean up
  signal(SIGQUIT, mysql_end);			// Catch SIGQUIT to clean up

#if defined(HAVE_TERMIOS_H) && defined(GWINSZ_IN_SYS_IOCTL)
  /* Readline will call this if it installs a handler */
  signal(SIGWINCH, window_resize);
  /* call the SIGWINCH handler to get the default term width */
  window_resize(0);
#endif

  if (!status.batch)
  {
    put_info("Welcome to the MariaDB monitor.  Commands end with ; or \\g.",
             INFO_INFO);
    my_snprintf((char*) glob_buffer.ptr(), glob_buffer.alloced_length(),
            "Your %s connection id is %lu\nServer version: %s\n",
            mysql_get_server_name(&mysql),
            mysql_thread_id(&mysql), server_version_string(&mysql));
    put_info((char*) glob_buffer.ptr(),INFO_INFO);
    put_info(ORACLE_WELCOME_COPYRIGHT_NOTICE("2000"), INFO_INFO);
  }

#ifdef HAVE_READLINE
  initialize_readline();
  if (!status.batch && !quick && !opt_html && !opt_xml)
  {
    /* read-history from file, default ~/.mysql_history*/
    if (getenv("MYSQL_HISTFILE"))
      histfile=my_strdup(getenv("MYSQL_HISTFILE"),MYF(MY_WME));
    else if (getenv("HOME"))
    {
      histfile=(char*) my_malloc((uint) strlen(getenv("HOME"))
				 + (uint) strlen("/.mysql_history")+2,
				 MYF(MY_WME));
      if (histfile)
	sprintf(histfile,"%s/.mysql_history",getenv("HOME"));
      char link_name[FN_REFLEN];
      if (my_readlink(link_name, histfile, 0) == 0 &&
          strncmp(link_name, "/dev/null", 10) == 0)
      {
        /* The .mysql_history file is a symlink to /dev/null, don't use it */
        my_free(histfile);
        histfile= 0;
      }
    }

    /* We used to suggest setting MYSQL_HISTFILE=/dev/null. */
    if (histfile && strncmp(histfile, "/dev/null", 10) == 0)
      histfile= NULL;

    if (histfile && histfile[0])
    {
      if (verbose)
	tee_fprintf(stdout, "Reading history-file %s\n",histfile);
      read_history(histfile);
      if (!(histfile_tmp= (char*) my_malloc((uint) strlen(histfile) + 5,
					    MYF(MY_WME))))
      {
	fprintf(stderr, "Couldn't allocate memory for temp histfile!\n");
	exit(1);
      }
      sprintf(histfile_tmp, "%s.TMP", histfile);
    }
  }

#endif

  sprintf(buff, "%s",
	  "Type 'help;' or '\\h' for help. Type '\\c' to clear the current input statement.\n");
  put_info(buff,INFO_INFO);
  status.exit_status= read_and_execute(!status.batch);
  if (opt_outfile)
    end_tee();
  mysql_end(0);
#ifndef _lint
  DBUG_RETURN(0);				// Keep compiler happy
#endif
}

sig_handler mysql_end(int sig)
{
#ifndef _WIN32
  /*
    Ingnoring SIGQUIT and SIGINT signals when cleanup process starts.
    This will help in resolving the double free issues, which occures in case
    the signal handler function is started in between the clean up function.
  */
  signal(SIGQUIT, SIG_IGN);
  signal(SIGINT, SIG_IGN);
#endif

  mysql_close(&mysql);
#ifdef HAVE_READLINE
  if (!status.batch && !quick && !opt_html && !opt_xml &&
      histfile && histfile[0])
  {
    /* write-history */
    if (verbose)
      tee_fprintf(stdout, "Writing history-file %s\n",histfile);
    if (!write_history(histfile_tmp))
      my_rename(histfile_tmp, histfile, MYF(MY_WME));
  }
  batch_readline_end(status.line_buff);
  completion_hash_free(&ht);
  free_root(&hash_mem_root,MYF(0));

#endif
  if (sig >= 0)
    put_info(sig ? "Aborted" : "Bye", INFO_RESULT);
  glob_buffer.free();
  old_buffer.free();
  processed_prompt.free();
  my_free(server_version);
  my_free(opt_password);
  my_free(opt_mysql_unix_port);
  my_free(histfile);
  my_free(histfile_tmp);
  my_free(current_db);
  my_free(current_host);
  my_free(current_user);
  my_free(full_username);
  my_free(part_username);
  my_free(default_prompt);
#ifdef HAVE_SMEM
  my_free(shared_memory_base_name);
#endif
  my_free(current_prompt);
  while (embedded_server_arg_count > 1)
    my_free(embedded_server_args[--embedded_server_arg_count]);
  mysql_server_end();
  free_defaults(defaults_argv);
  my_end(my_end_arg);
  exit(status.exit_status);
}

/*
  set connection-specific options and call mysql_real_connect
*/
static bool do_connect(MYSQL *mysql, const char *host, const char *user,
                       const char *password, const char *database, ulong flags)
{
  if (opt_secure_auth)
    mysql_options(mysql, MYSQL_SECURE_AUTH, (char *) &opt_secure_auth);
#if defined(HAVE_OPENSSL) && !defined(EMBEDDED_LIBRARY)
  if (opt_use_ssl)
  {
    mysql_ssl_set(mysql, opt_ssl_key, opt_ssl_cert, opt_ssl_ca,
		  opt_ssl_capath, opt_ssl_cipher);
    mysql_options(mysql, MYSQL_OPT_SSL_CRL, opt_ssl_crl);
    mysql_options(mysql, MYSQL_OPT_SSL_CRLPATH, opt_ssl_crlpath);
  }
  mysql_options(mysql,MYSQL_OPT_SSL_VERIFY_SERVER_CERT,
                (char*)&opt_ssl_verify_server_cert);
#endif
  if (opt_protocol)
    mysql_options(mysql,MYSQL_OPT_PROTOCOL,(char*)&opt_protocol);
#ifdef HAVE_SMEM
  if (shared_memory_base_name)
    mysql_options(mysql,MYSQL_SHARED_MEMORY_BASE_NAME,shared_memory_base_name);
#endif
  if (opt_plugin_dir && *opt_plugin_dir)
    mysql_options(mysql, MYSQL_PLUGIN_DIR, opt_plugin_dir);

  if (opt_default_auth && *opt_default_auth)
    mysql_options(mysql, MYSQL_DEFAULT_AUTH, opt_default_auth);

  mysql_options(mysql, MYSQL_OPT_CONNECT_ATTR_RESET, 0);
  mysql_options4(mysql, MYSQL_OPT_CONNECT_ATTR_ADD,
                 "program_name", "mysql");
  return mysql_real_connect(mysql, host, user, password, database,
                            opt_mysql_port, opt_mysql_unix_port, flags);
}


/*
  This function handles sigint calls
  If query is in process, kill query
  If 'source' is executed, abort source command
  no query in process, terminate like previous behavior
 */

sig_handler handle_sigint(int sig)
{
  char kill_buffer[40];
  MYSQL *kill_mysql= NULL;

  /* terminate if no query being executed, or we already tried interrupting */
  if (!executing_query || (interrupted_query == 2))
  {
    tee_fprintf(stdout, "Ctrl-C -- exit!\n");
    goto err;
  }

  kill_mysql= mysql_init(kill_mysql);
  if (!do_connect(kill_mysql,current_host, current_user, opt_password, "", 0))
  {
    tee_fprintf(stdout, "Ctrl-C -- sorry, cannot connect to server to kill query, giving up ...\n");
    goto err;
  }

  /* First time try to kill the query, second time the connection */
  interrupted_query++;

  /* mysqld < 5 does not understand KILL QUERY, skip to KILL CONNECTION */
  if ((interrupted_query == 1) && (mysql_get_server_version(&mysql) < 50000))
    interrupted_query= 2;

  /* kill_buffer is always big enough because max length of %lu is 15 */
  sprintf(kill_buffer, "KILL %s%lu",
          (interrupted_query == 1) ? "QUERY " : "",
          mysql_thread_id(&mysql));
  if (verbose)
    tee_fprintf(stdout, "Ctrl-C -- sending \"%s\" to server ...\n",
                kill_buffer);
  mysql_real_query(kill_mysql, kill_buffer, (uint) strlen(kill_buffer));
  mysql_close(kill_mysql);
  tee_fprintf(stdout, "Ctrl-C -- query killed. Continuing normally.\n");
  if (in_com_source)
    aborted= 1;                                 // Abort source command
  return;

err:
#ifdef _WIN32
  /*
   When SIGINT is raised on Windows, the OS creates a new thread to handle the
   interrupt. Once that thread completes, the main thread continues running 
   only to find that it's resources have already been free'd when the sigint 
   handler called mysql_end(). 
  */
  mysql_thread_end();
#else
  mysql_end(sig);
#endif  
}


#if defined(HAVE_TERMIOS_H) && defined(GWINSZ_IN_SYS_IOCTL)
sig_handler window_resize(int sig)
{
  struct winsize window_size;

  if (ioctl(fileno(stdin), TIOCGWINSZ, &window_size) == 0)
    if (window_size.ws_col > 0)
      terminal_width= window_size.ws_col;
}
#endif

static struct my_option my_long_options[] =
{
  {"help", '?', "Display this help and exit.", 0, 0, 0, GET_NO_ARG, NO_ARG, 0,
   0, 0, 0, 0, 0},
  {"help", 'I', "Synonym for -?", 0, 0, 0, GET_NO_ARG, NO_ARG, 0,
   0, 0, 0, 0, 0},
  {"abort-source-on-error", OPT_ABORT_SOURCE_ON_ERROR,
   "Abort 'source filename' operations in case of errors",
   &batch_abort_on_error, &batch_abort_on_error, 0,
   GET_BOOL, NO_ARG, 0, 0, 0, 0, 0, 0},
  {"auto-rehash", OPT_AUTO_REHASH,
   "Enable automatic rehashing. One doesn't need to use 'rehash' to get table "
   "and field completion, but startup and reconnecting may take a longer time. "
   "Disable with --disable-auto-rehash.",
   &opt_rehash, &opt_rehash, 0, GET_BOOL, NO_ARG, 1, 0, 0, 0,
   0, 0},
  {"no-auto-rehash", 'A',
   "No automatic rehashing. One has to use 'rehash' to get table and field "
   "completion. This gives a quicker start of mysql and disables rehashing "
   "on reconnect.",
   0, 0, 0, GET_NO_ARG, NO_ARG, 0, 0, 0, 0, 0, 0},
   {"auto-vertical-output", OPT_AUTO_VERTICAL_OUTPUT,
    "Automatically switch to vertical output mode if the result is wider "
    "than the terminal width.",
    &auto_vertical_output, &auto_vertical_output, 0, GET_BOOL, NO_ARG, 0,
    0, 0, 0, 0, 0},
  {"batch", 'B',
   "Don't use history file. Disable interactive behavior. (Enables --silent.)",
   0, 0, 0, GET_NO_ARG, NO_ARG, 0, 0, 0, 0, 0, 0},
  {"binary-as-hex", 0, "Print binary data as hex", &opt_binhex, &opt_binhex,
   0, GET_BOOL, NO_ARG, 0, 0, 0, 0, 0, 0},
  {"character-sets-dir", OPT_CHARSETS_DIR,
   "Directory for character set files.", &charsets_dir,
   &charsets_dir, 0, GET_STR, REQUIRED_ARG, 0, 0, 0, 0, 0, 0},
  {"column-type-info", OPT_COLUMN_TYPES, "Display column type information.",
   &column_types_flag, &column_types_flag,
   0, GET_BOOL, NO_ARG, 0, 0, 0, 0, 0, 0},
  {"comments", 'c', "Preserve comments. Send comments to the server."
   " The default is --skip-comments (discard comments), enable with --comments.",
   &preserve_comments, &preserve_comments,
   0, GET_BOOL, NO_ARG, 0, 0, 0, 0, 0, 0},
  {"compress", 'C', "Use compression in server/client protocol.",
   &opt_compress, &opt_compress, 0, GET_BOOL, NO_ARG, 0, 0, 0,
   0, 0, 0},
#ifdef DBUG_OFF
  {"debug", '#', "This is a non-debug version. Catch this and exit.",
   0,0, 0, GET_DISABLED, OPT_ARG, 0, 0, 0, 0, 0, 0},
#else
  {"debug", '#', "Output debug log.", &default_dbug_option,
   &default_dbug_option, 0, GET_STR, OPT_ARG, 0, 0, 0, 0, 0, 0},
#endif
  {"debug-check", OPT_DEBUG_CHECK, "Check memory and open file usage at exit.",
   &debug_check_flag, &debug_check_flag, 0,
   GET_BOOL, NO_ARG, 0, 0, 0, 0, 0, 0},
  {"debug-info", 'T', "Print some debug info at exit.", &debug_info_flag,
   &debug_info_flag, 0, GET_BOOL, NO_ARG, 0, 0, 0, 0, 0, 0},
  {"database", 'D', "Database to use.", &current_db,
   &current_db, 0, GET_STR_ALLOC, REQUIRED_ARG, 0, 0, 0, 0, 0, 0},
  {"default-character-set", OPT_DEFAULT_CHARSET,
   "Set the default character set.", &default_charset,
   &default_charset, 0, GET_STR, REQUIRED_ARG, 0, 0, 0, 0, 0, 0},
  {"delimiter", OPT_DELIMITER, "Delimiter to be used.", &delimiter_str,
   &delimiter_str, 0, GET_STR, REQUIRED_ARG, 0, 0, 0, 0, 0, 0},
  {"execute", 'e', "Execute command and quit. (Disables --force and history file.)", 0,
   0, 0, GET_STR, REQUIRED_ARG, 0, 0, 0, 0, 0, 0},
  {"vertical", 'E', "Print the output of a query (rows) vertically.",
   &vertical, &vertical, 0, GET_BOOL, NO_ARG, 0, 0, 0, 0, 0,
   0},
  {"force", 'f', "Continue even if we get an SQL error. Sets abort-source-on-error to 0",
   &ignore_errors, &ignore_errors, 0, GET_BOOL, NO_ARG, 0, 0,
   0, 0, 0, 0},
  {"named-commands", 'G',
   "Enable named commands. Named commands mean this program's internal "
   "commands; see mysql> help . When enabled, the named commands can be "
   "used from any line of the query, otherwise only from the first line, "
   "before an enter. Disable with --disable-named-commands. This option "
   "is disabled by default.",
   &named_cmds, &named_cmds, 0, GET_BOOL, NO_ARG, 0, 0, 0, 0,
   0, 0},
  {"ignore-spaces", 'i', "Ignore space after function names.",
   &ignore_spaces, &ignore_spaces, 0, GET_BOOL, NO_ARG, 0, 0,
   0, 0, 0, 0},
  {"init-command", OPT_INIT_COMMAND,
   "SQL Command to execute when connecting to MySQL server. Will "
   "automatically be re-executed when reconnecting.",
   &opt_init_command, &opt_init_command, 0,
   GET_STR, REQUIRED_ARG, 0, 0, 0, 0, 0, 0},
  {"local-infile", OPT_LOCAL_INFILE, "Enable/disable LOAD DATA LOCAL INFILE.",
   &opt_local_infile, &opt_local_infile, 0, GET_BOOL, OPT_ARG, 0, 0, 0, 0, 0, 0},
  {"no-beep", 'b', "Turn off beep on error.", &opt_nobeep,
   &opt_nobeep, 0, GET_BOOL, NO_ARG, 0, 0, 0, 0, 0, 0},
  {"host", 'h', "Connect to host.", &current_host,
   &current_host, 0, GET_STR_ALLOC, REQUIRED_ARG, 0, 0, 0, 0, 0, 0},
  {"html", 'H', "Produce HTML output.", &opt_html, &opt_html,
   0, GET_BOOL, NO_ARG, 0, 0, 0, 0, 0, 0},
  {"xml", 'X', "Produce XML output.", &opt_xml, &opt_xml, 0,
   GET_BOOL, NO_ARG, 0, 0, 0, 0, 0, 0},
  {"line-numbers", OPT_LINE_NUMBERS, "Write line numbers for errors.",
   &line_numbers, &line_numbers, 0, GET_BOOL,
   NO_ARG, 1, 0, 0, 0, 0, 0},
  {"skip-line-numbers", 'L', "Don't write line number for errors.", 0, 0, 0, GET_NO_ARG,
   NO_ARG, 0, 0, 0, 0, 0, 0},
  {"unbuffered", 'n', "Flush buffer after each query.", &unbuffered,
   &unbuffered, 0, GET_BOOL, NO_ARG, 0, 0, 0, 0, 0, 0},
  {"column-names", OPT_COLUMN_NAMES, "Write column names in results.",
   &column_names, &column_names, 0, GET_BOOL,
   NO_ARG, 1, 0, 0, 0, 0, 0},
  {"skip-column-names", 'N',
   "Don't write column names in results.",
   0, 0, 0, GET_NO_ARG, NO_ARG, 0, 0, 0, 0, 0, 0},
  {"sigint-ignore", OPT_SIGINT_IGNORE, "Ignore SIGINT (CTRL-C).",
   &opt_sigint_ignore,  &opt_sigint_ignore, 0, GET_BOOL,
   NO_ARG, 0, 0, 0, 0, 0, 0},
  {"one-database", 'o',
   "Ignore statements except those that occur while the default "
   "database is the one named at the command line.",
   0, 0, 0, GET_NO_ARG, NO_ARG, 0, 0, 0, 0, 0, 0},
#ifdef USE_POPEN
  {"pager", OPT_PAGER,
   "Pager to use to display results. If you don't supply an option, the "
   "default pager is taken from your ENV variable PAGER. Valid pagers are "
   "less, more, cat [> filename], etc. See interactive help (\\h) also. "
   "This option does not work in batch mode. Disable with --disable-pager. "
   "This option is disabled by default.",
   0, 0, 0, GET_STR, OPT_ARG, 0, 0, 0, 0, 0, 0},
#endif
  {"password", 'p',
   "Password to use when connecting to server. If password is not given it's asked from the tty.",
   0, 0, 0, GET_STR, OPT_ARG, 0, 0, 0, 0, 0, 0},
#ifdef __WIN__
  {"pipe", 'W', "Use named pipes to connect to server.", 0, 0, 0, GET_NO_ARG,
   NO_ARG, 0, 0, 0, 0, 0, 0},
#endif
  {"port", 'P', "Port number to use for connection or 0 for default to, in "
   "order of preference, my.cnf, $MYSQL_TCP_PORT, "
#if MYSQL_PORT_DEFAULT == 0
   "/etc/services, "
#endif
   "built-in default (" STRINGIFY_ARG(MYSQL_PORT) ").",
   &opt_mysql_port,
   &opt_mysql_port, 0, GET_UINT, REQUIRED_ARG, 0, 0, 0, 0, 0,  0},
  {"progress-reports", OPT_REPORT_PROGRESS,
   "Get progress reports for long running commands (like ALTER TABLE)",
   &opt_progress_reports, &opt_progress_reports, 0, GET_BOOL, NO_ARG, 1, 0,
   0, 0, 0, 0},
  {"prompt", OPT_PROMPT, "Set the mysql prompt to this value.",
   &current_prompt, &current_prompt, 0, GET_STR_ALLOC,
   REQUIRED_ARG, 0, 0, 0, 0, 0, 0},
  {"protocol", OPT_MYSQL_PROTOCOL, "The protocol to use for connection (tcp, socket, pipe, memory).",
   0, 0, 0, GET_STR,  REQUIRED_ARG, 0, 0, 0, 0, 0, 0},
  {"quick", 'q',
   "Don't cache result, print it row by row. This may slow down the server "
   "if the output is suspended. Doesn't use history file.",
   &quick, &quick, 0, GET_BOOL, NO_ARG, 0, 0, 0, 0, 0, 0},
  {"raw", 'r', "Write fields without conversion. Used with --batch.",
   &opt_raw_data, &opt_raw_data, 0, GET_BOOL, NO_ARG, 0, 0, 0,
   0, 0, 0},
  {"reconnect", OPT_RECONNECT, "Reconnect if the connection is lost. Disable "
   "with --disable-reconnect. This option is enabled by default.",
   &opt_reconnect, &opt_reconnect, 0, GET_BOOL, NO_ARG, 1, 0, 0, 0, 0, 0},
  {"silent", 's', "Be more silent. Print results with a tab as separator, "
   "each row on new line.", 0, 0, 0, GET_NO_ARG, NO_ARG, 0, 0, 0, 0, 0, 0},
#ifdef HAVE_SMEM
  {"shared-memory-base-name", OPT_SHARED_MEMORY_BASE_NAME,
   "Base name of shared memory.", &shared_memory_base_name,
   &shared_memory_base_name, 0, GET_STR_ALLOC, REQUIRED_ARG, 0, 0, 0, 0, 0, 0},
#endif
  {"socket", 'S', "The socket file to use for connection.",
   &opt_mysql_unix_port, &opt_mysql_unix_port, 0, GET_STR_ALLOC,
   REQUIRED_ARG, 0, 0, 0, 0, 0, 0},
#include "sslopt-longopts.h"
  {"table", 't', "Output in table format.", &output_tables,
   &output_tables, 0, GET_BOOL, NO_ARG, 0, 0, 0, 0, 0, 0},
  {"tee", OPT_TEE,
   "Append everything into outfile. See interactive help (\\h) also. "
   "Does not work in batch mode. Disable with --disable-tee. "
   "This option is disabled by default.",
   0, 0, 0, GET_STR, REQUIRED_ARG, 0, 0, 0, 0, 0, 0},
#ifndef DONT_ALLOW_USER_CHANGE
  {"user", 'u', "User for login if not current user.", &current_user,
   &current_user, 0, GET_STR_ALLOC, REQUIRED_ARG, 0, 0, 0, 0, 0, 0},
#endif
  {"safe-updates", 'U', "Only allow UPDATE and DELETE that uses keys.",
   &safe_updates, &safe_updates, 0, GET_BOOL, NO_ARG, 0, 0,
   0, 0, 0, 0},
  {"i-am-a-dummy", 'U', "Synonym for option --safe-updates, -U.",
   &safe_updates, &safe_updates, 0, GET_BOOL, NO_ARG, 0, 0,
   0, 0, 0, 0},
  {"verbose", 'v', "Write more. (-v -v -v gives the table output format).", 0,
   0, 0, GET_NO_ARG, NO_ARG, 0, 0, 0, 0, 0, 0},
  {"version", 'V', "Output version information and exit.", 0, 0, 0,
   GET_NO_ARG, NO_ARG, 0, 0, 0, 0, 0, 0},
  {"wait", 'w', "Wait and retry if connection is down.", 0, 0, 0, GET_NO_ARG,
   NO_ARG, 0, 0, 0, 0, 0, 0},
  {"connect_timeout", OPT_CONNECT_TIMEOUT,
   "Number of seconds before connection timeout.",
   &opt_connect_timeout, &opt_connect_timeout, 0, GET_ULONG, REQUIRED_ARG,
   0, 0, 3600*12, 0, 0, 0},
  {"max_allowed_packet", OPT_MAX_ALLOWED_PACKET,
   "The maximum packet length to send to or receive from server.",
   &opt_max_allowed_packet, &opt_max_allowed_packet, 0,
   GET_ULONG, REQUIRED_ARG, 16 *1024L*1024L, 4096,
   (longlong) 2*1024L*1024L*1024L, MALLOC_OVERHEAD, 1024, 0},
  {"net_buffer_length", OPT_NET_BUFFER_LENGTH,
   "The buffer size for TCP/IP and socket communication.",
   &opt_net_buffer_length, &opt_net_buffer_length, 0, GET_ULONG,
   REQUIRED_ARG, 16384, 1024, 512*1024*1024L, MALLOC_OVERHEAD, 1024, 0},
  {"select_limit", OPT_SELECT_LIMIT,
   "Automatic limit for SELECT when using --safe-updates.",
   &select_limit, &select_limit, 0, GET_ULONG, REQUIRED_ARG, 1000L,
   1, ULONG_MAX, 0, 1, 0},
  {"max_join_size", OPT_MAX_JOIN_SIZE,
   "Automatic limit for rows in a join when using --safe-updates.",
   &max_join_size, &max_join_size, 0, GET_ULONG, REQUIRED_ARG, 1000000L,
   1, ULONG_MAX, 0, 1, 0},
  {"secure-auth", OPT_SECURE_AUTH, "Refuse client connecting to server if it"
    " uses old (pre-4.1.1) protocol.", &opt_secure_auth,
    &opt_secure_auth, 0, GET_BOOL, NO_ARG, 0, 0, 0, 0, 0, 0},
  {"server-arg", OPT_SERVER_ARG, "Send embedded server this as a parameter.",
   0, 0, 0, GET_STR, REQUIRED_ARG, 0, 0, 0, 0, 0, 0},
  {"show-warnings", OPT_SHOW_WARNINGS, "Show warnings after every statement.",
    &show_warnings, &show_warnings, 0, GET_BOOL, NO_ARG,
    0, 0, 0, 0, 0, 0},
  {"plugin_dir", OPT_PLUGIN_DIR, "Directory for client-side plugins.",
    &opt_plugin_dir, &opt_plugin_dir, 0,
   GET_STR, REQUIRED_ARG, 0, 0, 0, 0, 0, 0},
  {"default_auth", OPT_DEFAULT_AUTH,
    "Default authentication client-side plugin to use.",
    &opt_default_auth, &opt_default_auth, 0,
   GET_STR, REQUIRED_ARG, 0, 0, 0, 0, 0, 0},
  {"binary-mode", 0,
   "By default, ASCII '\\0' is disallowed and '\\r\\n' is translated to '\\n'. "
   "This switch turns off both features, and also turns off parsing of all client"
   "commands except \\C and DELIMITER, in non-interactive mode (for input "
   "piped to mysql or loaded using the 'source' command). This is necessary "
   "when processing output from mysqlbinlog that may contain blobs.",
   &opt_binary_mode, &opt_binary_mode, 0, GET_BOOL, NO_ARG, 0, 0, 0, 0, 0, 0},
  { 0, 0, 0, 0, 0, 0, GET_NO_ARG, NO_ARG, 0, 0, 0, 0, 0, 0}
};


static void usage(int version)
{
#ifdef HAVE_READLINE
#if defined(USE_LIBEDIT_INTERFACE)
  const char* readline= "";
#else
  const char* readline= "readline";
#endif
  printf("%s  Ver %s Distrib %s, for %s (%s) using %s %s\n",
	 my_progname, VER, MYSQL_SERVER_VERSION, SYSTEM_TYPE, MACHINE_TYPE,
         readline, rl_library_version);
#else
  printf("%s  Ver %s Distrib %s, for %s (%s), source revision %s\n", my_progname, VER,
	MYSQL_SERVER_VERSION, SYSTEM_TYPE, MACHINE_TYPE,SOURCE_REVISION);
#endif

  if (version)
    return;
  puts(ORACLE_WELCOME_COPYRIGHT_NOTICE("2000"));
  printf("Usage: %s [OPTIONS] [database]\n", my_progname);
  print_defaults("my", load_default_groups);
  puts("");
  my_print_help(my_long_options);
  my_print_variables(my_long_options);
}


my_bool
get_one_option(int optid, const struct my_option *opt __attribute__((unused)),
	       char *argument)
{
  switch(optid) {
  case OPT_CHARSETS_DIR:
    strmake_buf(mysql_charsets_dir, argument);
    charsets_dir = mysql_charsets_dir;
    break;
  case OPT_DELIMITER:
    if (argument == disabled_my_option) 
    {
      strmov(delimiter, DEFAULT_DELIMITER);
    }
    else 
    {
      /* Check that delimiter does not contain a backslash */
      if (!strstr(argument, "\\")) 
      {
        strmake_buf(delimiter, argument);
      }
      else 
      {
        put_info("DELIMITER cannot contain a backslash character", INFO_ERROR);
        return 0;
      } 
    }
    delimiter_length= (uint)strlen(delimiter);
    delimiter_str= delimiter;
    break;
  case OPT_LOCAL_INFILE:
    using_opt_local_infile=1;
    break;
  case OPT_TEE:
    if (argument == disabled_my_option)
    {
      if (opt_outfile)
	end_tee();
    }
    else
      init_tee(argument);
    break;
  case OPT_PAGER:
    if (argument == disabled_my_option)
      opt_nopager= 1;
    else
    {
      opt_nopager= 0;
      if (argument && strlen(argument))
      {
	default_pager_set= 1;
	strmake_buf(pager, argument);
	strmov(default_pager, pager);
      }
      else if (default_pager_set)
	strmov(pager, default_pager);
      else
	opt_nopager= 1;
    }
    break;
  case OPT_MYSQL_PROTOCOL:
#ifndef EMBEDDED_LIBRARY
    if ((opt_protocol= find_type_with_warning(argument, &sql_protocol_typelib,
                                              opt->name)) <= 0)
      exit(1);
#endif
    break;
  case OPT_SERVER_ARG:
#ifdef EMBEDDED_LIBRARY
    /*
      When the embedded server is being tested, the client needs to be
      able to pass command-line arguments to the embedded server so it can
      locate the language files and data directory.
    */
    if (!embedded_server_arg_count)
    {
      embedded_server_arg_count= 1;
      embedded_server_args[0]= (char*) "";
    }
    if (embedded_server_arg_count == MAX_SERVER_ARGS-1 ||
        !(embedded_server_args[embedded_server_arg_count++]=
          my_strdup(argument, MYF(MY_FAE))))
    {
        put_info("Can't use server argument", INFO_ERROR);
        return 0;
    }
#else /*EMBEDDED_LIBRARY */
    printf("WARNING: --server-arg option not supported in this configuration.\n");
#endif
    break;
  case 'A':
    opt_rehash= 0;
    break;
  case 'N':
    column_names= 0;
    break;
  case 'e':
    status.batch= 1;
    status.add_to_history= 0;
    if (!status.line_buff)
      ignore_errors= 0;                         // do it for the first -e only
    if (!(status.line_buff= batch_readline_command(status.line_buff, argument)))
      return 1;
    break;
  case 'o':
    if (argument == disabled_my_option)
      one_database= 0;
    else
      one_database= skip_updates= 1;
    break;
  case 'p':
    if (argument == disabled_my_option)
      argument= (char*) "";			// Don't require password
    if (argument)
    {
      char *start= argument;
      my_free(opt_password);
      opt_password= my_strdup(argument, MYF(MY_FAE));
      while (*argument) *argument++= 'x';		// Destroy argument
      if (*start)
	start[1]=0 ;
      tty_password= 0;
    }
    else
      tty_password= 1;
    break;
  case '#':
    DBUG_PUSH(argument ? argument : default_dbug_option);
    debug_info_flag= 1;
    break;
  case 's':
    if (argument == disabled_my_option)
      opt_silent= 0;
    else
      opt_silent++;
    break;
  case 'v':
    if (argument == disabled_my_option)
      verbose= 0;
    else
      verbose++;
    break;
  case 'B':
    status.batch= 1;
    status.add_to_history= 0;
    set_if_bigger(opt_silent,1);                         // more silent
    break;
  case 'W':
#ifdef __WIN__
    opt_protocol = MYSQL_PROTOCOL_PIPE;
#endif
    break;
#include <sslopt-case.h>
  case 'f':
    batch_abort_on_error= 0;
    break;
  case 'V':
    usage(1);
    status.exit_status= 0;
    mysql_end(-1);
    break;
  case 'I':
  case '?':
    usage(0);
    status.exit_status= 0;
    mysql_end(-1);
  }
  return 0;
}


static int get_options(int argc, char **argv)
{
  char *tmp, *pagpoint;
  int ho_error;
  MYSQL_PARAMETERS *mysql_params= mysql_get_parameters();

  tmp= (char *) getenv("MYSQL_HOST");
  if (tmp)
    current_host= my_strdup(tmp, MYF(MY_WME));

  pagpoint= getenv("PAGER");
  if (!((char*) (pagpoint)))
  {
    strmov(pager, "stdout");
    opt_nopager= 1;
  }
  else
    strmov(pager, pagpoint);
  strmov(default_pager, pager);

  opt_max_allowed_packet= *mysql_params->p_max_allowed_packet;
  opt_net_buffer_length= *mysql_params->p_net_buffer_length;

  if ((ho_error=handle_options(&argc, &argv, my_long_options, get_one_option)))
    return(ho_error);

  *mysql_params->p_max_allowed_packet= opt_max_allowed_packet;
  *mysql_params->p_net_buffer_length= opt_net_buffer_length;

  if (status.batch) /* disable pager and outfile in this case */
  {
    strmov(default_pager, "stdout");
    strmov(pager, "stdout");
    opt_nopager= 1;
    default_pager_set= 0;
    opt_outfile= 0;
    opt_reconnect= 0;
    connect_flag= 0; /* Not in interactive mode */
    opt_progress_reports= 0;
  }
  
  if (argc > 1)
  {
    usage(0);
    exit(1);
  }
  if (argc == 1)
  {
    skip_updates= 0;
    my_free(current_db);
    current_db= my_strdup(*argv, MYF(MY_WME));
  }
  if (tty_password)
    opt_password= get_tty_password(NullS);
  if (debug_info_flag)
    my_end_arg= MY_CHECK_ERROR | MY_GIVE_INFO;
  if (debug_check_flag)
    my_end_arg= MY_CHECK_ERROR;

  if (ignore_spaces)
    connect_flag|= CLIENT_IGNORE_SPACE;

  if (opt_progress_reports)
    connect_flag|= CLIENT_PROGRESS_OBSOLETE;

  return(0);
}

static int read_and_execute(bool interactive)
{
#if defined(__WIN__)
  String tmpbuf;
  String buffer;
#endif

  char	*line= NULL;
  char	in_string=0;
  ulong line_number=0;
  bool ml_comment= 0;  
  COMMANDS *com;
  size_t line_length= 0;
  status.exit_status=1;
  
  real_binary_mode= !interactive && opt_binary_mode;
  while (!aborted)
  {
    if (!interactive)
    {
      /*
        batch_readline can return 0 on EOF or error.
        In that case, we need to double check that we have a valid
        line before actually setting line_length to read_length.
      */
      line= batch_readline(status.line_buff, real_binary_mode);
      if (line) 
      {
        line_length= status.line_buff->read_length;

        /*
          ASCII 0x00 is not allowed appearing in queries if it is not in binary
          mode.
        */
        if (!real_binary_mode && strlen(line) != line_length)
        {
          status.exit_status= 1;
          String msg;
          msg.append("ASCII '\\0' appeared in the statement, but this is not "
                     "allowed unless option --binary-mode is enabled and mysql is "
                     "run in non-interactive mode. Set --binary-mode to 1 if ASCII "
                     "'\\0' is expected. Query: '");
          msg.append(glob_buffer);
          msg.append(line);
          msg.append("'.");
          put_info(msg.c_ptr(), INFO_ERROR);
          break;
        }

        /*
          Skip UTF8 Byte Order Marker (BOM) 0xEFBBBF.
          Editors like "notepad" put this marker in
          the very beginning of a text file when
          you save the file using "Unicode UTF-8" format.
        */
        if (!line_number &&
             (uchar) line[0] == 0xEF &&
             (uchar) line[1] == 0xBB &&
             (uchar) line[2] == 0xBF)
        {
          line+= 3;
          // decrease the line length accordingly to the 3 bytes chopped
          line_length -=3;
        }
      }
      line_number++;
      if (!glob_buffer.length())
	status.query_start_line=line_number;
    }
    else
    {
      char *prompt= (char*) (ml_comment ? "   /*> " :
                             glob_buffer.is_empty() ?  construct_prompt() :
			     !in_string ? "    -> " :
			     in_string == '\'' ?
			     "    '> " : (in_string == '`' ?
			     "    `> " :
			     "    \"> "));
      if (opt_outfile && glob_buffer.is_empty())
	fflush(OUTFILE);

#if defined(__WIN__)
      tee_fputs(prompt, stdout);
      if (!tmpbuf.is_alloced())
        tmpbuf.alloc(65535);
      tmpbuf.length(0);
      buffer.length(0);
      size_t clen;
      do
      {
	line= my_cgets((char*)tmpbuf.ptr(), tmpbuf.alloced_length()-1, &clen);
        buffer.append(line, clen);
        /* 
           if we got buffer fully filled than there is a chance that
           something else is still in console input buffer
        */
      } while (tmpbuf.alloced_length() <= clen);
      /* 
        An empty line is returned from my_cgets when there's error reading :
        Ctrl-c for example
      */
      if (line)
        line= buffer.c_ptr();
#else
      if (opt_outfile)
	fputs(prompt, OUTFILE);
      /*
        free the previous entered line.
        Note: my_free() cannot be used here as the memory was allocated under
        the readline/libedit library.
      */
      if (line)
        free(line);
      line= readline(prompt);
#endif /* defined(__WIN__) */

      /*
        When Ctrl+d or Ctrl+z is pressed, the line may be NULL on some OS
        which may cause coredump.
      */
      if (opt_outfile && line)
	fprintf(OUTFILE, "%s\n", line);

      line_length= line ? strlen(line) : 0;
    }
    // End of file or system error
    if (!line)
    {
      if (status.line_buff && status.line_buff->error)
        status.exit_status= 1;
      else
        status.exit_status= 0;
      break;
    }

    /*
      Check if line is a mysql command line
      (We want to allow help, print and clear anywhere at line start
    */
    if ((named_cmds || glob_buffer.is_empty())
	&& !ml_comment && !in_string && (com= find_command(line)))
    {
      if ((*com->func)(&glob_buffer,line) > 0)
	break;
      if (glob_buffer.is_empty())		// If buffer was emptied
	in_string=0;
#ifdef HAVE_READLINE
      if (interactive && status.add_to_history && not_in_history(line))
	add_history(line);
#endif
      continue;
    }
    if (add_line(glob_buffer, line, line_length, &in_string, &ml_comment,
                 status.line_buff ? status.line_buff->truncated : 0))
      break;
  }
  /* if in batch mode, send last query even if it doesn't end with \g or go */

  if (!interactive && !status.exit_status)
  {
    remove_cntrl(glob_buffer);
    if (!glob_buffer.is_empty())
    {
      status.exit_status=1;
      if (com_go(&glob_buffer,line) <= 0)
	status.exit_status=0;
    }
  }

#if defined(__WIN__)
  buffer.free();
  tmpbuf.free();
#else
  if (interactive)
    /*
      free the last entered line.
      Note: my_free() cannot be used here as the memory was allocated under
      the readline/libedit library.
    */
    free(line);
#endif

  /*
    If the function is called by 'source' command, it will return to interactive
    mode, so real_binary_mode should be FALSE. Otherwise, it will exit the
    program, it is safe to set real_binary_mode to FALSE.
  */
  real_binary_mode= FALSE;

  return status.exit_status;
}


/**
   It checks if the input is a short form command. It returns the command's
   pointer if a command is found, else return NULL. Note that if binary-mode
   is set, then only \C is searched for.

   @param cmd_char    A character of one byte.

   @return
     the command's pointer or NULL.
*/
static COMMANDS *find_command(char cmd_char)
{
  DBUG_ENTER("find_command");
  DBUG_PRINT("enter", ("cmd_char: %d", cmd_char));

  int index= -1;

  /*
    In binary-mode, we disallow all mysql commands except '\C'
    and DELIMITER.
  */
  if (real_binary_mode)
  {
    if (cmd_char == 'C')
      index= charset_index;
  }
  else
    index= get_command_index(cmd_char);

  if (index >= 0)
  {
    DBUG_PRINT("exit",("found command: %s", commands[index].name));
    DBUG_RETURN(&commands[index]);
  }
  else
    DBUG_RETURN((COMMANDS *) 0);
}

/**
   It checks if the input is a long form command. It returns the command's
   pointer if a command is found, else return NULL. Note that if binary-mode 
   is set, then only DELIMITER is searched for.

   @param name    A string.
   @return
     the command's pointer or NULL.
*/
static COMMANDS *find_command(char *name)
{
  uint len;
  char *end;
  DBUG_ENTER("find_command");

  DBUG_ASSERT(name != NULL);
  DBUG_PRINT("enter", ("name: '%s'", name));

  while (my_isspace(charset_info, *name))
    name++;
  /*
    If there is an \\g in the row or if the row has a delimiter but
    this is not a delimiter command, let add_line() take care of
    parsing the row and calling find_command().
  */
  if ((!real_binary_mode && strstr(name, "\\g")) ||
      (strstr(name, delimiter) &&
       !is_delimiter_command(name, DELIMITER_NAME_LEN)))
      DBUG_RETURN((COMMANDS *) 0);

  if ((end=strcont(name, " \t")))
  {
    len=(uint) (end - name);
    while (my_isspace(charset_info, *end))
      end++;
    if (!*end)
      end= 0;					// no arguments to function
  }
  else
    len= (uint) strlen(name);

  int index= -1;
  if (real_binary_mode)
  {
    if (is_delimiter_command(name, len))
      index= delimiter_index;
  }
  else
  {
    /*
      All commands are in the first part of commands array and have a function
      to implement it.
    */
    for (uint i= 0; commands[i].func; i++)
    {
      if (!my_strnncoll(&my_charset_latin1, (uchar*) name, len,
                        (uchar*) commands[i].name, len) &&
          (commands[i].name[len] == '\0') &&
          (!end || (commands[i].takes_params && get_arg(name, CHECK))))
      {
        index= i;
        break;
      }
    }
  }

  if (index >= 0)
  {
    DBUG_PRINT("exit", ("found command: %s", commands[index].name));
    DBUG_RETURN(&commands[index]);
  }
  DBUG_RETURN((COMMANDS *) 0);
}


static bool add_line(String &buffer, char *line, size_t line_length,
                     char *in_string, bool *ml_comment, bool truncated)
{
  uchar inchar;
  char buff[80], *pos, *out;
  COMMANDS *com;
  bool need_space= 0;
  bool ss_comment= 0;
  DBUG_ENTER("add_line");

  if (!line[0] && buffer.is_empty())
    DBUG_RETURN(0);
#ifdef HAVE_READLINE
  if (status.add_to_history && line[0] && not_in_history(line))
    add_history(line);
#endif
  char *end_of_line= line + line_length;

  for (pos= out= line; pos < end_of_line; pos++)
  {
    inchar= (uchar) *pos;
    if (!preserve_comments)
    {
      // Skip spaces at the beginning of a statement
      if (my_isspace(charset_info,inchar) && (out == line) &&
          buffer.is_empty())
        continue;
    }
        
#ifdef USE_MB
    // Accept multi-byte characters as-is
    int length;
    if (use_mb(charset_info) &&
        (length= my_ismbchar(charset_info, pos, end_of_line)))
    {
      if (!*ml_comment || preserve_comments)
      {
        while (length--)
          *out++ = *pos++;
        pos--;
      }
      else
        pos+= length - 1;
      continue;
    }
#endif
    if (!*ml_comment && inchar == '\\' && *in_string != '`' &&
        !(*in_string == '"' &&
          (mysql.server_status & SERVER_STATUS_ANSI_QUOTES)) &&
        !(*in_string &&
          (mysql.server_status & SERVER_STATUS_NO_BACKSLASH_ESCAPES)))
    {
      // Found possbile one character command like \c

      if (!(inchar = (uchar) *++pos))
	break;				// readline adds one '\'
      if (*in_string || inchar == 'N')	// \N is short for NULL
      {					// Don't allow commands in string
	*out++='\\';
	*out++= (char) inchar;
	continue;
      }
      if ((com= find_command((char) inchar)))
      {
        // Flush previously accepted characters
        if (out != line)
        {
          buffer.append(line, (uint) (out-line));
          out= line;
        }
        
        if ((*com->func)(&buffer,pos-1) > 0)
          DBUG_RETURN(1);                       // Quit
        if (com->takes_params)
        {
          if (ss_comment)
          {
            /*
              If a client-side macro appears inside a server-side comment,
              discard all characters in the comment after the macro (that is,
              until the end of the comment rather than the next delimiter)
            */
            for (pos++; *pos && (*pos != '*' || *(pos + 1) != '/'); pos++)
              ;
            pos--;
          }
          else
          {
            for (pos++ ;
                 *pos && (*pos != *delimiter ||
                          !is_prefix(pos + 1, delimiter + 1)) ; pos++)
              ;	// Remove parameters
            if (!*pos)
              pos--;
            else 
              pos+= delimiter_length - 1; // Point at last delim char
          }
        }
      }
      else
      {
	sprintf(buff,"Unknown command '\\%c'.",inchar);
	if (put_info(buff,INFO_ERROR) > 0)
	  DBUG_RETURN(1);
	*out++='\\';
	*out++=(char) inchar;
	continue;
      }
    }
    else if (!*ml_comment && !*in_string && is_prefix(pos, delimiter))
    {
      // Found a statement. Continue parsing after the delimiter
      pos+= delimiter_length;

      if (preserve_comments)
      {
        while (my_isspace(charset_info, *pos))
          *out++= *pos++;
      }
      // Flush previously accepted characters
      if (out != line)
      {
        buffer.append(line, (uint32) (out-line));
        out= line;
      }

      if (preserve_comments && ((*pos == '#') ||
                                ((*pos == '-') &&
                                 (pos[1] == '-') &&
                                 my_isspace(charset_info, pos[2]))))
      {
        // Add trailing single line comments to this statement
        buffer.append(pos);
        pos+= strlen(pos);
      }

      pos--;

      if ((com= find_command(buffer.c_ptr())))
      {
          
        if ((*com->func)(&buffer, buffer.c_ptr()) > 0)
          DBUG_RETURN(1);                       // Quit 
      }
      else
      {
        if (com_go(&buffer, 0) > 0)             // < 0 is not fatal
          DBUG_RETURN(1);
      }
      buffer.length(0);
    }
    else if (!*ml_comment &&
             (!*in_string &&
              (inchar == '#' ||
               (inchar == '-' && pos[1] == '-' &&
               /*
                 The third byte is either whitespace or is the end of
                 the line -- which would occur only because of the
                 user sending newline -- which is itself whitespace
                 and should also match.
                 We also ignore lines starting with '--', even if there
                 isn't a whitespace after. (This makes it easier to run
                 mysql-test-run cases through the client)
               */
                ((my_isspace(charset_info,pos[2]) || !pos[2]) ||
                 (buffer.is_empty() && out == line))))))
    {
      // Flush previously accepted characters
      if (out != line)
      {
        buffer.append(line, (uint32) (out - line));
        out= line;
      }

      // comment to end of line
      if (preserve_comments)
      {
        bool started_with_nothing= !buffer.length();

        buffer.append(pos);

        /*
          A single-line comment by itself gets sent immediately so that
          client commands (delimiter, status, etc) will be interpreted on
          the next line.
        */
        if (started_with_nothing)
        {
          if (com_go(&buffer, 0) > 0)             // < 0 is not fatal
            DBUG_RETURN(1);
          buffer.length(0);
        }
      }

      break;
    }
    else if (!*in_string && inchar == '/' && *(pos+1) == '*' &&
             !(*(pos+2) == '!' || (*(pos+2) == 'M' && *(pos+3) == '!')))
    {
      if (preserve_comments)
      {
        *out++= *pos++;                       // copy '/'
        *out++= *pos;                         // copy '*'
      }
      else
        pos++;
      *ml_comment= 1;
      if (out != line)
      {
        buffer.append(line,(uint) (out-line));
        out=line;
      }
    }
    else if (*ml_comment && !ss_comment && inchar == '*' && *(pos + 1) == '/')
    {
      if (preserve_comments)
      {
        *out++= *pos++;                       // copy '*'
        *out++= *pos;                         // copy '/'
      }
      else
        pos++;
      *ml_comment= 0;
      if (out != line)
      {
        buffer.append(line, (uint32) (out - line));
        out= line;
      }
      // Consumed a 2 chars or more, and will add 1 at most,
      // so using the 'line' buffer to edit data in place is ok.
      need_space= 1;
    }      
    else
    {						// Add found char to buffer
      if (!*in_string && inchar == '/' && *(pos + 1) == '*' &&
          *(pos + 2) == '!')
        ss_comment= 1;
      else if (!*in_string && ss_comment && inchar == '*' && *(pos + 1) == '/')
        ss_comment= 0;
      if (inchar == *in_string)
	*in_string= 0;
      else if (!*ml_comment && !*in_string &&
	       (inchar == '\'' || inchar == '"' || inchar == '`'))
	*in_string= (char) inchar;
      if (!*ml_comment || preserve_comments)
      {
        if (need_space && !my_isspace(charset_info, (char)inchar))
          *out++= ' ';
        need_space= 0;
        *out++= (char) inchar;
      }
    }
  }
  if (out != line || !buffer.is_empty())
  {
    uint length=(uint) (out-line);

    if (!truncated && (!is_delimiter_command(line, length) ||
                       (*in_string || *ml_comment)))
    {
      /* 
        Don't add a new line in case there's a DELIMITER command to be 
        added to the glob buffer (e.g. on processing a line like 
        "<command>;DELIMITER <non-eof>") : similar to how a new line is 
        not added in the case when the DELIMITER is the first command 
        entered with an empty glob buffer. However, if the delimiter is
        part of a string or a comment, the new line should be added. (e.g.
        SELECT '\ndelimiter\n';\n)
      */
      *out++='\n';
      length++;
    }
    if (buffer.length() + length >= buffer.alloced_length())
      buffer.realloc(buffer.length()+length+IO_SIZE);
    if ((!*ml_comment || preserve_comments) && buffer.append(line, length))
      DBUG_RETURN(1);
  }
  DBUG_RETURN(0);
}

/*****************************************************************
	    Interface to Readline Completion
******************************************************************/

#ifdef HAVE_READLINE

C_MODE_START
static char *new_command_generator(const char *text, int);
static char **new_mysql_completion(const char *text, int start, int end);
C_MODE_END

/*
  Tell the GNU Readline library how to complete.  We want to try to complete
  on command names if this is the first word in the line, or on filenames
  if not.
*/

#if defined(USE_NEW_READLINE_INTERFACE) 
static int fake_magic_space(int, int);
extern "C" char *no_completion(const char*,int)
#elif defined(USE_LIBEDIT_INTERFACE)
static int fake_magic_space(const char *, int);
extern "C" int no_completion(const char*,int)
#else
extern "C" char *no_completion()
#endif
{
  return 0;					/* No filename completion */
}

/*	glues pieces of history back together if in pieces   */
static void fix_history(String *final_command) 
{
  int total_lines = 1;
  char *ptr = final_command->c_ptr();
  String fixed_buffer; 	/* Converted buffer */
  char str_char = '\0';  /* Character if we are in a string or not */
  
  /* find out how many lines we have and remove newlines */
  while (*ptr != '\0') 
  {
    switch (*ptr) {
      /* string character */
    case '"':
    case '\'':
    case '`':
      if (str_char == '\0')	/* open string */
	str_char = *ptr;
      else if (str_char == *ptr)   /* close string */
	str_char = '\0';
      fixed_buffer.append(ptr,1);
      break;
    case '\n':
      /* 
	 not in string, change to space
	 if in string, leave it alone 
      */
      fixed_buffer.append(str_char == '\0' ? " " : "\n");
      total_lines++;
      break;
    case '\\':
      fixed_buffer.append('\\');
      /* need to see if the backslash is escaping anything */
      if (str_char) 
      {
	ptr++;
	/* special characters that need escaping */
	if (*ptr == '\'' || *ptr == '"' || *ptr == '\\')
	  fixed_buffer.append(ptr,1);
	else
	  ptr--;
      }
      break;
      
    default:
      fixed_buffer.append(ptr,1);
    }
    ptr++;
  }
  if (total_lines > 1)			
    add_history(fixed_buffer.ptr());
}

/*	
  returns 0 if line matches the previous history entry
  returns 1 if the line doesn't match the previous history entry
*/
static int not_in_history(const char *line) 
{
  HIST_ENTRY *oldhist = history_get(history_length);
  
  if (oldhist == 0)
    return 1;
  if (strcmp(oldhist->line,line) == 0)
    return 0;
  return 1;
}


#if defined(USE_NEW_READLINE_INTERFACE)
static int fake_magic_space(int, int)
#else
static int fake_magic_space(const char *, int)
#endif
{
  rl_insert(1, ' ');
  return 0;
}


static void initialize_readline ()
{
  /* Allow conditional parsing of the ~/.inputrc file. */
  rl_readline_name= (char *) "mysql";
  rl_terminal_name= getenv("TERM");

  /* Tell the completer that we want a crack first. */
#if defined(USE_NEW_READLINE_INTERFACE)
  rl_attempted_completion_function= (rl_completion_func_t*)&new_mysql_completion;
  rl_completion_entry_function= (rl_compentry_func_t*)&no_completion;

  rl_add_defun("magic-space", (rl_command_func_t *)&fake_magic_space, -1);
#elif defined(USE_LIBEDIT_INTERFACE)
#ifdef HAVE_LOCALE_H
  setlocale(LC_ALL,""); /* so as libedit use isprint */
#endif
  rl_attempted_completion_function= (CPPFunction*)&new_mysql_completion;
  rl_completion_entry_function= &no_completion;
  rl_add_defun("magic-space", (Function*)&fake_magic_space, -1);
#else
  rl_attempted_completion_function= (CPPFunction*)&new_mysql_completion;
  rl_completion_entry_function= &no_completion;
#endif
}

/*
  Attempt to complete on the contents of TEXT.  START and END show the
  region of TEXT that contains the word to complete.  We can use the
  entire line in case we want to do some simple parsing.  Return the
  array of matches, or NULL if there aren't any.
*/

static char **new_mysql_completion(const char *text,
                                   int start __attribute__((unused)),
                                   int end __attribute__((unused)))
{
  if (!status.batch && !quick)
#if defined(USE_NEW_READLINE_INTERFACE)
    return rl_completion_matches(text, new_command_generator);
#else
    return completion_matches((char *)text, (CPFunction *)new_command_generator);
#endif
  else
    return (char**) 0;
}

static char *new_command_generator(const char *text,int state)
{
  static int textlen;
  char *ptr;
  static Bucket *b;
  static entry *e;
  static uint i;

  if (!state)
    textlen=(uint) strlen(text);

  if (textlen>0)
  {						/* lookup in the hash */
    if (!state)
    {
      uint len;

      b = find_all_matches(&ht,text,(uint) strlen(text),&len);
      if (!b)
	return NullS;
      e = b->pData;
    }

    if (e)
    {
      ptr= strdup(e->str);
      e = e->pNext;
      return ptr;
    }
  }
  else
  { /* traverse the entire hash, ugly but works */

    if (!state)
    {
      /* find the first used bucket */
      for (i=0 ; i < ht.nTableSize ; i++)
      {
	if (ht.arBuckets[i])
	{
	  b = ht.arBuckets[i];
	  e = b->pData;
	  break;
	}
      }
    }
    ptr= NullS;
    while (e && !ptr)
    {					/* find valid entry in bucket */
      if ((uint) strlen(e->str) == b->nKeyLength)
	ptr = strdup(e->str);
      /* find the next used entry */
      e = e->pNext;
      if (!e)
      { /* find the next used bucket */
	b = b->pNext;
	if (!b)
	{
	  for (i++ ; i<ht.nTableSize; i++)
	  {
	    if (ht.arBuckets[i])
	    {
	      b = ht.arBuckets[i];
	      e = b->pData;
	      break;
	    }
	  }
	}
	else
	  e = b->pData;
      }
    }
    if (ptr)
      return ptr;
  }
  return NullS;
}


/* Build up the completion hash */

static void build_completion_hash(bool rehash, bool write_info)
{
  COMMANDS *cmd=commands;
  MYSQL_RES *databases=0,*tables=0;
  MYSQL_RES *fields;
  static char ***field_names= 0;
  MYSQL_ROW database_row,table_row;
  MYSQL_FIELD *sql_field;
  char buf[NAME_LEN*2+2];		 // table name plus field name plus 2
  int i,j,num_fields;
  DBUG_ENTER("build_completion_hash");

  if (status.batch || quick || !current_db)
    DBUG_VOID_RETURN;			// We don't need completion in batches
  if (!rehash)
    DBUG_VOID_RETURN;

  /* Free old used memory */
  if (field_names)
    field_names=0;
  completion_hash_clean(&ht);
  free_root(&hash_mem_root,MYF(0));

  /* hash this file's known subset of SQL commands */
  while (cmd->name) {
    add_word(&ht,(char*) cmd->name);
    cmd++;
  }

  /* hash MySQL functions (to be implemented) */

  /* hash all database names */
  if (mysql_query(&mysql,"show databases") == 0)
  {
    if (!(databases = mysql_store_result(&mysql)))
      put_info(mysql_error(&mysql),INFO_INFO);
    else
    {
      while ((database_row=mysql_fetch_row(databases)))
      {
	char *str=strdup_root(&hash_mem_root, (char*) database_row[0]);
	if (str)
	  add_word(&ht,(char*) str);
      }
      mysql_free_result(databases);
    }
  }
  /* hash all table names */
  if (mysql_query(&mysql,"show tables")==0)
  {
    if (!(tables = mysql_store_result(&mysql)))
      put_info(mysql_error(&mysql),INFO_INFO);
    else
    {
      if (mysql_num_rows(tables) > 0 && !opt_silent && write_info)
      {
	tee_fprintf(stdout, "\
Reading table information for completion of table and column names\n\
You can turn off this feature to get a quicker startup with -A\n\n");
      }
      while ((table_row=mysql_fetch_row(tables)))
      {
	char *str=strdup_root(&hash_mem_root, (char*) table_row[0]);
	if (str &&
	    !completion_hash_exists(&ht,(char*) str, (uint) strlen(str)))
	  add_word(&ht,str);
      }
    }
  }

  /* hash all field names, both with the table prefix and without it */
  if (!tables)					/* no tables */
  {
    DBUG_VOID_RETURN;
  }
  mysql_data_seek(tables,0);
  if (!(field_names= (char ***) alloc_root(&hash_mem_root,sizeof(char **) *
					   (uint) (mysql_num_rows(tables)+1))))
  {
    mysql_free_result(tables);
    DBUG_VOID_RETURN;
  }
  i=0;
  while ((table_row=mysql_fetch_row(tables)))
  {
    if ((fields=mysql_list_fields(&mysql,(const char*) table_row[0],NullS)))
    {
      num_fields=mysql_num_fields(fields);
      if (!(field_names[i] = (char **) alloc_root(&hash_mem_root,
						  sizeof(char *) *
						  (num_fields*2+1))))
      {
        mysql_free_result(fields);
        break;
      }
      field_names[i][num_fields*2]= NULL;
      j=0;
      while ((sql_field=mysql_fetch_field(fields)))
      {
	sprintf(buf,"%.64s.%.64s",table_row[0],sql_field->name);
	field_names[i][j] = strdup_root(&hash_mem_root,buf);
	add_word(&ht,field_names[i][j]);
	field_names[i][num_fields+j] = strdup_root(&hash_mem_root,
						   sql_field->name);
	if (!completion_hash_exists(&ht,field_names[i][num_fields+j],
				    (uint) strlen(field_names[i][num_fields+j])))
	  add_word(&ht,field_names[i][num_fields+j]);
	j++;
      }
      mysql_free_result(fields);
    }
    else
      field_names[i]= 0;

    i++;
  }
  mysql_free_result(tables);
  field_names[i]=0;				// End pointer
  DBUG_VOID_RETURN;
}

	/* for gnu readline */

#ifndef HAVE_INDEX
extern "C" {
extern char *index(const char *,int c),*rindex(const char *,int);

char *index(const char *s,int c)
{
  for (;;)
  {
     if (*s == (char) c) return (char*) s;
     if (!*s++) return NullS;
  }
}

char *rindex(const char *s,int c)
{
  reg3 char *t;

  t = NullS;
  do if (*s == (char) c) t = (char*) s; while (*s++);
  return (char*) t;
}
}
#endif
#endif /* HAVE_READLINE */


static int reconnect(void)
{
  /* purecov: begin tested */
  if (opt_reconnect)
  {
    put_info("No connection. Trying to reconnect...",INFO_INFO);
    (void) com_connect((String *) 0, 0);
    if (opt_rehash)
      com_rehash(NULL, NULL);
  }
  if (!connected)
    return put_info("Can't connect to the server\n",INFO_ERROR);
  my_free(server_version);
  server_version= 0;
  /* purecov: end */
  return 0;
}

static void get_current_db()
{
  MYSQL_RES *res;

  /* If one_database is set, current_db is not supposed to change. */
  if (one_database)
    return;

  my_free(current_db);
  current_db= NULL;
  /* In case of error below current_db will be NULL */
  if (!mysql_query(&mysql, "SELECT DATABASE()") &&
      (res= mysql_use_result(&mysql)))
  {
    MYSQL_ROW row= mysql_fetch_row(res);
    if (row && row[0])
      current_db= my_strdup(row[0], MYF(MY_WME));
    mysql_free_result(res);
  }
}

/***************************************************************************
 The different commands
***************************************************************************/

int mysql_real_query_for_lazy(const char *buf, size_t length)
{
  for (uint retry=0;; retry++)
  {
    int error;
    if (!mysql_real_query(&mysql,buf,(ulong)length))
      return 0;
    error= put_error(&mysql);
    if (mysql_errno(&mysql) != CR_SERVER_GONE_ERROR || retry > 1 ||
        !opt_reconnect)
      return error;
    if (reconnect())
      return error;
  }
}

int mysql_store_result_for_lazy(MYSQL_RES **result)
{
  if ((*result=mysql_store_result(&mysql)))
    return 0;

  if (mysql_error(&mysql)[0])
    return put_error(&mysql);
  return 0;
}

static void print_help_item(MYSQL_ROW *cur, int num_name, int num_cat, char *last_char)
{
  char ccat= (*cur)[num_cat][0];
  if (*last_char != ccat)
  {
    put_info(ccat == 'Y' ? "categories:" : "topics:", INFO_INFO);
    *last_char= ccat;
  }
  tee_fprintf(PAGER, "   %s\n", (*cur)[num_name]);
}


static int com_server_help(String *buffer __attribute__((unused)),
			   char *line __attribute__((unused)), char *help_arg)
{
  MYSQL_ROW cur;
  const char *server_cmd;
  char cmd_buf[100 + 1];
  MYSQL_RES *result;
  int error;
  
  if (help_arg[0] != '\'')
  {
	char *end_arg= strend(help_arg);
	if(--end_arg)
	{
		while (my_isspace(charset_info,*end_arg))
          end_arg--;
		*++end_arg= '\0';
	}
	(void) strxnmov(cmd_buf, sizeof(cmd_buf), "help '", help_arg, "'", NullS);
  }
  else
    (void) strxnmov(cmd_buf, sizeof(cmd_buf), "help ", help_arg, NullS);

  server_cmd= cmd_buf;

  if (!status.batch)
  {
    old_buffer= *buffer;
    old_buffer.copy();
  }

  if (!connected && reconnect())
    return 1;

  if ((error= mysql_real_query_for_lazy(server_cmd,(int)strlen(server_cmd))) ||
      (error= mysql_store_result_for_lazy(&result)))
    return error;

  if (result)
  {
    unsigned int num_fields= mysql_num_fields(result);
    my_ulonglong num_rows= mysql_num_rows(result);
    if (num_fields==3 && num_rows==1)
    {
      if (!(cur= mysql_fetch_row(result)))
      {
	error= -1;
	goto err;
      }

      init_pager();
      tee_fprintf(PAGER,   "Name: \'%s\'\n", cur[0]);
      tee_fprintf(PAGER,   "Description:\n%s", cur[1]);
      if (cur[2] && *((char*)cur[2]))
	tee_fprintf(PAGER, "Examples:\n%s", cur[2]);
      tee_fprintf(PAGER,   "\n");
      end_pager();
    }
    else if (num_fields >= 2 && num_rows)
    {
      init_pager();
      char last_char= 0;

      int UNINIT_VAR(num_name), UNINIT_VAR(num_cat);

      if (num_fields == 2)
      {
	put_info("Many help items for your request exist.", INFO_INFO);
	put_info("To make a more specific request, please type 'help <item>',\nwhere <item> is one of the following", INFO_INFO);
	num_name= 0;
	num_cat= 1;
      }
      else if ((cur= mysql_fetch_row(result)))
      {
	tee_fprintf(PAGER, "You asked for help about help category: \"%s\"\n", cur[0]);
	put_info("For more information, type 'help <item>', where <item> is one of the following", INFO_INFO);
	num_name= 1;
	num_cat= 2;
	print_help_item(&cur,1,2,&last_char);
      }

      while ((cur= mysql_fetch_row(result)))
	print_help_item(&cur,num_name,num_cat,&last_char);
      tee_fprintf(PAGER, "\n");
      end_pager();
    }
    else
    {
      put_info("\nNothing found", INFO_INFO);
      if (strncasecmp(server_cmd, "help 'contents'", 15) == 0)
      {
         put_info("\nPlease check if 'help tables' are loaded.\n", INFO_INFO); 
         goto err;
      }
      put_info("Please try to run 'help contents' for a list of all accessible topics\n", INFO_INFO);
    }
  }

err:
  mysql_free_result(result);
  return error;
}

static int
com_help(String *buffer __attribute__((unused)),
	 char *line __attribute__((unused)))
{
  int i, j;
  char * help_arg= strchr(line,' '), buff[32], *end;
  if (help_arg)
  {
    while (my_isspace(charset_info,*help_arg))
      help_arg++;
	if (*help_arg)	  
	  return com_server_help(buffer,line,help_arg);
  }

  put_info("\nGeneral information about MariaDB can be found at\n"
           "http://mariadb.org\n", INFO_INFO);
  put_info("List of all MySQL commands:", INFO_INFO);
  if (!named_cmds)
    put_info("Note that all text commands must be first on line and end with ';'",INFO_INFO);
  for (i = 0; commands[i].name; i++)
  {
    end= strmov(buff, commands[i].name);
    for (j= (int)strlen(commands[i].name); j < 10; j++)
      end= strmov(end, " ");
    if (commands[i].func)
      tee_fprintf(stdout, "%s(\\%c) %s\n", buff,
		  commands[i].cmd_char, commands[i].doc);
  }
  if (connected && mysql_get_server_version(&mysql) >= 40100)
    put_info("\nFor server side help, type 'help contents'\n", INFO_INFO);
  return 0;
}


	/* ARGSUSED */
static int
com_clear(String *buffer,char *line __attribute__((unused)))
{
#ifdef HAVE_READLINE
  if (status.add_to_history)
    fix_history(buffer);
#endif
  buffer->length(0);
  return 0;
}

	/* ARGSUSED */
static int
com_charset(String *buffer __attribute__((unused)), char *line)
{
  char buff[256], *param;
  CHARSET_INFO * new_cs;
  strmake_buf(buff, line);
  param= get_arg(buff, GET);
  if (!param || !*param)
  {
    return put_info("Usage: \\C charset_name | charset charset_name", 
		    INFO_ERROR, 0);
  }
  new_cs= get_charset_by_csname(param, MY_CS_PRIMARY, MYF(MY_WME));
  if (new_cs)
  {
    charset_info= new_cs;
    mysql_set_character_set(&mysql, charset_info->csname);
    default_charset= (char *)charset_info->csname;
    put_info("Charset changed", INFO_INFO);
  }
  else put_info("Charset is not found", INFO_INFO);
  return 0;
}

/*
  Execute command
  Returns: 0  if ok
          -1 if not fatal error
	  1  if fatal error
*/


static int
com_go(String *buffer,char *line __attribute__((unused)))
{
  char		buff[200]; /* about 110 chars used so far */
<<<<<<< HEAD
  char          time_buff[53+3+1]; /* time max + space&parens + NUL */
=======
  char		time_buff[52+3+1]; /* time max + space & parens + NUL */
>>>>>>> c9b9eb33
  MYSQL_RES	*result;
  ulonglong	timer;
  ulong		warnings= 0;
  uint		error= 0;
  int           err= 0;

  interrupted_query= 0;
  if (!status.batch)
  {
    old_buffer= *buffer;			// Save for edit command
    old_buffer.copy();
  }

  /* Remove garbage for nicer messages */
  LINT_INIT_STRUCT(buff[0]);
  remove_cntrl(*buffer);

  if (buffer->is_empty())
  {
    if (status.batch)				// Ignore empty queries.
      return 0;
    return put_info("No query specified\n",INFO_ERROR);

  }
  if (!connected && reconnect())
  {
    buffer->length(0);				// Remove query on error
    return opt_reconnect ? -1 : 1;          // Fatal error
  }
  if (verbose)
    (void) com_print(buffer,0);

  if (skip_updates &&
      (buffer->length() < 4 || my_strnncoll(charset_info,
					    (const uchar*)buffer->ptr(),4,
					    (const uchar*)"SET ",4)))
  {
    (void) put_info("Ignoring query to other database",INFO_INFO);
    return 0;
  }

  timer= microsecond_interval_timer();
  executing_query= 1;
  error= mysql_real_query_for_lazy(buffer->ptr(),buffer->length());
  report_progress_end();

#ifdef HAVE_READLINE
  if (status.add_to_history) 
  {  
    buffer->append(vertical ? "\\G" : delimiter);
    /* Append final command onto history */
    fix_history(buffer);
  }
#endif

  buffer->length(0);

  if (error)
    goto end;

  do
  {
    char *pos;

    if (quick)
    {
      if (!(result=mysql_use_result(&mysql)) && mysql_field_count(&mysql))
      {
        error= put_error(&mysql);
        goto end;
      }
    }
    else
    {
      error= mysql_store_result_for_lazy(&result);
      if (error)
        goto end;
    }

    if (verbose >= 3 || !opt_silent)
      end_timer(timer, time_buff);
    else
      time_buff[0]= '\0';

    /* Every branch must truncate buff. */
    if (result)
    {
      if (!mysql_num_rows(result) && ! quick && !column_types_flag)
      {
	strmov(buff, "Empty set");
        if (opt_xml)
        { 
          /*
            We must print XML header and footer
            to produce a well-formed XML even if
            the result set is empty (Bug#27608).
          */
          init_pager();
          print_table_data_xml(result);
          end_pager();
        }
      }
      else
      {
	init_pager();
	if (opt_html)
	  print_table_data_html(result);
	else if (opt_xml)
	  print_table_data_xml(result);
        else if (vertical || (auto_vertical_output &&
                (terminal_width < get_result_width(result))))
	  print_table_data_vertically(result);
	else if (opt_silent && verbose <= 2 && !output_tables)
	  print_tab_data(result);
	else
	  print_table_data(result);
	sprintf(buff,"%ld %s in set",
		(long) mysql_num_rows(result),
		(long) mysql_num_rows(result) == 1 ? "row" : "rows");
	end_pager();
        if (mysql_errno(&mysql))
          error= put_error(&mysql);
      }
    }
    else if (mysql_affected_rows(&mysql) == ~(ulonglong) 0)
      strmov(buff,"Query OK");
    else
      sprintf(buff,"Query OK, %ld %s affected",
	      (long) mysql_affected_rows(&mysql),
	      (long) mysql_affected_rows(&mysql) == 1 ? "row" : "rows");

    pos=strend(buff);
    if ((warnings= mysql_warning_count(&mysql)))
    {
      *pos++= ',';
      *pos++= ' ';
      pos=int10_to_str(warnings, pos, 10);
      pos=strmov(pos, " warning");
      if (warnings != 1)
	*pos++= 's';
    }
    strmov(pos, time_buff);
    put_info(buff,INFO_RESULT);
    if (mysql_info(&mysql))
      put_info(mysql_info(&mysql),INFO_RESULT);
    put_info("",INFO_RESULT);			// Empty row

    if (result && !mysql_eof(result))	/* Something wrong when using quick */
      error= put_error(&mysql);
    else if (unbuffered)
      fflush(stdout);
    mysql_free_result(result);
  } while (!(err= mysql_next_result(&mysql)));
  if (err >= 1)
    error= put_error(&mysql);

end:

 /* Show warnings if any or error occurred */
  if (show_warnings == 1 && (warnings >= 1 || error))
    print_warnings();

  if (!error && !status.batch && 
      (mysql.server_status & SERVER_STATUS_DB_DROPPED))
    get_current_db();

  executing_query= 0;
  return error;				/* New command follows */
}


static void init_pager()
{
#ifdef USE_POPEN
  if (!opt_nopager)
  {
    if (!(PAGER= popen(pager, "w")))
    {
      tee_fprintf(stdout, "popen() failed! defaulting PAGER to stdout!\n");
      PAGER= stdout;
    }
  }
  else
#endif
    PAGER= stdout;
}

static void end_pager()
{
#ifdef USE_POPEN
  if (!opt_nopager)
    pclose(PAGER);
#endif
}


static void init_tee(const char *file_name)
{
  FILE* new_outfile;
  if (opt_outfile)
    end_tee();
  if (!(new_outfile= my_fopen(file_name, O_APPEND | O_WRONLY, MYF(MY_WME))))
  {
    tee_fprintf(stdout, "Error logging to file '%s'\n", file_name);
    return;
  }
  OUTFILE = new_outfile;
  strmake_buf(outfile, file_name);
  tee_fprintf(stdout, "Logging to file '%s'\n", file_name);
  opt_outfile= 1;
  return;
}


static void end_tee()
{
  my_fclose(OUTFILE, MYF(0));
  OUTFILE= 0;
  opt_outfile= 0;
  return;
}


static int
com_ego(String *buffer,char *line)
{
  int result;
  bool oldvertical=vertical;
  vertical=1;
  result=com_go(buffer,line);
  vertical=oldvertical;
  return result;
}


static const char *fieldtype2str(enum enum_field_types type)
{
  switch (type) {
    case MYSQL_TYPE_BIT:         return "BIT";
    case MYSQL_TYPE_BLOB:        return "BLOB";
    case MYSQL_TYPE_DATE:        return "DATE";
    case MYSQL_TYPE_DATETIME:    return "DATETIME";
    case MYSQL_TYPE_NEWDECIMAL:  return "NEWDECIMAL";
    case MYSQL_TYPE_DECIMAL:     return "DECIMAL";
    case MYSQL_TYPE_DOUBLE:      return "DOUBLE";
    case MYSQL_TYPE_ENUM:        return "ENUM";
    case MYSQL_TYPE_FLOAT:       return "FLOAT";
    case MYSQL_TYPE_GEOMETRY:    return "GEOMETRY";
    case MYSQL_TYPE_INT24:       return "INT24";
    case MYSQL_TYPE_LONG:        return "LONG";
    case MYSQL_TYPE_LONGLONG:    return "LONGLONG";
    case MYSQL_TYPE_LONG_BLOB:   return "LONG_BLOB";
    case MYSQL_TYPE_MEDIUM_BLOB: return "MEDIUM_BLOB";
    case MYSQL_TYPE_NEWDATE:     return "NEWDATE";
    case MYSQL_TYPE_NULL:        return "NULL";
    case MYSQL_TYPE_SET:         return "SET";
    case MYSQL_TYPE_SHORT:       return "SHORT";
    case MYSQL_TYPE_STRING:      return "STRING";
    case MYSQL_TYPE_TIME:        return "TIME";
    case MYSQL_TYPE_TIMESTAMP:   return "TIMESTAMP";
    case MYSQL_TYPE_TINY:        return "TINY";
    case MYSQL_TYPE_TINY_BLOB:   return "TINY_BLOB";
    case MYSQL_TYPE_VAR_STRING:  return "VAR_STRING";
    case MYSQL_TYPE_YEAR:        return "YEAR";
    default:                     return "?-unknown-?";
  }
}

static char *fieldflags2str(uint f) {
  static char buf[1024];
  char *s=buf;
  *s=0;
#define ff2s_check_flag(X) \
                if (f & X ## _FLAG) { s=strmov(s, # X " "); f &= ~ X ## _FLAG; }
  ff2s_check_flag(NOT_NULL);
  ff2s_check_flag(PRI_KEY);
  ff2s_check_flag(UNIQUE_KEY);
  ff2s_check_flag(MULTIPLE_KEY);
  ff2s_check_flag(BLOB);
  ff2s_check_flag(UNSIGNED);
  ff2s_check_flag(ZEROFILL);
  ff2s_check_flag(BINARY);
  ff2s_check_flag(ENUM);
  ff2s_check_flag(AUTO_INCREMENT);
  ff2s_check_flag(TIMESTAMP);
  ff2s_check_flag(SET);
  ff2s_check_flag(NO_DEFAULT_VALUE);
  ff2s_check_flag(NUM);
  ff2s_check_flag(PART_KEY);
  ff2s_check_flag(GROUP);
  ff2s_check_flag(BINCMP);
  ff2s_check_flag(ON_UPDATE_NOW);
#undef ff2s_check_flag
  if (f)
    sprintf(s, " unknows=0x%04x", f);
  return buf;
}

static void
print_field_types(MYSQL_RES *result)
{
  MYSQL_FIELD   *field;
  uint i=0;

  while ((field = mysql_fetch_field(result)))
  {
    tee_fprintf(PAGER, "Field %3u:  `%s`\n"
                       "Catalog:    `%s`\n"
                       "Database:   `%s`\n"
                       "Table:      `%s`\n"
                       "Org_table:  `%s`\n"
                       "Type:       %s\n"
                       "Collation:  %s (%u)\n"
                       "Length:     %lu\n"
                       "Max_length: %lu\n"
                       "Decimals:   %u\n"
                       "Flags:      %s\n\n",
                ++i,
                field->name, field->catalog, field->db, field->table,
                field->org_table, fieldtype2str(field->type),
                get_charset_name(field->charsetnr), field->charsetnr,
                field->length, field->max_length, field->decimals,
                fieldflags2str(field->flags));
  }
  tee_puts("", PAGER);
}


/* Used to determine if we should invoke print_as_hex for this field */

static bool
is_binary_field(MYSQL_FIELD *field)
{
  if ((field->charsetnr == 63) &&
      (field->type == MYSQL_TYPE_BIT ||
       field->type == MYSQL_TYPE_BLOB ||
       field->type == MYSQL_TYPE_LONG_BLOB ||
       field->type == MYSQL_TYPE_MEDIUM_BLOB ||
       field->type == MYSQL_TYPE_TINY_BLOB ||
       field->type == MYSQL_TYPE_VAR_STRING ||
       field->type == MYSQL_TYPE_STRING ||
       field->type == MYSQL_TYPE_VARCHAR ||
       field->type == MYSQL_TYPE_GEOMETRY))
    return 1;
  return 0;
}


/* Print binary value as hex literal (0x ...) */

static void
print_as_hex(FILE *output_file, const char *str, size_t len, size_t total_bytes_to_send)
{
  const char *ptr= str, *end= ptr+len;
  size_t i;
  fprintf(output_file, "0x");
  for(; ptr < end; ptr++)
    fprintf(output_file, "%02X", *((uchar*)ptr));
  for (i= 2*len+2; i < total_bytes_to_send; i++)
    tee_putc((int)' ', output_file);
}


static void
print_table_data(MYSQL_RES *result)
{
  String separator(256);
  MYSQL_ROW	cur;
  MYSQL_FIELD	*field;
  bool		*num_flag;

  num_flag=(bool*) my_alloca(sizeof(bool)*mysql_num_fields(result));
  if (column_types_flag)
  {
    print_field_types(result);
    if (!mysql_num_rows(result))
      return;
    mysql_field_seek(result,0);
  }
  separator.copy("+",1,charset_info);
  while ((field = mysql_fetch_field(result)))
  {
    uint length= column_names ? field->name_length : 0;
    if (quick)
      length= MY_MAX(length,field->length);
    else
      length= MY_MAX(length,field->max_length);
    if (length < 4 && !IS_NOT_NULL(field->flags))
      length=4;					// Room for "NULL"
    if (opt_binhex && is_binary_field(field))
      length= 2 + length * 2;
    field->max_length=length;
    num_flag[mysql_field_tell(result) - 1]= IS_NUM(field->type);
    separator.fill(separator.length()+length+2,'-');
    separator.append('+');
  }
  separator.append('\0');                       // End marker for \0
  tee_puts((char*) separator.ptr(), PAGER);
  if (column_names)
  {
    mysql_field_seek(result,0);
    (void) tee_fputs("|", PAGER);
    for (uint off=0; (field = mysql_fetch_field(result)) ; off++)
    {
      size_t name_length= (uint) strlen(field->name);
      size_t numcells= charset_info->cset->numcells(charset_info,
                                                  field->name,
                                                  field->name + name_length);
      size_t display_length= field->max_length + name_length - numcells;
      tee_fprintf(PAGER, " %-*s |",(int) MY_MIN(display_length,
                                                MAX_COLUMN_LENGTH),
                  field->name);
    }
    (void) tee_fputs("\n", PAGER);
    tee_puts((char*) separator.ptr(), PAGER);
  }

  while ((cur= mysql_fetch_row(result)))
  {
    if (interrupted_query)
      break;
    ulong *lengths= mysql_fetch_lengths(result);
    (void) tee_fputs("| ", PAGER);
    mysql_field_seek(result, 0);
    for (uint off= 0; off < mysql_num_fields(result); off++)
    {
      const char *buffer;
      uint data_length;
      uint field_max_length;
      uint extra_padding;

      if (off)
        (void) tee_fputs(" ", PAGER);

      if (cur[off] == NULL)
      {
        buffer= "NULL";
        data_length= 4;
      } 
      else 
      {
        buffer= cur[off];
        data_length= (uint) lengths[off];
      }

      field= mysql_fetch_field(result);
      field_max_length= field->max_length;

      /* 
       How many text cells on the screen will this string span?  If it contains
       multibyte characters, then the number of characters we occupy on screen
       will be fewer than the number of bytes we occupy in memory.

       We need to find how much screen real-estate we will occupy to know how 
       many extra padding-characters we should send with the printing function.
      */
      size_t visible_length= charset_info->cset->numcells(charset_info, buffer, buffer + data_length);
      extra_padding= (uint) (data_length - visible_length);

      if (opt_binhex && is_binary_field(field))
        print_as_hex(PAGER, cur[off], lengths[off], field_max_length);
      else if (field_max_length > MAX_COLUMN_LENGTH)
        tee_print_sized_data(buffer, data_length, MAX_COLUMN_LENGTH+extra_padding, FALSE);
      else
      {
        if (num_flag[off] != 0) /* if it is numeric, we right-justify it */
          tee_print_sized_data(buffer, data_length, field_max_length+extra_padding, TRUE);
        else 
          tee_print_sized_data(buffer, data_length, field_max_length+extra_padding, FALSE);
      }
      tee_fputs(" |", PAGER);
    }
    (void) tee_fputs("\n", PAGER);
  }
  tee_puts((char*) separator.ptr(), PAGER);
  my_afree((uchar*) num_flag);
}

/**
  Return the length of a field after it would be rendered into text.

  This doesn't know or care about multibyte characters.  Assume we're
  using such a charset.  We can't know that all of the upcoming rows 
  for this column will have bytes that each render into some fraction
  of a character.  It's at least possible that a row has bytes that 
  all render into one character each, and so the maximum length is 
  still the number of bytes.  (Assumption 1:  This can't be better 
  because we can never know the number of characters that the DB is 
  going to send -- only the number of bytes.  2: Chars <= Bytes.)

  @param  field  Pointer to a field to be inspected

  @returns  number of character positions to be used, at most
*/
static int get_field_disp_length(MYSQL_FIELD *field)
{
  uint length= column_names ? field->name_length : 0;

  if (quick)
    length= MY_MAX(length, field->length);
  else
    length= MY_MAX(length, field->max_length);

  if (length < 4 && !IS_NOT_NULL(field->flags))
    length= 4;				/* Room for "NULL" */

  return length;
}

/**
  For a new result, return the max number of characters that any
  upcoming row may return.

  @param  result  Pointer to the result to judge

  @returns  The max number of characters in any row of this result
*/

static int get_result_width(MYSQL_RES *result)
{
  unsigned int len= 0;
  MYSQL_FIELD *field;
  MYSQL_FIELD_OFFSET offset;
  
#ifndef DBUG_OFF
  offset= mysql_field_tell(result);
  DBUG_ASSERT(offset == 0);
#else
  offset= 0;
#endif

  while ((field= mysql_fetch_field(result)) != NULL)
    len+= get_field_disp_length(field) + 3; /* plus bar, space, & final space */

  (void) mysql_field_seek(result, offset);	

  return len + 1; /* plus final bar. */
}

static void
tee_print_sized_data(const char *data, unsigned int data_length, unsigned int total_bytes_to_send, bool right_justified)
{
  /* 
    For '\0's print ASCII spaces instead, as '\0' is eaten by (at
    least my) console driver, and that messes up the pretty table
    grid.  (The \0 is also the reason we can't use fprintf() .) 
  */
  unsigned int i;
  const char *p;

  if (right_justified) 
    for (i= data_length; i < total_bytes_to_send; i++)
      tee_putc((int)' ', PAGER);

  for (i= 0, p= data; i < data_length; i+= 1, p+= 1)
  {
    if (*p == '\0')
      tee_putc((int)' ', PAGER);
    else
      tee_putc((int)*p, PAGER);
  }

  if (! right_justified) 
    for (i= data_length; i < total_bytes_to_send; i++)
      tee_putc((int)' ', PAGER);
}



static void
print_table_data_html(MYSQL_RES *result)
{
  MYSQL_ROW	cur;
  MYSQL_FIELD	*field;

  mysql_field_seek(result,0);
  (void) tee_fputs("<TABLE BORDER=1>", PAGER);
  if (column_names)
  {
    (void) tee_fputs("<TR>", PAGER);
    while((field = mysql_fetch_field(result)))
    {
      tee_fputs("<TH>", PAGER);
      if (field->name && field->name[0])
        xmlencode_print(field->name, field->name_length);
      else
        tee_fputs(field->name ? " &nbsp; " : "NULL", PAGER);
      tee_fputs("</TH>", PAGER);
    }
    (void) tee_fputs("</TR>", PAGER);
  }
  while ((cur = mysql_fetch_row(result)))
  {
    if (interrupted_query)
      break;
    ulong *lengths=mysql_fetch_lengths(result);
    field= mysql_fetch_fields(result);
    (void) tee_fputs("<TR>", PAGER);
    for (uint i=0; i < mysql_num_fields(result); i++)
    {
      (void) tee_fputs("<TD>", PAGER);
      if (opt_binhex && is_binary_field(&field[i]))
        print_as_hex(PAGER, cur[i], lengths[i], lengths[i]);
      else
        xmlencode_print(cur[i], lengths[i]);
      (void) tee_fputs("</TD>", PAGER);
    }
    (void) tee_fputs("</TR>", PAGER);
  }
  (void) tee_fputs("</TABLE>", PAGER);
}


static void
print_table_data_xml(MYSQL_RES *result)
{
  MYSQL_ROW   cur;
  MYSQL_FIELD *fields;

  mysql_field_seek(result,0);

  tee_fputs("<?xml version=\"1.0\"?>\n\n<resultset statement=\"", PAGER);
  xmlencode_print(glob_buffer.ptr(), (int)strlen(glob_buffer.ptr()));
  tee_fputs("\" xmlns:xsi=\"http://www.w3.org/2001/XMLSchema-instance\">",
            PAGER);

  fields = mysql_fetch_fields(result);
  while ((cur = mysql_fetch_row(result)))
  {
    if (interrupted_query)
      break;
    ulong *lengths=mysql_fetch_lengths(result);
    (void) tee_fputs("\n  <row>\n", PAGER);
    for (uint i=0; i < mysql_num_fields(result); i++)
    {
      tee_fprintf(PAGER, "\t<field name=\"");
      xmlencode_print(fields[i].name, (uint) strlen(fields[i].name));
      if (cur[i])
      {
        tee_fprintf(PAGER, "\">");
        if (opt_binhex && is_binary_field(&fields[i]))
          print_as_hex(PAGER, cur[i], lengths[i], lengths[i]);
        else
          xmlencode_print(cur[i], lengths[i]);
        tee_fprintf(PAGER, "</field>\n");
      }
      else
        tee_fprintf(PAGER, "\" xsi:nil=\"true\" />\n");
    }
    (void) tee_fputs("  </row>\n", PAGER);
  }
  (void) tee_fputs("</resultset>\n", PAGER);
}


static void
print_table_data_vertically(MYSQL_RES *result)
{
  MYSQL_ROW	cur;
  uint		max_length=0;
  MYSQL_FIELD	*field;

  while ((field = mysql_fetch_field(result)))
  {
    uint length= field->name_length;
    if (length > max_length)
      max_length= length;
    field->max_length=length;
  }

  mysql_field_seek(result,0);
  for (uint row_count=1; (cur= mysql_fetch_row(result)); row_count++)
  {
    if (interrupted_query)
      break;
    mysql_field_seek(result,0);
    tee_fprintf(PAGER, 
		"*************************** %d. row ***************************\n", row_count);

    ulong *lengths= mysql_fetch_lengths(result);

    for (uint off=0; off < mysql_num_fields(result); off++)
    {
      field= mysql_fetch_field(result);
      if (column_names)
        tee_fprintf(PAGER, "%*s: ",(int) max_length,field->name);
      if (cur[off])
      {
        unsigned int i;
        const char *p;
        if (opt_binhex && is_binary_field(field))
           fprintf(PAGER, "0x");
        for (i= 0, p= cur[off]; i < lengths[off]; i+= 1, p+= 1)
        {
          if (opt_binhex && is_binary_field(field))
            fprintf(PAGER, "%02X", *((uchar*)p));
          else
          {
            if (*p == '\0')
              tee_putc((int)' ', PAGER);
            else
              tee_putc((int)*p, PAGER);
          }
        }
        tee_putc('\n', PAGER);
      }
      else
        tee_fprintf(PAGER, "NULL\n");
    }
  }
}

/* print_warnings should be called right after executing a statement */

static void print_warnings()
{
  const char   *query;
  MYSQL_RES    *result;
  MYSQL_ROW    cur;
  my_ulonglong num_rows;
  
  /* Save current error before calling "show warnings" */
  uint error= mysql_errno(&mysql);

  /* Get the warnings */
  query= "show warnings";
  mysql_real_query_for_lazy(query, strlen(query));
  mysql_store_result_for_lazy(&result);

  /* Bail out when no warnings */
  if (!result || !(num_rows= mysql_num_rows(result)))
    goto end;

  cur= mysql_fetch_row(result);

  /*
    Don't print a duplicate of the current error.  It is possible for SHOW
    WARNINGS to return multiple errors with the same code, but different
    messages.  To be safe, skip printing the duplicate only if it is the only
    warning.
  */
  if (!cur || (num_rows == 1 && error == (uint) strtoul(cur[1], NULL, 10)))
    goto end;

  /* Print the warnings */
  init_pager();
  do
  {
    tee_fprintf(PAGER, "%s (Code %s): %s\n", cur[0], cur[1], cur[2]);
  } while ((cur= mysql_fetch_row(result)));
  end_pager();

end:
  mysql_free_result(result);
}


static const char *array_value(const char **array, char key)
{
  for (; *array; array+= 2)
    if (**array == key)
      return array[1];
  return 0;
}


static void
xmlencode_print(const char *src, uint length)
{
  if (!src)
    tee_fputs("NULL", PAGER);
  else
  {
    for (const char *p = src; length; p++, length--)
    {
      const char *t;
      if ((t = array_value(xmlmeta, *p)))
	tee_fputs(t, PAGER);
      else
	tee_putc(*p, PAGER);
    }
  }
}


static void
safe_put_field(const char *pos,ulong length)
{
  if (!pos)
    tee_fputs("NULL", PAGER);
  else
  {
    if (opt_raw_data)
    {
      unsigned long i;
      /* Can't use tee_fputs(), it stops with NUL characters. */
      for (i= 0; i < length; i++, pos++)
        tee_putc(*pos, PAGER);
    }
    else for (const char *end=pos+length ; pos != end ; pos++)
    {
#ifdef USE_MB
      int l;
      if (use_mb(charset_info) &&
          (l = my_ismbchar(charset_info, pos, end)))
      {
	  while (l--)
	    tee_putc(*pos++, PAGER);
	  pos--;
	  continue;
      }
#endif
      if (!*pos)
	tee_fputs("\\0", PAGER); // This makes everything hard
      else if (*pos == '\t')
	tee_fputs("\\t", PAGER); // This would destroy tab format
      else if (*pos == '\n')
	tee_fputs("\\n", PAGER); // This too
      else if (*pos == '\\')
	tee_fputs("\\\\", PAGER);
	else
	tee_putc(*pos, PAGER);
    }
  }
}


static void
print_tab_data(MYSQL_RES *result)
{
  MYSQL_ROW	cur;
  MYSQL_FIELD	*field;
  ulong		*lengths;

  if (opt_silent < 2 && column_names)
  {
    int first=0;
    while ((field = mysql_fetch_field(result)))
    {
      if (first++)
	(void) tee_fputs("\t", PAGER);
      (void) tee_fputs(field->name, PAGER);
    }
    (void) tee_fputs("\n", PAGER);
  }
  while ((cur = mysql_fetch_row(result)))
  {
    lengths=mysql_fetch_lengths(result);
    field= mysql_fetch_fields(result);
    if (opt_binhex && is_binary_field(&field[0]))
      print_as_hex(PAGER, cur[0], lengths[0], lengths[0]);
    else
      safe_put_field(cur[0],lengths[0]);

    for (uint off=1 ; off < mysql_num_fields(result); off++)
    {
      (void) tee_fputs("\t", PAGER);
      if (opt_binhex && field && is_binary_field(&field[off]))
        print_as_hex(PAGER, cur[off], lengths[off], lengths[off]);
      else
        safe_put_field(cur[off], lengths[off]);
    }
    (void) tee_fputs("\n", PAGER);
  }
}

static int
com_tee(String *buffer __attribute__((unused)),
        char *line __attribute__((unused)))
{
  char file_name[FN_REFLEN], *end, *param;

  if (status.batch)
    return 0;
  while (my_isspace(charset_info,*line))
    line++;
  if (!(param = strchr(line, ' '))) // if outfile wasn't given, use the default
  {
    if (!strlen(outfile))
    {
      printf("No previous outfile available, you must give a filename!\n");
      return 0;
    }
    else if (opt_outfile)
    {
      tee_fprintf(stdout, "Currently logging to file '%s'\n", outfile);
      return 0;
    }
    else
      param = outfile;			//resume using the old outfile
  }

  /* eliminate the spaces before the parameters */
  while (my_isspace(charset_info,*param))
    param++;
  end= strmake_buf(file_name, param);
  /* remove end space from command line */
  while (end > file_name && (my_isspace(charset_info,end[-1]) || 
			     my_iscntrl(charset_info,end[-1])))
    end--;
  end[0]= 0;
  if (end == file_name)
  {
    printf("No outfile specified!\n");
    return 0;
  }
  init_tee(file_name);
  return 0;
}


static int
com_notee(String *buffer __attribute__((unused)),
	  char *line __attribute__((unused)))
{
  if (opt_outfile)
    end_tee();
  tee_fprintf(stdout, "Outfile disabled.\n");
  return 0;
}

/*
  Sorry, this command is not available in Windows.
*/

#ifdef USE_POPEN
static int
com_pager(String *buffer __attribute__((unused)),
          char *line __attribute__((unused)))
{
  char pager_name[FN_REFLEN], *end, *param;

  if (status.batch)
    return 0;
  /* Skip spaces in front of the pager command */
  while (my_isspace(charset_info, *line))
    line++;
  /* Skip the pager command */
  param= strchr(line, ' ');
  /* Skip the spaces between the command and the argument */
  while (param && my_isspace(charset_info, *param))
    param++;
  if (!param || !strlen(param)) // if pager was not given, use the default
  {
    if (!default_pager_set)
    {
      tee_fprintf(stdout, "Default pager wasn't set, using stdout.\n");
      opt_nopager=1;
      strmov(pager, "stdout");
      PAGER= stdout;
      return 0;
    }
    strmov(pager, default_pager);
  }
  else
  {
    end= strmake_buf(pager_name, param);
    while (end > pager_name && (my_isspace(charset_info,end[-1]) || 
                                my_iscntrl(charset_info,end[-1])))
      end--;
    end[0]=0;
    strmov(pager, pager_name);
    strmov(default_pager, pager_name);
  }
  opt_nopager=0;
  tee_fprintf(stdout, "PAGER set to '%s'\n", pager);
  return 0;
}


static int
com_nopager(String *buffer __attribute__((unused)),
	    char *line __attribute__((unused)))
{
  strmov(pager, "stdout");
  opt_nopager=1;
  PAGER= stdout;
  tee_fprintf(stdout, "PAGER set to stdout\n");
  return 0;
}
#endif


/*
  Sorry, you can't send the result to an editor in Win32
*/

#ifdef USE_POPEN
static int
com_edit(String *buffer,char *line __attribute__((unused)))
{
  char	filename[FN_REFLEN],buff[160];
  int	fd,tmp,error;
  const char *editor;
  MY_STAT stat_arg;

  if ((fd= create_temp_file(filename,NullS,"sql", 0, MYF(MY_WME))) < 0)
    goto err;
  if (buffer->is_empty() && !old_buffer.is_empty())
    (void) my_write(fd,(uchar*) old_buffer.ptr(),old_buffer.length(),
		    MYF(MY_WME));
  else
    (void) my_write(fd,(uchar*) buffer->ptr(),buffer->length(),MYF(MY_WME));
  (void) my_close(fd,MYF(0));

  if (!(editor = (char *)getenv("EDITOR")) &&
      !(editor = (char *)getenv("VISUAL")))
    editor = "vi";
  strxmov(buff,editor," ",filename,NullS);
  if ((error= system(buff)))
  {
    char errmsg[100];
    sprintf(errmsg, "Command '%.40s' failed", buff);
    put_info(errmsg, INFO_ERROR, 0, NullS);
    goto err;
  }

  if (!my_stat(filename,&stat_arg,MYF(MY_WME)))
    goto err;
  if ((fd = my_open(filename,O_RDONLY, MYF(MY_WME))) < 0)
    goto err;
  (void) buffer->alloc((uint) stat_arg.st_size);
  if ((tmp=read(fd,(char*) buffer->ptr(),buffer->alloced_length())) >= 0L)
    buffer->length((uint) tmp);
  else
    buffer->length(0);
  (void) my_close(fd,MYF(0));
  (void) my_delete(filename,MYF(MY_WME));
err:
  return 0;
}
#endif


/* If arg is given, exit without errors. This happens on command 'quit' */

static int
com_quit(String *buffer __attribute__((unused)),
	 char *line __attribute__((unused)))
{
  status.exit_status=0;
  return 1;
}

static int
com_rehash(String *buffer __attribute__((unused)),
	 char *line __attribute__((unused)))
{
#ifdef HAVE_READLINE
  build_completion_hash(1, 0);
#endif
  return 0;
}


#ifdef USE_POPEN
static int
com_shell(String *buffer __attribute__((unused)),
          char *line __attribute__((unused)))
{
  char *shell_cmd;

  /* Skip space from line begin */
  while (my_isspace(charset_info, *line))
    line++;
  if (!(shell_cmd = strchr(line, ' ')))
  {
    put_info("Usage: \\! shell-command", INFO_ERROR);
    return -1;
  }
  /*
    The output of the shell command does not
    get directed to the pager or the outfile
  */
  if (system(shell_cmd) == -1)
  {
    put_info(strerror(errno), INFO_ERROR, errno);
    return -1;
  }
  return 0;
}
#endif


static int
com_print(String *buffer,char *line __attribute__((unused)))
{
  tee_puts("--------------", stdout);
  (void) tee_fputs(buffer->c_ptr(), stdout);
  if (!buffer->length() || (*buffer)[buffer->length()-1] != '\n')
    tee_putc('\n', stdout);
  tee_puts("--------------\n", stdout);
  return 0;					/* If empty buffer */
}

	/* ARGSUSED */
static int
com_connect(String *buffer, char *line)
{
  char *tmp, buff[256];
  my_bool save_rehash= opt_rehash;
  int error;

  bzero(buff, sizeof(buff));
  if (buffer)
  {
    /*
      Two null bytes are needed in the end of buff to allow
      get_arg to find end of string the second time it's called.
    */
    tmp= strmake(buff, line, sizeof(buff)-2);
#ifdef EXTRA_DEBUG
    tmp[1]= 0;
#endif
    tmp= get_arg(buff, GET);
    if (tmp && *tmp)
    {
      my_free(current_db);
      current_db= my_strdup(tmp, MYF(MY_WME));
      tmp= get_arg(buff, GET_NEXT);
      if (tmp)
      {
	my_free(current_host);
	current_host=my_strdup(tmp,MYF(MY_WME));
      }
    }
    else
    {
      /* Quick re-connect */
      opt_rehash= 0;                            /* purecov: tested */
    }
    buffer->length(0);				// command used
  }
  else
    opt_rehash= 0;
  error=sql_connect(current_host,current_db,current_user,opt_password,0);
  opt_rehash= save_rehash;

  if (connected)
  {
    sprintf(buff,"Connection id:    %lu",mysql_thread_id(&mysql));
    put_info(buff,INFO_INFO);
    sprintf(buff,"Current database: %.128s\n",
	    current_db ? current_db : "*** NONE ***");
    put_info(buff,INFO_INFO);
  }
  return error;
}


static int com_source(String *buffer __attribute__((unused)),
                      char *line)
{
  char source_name[FN_REFLEN], *end, *param;
  LINE_BUFFER *line_buff;
  int error;
  STATUS old_status;
  FILE *sql_file;
  my_bool save_ignore_errors;

  /* Skip space from file name */
  while (my_isspace(charset_info,*line))
    line++;
  if (!(param = strchr(line, ' ')))		// Skip command name
    return put_info("Usage: \\. <filename> | source <filename>", 
		    INFO_ERROR, 0);
  while (my_isspace(charset_info,*param))
    param++;
  end=strmake_buf(source_name, param);
  while (end > source_name && (my_isspace(charset_info,end[-1]) || 
                               my_iscntrl(charset_info,end[-1])))
    end--;
  end[0]=0;
  unpack_filename(source_name,source_name);
  /* open file name */
  if (!(sql_file = my_fopen(source_name, O_RDONLY | O_BINARY,MYF(0))))
  {
    char buff[FN_REFLEN+60];
    sprintf(buff,"Failed to open file '%s', error: %d", source_name,errno);
    return put_info(buff, INFO_ERROR, 0);
  }

  if (!(line_buff= batch_readline_init(MAX_BATCH_BUFFER_SIZE, sql_file)))
  {
    my_fclose(sql_file,MYF(0));
    return put_info("Can't initialize batch_readline", INFO_ERROR, 0);
  }

  /* Save old status */
  old_status=status;
  save_ignore_errors= ignore_errors;
  bfill((char*) &status,sizeof(status),(char) 0);

  status.batch=old_status.batch;		// Run in batch mode
  status.line_buff=line_buff;
  status.file_name=source_name;
  glob_buffer.length(0);			// Empty command buffer
  ignore_errors= !batch_abort_on_error;
  in_com_source= 1;
  error= read_and_execute(false);
  ignore_errors= save_ignore_errors;
  status=old_status;				// Continue as before
  in_com_source= aborted= 0;
  my_fclose(sql_file,MYF(0));
  batch_readline_end(line_buff);
  /*
    If we got an error during source operation, don't abort the client
    if ignore_errors is set
  */
  if (error && ignore_errors)
    error= -1;                                  // Ignore error
  return error;
}


	/* ARGSUSED */
static int
com_delimiter(String *buffer __attribute__((unused)), char *line)
{
  char buff[256], *tmp;

  strmake_buf(buff, line);
  tmp= get_arg(buff, GET);

  if (!tmp || !*tmp)
  {
    put_info("DELIMITER must be followed by a 'delimiter' character or string",
	     INFO_ERROR);
    return 0;
  }
  else
  {
    if (strstr(tmp, "\\")) 
    {
      put_info("DELIMITER cannot contain a backslash character", INFO_ERROR);
      return 0;
    }
  }
  strmake_buf(delimiter, tmp);
  delimiter_length= (int)strlen(delimiter);
  delimiter_str= delimiter;
  return 0;
}

	/* ARGSUSED */
static int
com_use(String *buffer __attribute__((unused)), char *line)
{
  char *tmp, buff[FN_REFLEN + 1];
  int select_db;

  bzero(buff, sizeof(buff));
  strmake_buf(buff, line);
  tmp= get_arg(buff, GET);
  if (!tmp || !*tmp)
  {
    put_info("USE must be followed by a database name", INFO_ERROR);
    return 0;
  }
  /*
    We need to recheck the current database, because it may change
    under our feet, for example if DROP DATABASE or RENAME DATABASE
    (latter one not yet available by the time the comment was written)
  */
  get_current_db();

  if (!current_db || cmp_database(charset_info, current_db,tmp))
  {
    if (one_database)
    {
      skip_updates= 1;
      select_db= 0;    // don't do mysql_select_db()
    }
    else
      select_db= 2;    // do mysql_select_db() and build_completion_hash()
  }
  else
  {
    /*
      USE to the current db specified.
      We do need to send mysql_select_db() to make server
      update database level privileges, which might
      change since last USE (see bug#10979).
      For performance purposes, we'll skip rebuilding of completion hash.
    */
    skip_updates= 0;
    select_db= 1;      // do only mysql_select_db(), without completion
  }

  if (select_db)
  {
    /*
      reconnect once if connection is down or if connection was found to
      be down during query
    */
    if (!connected && reconnect())
      return opt_reconnect ? -1 : 1;                        // Fatal error
    if (mysql_select_db(&mysql,tmp))
    {
      if (mysql_errno(&mysql) != CR_SERVER_GONE_ERROR)
        return put_error(&mysql);

      if (reconnect())
        return opt_reconnect ? -1 : 1;                      // Fatal error
      if (mysql_select_db(&mysql,tmp))
        return put_error(&mysql);
    }
    my_free(current_db);
    current_db=my_strdup(tmp,MYF(MY_WME));
#ifdef HAVE_READLINE
    if (select_db > 1)
      build_completion_hash(opt_rehash, 1);
#endif
  }

  put_info("Database changed",INFO_INFO);
  return 0;
}

static int
com_warnings(String *buffer __attribute__((unused)),
   char *line __attribute__((unused)))
{
  show_warnings = 1;
  put_info("Show warnings enabled.",INFO_INFO);
  return 0;
}

static int
com_nowarnings(String *buffer __attribute__((unused)),
   char *line __attribute__((unused)))
{
  show_warnings = 0;
  put_info("Show warnings disabled.",INFO_INFO);
  return 0;
}

/*
  Gets argument from a command on the command line. If mode is not GET_NEXT,
  skips the command and returns the first argument. The line is modified by
  adding zero to the end of the argument. If mode is GET_NEXT, then the
  function searches for end of string first, after found, returns the next
  argument and adds zero to the end. If you ever wish to use this feature,
  remember to initialize all items in the array to zero first.
*/

static char *get_arg(char *line, get_arg_mode mode)
{
  char *ptr, *start;
  bool short_cmd= false;
  char qtype= 0;

  ptr= line;
  if (mode == GET_NEXT)
  {
    for (; *ptr; ptr++) ;
    if (*(ptr + 1))
      ptr++;
  }
  else
  {
    /* skip leading white spaces */
    while (my_isspace(charset_info, *ptr))
      ptr++;
    if ((short_cmd= *ptr == '\\')) // short command was used
      ptr+= 2;
    else
      while (*ptr &&!my_isspace(charset_info, *ptr)) // skip command
        ptr++;
  }
  if (!*ptr)
    return NullS;
  while (my_isspace(charset_info, *ptr))
    ptr++;
  if (*ptr == '\'' || *ptr == '\"' || *ptr == '`')
  {
    qtype= *ptr;
    ptr++;
  }
  for (start=ptr ; *ptr; ptr++)
  {
    /* if short_cmd use historical rules (only backslash) otherwise SQL rules */
    if (short_cmd
        ? (*ptr == '\\' && ptr[1])                     // escaped character
        : (*ptr == '\\' && ptr[1] && qtype != '`') ||  // escaped character
          (qtype && *ptr == qtype && ptr[1] == qtype)) // quote
    {
      // Remove (or skip) the backslash (or a second quote)
      if (mode != CHECK)
        strmov_overlapp(ptr, ptr+1);
      else
        ptr++;
    }
    else if (*ptr == (qtype ? qtype : ' '))
    {
      qtype= 0;
      if (mode != CHECK)
        *ptr= 0;
      break;
    }
  }
  return ptr != start && !qtype ? start : NullS;
}


/**
  An example of mysql_authentication_dialog_ask callback.

  The C function with the name "mysql_authentication_dialog_ask", if exists,
  will be used by the "dialog" client authentication plugin when user
  input is needed. This function should be of mysql_authentication_dialog_ask_t
  type. If the function does not exists, a built-in implementation will be
  used.

  @param mysql          mysql
  @param type           type of the input
                        1 - normal string input
                        2 - password string
  @param prompt         prompt
  @param buf            a buffer to store the use input
  @param buf_len        the length of the buffer

  @retval               a pointer to the user input string.
                        It may be equal to 'buf' or to 'mysql->password'.
                        In all other cases it is assumed to be an allocated
                        string, and the "dialog" plugin will free() it.
*/

MYSQL_PLUGIN_EXPORT
char *mysql_authentication_dialog_ask(MYSQL *mysql, int type,
                                      const char *prompt,
                                      char *buf, int buf_len)
{
  char *s=buf;

  fputs("[mariadb] ", stdout);
  fputs(prompt, stdout);
  fputs(" ", stdout);

  if (type == 2) /* password */
  {
    s= get_tty_password("");
    strnmov(buf, s, buf_len);
    buf[buf_len-1]= 0;
    my_free(s);
  }
  else
  {
    if (!fgets(buf, buf_len-1, stdin))
      buf[0]= 0;
    else if (buf[0] && (s= strend(buf))[-1] == '\n')
      s[-1]= 0;
  }

  return buf;
}

static int
sql_real_connect(char *host,char *database,char *user,char *password,
		 uint silent)
{
  if (connected)
  {
    connected= 0;
    mysql_close(&mysql);
  }
  mysql_init(&mysql);
  if (opt_init_command)
    mysql_options(&mysql, MYSQL_INIT_COMMAND, opt_init_command);
  if (opt_connect_timeout)
  {
    uint timeout=opt_connect_timeout;
    mysql_options(&mysql,MYSQL_OPT_CONNECT_TIMEOUT,
		  (char*) &timeout);
  }
  if (opt_compress)
    mysql_options(&mysql,MYSQL_OPT_COMPRESS,NullS);
  if (using_opt_local_infile)
    mysql_options(&mysql,MYSQL_OPT_LOCAL_INFILE, (char*) &opt_local_infile);
  if (safe_updates)
  {
    char init_command[100];
    sprintf(init_command,
	    "SET SQL_SAFE_UPDATES=1,SQL_SELECT_LIMIT=%lu,MAX_JOIN_SIZE=%lu",
	    select_limit,max_join_size);
    mysql_options(&mysql, MYSQL_INIT_COMMAND, init_command);
  }
  if (!strcmp(default_charset,MYSQL_AUTODETECT_CHARSET_NAME))
    default_charset= (char *)my_default_csname();
  mysql_options(&mysql, MYSQL_SET_CHARSET_NAME, default_charset);

  if (!do_connect(&mysql, host, user, password, database,
                  connect_flag | CLIENT_MULTI_STATEMENTS))
  {
    if (!silent ||
	(mysql_errno(&mysql) != CR_CONN_HOST_ERROR &&
	 mysql_errno(&mysql) != CR_CONNECTION_ERROR))
    {
      (void) put_error(&mysql);
      (void) fflush(stdout);
      return ignore_errors ? -1 : 1;		// Abort
    }
    return -1;					// Retryable
  }

  charset_info= get_charset_by_name(mysql.charset->name, MYF(0));

  
  connected=1;
#ifndef EMBEDDED_LIBRARY
  mysql_options(&mysql, MYSQL_OPT_RECONNECT, &debug_info_flag);

  /*
    CLIENT_PROGRESS_OBSOLETE is set only if we requested it in
    mysql_real_connect() and the server also supports it
  */
  if (mysql.client_flag & CLIENT_PROGRESS_OBSOLETE)
    mysql_options(&mysql, MYSQL_PROGRESS_CALLBACK, (void*) report_progress);
#else
  {
    my_bool reconnect= 1;
    mysql_options(&mysql, MYSQL_OPT_RECONNECT, &reconnect);
  }
#endif
#ifdef HAVE_READLINE
  build_completion_hash(opt_rehash, 1);
#endif
  return 0;
}


static int
sql_connect(char *host,char *database,char *user,char *password,uint silent)
{
  bool message=0;
  uint count=0;
  int error;
  for (;;)
  {
    if ((error=sql_real_connect(host,database,user,password,wait_flag)) >= 0)
    {
      if (count)
      {
	tee_fputs("\n", stderr);
	(void) fflush(stderr);
      }
      return error;
    }
    if (!wait_flag)
      return ignore_errors ? -1 : 1;
    if (!message && !silent)
    {
      message=1;
      tee_fputs("Waiting",stderr); (void) fflush(stderr);
    }
    (void) sleep(wait_time);
    if (!silent)
    {
      putc('.',stderr); (void) fflush(stderr);
      count++;
    }
  }
}



static int
com_status(String *buffer __attribute__((unused)),
	   char *line __attribute__((unused)))
{
  const char *status_str;
  char buff[40];
  ulonglong id;
  MYSQL_RES *UNINIT_VAR(result);

  if (mysql_real_query_for_lazy(
        C_STRING_WITH_LEN("select DATABASE(), USER() limit 1")))
    return 0;

  tee_puts("--------------", stdout);
  usage(1);					/* Print version */
  tee_fprintf(stdout, "\nConnection id:\t\t%lu\n",mysql_thread_id(&mysql));
  /*
    Don't remove "limit 1",
    it is protection againts SQL_SELECT_LIMIT=0
  */
  if (!mysql_store_result_for_lazy(&result))
  {
    MYSQL_ROW cur=mysql_fetch_row(result);
    if (cur)
    {
      tee_fprintf(stdout, "Current database:\t%s\n", cur[0] ? cur[0] : "");
      tee_fprintf(stdout, "Current user:\t\t%s\n", cur[1]);
    }
    mysql_free_result(result);
  }

#if defined(HAVE_OPENSSL) && !defined(EMBEDDED_LIBRARY)
  if ((status_str= mysql_get_ssl_cipher(&mysql)))
    tee_fprintf(stdout, "SSL:\t\t\tCipher in use is %s\n",
                status_str);
  else
#endif /* HAVE_OPENSSL && !EMBEDDED_LIBRARY */
    tee_puts("SSL:\t\t\tNot in use", stdout);

  if (skip_updates)
  {
    my_vidattr(A_BOLD);
    tee_fprintf(stdout, "\nAll updates ignored to this database\n");
    my_vidattr(A_NORMAL);
  }
#ifdef USE_POPEN
  tee_fprintf(stdout, "Current pager:\t\t%s\n", pager);
  tee_fprintf(stdout, "Using outfile:\t\t'%s'\n", opt_outfile ? outfile : "");
#endif
  tee_fprintf(stdout, "Using delimiter:\t%s\n", delimiter);
  tee_fprintf(stdout, "Server:\t\t\t%s\n", mysql_get_server_name(&mysql));
  tee_fprintf(stdout, "Server version:\t\t%s\n", server_version_string(&mysql));
  tee_fprintf(stdout, "Protocol version:\t%d\n", mysql_get_proto_info(&mysql));
  tee_fprintf(stdout, "Connection:\t\t%s\n", mysql_get_host_info(&mysql));
  if ((id= mysql_insert_id(&mysql)))
    tee_fprintf(stdout, "Insert id:\t\t%s\n", llstr(id, buff));

  /* "limit 1" is protection against SQL_SELECT_LIMIT=0 */
  if (mysql_real_query_for_lazy(C_STRING_WITH_LEN(
        "select @@character_set_client, @@character_set_connection, "
        "@@character_set_server, @@character_set_database limit 1")))
  {
    if (mysql_errno(&mysql) == CR_SERVER_GONE_ERROR)
      return 0;
  }
  if (!mysql_store_result_for_lazy(&result))
  {
    MYSQL_ROW cur=mysql_fetch_row(result);
    if (cur)
    {
      tee_fprintf(stdout, "Server characterset:\t%s\n", cur[2] ? cur[2] : "");
      tee_fprintf(stdout, "Db     characterset:\t%s\n", cur[3] ? cur[3] : "");
      tee_fprintf(stdout, "Client characterset:\t%s\n", cur[0] ? cur[0] : "");
      tee_fprintf(stdout, "Conn.  characterset:\t%s\n", cur[1] ? cur[1] : "");
    }
    mysql_free_result(result);
  }
  else
  {
    /* Probably pre-4.1 server */
    tee_fprintf(stdout, "Client characterset:\t%s\n", charset_info->csname);
    tee_fprintf(stdout, "Server characterset:\t%s\n", mysql.charset->csname);
  }

#ifndef EMBEDDED_LIBRARY
  if (strstr(mysql_get_host_info(&mysql),"TCP/IP") || ! mysql.unix_socket)
    tee_fprintf(stdout, "TCP port:\t\t%d\n", mysql.port);
  else
    tee_fprintf(stdout, "UNIX socket:\t\t%s\n", mysql.unix_socket);
  if (mysql.net.compress)
    tee_fprintf(stdout, "Protocol:\t\tCompressed\n");
#endif

  const char *pos;
  if ((status_str= mysql_stat(&mysql)) && !mysql_error(&mysql)[0] &&
      (pos= strchr(status_str,' ')))
  {
    ulong sec;
    /* print label */
    tee_fprintf(stdout, "%.*s\t\t\t", (int) (pos-status_str), status_str);
    if ((status_str= str2int(pos,10,0,LONG_MAX,(long*) &sec)))
    {
      nice_time((double) sec,buff,0);
      tee_puts(buff, stdout);			/* print nice time */
      while (*status_str == ' ')
        status_str++;  /* to next info */
      tee_putc('\n', stdout);
      tee_puts(status_str, stdout);
    }
  }
  if (safe_updates)
  {
    my_vidattr(A_BOLD);
    tee_fprintf(stdout, "\nNote that you are running in safe_update_mode:\n");
    my_vidattr(A_NORMAL);
    tee_fprintf(stdout, "\
UPDATEs and DELETEs that don't use a key in the WHERE clause are not allowed.\n\
(One can force an UPDATE/DELETE by adding LIMIT # at the end of the command.)\n\
SELECT has an automatic 'LIMIT %lu' if LIMIT is not used.\n\
Max number of examined row combination in a join is set to: %lu\n\n",
select_limit, max_join_size);
  }
  tee_puts("--------------\n", stdout);
  return 0;
}

static const char *
server_version_string(MYSQL *con)
{
  /* Only one thread calls this, so no synchronization is needed */
  if (server_version == NULL)
  {
    MYSQL_RES *result;

    /* "limit 1" is protection against SQL_SELECT_LIMIT=0 */
    if (!mysql_query(con, "select @@version_comment limit 1") &&
        (result = mysql_use_result(con)))
    {
      MYSQL_ROW cur = mysql_fetch_row(result);
      if (cur && cur[0])
      {
        /* version, space, comment, \0 */
        size_t len= strlen(mysql_get_server_info(con)) + strlen(cur[0]) + 2;

        if ((server_version= (char *) my_malloc(len, MYF(MY_WME))))
        {
          char *bufp;
          bufp = strmov(server_version, mysql_get_server_info(con));
          bufp = strmov(bufp, " ");
          (void) strmov(bufp, cur[0]);
        }
      }
      mysql_free_result(result);
    }

    /*
      If for some reason we didn't get a version_comment, we'll
      keep things simple.
    */

    if (server_version == NULL)
      server_version= my_strdup(mysql_get_server_info(con), MYF(MY_WME));
  }

  return server_version ? server_version : "";
}

static int
put_info(const char *str,INFO_TYPE info_type, uint error, const char *sqlstate)
{
  FILE *file= (info_type == INFO_ERROR ? stderr : stdout);
  static int inited=0;

  if (status.batch)
  {
    if (info_type == INFO_ERROR)
    {
      (void) fflush(file);
      fprintf(file,"ERROR");
      if (error)
      {
	if (sqlstate)
	  (void) fprintf(file," %d (%s)",error, sqlstate);
        else
	  (void) fprintf(file," %d",error);
      }
      if (status.query_start_line && line_numbers)
      {
	(void) fprintf(file," at line %lu",status.query_start_line);
	if (status.file_name)
	  (void) fprintf(file," in file: '%s'", status.file_name);
      }
      (void) fprintf(file,": %s\n",str);
      (void) fflush(file);
      if (!ignore_errors)
	return 1;
    }
    else if (info_type == INFO_RESULT && verbose > 1)
      tee_puts(str, file);
    if (unbuffered)
      fflush(file);
    return info_type == INFO_ERROR ? -1 : 0;
  }
  if (!opt_silent || info_type == INFO_ERROR)
  {
    if (!inited)
    {
#ifdef HAVE_SETUPTERM
      int errret;
      have_curses= setupterm((char *)0, 1, &errret) != ERR;
#endif
      inited=1;
    }
    if (info_type == INFO_ERROR)
    {
      if (!opt_nobeep)
      {
#ifdef _WIN32
        MessageBeep(MB_ICONWARNING);
#else
        putchar('\a');		      	/* This should make a bell */
#endif
      }
      my_vidattr(A_STANDOUT);
      if (error)
      {
	if (sqlstate)
          (void) tee_fprintf(file, "ERROR %d (%s)", error, sqlstate);
        else
          (void) tee_fprintf(file, "ERROR %d", error);
      }
      else
        tee_fputs("ERROR", file);
      if (status.query_start_line && line_numbers)
      {
	(void) fprintf(file," at line %lu",status.query_start_line);
	if (status.file_name)
	  (void) fprintf(file," in file: '%s'", status.file_name);
      }
      tee_fputs(": ", file);
    }
    else
      my_vidattr(A_BOLD);
    (void) tee_puts(str, file);
    my_vidattr(A_NORMAL);
  }
  if (unbuffered)
    fflush(file);
  return info_type == INFO_ERROR ? (ignore_errors ? -1 : 1): 0;
}


static int
put_error(MYSQL *con)
{
  return put_info(mysql_error(con), INFO_ERROR, mysql_errno(con),
		  mysql_sqlstate(con));
}  


static void remove_cntrl(String &buffer)
{
  char *start,*end;
  end=(start=(char*) buffer.ptr())+buffer.length();
  while (start < end && !my_isgraph(charset_info,end[-1]))
    end--;
  buffer.length((uint) (end-start));
}


void tee_fprintf(FILE *file, const char *fmt, ...)
{
  va_list args;

  va_start(args, fmt);
  (void) vfprintf(file, fmt, args);
  va_end(args);

  if (opt_outfile)
  {
    va_start(args, fmt);
    (void) vfprintf(OUTFILE, fmt, args);
    va_end(args);
  }
}


void tee_fputs(const char *s, FILE *file)
{
  fputs(s, file);
  if (opt_outfile)
    fputs(s, OUTFILE);
}


void tee_puts(const char *s, FILE *file)
{
  fputs(s, file);
  fputc('\n', file);
  if (opt_outfile)
  {
    fputs(s, OUTFILE);
    fputc('\n', OUTFILE);
  }
}

void tee_putc(int c, FILE *file)
{
  putc(c, file);
  if (opt_outfile)
    putc(c, OUTFILE);
}


/** 
  Write as many as 52+1 bytes to buff, in the form of a legible duration of time.

  len("4294967296 days, 23 hours, 59 minutes, 60.000 seconds")  ->  53
*/
static void nice_time(double sec,char *buff,bool part_second)
{
  ulong tmp;
  if (sec >= 3600.0*24)
  {
    tmp=(ulong) floor(sec/(3600.0*24));
    sec-=3600.0*24*tmp;
    buff=int10_to_str((long) tmp, buff, 10);
    buff=strmov(buff,tmp > 1 ? " days " : " day ");
  }
  if (sec >= 3600.0)
  {
    tmp=(ulong) floor(sec/3600.0);
    sec-=3600.0*tmp;
    buff=int10_to_str((long) tmp, buff, 10);
    buff=strmov(buff,tmp > 1 ? " hours " : " hour ");
  }
  if (sec >= 60.0)
  {
    tmp=(ulong) floor(sec/60.0);
    sec-=60.0*tmp;
    buff=int10_to_str((long) tmp, buff, 10);
    buff=strmov(buff," min ");
  }
  if (part_second)
    sprintf(buff,"%.3f sec",sec);
  else
    sprintf(buff,"%d sec",(int) sec);
}


static void end_timer(ulonglong start_time, char *buff)
{
  double sec;

  buff[0]=' ';
  buff[1]='(';
  sec= (microsecond_interval_timer() - start_time) / (double) (1000 * 1000);
  nice_time(sec, buff + 2, 1);
  strmov(strend(buff),")");
}

static const char *construct_prompt()
{
  processed_prompt.free();			// Erase the old prompt
  time_t  lclock = time(NULL);			// Get the date struct
  struct tm *t = localtime(&lclock);

  /* parse thru the settings for the prompt */
  for (char *c = current_prompt; *c ; c++)
  {
    if (*c != PROMPT_CHAR)
	processed_prompt.append(*c);
    else
    {
      switch (*++c) {
      case '\0':
	c--;			// stop it from going beyond if ends with %
	break;
      case 'c':
	add_int_to_prompt(++prompt_counter);
	break;
      case 'v':
	if (connected)
	  processed_prompt.append(mysql_get_server_info(&mysql));
	else
	  processed_prompt.append("not_connected");
	break;
      case 'd':
	processed_prompt.append(current_db ? current_db : "(none)");
	break;
      case 'N':
        if (connected)
          processed_prompt.append(mysql_get_server_name(&mysql));
        else
          processed_prompt.append("unknown");
        break;
      case 'h':
      case 'H':
      {
        const char *prompt;
        prompt= connected ? mysql_get_host_info(&mysql) : "not_connected";
        if (strstr(prompt, "Localhost") || strstr(prompt, "localhost "))
        {
          if (*c == 'h')
            processed_prompt.append("localhost");
          else
          {
            static char hostname[FN_REFLEN];
            if (hostname[0])
              processed_prompt.append(hostname);
            else if (gethostname(hostname, sizeof(hostname)) == 0)
              processed_prompt.append(hostname);
            else
              processed_prompt.append("gethostname(2) failed");
          }
        }
        else
        {
          const char *end=strcend(prompt,' ');
          processed_prompt.append(prompt, (uint) (end-prompt));
        }
        break;
      }
      case 'p':
      {
#ifndef EMBEDDED_LIBRARY
	if (!connected)
	{
	  processed_prompt.append("not_connected");
	  break;
	}

	const char *host_info = mysql_get_host_info(&mysql);
	if (strstr(host_info, "memory")) 
	{
		processed_prompt.append( mysql.host );
	}
	else if (strstr(host_info,"TCP/IP") ||
	    !mysql.unix_socket)
	  add_int_to_prompt(mysql.port);
	else
	{
	  char *pos=strrchr(mysql.unix_socket,'/');
 	  processed_prompt.append(pos ? pos+1 : mysql.unix_socket);
	}
#endif
      }
	break;
      case 'U':
	if (!full_username)
	  init_username();
        processed_prompt.append(full_username ? full_username :
                                (current_user ?  current_user : "(unknown)"));
	break;
      case 'u':
	if (!full_username)
	  init_username();
        processed_prompt.append(part_username ? part_username :
                                (current_user ?  current_user : "(unknown)"));
	break;
      case PROMPT_CHAR:
	processed_prompt.append(PROMPT_CHAR);
	break;
      case 'n':
	processed_prompt.append('\n');
	break;
      case ' ':
      case '_':
	processed_prompt.append(' ');
	break;
      case 'R':
	if (t->tm_hour < 10)
	  processed_prompt.append('0');
	add_int_to_prompt(t->tm_hour);
	break;
      case 'r':
	int getHour;
	getHour = t->tm_hour % 12;
	if (getHour == 0)
	  getHour=12;
	if (getHour < 10)
	  processed_prompt.append('0');
	add_int_to_prompt(getHour);
	break;
      case 'm':
	if (t->tm_min < 10)
	  processed_prompt.append('0');
	add_int_to_prompt(t->tm_min);
	break;
      case 'y':
	int getYear;
	getYear = t->tm_year % 100;
	if (getYear < 10)
	  processed_prompt.append('0');
	add_int_to_prompt(getYear);
	break;
      case 'Y':
	add_int_to_prompt(t->tm_year+1900);
	break;
      case 'D':
	char* dateTime;
	dateTime = ctime(&lclock);
	processed_prompt.append(strtok(dateTime,"\n"));
	break;
      case 's':
	if (t->tm_sec < 10)
	  processed_prompt.append('0');
	add_int_to_prompt(t->tm_sec);
	break;
      case 'w':
	processed_prompt.append(day_names[t->tm_wday]);
	break;
      case 'P':
	processed_prompt.append(t->tm_hour < 12 ? "am" : "pm");
	break;
      case 'o':
	add_int_to_prompt(t->tm_mon+1);
	break;
      case 'O':
	processed_prompt.append(month_names[t->tm_mon]);
	break;
      case '\'':
	processed_prompt.append("'");
	break;
      case '"':
	processed_prompt.append('"');
	break;
      case 'S':
	processed_prompt.append(';');
	break;
      case 't':
	processed_prompt.append('\t');
	break;
      case 'l':
	processed_prompt.append(delimiter_str);
	break;
      default:
	processed_prompt.append(c);
      }
    }
  }
  processed_prompt.append('\0');
  return processed_prompt.ptr();
}


static void add_int_to_prompt(int toadd)
{
  char buffer[16];
  int10_to_str(toadd,buffer,10);
  processed_prompt.append(buffer);
}

static void init_username()
{
  my_free(full_username);
  my_free(part_username);

  MYSQL_RES *UNINIT_VAR(result);
  if (!mysql_query(&mysql,"select USER()") &&
      (result=mysql_use_result(&mysql)))
  {
    MYSQL_ROW cur=mysql_fetch_row(result);
    full_username=my_strdup(cur[0],MYF(MY_WME));
    part_username=my_strdup(strtok(cur[0],"@"),MYF(MY_WME));
    (void) mysql_fetch_row(result);		// Read eof
  }
}

static int com_prompt(String *buffer __attribute__((unused)),
                      char *line)
{
  char *ptr=strchr(line, ' ');
  prompt_counter = 0;
  my_free(current_prompt);
  current_prompt=my_strdup(ptr ? ptr+1 : default_prompt,MYF(MY_WME));
  if (!ptr)
    tee_fprintf(stdout, "Returning to default PROMPT of %s\n", default_prompt);
  else
    tee_fprintf(stdout, "PROMPT set to '%s'\n", current_prompt);
  return 0;
}

#ifndef EMBEDDED_LIBRARY
static void report_progress(const MYSQL *mysql, uint stage, uint max_stage,
                            double progress, const char *proc_info,
                            uint proc_info_length)
{
  uint length= printf("Stage: %d of %d '%.*s' %6.3g%% of stage done",
                      stage, max_stage, proc_info_length, proc_info, 
                      progress);
  if (length < last_progress_report_length)
    printf("%*s", last_progress_report_length - length, "");
  putc('\r', stdout);
  fflush(stdout);
  last_progress_report_length= length;
}

static void report_progress_end()
{
  if (last_progress_report_length)
  {
    printf("%*s\r", last_progress_report_length, "");
    last_progress_report_length= 0;
  }
}
#else
static void report_progress_end()
{
}
#endif<|MERGE_RESOLUTION|>--- conflicted
+++ resolved
@@ -3211,11 +3211,7 @@
 com_go(String *buffer,char *line __attribute__((unused)))
 {
   char		buff[200]; /* about 110 chars used so far */
-<<<<<<< HEAD
-  char          time_buff[53+3+1]; /* time max + space&parens + NUL */
-=======
-  char		time_buff[52+3+1]; /* time max + space & parens + NUL */
->>>>>>> c9b9eb33
+  char		time_buff[53+3+1]; /* time max + space & parens + NUL */
   MYSQL_RES	*result;
   ulonglong	timer;
   ulong		warnings= 0;
