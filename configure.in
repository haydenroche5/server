dnl -*- ksh -*-
dnl Process this file with autoconf to produce a configure script.

AC_PREREQ(2.52)dnl		Minimum Autoconf version required.

AC_INIT(sql/mysqld.cc)
AC_CANONICAL_SYSTEM
# The Docs Makefile.am parses this line!
# remember to also update version.c in ndb
AM_INIT_AUTOMAKE(mysql, 5.1.15-beta)
AM_CONFIG_HEADER(config.h)

PROTOCOL_VERSION=10
DOT_FRM_VERSION=6
# See the libtool docs for information on how to do shared lib versions.
SHARED_LIB_MAJOR_VERSION=15
SHARED_LIB_VERSION=$SHARED_LIB_MAJOR_VERSION:0:0
# Set all version vars based on $VERSION. How do we do this more elegant ?
# Remember that regexps needs to quote [ and ] since this is run through m4
MYSQL_NO_DASH_VERSION=`echo $VERSION | sed -e "s|[[a-z]]*-.*$||"`
MYSQL_BASE_VERSION=`echo $MYSQL_NO_DASH_VERSION | sed -e "s|\.[[^.]]*$||"`
MYSQL_VERSION_ID=`echo $MYSQL_NO_DASH_VERSION. | sed -e 's/[[^0-9.]]//g; s/\./  /g; s/ \([[0-9]]\) / 0\\1 /g; s/ //g'`

# The port should be constant for a LONG time
MYSQL_TCP_PORT_DEFAULT=3306
MYSQL_UNIX_ADDR_DEFAULT="/tmp/mysql.sock"

dnl Include m4 
sinclude(config/ac-macros/alloca.m4)
sinclude(config/ac-macros/check_cpu.m4)
sinclude(config/ac-macros/character_sets.m4)
sinclude(config/ac-macros/compiler_flag.m4)
sinclude(config/ac-macros/plugins.m4)
sinclude(config/ac-macros/ha_ndbcluster.m4)
sinclude(config/ac-macros/large_file.m4)
sinclude(config/ac-macros/misc.m4)
sinclude(config/ac-macros/readline.m4)
sinclude(config/ac-macros/replication.m4)
sinclude(config/ac-macros/ssl.m4)
sinclude(config/ac-macros/zlib.m4)

# Remember to add a directory sql/share/LANGUAGE
AVAILABLE_LANGUAGES="\
czech danish dutch english estonian french german greek hungarian \
italian japanese korean norwegian norwegian-ny polish portuguese \
romanian russian serbian slovak spanish swedish ukrainian"

#####
#####

AC_SUBST(MYSQL_NO_DASH_VERSION)
AC_SUBST(MYSQL_BASE_VERSION)
AC_SUBST(MYSQL_VERSION_ID)
AC_SUBST(PROTOCOL_VERSION)
AC_DEFINE_UNQUOTED([PROTOCOL_VERSION], [$PROTOCOL_VERSION],
                   [mysql client protocol version])
AC_SUBST(DOT_FRM_VERSION)
AC_DEFINE_UNQUOTED([DOT_FRM_VERSION], [$DOT_FRM_VERSION],
                   [Version of .frm files])
AC_SUBST(SHARED_LIB_MAJOR_VERSION)
AC_SUBST(SHARED_LIB_VERSION)
AC_SUBST(AVAILABLE_LANGUAGES)


# Canonicalize the configuration name.
SYSTEM_TYPE="$host_vendor-$host_os"
MACHINE_TYPE="$host_cpu"
AC_SUBST(SYSTEM_TYPE)
AC_DEFINE_UNQUOTED([SYSTEM_TYPE], ["$SYSTEM_TYPE"],
                   [Name of system, eg solaris])
AC_SUBST(MACHINE_TYPE)
AC_DEFINE_UNQUOTED([MACHINE_TYPE], ["$MACHINE_TYPE"],
                   [Machine type name, eg sun10])

# Detect intel x86 like processor
BASE_MACHINE_TYPE=$MACHINE_TYPE
case $MACHINE_TYPE in
  i?86) BASE_MACHINE_TYPE=i386 ;;
esac

# Save some variables and the command line options for mysqlbug
SAVE_ASFLAGS="$ASFLAGS"
SAVE_CFLAGS="$CFLAGS"
SAVE_CXXFLAGS="$CXXFLAGS"
SAVE_LDFLAGS="$LDFLAGS"
SAVE_CXXLDFLAGS="$CXXLDFLAGS"
CONF_COMMAND="$0 $ac_configure_args"
AC_SUBST(CONF_COMMAND)
AC_SUBST(SAVE_ASFLAGS)
AC_SUBST(SAVE_CFLAGS)
AC_SUBST(SAVE_CXXFLAGS)
AC_SUBST(SAVE_LDFLAGS)
AC_SUBST(SAVE_CXXLDFLAGS)
AC_SUBST(CXXLDFLAGS)

#AC_ARG_PROGRAM			# Automaticly invoked by AM_INIT_AUTOMAKE

AM_SANITY_CHECK
# This is needed is SUBDIRS is set
AC_PROG_MAKE_SET

##############################################################################
# The below section needs to be done before AC_PROG_CC
##############################################################################

# Hack for OS X/Darwin and Metrowerks CodeWarrior
AC_ARG_WITH(darwin-mwcc,
[  --with-darwin-mwcc      Use Metrowerks CodeWarrior wrappers on OS X/Darwin],[
 if [ "with_darwin_mwcc" = yes ] ; then
  builddir=`pwd`
  ccwrapper="$builddir/support-files/MacOSX/mwcc-wrapper"
  arwrapper="$builddir/support-files/MacOSX/mwar-wrapper"
  CC="$ccwrapper"
  CXX="$ccwrapper"
  LD="$ccwrapper"
  AR="$arwrapper"
  RANLIB=:
  export CC CXX LD AR RANLIB
  AC_SUBST(AR)
  AC_SUBST(RANLIB)
 fi
])

AM_CONDITIONAL(DARWIN_MWCC, test x$with_darwin_mwcc = xyes)

if test "x${CFLAGS-}" = x ; then
  cflags_is_set=no
else
  cflags_is_set=yes
fi

if test "x${CPPFLAGS-}" = x ; then
  cppflags_is_set=no
else
  cppflags_is_set=yes
fi

if test "x${LDFLAGS-}" = x ; then
  ldflags_is_set=no
else
  ldflags_is_set=yes
fi

################ End of section to be done before AC_PROG_CC #################

# The following hack should ensure that configure doesn't add optimizing
# or debugging flags to CFLAGS or CXXFLAGS
# C_EXTRA_FLAGS are flags that are automaticly added to both
# CFLAGS and CXXFLAGS
CFLAGS="$CFLAGS $C_EXTRA_FLAGS "
CXXFLAGS="$CXXFLAGS $C_EXTRA_FLAGS "

dnl Checks for programs.
AC_PROG_AWK
AC_PROG_CC
AC_PROG_CXX
AC_PROG_CPP

# Print version of CC and CXX compiler (if they support --version)
case $SYSTEM_TYPE in
  *netware*)
CC_VERSION=`$CC -version | grep -i version`
    ;;
  *)
CC_VERSION=`$CC --version | sed 1q`
    ;;
esac
if test $? -eq "0"
then
  AC_MSG_CHECKING("C Compiler version");
  AC_MSG_RESULT("$CC $CC_VERSION")
else
CC_VERSION=""
fi
AC_SUBST(CC_VERSION)
MYSQL_CHECK_CXX_VERSION

# Fix for sgi gcc / sgiCC which tries to emulate gcc
if test "$CC" = "sgicc"
then
  ac_cv_prog_gcc="no"
fi
if test "$CXX" = "sgi++"
then
  GXX="no"
fi

if test "$ac_cv_prog_gcc" = "yes"
then
  AS="$CC -c"
  AC_SUBST(AS)
else
  AC_PATH_PROG(AS, as, as)
fi

# Still need ranlib for readline; local static use only so no libtool.
AC_PROG_RANLIB
# We use libtool
#AC_LIBTOOL_WIN32_DLL
AC_PROG_LIBTOOL

# Ensure that we have --preserve-dup-deps defines, otherwise we get link
# problems of 'mysql' with CXX=g++
LIBTOOL="$LIBTOOL --preserve-dup-deps"
AC_SUBST(LIBTOOL)dnl

AC_SUBST(NM)dnl

# NM= "$NM -X64"
#archive_expsym_cmds= `echo "$archive_expsym_cmds" | sed -e '/"$(CC)"//'`
#archive_expsym_cmds= "$CC -q64 $archive_expsym_cmds"
#  CXXFLAGS=`echo "$CXXFLAGS -Werror" | sed -e 's/-fbranch-probabilities//; s/-Wall//; s/-ansi//; s/-pedantic//; s/-Wcheck//'`

#AC_LIBTOOL_DLOPEN AC_LIBTOOL_WIN32_DLL AC_DISABLE_FAST_INSTALL AC_DISABLE_SHARED AC_DISABLE_STATIC

# AC_PROG_INSTALL
AC_PROG_INSTALL
test -z "$INSTALL_SCRIPT" && INSTALL_SCRIPT='${INSTALL_PROGRAM}'

# Not critical since the generated file is distributed
AC_CHECK_PROGS(YACC, ['bison -y -p MYSQL'])
AC_CHECK_PROG(PDFMANUAL, pdftex, manual.pdf)
AC_CHECK_PROG(DVIS,      tex,    manual.dvi)

AC_MSG_CHECKING("return type of sprintf")

#check the return type of sprintf
case $SYSTEM_TYPE in
  *netware*)
    AC_DEFINE(SPRINTF_RETURNS_INT, [1]) AC_MSG_RESULT("int")
    ;;
  *)
AC_TRY_RUN([
  int main()
    {
      char* s = "hello";
      char buf[6];
      if((int)sprintf(buf, s) == strlen(s))
	return 0;
      
      return -1;
     }
   ],
   [AC_DEFINE(SPRINTF_RETURNS_INT, [1], [POSIX sprintf])
   AC_MSG_RESULT("int")],
   [AC_TRY_RUN([
 int main()
   {
     char* s = "hello";
     char buf[6];
     if((char*)sprintf(buf,s) == buf + strlen(s))
       return 0;
     return -1;
   }           ],
               [AC_DEFINE(SPRINTF_RETURNS_PTR, [1], [Broken sprintf])
                AC_MSG_RESULT("ptr")],
               [AC_DEFINE(SPRINTF_RETURNS_GARBAGE, [1], [Broken sprintf])
                AC_MSG_RESULT("garbage")])
   ])
    ;;
esac

AC_PATH_PROG(uname_prog, uname, no)

# We should go through this and put all the explictly system dependent
# stuff in one place
AC_MSG_CHECKING(operating system)
AC_CACHE_VAL(mysql_cv_sys_os,
[
if test "$uname_prog" != "no"; then
  mysql_cv_sys_os="`uname`"
else
  mysql_cv_sys_os="Not Solaris"
fi
])
AC_MSG_RESULT($mysql_cv_sys_os)

# This should be rewritten to use $target_os
case "$target_os" in
  sco3.2v5*) 
     CFLAGS="$CFLAGS -DSCO"
     CXXFLAGS="$CXXFLAGS -DSCO"
     LD='$(CC) $(CFLAGS)'
     case "$CFLAGS" in
       *-belf*) 
         AC_SYS_COMPILER_FLAG(-belf,sco_belf_option,CFLAGS,[],[
         case "$LDFLAGS" in
           *-belf*) ;;
           *) AC_MSG_WARN([Adding -belf option to ldflags.])
              LDFLAGS="$LDFLAGS -belf"
           ;;
         esac
         ])
       ;;
       *)
         AC_SYS_COMPILER_FLAG(-belf,sco_belf_option,CFLAGS,[],[
         case "$LDFLAGS" in
           *-belf*) ;;
           *)
	     AC_MSG_WARN([Adding -belf option to ldflags.])
             LDFLAGS="$LDFLAGS -belf"
           ;;
         esac
         ])
       ;;
     esac
  ;;
  sysv5UnixWare* | sysv5OpenUNIX8*) 
    if test "$GCC" != "yes"; then
      # Use the built-in alloca()
      CFLAGS="$CFLAGS -Kalloca"
    fi
    CXXFLAGS="$CXXFLAGS -DNO_CPLUSPLUS_ALLOCA"
  ;;
  sysv5SCO_SV6.0.0*)
    if test "$GCC" != "yes"; then
      # Use the built-in alloca()
      CFLAGS="$CFLAGS -Kalloca"
      CXXFLAGS="$CFLAGS -Kalloca"
      # Use no_implicit for templates
      CXXFLAGS="$CXXFLAGS -Tno_implicit"
      AC_DEFINE([HAVE_EXPLICIT_TEMPLATE_INSTANTIATION],
        [1], [Defined by configure. Use explicit template instantiation.])
    fi
  ;;
esac
AC_SUBST(CC)
AC_SUBST(CFLAGS)
AC_SUBST(CXX)
AC_SUBST(CXXFLAGS)
AC_SUBST(LD)
AC_SUBST(INSTALL_SCRIPT)

export CC CXX CFLAGS LD LDFLAGS AR ARFLAGS

if test "$GCC" = "yes"
then
  # mysqld requires -fno-implicit-templates.
  # Disable exceptions as they seams to create problems with gcc and threads.
  # mysqld doesn't use run-time-type-checking, so we disable it.
  # We should use -Wno-invalid-offsetof flag to disable some warnings from gcc
  # regarding offset() usage in C++ which are done in a safe manner in the
  # server
  CXXFLAGS="$CXXFLAGS -fno-implicit-templates -fno-exceptions -fno-rtti"
  AC_DEFINE([HAVE_EXPLICIT_TEMPLATE_INSTANTIATION],
    [1], [Defined by configure. Use explicit template instantiation.])
fi

MYSQL_PROG_AR

# libmysqlclient versioning when linked with GNU ld.
if $LD --version 2>/dev/null|grep -q GNU; then
  LD_VERSION_SCRIPT="-Wl,--version-script=\$(top_builddir)/libmysql/libmysql.ver"
  AC_CONFIG_FILES(libmysql/libmysql.ver)
fi
AC_SUBST(LD_VERSION_SCRIPT)

# Avoid bug in fcntl on some versions of linux
AC_MSG_CHECKING([if we should use 'skip-external-locking' as default for $target_os])
# Any variation of Linux
if expr "$target_os" : "[[Ll]]inux.*" > /dev/null
then
  MYSQLD_DEFAULT_SWITCHES="--skip-external-locking"
  TARGET_LINUX="true"
  AC_MSG_RESULT([yes])
  AC_DEFINE([TARGET_OS_LINUX], [1], [Whether we build for Linux])
else
  MYSQLD_DEFAULT_SWITCHES=""
  TARGET_LINUX="false"
  AC_MSG_RESULT([no])
fi
AC_SUBST(MYSQLD_DEFAULT_SWITCHES)
AC_SUBST(TARGET_LINUX)

dnl Find paths to some shell programs
AC_PATH_PROG(LN, ln, ln)
# This must be able to take a -f flag like normal unix ln.
AC_PATH_PROG(LN_CP_F, ln, ln)
if ! ( expr "$SYSTEM_TYPE" : ".*netware.*" > /dev/null ); then
# If ln -f does not exists use -s (AFS systems)
if test -n "$LN_CP_F"; then
  LN_CP_F="$LN_CP_F -s"
fi
fi

AC_PATH_PROG(MV, mv, mv)
AC_PATH_PROG(RM, rm, rm)
AC_PATH_PROG(CP, cp, cp)
AC_PATH_PROG(SED, sed, sed)
AC_PATH_PROG(CMP, cmp, cmp)
AC_PATH_PROG(CHMOD, chmod, chmod)
AC_PATH_PROG(HOSTNAME, hostname, hostname)
# Check for a GNU tar named 'gtar', or 'gnutar' (MacOS X) and
# fall back to 'tar' otherwise and hope that it's a GNU tar as well
AC_CHECK_PROGS(TAR, gnutar gtar tar)

dnl We use a path for perl so the script startup works
dnl We make sure to use perl, not perl5, in hopes that the RPMs will
dnl not depend on the perl5 binary being installed (probably a bug in RPM)
AC_PATH_PROG(PERL, perl, no)
if test "$PERL" != "no" && $PERL -e 'require 5' > /dev/null 2>&1
then
  PERL5=$PERL
else
  AC_PATH_PROG(PERL5, perl5, no)
  if test "$PERL5" != no
  then
    PERL=$PERL5
    ac_cv_path_PERL=$ac_cv_path_PERL5
  fi
fi

AC_SUBST(HOSTNAME)
AC_SUBST(PERL)
AC_SUBST(PERL5)

# icheck, used for ABI check
AC_PATH_PROG(ICHECK, icheck, no)
AC_SUBST(ICHECK)

# Lock for PS
AC_PATH_PROG(PS, ps, ps)
AC_MSG_CHECKING("how to check if pid exists")
PS=$ac_cv_path_PS
# Linux style
if $PS p $$ 2> /dev/null | grep `echo $0 | sed s/\-//` > /dev/null
then
  FIND_PROC="$PS p \$\$PID | grep -v grep | grep \$\$MYSQLD > /dev/null"
# Solaris
elif $PS -fp $$ 2> /dev/null | grep $0 > /dev/null
then
  FIND_PROC="$PS -p \$\$PID | grep -v grep | grep \$\$MYSQLD > /dev/null"
# BSD style
elif $PS -uaxww 2> /dev/null | grep $0 > /dev/null
then
  FIND_PROC="$PS -uaxww | grep -v grep | grep \$\$MYSQLD | grep \" \$\$PID \" > /dev/null"
# SysV style
elif $PS -ef 2> /dev/null | grep $0 > /dev/null
then
  FIND_PROC="$PS -ef | grep -v grep | grep \$\$MYSQLD | grep \" \$\$PID \" > /dev/null"
# Do anybody use this?
elif $PS $$ 2> /dev/null | grep $0 > /dev/null
then
  FIND_PROC="$PS \$\$PID | grep -v grep | grep \$\$MYSQLD > /dev/null"
else
  case $SYSTEM_TYPE in
    *freebsd*)
      FIND_PROC="$PS p \$\$PID | grep -v grep | grep \$\$MYSQLD > /dev/null"
      ;;
    *darwin*)
      FIND_PROC="$PS -uaxww | grep -v grep | grep \$\$MYSQLD | grep \" \$\$PID \" > /dev/null"
      ;;
    *cygwin*)
      FIND_PROC="$PS -e | grep -v grep | grep \$\$MYSQLD | grep \" \$\$PID \" > /dev/null"
      ;;
    *netware*)
      FIND_PROC=
      ;;
    *)
      AC_MSG_ERROR([Could not find the right ps switches. Which OS is this ?. See the Installation chapter in the Reference Manual.])
  esac
fi
AC_SUBST(FIND_PROC)
AC_MSG_RESULT("$FIND_PROC")

# Check if a pid is valid
AC_PATH_PROG(KILL, kill, kill)
AC_MSG_CHECKING("for kill switches")
if $ac_cv_path_KILL -0 $$
then
  CHECK_PID="$ac_cv_path_KILL -0 \$\$PID > /dev/null 2> /dev/null"
elif kill -s 0 $$
then
  CHECK_PID="$ac_cv_path_KILL -s 0 \$\$PID > /dev/null 2> /dev/null"
else
  AC_MSG_WARN([kill -0 to check for pid seems to fail])
    CHECK_PID="$ac_cv_path_KILL -s SIGCONT \$\$PID > /dev/null 2> /dev/null"
fi
AC_SUBST(CHECK_PID)
AC_MSG_RESULT("$CHECK_PID")

# We need an ANSI C compiler
AM_PROG_CC_STDC

# We need an assembler, too
AM_PROG_AS
CCASFLAGS="$CCASFLAGS $ASFLAGS"

# Check if we need noexec stack for assembler
AC_CHECK_NOEXECSTACK

if test "$am_cv_prog_cc_stdc" = "no"
then
  AC_MSG_ERROR([MySQL requires an ANSI C compiler (and a C++ compiler). Try gcc. See the Installation chapter in the Reference Manual.])
fi

NOINST_LDFLAGS="-static"

static_nss=""
STATIC_NSS_FLAGS=""
OTHER_LIBC_LIB=""
AC_ARG_WITH(other-libc,
 [  --with-other-libc=DIR   Link against libc and other standard libraries 
                          installed in the specified non-standard location 
                          overriding default. Originally added to be able to
                          link against glibc 2.2 without making the user 
                          upgrade the standard libc installation.],
 [
   other_libc_include="$withval/include"
   other_libc_lib="$withval/lib"
   with_other_libc="yes"
   enable_shared="no"
   all_is_static="yes"
   CFLAGS="$CFLAGS -I$other_libc_include"
   # There seems to be a feature in gcc that treats system and libc headers
   # silently when they violatate ANSI C++ standard, but it is strict otherwise
   # since gcc cannot now recognize that our headers are libc, we work around
   # by telling it to be permissive. Note that this option only works with
   # new versions of gcc (2.95.x and above)
   CXXFLAGS="$CXXFLAGS -fpermissive -I$other_libc_include"
   if test -f "$other_libc_lib/libnss_files.a"
   then
     # libc has been compiled with --enable-static-nss
     # we need special flags, but we will have to add those later
     STATIC_NSS_FLAGS="-lc -lnss_files -lnss_dns -lresolv"
     STATIC_NSS_FLAGS="$STATIC_NSS_FLAGS $STATIC_NSS_FLAGS"
     OTHER_LIBC_LIB="-static -L$other_libc_lib"
     static_nss=1
   else
     # this is a dirty hack. We if we detect static nss glibc in the special
     # location, we do not re-direct the linker to get libraries from there
     # during check. The reason is that if we did, we would have to find a
     # way to append the special static nss flags to LIBS every time we do
     # any check - this is definitely feasible, but not worthwhile the risk
     # of breaking other things. So for our purposes it would be sufficient
     # to assume that whoever is using static NSS knows what he is doing and
     # has sensible libraries in the regular location
     LDFLAGS="$LDFLAGS -static -L$other_libc_lib "
   fi
   
   # When linking against custom libc installed separately, we want to force
   # all binary builds to be static, including the build done by configure
   # itself to test for system features.
   with_mysqld_ldflags="-all-static"
   with_client_ldflags="-all-static"
   NOINST_LDFLAGS="-all-static"
 ],
 [
  other_libc_include=
  other_libc_lib=
  with_other_libc="no"
 ]
)
AC_SUBST(NOINST_LDFLAGS)

#
# Check if we are using Linux and a glibc compiled with static nss
# (this is true on the MySQL build machines to avoid NSS problems)
#

if test "$TARGET_LINUX" = "true" -a "$static_nss" = ""
then
  tmp=`nm /usr/lib/libc.a  | grep _nss_files_getaliasent_r`
  if test -n "$tmp"
  then
     STATIC_NSS_FLAGS="-lc -lnss_files -lnss_dns -lresolv"
     STATIC_NSS_FLAGS="$STATIC_NSS_FLAGS $STATIC_NSS_FLAGS"
     static_nss=1
  fi
fi


AC_ARG_WITH(server-suffix,
    [  --with-server-suffix    Append value to the version string.],
    [ MYSQL_SERVER_SUFFIX=`echo "$withval" | sed -e  's/^\(...................................\)..*$/\1/'` ],
    [ MYSQL_SERVER_SUFFIX= ]
    )
AC_SUBST(MYSQL_SERVER_SUFFIX)

# Set flags if we want to force to use pthreads
AC_ARG_WITH(pthread,
    [  --with-pthread          Force use of pthread library.],
    [ with_pthread=$withval ],
    [ with_pthread=no ]
    )

# Force use of thread libs LIBS
AC_ARG_WITH(named-thread-libs,
    [  --with-named-thread-libs=ARG
                          Use specified thread libraries instead of 
                          those automatically found by configure.],
    [ with_named_thread=$withval ],
    [ with_named_thread=no ]
    )

# Force use of a curses libs
AC_ARG_WITH(named-curses-libs,
    [  --with-named-curses-libs=ARG
                          Use specified curses libraries instead of 
                          those automatically found by configure.],
    [ with_named_curses=$withval ],
    [ with_named_curses=no ]
    )

# Make thread safe client
AC_ARG_ENABLE(thread-safe-client,
    [  --disable-thread-safe-client   
                          Compile the client without threads.],
    [ THREAD_SAFE_CLIENT=$enableval ],
    [ THREAD_SAFE_CLIENT=yes ]
    )

# compile with strings functions in assembler
AC_ARG_ENABLE(assembler,
    [  --enable-assembler      Use assembler versions of some string 
                          functions if available.],
    [ ENABLE_ASSEMBLER=$enableval ],
    [ ENABLE_ASSEMBLER=no ]
    )

AC_MSG_CHECKING(if we should use assembler functions)
# For now we only support assembler on i386 and sparc systems
AM_CONDITIONAL(ASSEMBLER_x86, test "$ENABLE_ASSEMBLER" = "yes" -a "$BASE_MACHINE_TYPE" = "i386" && $AS strings/strings-x86.s -o checkassembler >/dev/null 2>&1 && test -f checkassembler && (rm -f checkassembler; exit 0;))
AM_CONDITIONAL(ASSEMBLER_sparc32, test "$ENABLE_ASSEMBLER" = "yes" -a "$BASE_MACHINE_TYPE" = "sparc")
AM_CONDITIONAL(ASSEMBLER_sparc64, test "$ENABLE_ASSEMBLER" = "yes" -a "$BASE_MACHINE_TYPE" = "sparcv9")
AM_CONDITIONAL(ASSEMBLER, test "$ASSEMBLER_x86_TRUE" = "" -o "$ASSEMBLER_sparc32_TRUE" = "")

if test "$ASSEMBLER_TRUE" = ""
then
  AC_MSG_RESULT([yes])
else
  AC_MSG_RESULT([no])
fi


# Use this to set the place used for unix socket used to local communication.
AC_ARG_WITH(unix-socket-path,
    [  --with-unix-socket-path=SOCKET
                          Where to put the unix-domain socket.  SOCKET must be 
                          an absolute file name.],
    [ MYSQL_UNIX_ADDR=$withval ],
    [ MYSQL_UNIX_ADDR=$MYSQL_UNIX_ADDR_DEFAULT ]
    )
AC_SUBST(MYSQL_UNIX_ADDR)

AC_ARG_WITH(tcp-port,
    [  --with-tcp-port=port-number
                          Which port to use for MySQL services (default 3306)],
    [ MYSQL_TCP_PORT=$withval ],
    [ MYSQL_TCP_PORT=$MYSQL_TCP_PORT_DEFAULT ]
    )
AC_SUBST(MYSQL_TCP_PORT)
# We might want to document the assigned port in the manual.
AC_SUBST(MYSQL_TCP_PORT_DEFAULT)

# Use this to set the place used for unix socket used to local communication.
AC_ARG_WITH(mysqld-user,
    [  --with-mysqld-user=username   
                          What user the mysqld daemon shall be run as.],
    [ MYSQLD_USER=$withval ],
    [ MYSQLD_USER=mysql ]
    )
AC_SUBST(MYSQLD_USER)

# If we should allow LOAD DATA LOCAL
AC_MSG_CHECKING(If we should should enable LOAD DATA LOCAL by default)
AC_ARG_ENABLE(local-infile,
    [  --enable-local-infile   Enable LOAD DATA LOCAL INFILE (default: disabled)],
    [ ENABLED_LOCAL_INFILE=$enableval ],
    [ ENABLED_LOCAL_INFILE=no ]
    )
if test "$ENABLED_LOCAL_INFILE" = "yes"
then
  AC_MSG_RESULT([yes])
  AC_DEFINE([ENABLED_LOCAL_INFILE], [1],
            [If LOAD DATA LOCAL INFILE should be enabled by default])
else
  AC_MSG_RESULT([no])
fi

<<<<<<< HEAD
  
=======
# If we should allow init-file, skip-grant-table and bootstrap options
AC_MSG_CHECKING(If we should should enable init-file, skip-grant-table options and bootstrap)
AC_ARG_ENABLE(grant-options,
    [  --disable-grant-options Disables the use of --init-file, --skip-grant-tables and --bootstrap options],
    [ mysql_grant_options_enabled=$enableval ],
    [ mysql_grant_options_enabled=yes ]
    )
if test "$mysql_grant_options_enabled" = "yes"
then
  AC_MSG_RESULT([yes])
else
  AC_DEFINE([DISABLE_GRANT_OPTIONS], [1],
            [Disables the use of --init-file, --skip-grant-tables and --bootstrap options])
  AC_MSG_RESULT([no])
fi

>>>>>>> a4817ace
MYSQL_SYS_LARGEFILE

# Types that must be checked AFTER large file support is checked
AC_TYPE_SIZE_T

#--------------------------------------------------------------------
# Check for system header files
#--------------------------------------------------------------------

AC_HEADER_DIRENT
AC_HEADER_STDC
AC_HEADER_SYS_WAIT
AC_CHECK_HEADERS(fcntl.h float.h floatingpoint.h ieeefp.h limits.h \
 memory.h pwd.h select.h \
 stdlib.h stddef.h \
 strings.h string.h synch.h sys/mman.h sys/socket.h netinet/in.h arpa/inet.h \
 sys/timeb.h sys/types.h sys/un.h sys/vadvise.h sys/wait.h term.h \
 unistd.h utime.h sys/utime.h termio.h termios.h sched.h crypt.h alloca.h \
 sys/ioctl.h malloc.h sys/malloc.h sys/ipc.h sys/shm.h linux/config.h \
 sys/resource.h sys/param.h)

AC_CHECK_HEADERS([xfs/xfs.h])

#--------------------------------------------------------------------
# Check for system libraries. Adds the library to $LIBS
# and defines HAVE_LIBM etc
#--------------------------------------------------------------------

AC_CHECK_LIB(m, floor, [], AC_CHECK_LIB(m, __infinity))

AC_CHECK_LIB(nsl_r, gethostbyname_r, [],
  AC_CHECK_LIB(nsl, gethostbyname_r))
AC_CHECK_FUNC(gethostbyname_r)

AC_CHECK_FUNC(setsockopt, , AC_CHECK_LIB(socket, setsockopt))
AC_CHECK_FUNC(yp_get_default_domain, ,
  AC_CHECK_LIB(nsl, yp_get_default_domain))
AC_CHECK_FUNC(p2open, , AC_CHECK_LIB(gen, p2open))
# This may get things to compile even if bind-8 is installed
AC_CHECK_FUNC(bind, , AC_CHECK_LIB(bind, bind))
# Check if crypt() exists in libc or libcrypt, sets LIBS if needed
AC_SEARCH_LIBS(crypt, crypt, AC_DEFINE(HAVE_CRYPT, 1, [crypt]))

# For sem_xxx functions on Solaris 2.6
AC_CHECK_FUNC(sem_init, , AC_CHECK_LIB(posix4, sem_init))
MYSQL_CHECK_ZLIB_WITH_COMPRESS

# For large pages support
if test "$TARGET_LINUX" = "true"
then
  # For SHM_HUGETLB on Linux
  AC_CHECK_DECLS(SHM_HUGETLB, 
      AC_DEFINE([HAVE_LARGE_PAGES], [1], 
                [Define if you have large pages support])
      AC_DEFINE([HUGETLB_USE_PROC_MEMINFO], [1],
                [Define if /proc/meminfo shows the huge page size (Linux only)])
      , ,
      [
#include <sys/shm.h>
      ]
  )
fi

#--------------------------------------------------------------------
# Check for TCP wrapper support
#--------------------------------------------------------------------

AC_ARG_WITH(libwrap,
[  --with-libwrap[=DIR]      Compile in libwrap (tcp_wrappers) support],[
  case "$with_libwrap" in
  no) : ;;
  yes|*)
    _cppflags=${CPPFLAGS}
    _ldflags=${LDFLAGS}

    if test "$with_libwrap" != "yes"; then
      CPPFLAGS="${CPPFLAGS} -I$with_libwrap/include"
      LDFLAGS="${LDFLAGS} -L$with_libwrap/lib"
    fi

    _libs=${LIBS}
    AC_CHECK_HEADER(tcpd.h,
      LIBS="-lwrap $LIBS"
      AC_MSG_CHECKING(for TCP wrappers library -lwrap)
      AC_TRY_LINK([#include <tcpd.h>
int allow_severity = 0;
int deny_severity  = 0;

struct request_info *req;
],[hosts_access (req)],
        AC_MSG_RESULT(yes)
        AC_DEFINE([LIBWRAP], [1], [Define if you have -lwrap])
        AC_DEFINE([HAVE_LIBWRAP], [1], [Define if have -lwrap])
	if test "$with_libwrap" != "yes"; then
	    WRAPLIBS="-L${with_libwrap}/lib"
	fi
	WRAPLIBS="${WRAPLIBS} -lwrap",
        AC_MSG_RESULT(no)
        CPPFLAGS=${_cppflags} LDFLAGS=${_ldflags}),
      CPPFLAGS=${_cppflags} LDFLAGS=${_ldflags})
    LDFLAGS=${_ldflags} LIBS=${_libs}
    ;;
  esac
])
AC_SUBST(WRAPLIBS)

if test "$TARGET_LINUX" = "true"; then
  AC_ARG_WITH(pstack,
    [  --with-pstack           Use the pstack backtrace library],
    [ USE_PSTACK=$withval ],
    [ USE_PSTACK=no ])
  pstack_libs=
  pstack_dirs=
  if test "$USE_PSTACK" = yes -a "$TARGET_LINUX" = "true" -a "$BASE_MACHINE_TYPE" = "i386"
  then
    have_libiberty= have_libbfd=
    my_save_LIBS="$LIBS"
dnl I have no idea if this is a good test - can not find docs for libiberty  
    AC_CHECK_LIB([iberty], [fdmatch],
      [have_libiberty=yes
       AC_CHECK_LIB([bfd], [bfd_openr], [have_libbfd=yes], , [-liberty])])
    LIBS="$my_save_LIBS"

    if test x"$have_libiberty" = xyes -a x"$have_libbfd" = xyes
    then
      pstack_dirs='$(top_srcdir)'/pstack
      pstack_libs="../pstack/libpstack.a -lbfd -liberty"
      # We must link staticly when using pstack
      with_mysqld_ldflags="-all-static"
      AC_SUBST([pstack_dirs])
      AC_SUBST([pstack_libs])
      AC_DEFINE([USE_PSTACK], [1], [the pstack backtrace library])
dnl This check isn't needed, but might be nice to give some feedback....
dnl    AC_CHECK_HEADER(libiberty.h,
dnl      have_libiberty_h=yes,
dnl      have_libiberty_h=no)
    else
      USE_PSTACK="no"
    fi
  else
    USE_PSTACK="no"
  fi
fi
AM_CONDITIONAL(COMPILE_PSTACK, test "$USE_PSTACK" = "yes")
AC_MSG_CHECKING([if we should use pstack])
AC_MSG_RESULT([$USE_PSTACK])

# Check for gtty if termio.h doesn't exists
if test "$ac_cv_header_termio_h" = "no" -a "$ac_cv_header_termios_h" = "no"
then
  AC_CHECK_FUNC(gtty, , AC_CHECK_LIB(compat, gtty))
fi

# We make a special variable for non-threaded version of LIBS to avoid
# including thread libs into non-threaded version of MySQL client library.
# Later in this script LIBS will be augmented with a threads library.
NON_THREADED_LIBS="$LIBS"

AC_CHECK_TYPES([int8, uint8, int16, uint16, int32, uint32, int64, uint64,
                uchar, uint, ulong],[],[], [
#include <sys/types.h>
])
AC_CHECK_TYPES([in_addr_t], [], [], [
#include <sys/types.h>
#include <sys/socket.h>
#include <netinet/in.h>
#include <arpa/inet.h>
])
AC_CHECK_TYPES([fp_except], [], [], [
#include <sys/types.h>
#include <ieeefp.h>
])

#
# Some system specific hacks
#

MAX_C_OPTIMIZE="-O3"
MAX_CXX_OPTIMIZE="-O3"

case $SYSTEM_TYPE in
  *solaris2.7*)
    # Solaris 2.7 has a broken /usr/include/widec.h
    # Make a fixed copy in ./include
    AC_MSG_WARN([Fixing broken include files for $SYSTEM_TYPE])
    echo "  - Creating local copy of widec.h"
    if test ! -d include
    then
      mkdir ./include
    fi
    builddir=`pwd`
    sed -e "s|^#if[ 	]*!defined(lint) && !defined(__lint)|#if !defined\(lint\) \&\& !defined\(__lint\) \&\& !defined\(getwc\)|" < /usr/include/widec.h > include/widec.h
    CFLAGS="$CFLAGS -DHAVE_CURSES_H -I$builddir/include -DHAVE_RWLOCK_T"
    CXXFLAGS="$CXXFLAGS -DHAVE_CURSES_H -I$builddir/include -DHAVE_RWLOCK_T"
    ;;
  *solaris2.8*)
    # Solaris 2.8 has a broken /usr/include/widec.h
    # Make a fixed copy in ./include
    AC_MSG_WARN([Fixing broken include files for $SYSTEM_TYPE])
    echo "  - Creating local copy of widec.h"
    if test ! -d include
    then
      mkdir ./include
    fi
    builddir=`pwd`
    sed -e "s|^#if[ 	]*!defined(__lint)|#if !defined\(__lint\) \&\& !defined\(getwc\)|" < /usr/include/widec.h > include/widec.h
    CFLAGS="$CFLAGS -DHAVE_CURSES_H -I$builddir/include -DHAVE_RWLOCK_T"
    CXXFLAGS="$CXXFLAGS -DHAVE_CURSES_H -I$builddir/include -DHAVE_RWLOCK_T"
    ;;
  *solaris2.5.1*)
    AC_MSG_WARN([Enabling getpass() workaround for Solaris 2.5.1])
    CFLAGS="$CFLAGS -DHAVE_BROKEN_GETPASS -DSOLARIS -DHAVE_RWLOCK_T";
    CXXFLAGS="$CXXFLAGS -DHAVE_RWLOCK_T -DSOLARIS"
    ;;
  *solaris*)
    CFLAGS="$CFLAGS -DHAVE_RWLOCK_T"
    CXXFLAGS="$CXXFLAGS -DHAVE_RWLOCK_T"
    ;;
  *SunOS*)
    AC_MSG_WARN([Enabling getpass() workaround for SunOS])
    CFLAGS="$CFLAGS -DHAVE_BROKEN_GETPASS -DSOLARIS";
    ;;
  *hpux10.20*)
    AC_MSG_WARN([Enabling workarounds for hpux 10.20])
    CFLAGS="$CFLAGS -DHAVE_BROKEN_SNPRINTF -DSIGNALS_DONT_BREAK_READ -DDO_NOT_REMOVE_THREAD_WRAPPERS -DHPUX10 -DSIGNAL_WITH_VIO_CLOSE -DHAVE_BROKEN_PTHREAD_COND_TIMEDWAIT -DHAVE_POSIX1003_4a_MUTEX"
    CXXFLAGS="$CXXFLAGS -DHAVE_BROKEN_SNPRINTF -D_INCLUDE_LONGLONG -DSIGNALS_DONT_BREAK_READ -DDO_NOT_REMOVE_THREAD_WRAPPERS -DHPUX10 -DSIGNAL_WITH_VIO_CLOSE -DHAVE_BROKEN_PTHREAD_COND_TIMEDWAIT -DHAVE_POSIX1003_4a_MUTEX"
    if test "$with_named_thread" = "no"
    then 
      AC_MSG_WARN([Using --with-named-thread=-lpthread])
      with_named_thread="-lcma"
    fi
    ;;
  *hpux11.*)
    AC_MSG_WARN([Enabling workarounds for hpux 11])
    CFLAGS="$CFLAGS -DHPUX11  -DSNPRINTF_RETURN_TRUNC -DHAVE_BROKEN_PREAD -DDONT_USE_FINITE -DHAVE_BROKEN_GETPASS -DNO_FCNTL_NONBLOCK -DDO_NOT_REMOVE_THREAD_WRAPPERS -DHAVE_BROKEN_PTHREAD_COND_TIMEDWAIT"
    CXXFLAGS="$CXXFLAGS -DHPUX11  -DSNPRINTF_RETURN_TRUNC -DHAVE_BROKEN_PREAD -DDONT_USE_FINITE -D_INCLUDE_LONGLONG -DNO_FCNTL_NONBLOCK -DDO_NOT_REMOVE_THREAD_WRAPPERS -DHAVE_BROKEN_PTHREAD_COND_TIMEDWAIT"
    if test "$with_named_thread" = "no"
    then 
      AC_MSG_WARN([Using --with-named-thread=-lpthread])
      with_named_thread="-lpthread"
    fi
    # Fixes for HPUX 11.0 compiler
    if test "$ac_cv_prog_gcc" = "no"
    then
      CFLAGS="$CFLAGS -DHAVE_BROKEN_INLINE"
# set working flags first in line, letting override it (i. e. for debug):
      CXXFLAGS="+O2 $CXXFLAGS"
      MAX_C_OPTIMIZE=""
      MAX_CXX_OPTIMIZE=""
      ndb_cxxflags_fix="$ndb_cxxflags_fix -Aa"
    fi
    ;;
  *rhapsody*)
    if test "$ac_cv_prog_gcc" = "yes"
    then
      CPPFLAGS="$CPPFLAGS -traditional-cpp "
      CFLAGS="-DHAVE_CTHREADS_WRAPPER -DDO_NOT_REMOVE_THREAD_WRAPPERS"
      CXXFLAGS="-DHAVE_CTHREADS_WRAPPER"
      if test $with_named_curses = "no"
      then
	with_named_curses=""
      fi
    fi
    ;;
  *darwin5*)
    if test "$ac_cv_prog_gcc" = "yes"
    then
      FLAGS="-traditional-cpp -DHAVE_DARWIN5_THREADS -D_P1003_1B_VISIBLE -DSIGNAL_WITH_VIO_CLOSE -DSIGNALS_DONT_BREAK_READ -DHAVE_BROKEN_REALPATH"
      CFLAGS="$CFLAGS $FLAGS"
      CXXFLAGS="$CXXFLAGS $FLAGS"
      MAX_C_OPTIMIZE="-O"
      with_named_curses=""
    fi
    ;;
  *darwin6*)
    if test "$ac_cv_prog_gcc" = "yes"
    then
      FLAGS="-D_P1003_1B_VISIBLE -DSIGNAL_WITH_VIO_CLOSE -DSIGNALS_DONT_BREAK_READ -DHAVE_BROKEN_REALPATH"
      CFLAGS="$CFLAGS $FLAGS"
      CXXFLAGS="$CXXFLAGS $FLAGS"
      MAX_C_OPTIMIZE="-O"
    fi
    ;;
  *darwin*)
    AC_DEFINE([DEFAULT_SKIP_THREAD_PRIORITY], [1], [default to skip thread priority])
    if test "$ac_cv_prog_gcc" = "yes"
    then
      FLAGS="-D_P1003_1B_VISIBLE -DSIGNAL_WITH_VIO_CLOSE -DSIGNALS_DONT_BREAK_READ -DIGNORE_SIGHUP_SIGQUIT"
      CFLAGS="$CFLAGS $FLAGS"
      CXXFLAGS="$CXXFLAGS $FLAGS"
      MAX_C_OPTIMIZE="-O"
    fi
    ;;
  *freebsd*)
    AC_MSG_WARN([Adding fix for interrupted reads])
    OSVERSION=`sysctl -a | grep osreldate | awk '{ print $2 }'`
    if test "$OSVERSION" -gt "480100" && \
       test "$OSVERSION" -lt "500000" || \
       test "$OSVERSION" -gt "500109"
    then
       CXXFLAGS="$CXXFLAGS -DMYSQLD_NET_RETRY_COUNT=1000000"
    else
       CFLAGS="$CFLAGS -DHAVE_BROKEN_REALPATH"
       CXXFLAGS="$CXXFLAGS -DMYSQLD_NET_RETRY_COUNT=1000000 -DHAVE_BROKEN_REALPATH"
    fi
    ;;
  *netbsd*)
    AC_MSG_WARN([Adding flag -Dunix])
    CFLAGS="$CFLAGS -Dunix"
    CXXFLAGS="$CXXFLAGS -Dunix"
    OVERRIDE_MT_LD_ADD="\$(top_srcdir)/mit-pthreads/obj/libpthread.a"
    ;;
  *bsdi*)
    AC_MSG_WARN([Adding fix for BSDI])
    CFLAGS="$CFLAGS -D__BSD__ -DHAVE_BROKEN_REALPATH"
    AC_DEFINE_UNQUOTED([SOCKOPT_OPTLEN_TYPE], [size_t],
                       [Last argument to get/setsockopt])
    ;;
   *sgi-irix6*)
    if test "$with_named_thread" = "no"
    then 
      AC_MSG_WARN([Using --with-named-thread=-lpthread])
      with_named_thread="-lpthread"
    fi
    CXXFLAGS="$CXXFLAGS -D_BOOL"
    ;;
    *aix4.3*)
      AC_MSG_WARN([Adding defines for AIX])
      CFLAGS="$CFLAGS -Wa,-many -DUNDEF_HAVE_INITGROUPS -DSIGNALS_DONT_BREAK_READ"
      CXXFLAGS="$CXXFLAGS -Wa,-many -DUNDEF_HAVE_INITGROUPS -DSIGNALS_DONT_BREAK_READ"
    ;;
dnl Is this the right match for DEC OSF on alpha?
    *dec-osf*)
      if test "$ac_cv_prog_gcc" = "yes" && test "$host_cpu" = "alpha"
      then
	  AC_MSG_WARN([Adding defines for DEC OSF on alpha])
	  CFLAGS="$CFLAGS -mieee"
	  CXXFLAGS="$CXXFLAGS -mieee"
      fi
      AC_MSG_WARN([Adding defines for OSF1])
      # gethostbyname_r is deprecated and doesn't work ok on OSF1
      CFLAGS="$CFLAGS -DUNDEF_HAVE_GETHOSTBYNAME_R -DSNPRINTF_RETURN_TRUNC"
      CXXFLAGS="$CXXFLAGS -DUNDEF_HAVE_GETHOSTBYNAME_R -DSNPRINTF_RETURN_TRUNC"
      # fix to handle include of <stdint.h> correctly on OSF1 with cxx compiler
      CXXFLAGS="$CXXFLAGS -I/usr/include/cxx -I/usr/include/cxx_cname -I/usr/include -I/usr/include.dtk"
    ;;
  *netware*)
    # No need for curses library so set it to null
    with_named_curses=""

    # No thread library - in LibC
    with_named_thread=""
    
    #
    # Edit Makefile.in files.
    #
    echo -n "configuring Makefile.in files for NetWare... "
    for file in sql/Makefile.in extra/Makefile.in client/Makefile.in
    do
    # echo "#### $file ####"
      filedir="`dirname $file`"
      filebase="`basename $file`"
      filesed=$filedir/$filebase.sed
      #
      # Backup and always use original file
      #
      if test -f $file.bk
      then
        cp -fp $file.bk $file
      else
        cp -fp $file $file.bk
      fi
      case $file in
        sql/Makefile.in)
          # Use gen_lex_hash.linux instead of gen_lex_hash
          # Add library dependencies to mysqld_DEPENDENCIES
          lib_DEPENDENCIES="\$(pstack_libs) \$(openssl_libs) \$(yassl_libs)"
          cat > $filesed << EOF
s,\(\./gen_lex_hash\)\$(EXEEXT),\1.linux,
s%\(mysqld_DEPENDENCIES = \)%\1$lib_DEPENDENCIES %
EOF
          ;;
        extra/Makefile.in)
          cat > $filesed << EOF
s,\(extra/comp_err\)\$(EXEEXT),\1.linux,
EOF
          ;;
        libmysql/Makefile.in)
          cat > $filesed << EOF
s,libyassl.la,.libs/libyassl.a,
s,libtaocrypt.la,.libs/libtaocrypt.a,
EOF
          ;;
        libmysql_r/Makefile.in)
          cat > $filesed << EOF
s,libyassl.la,.libs/libyassl.a,
s,libtaocrypt.la,.libs/libtaocrypt.a,
EOF
          ;;
        client/Makefile.in)
          #
          cat > $filesed << EOF
s,libmysqlclient.la,.libs/libmysqlclient.a,
EOF
          ;;
      esac
      if `sed -f $filesed $file > $file.nw`;\
      then
        mv -f $file.nw $file
        rm -f $filesed
      else
        exit 1
      fi
      # wait for file system changes to complete
      sleep 1
    done
    echo "done"

    #
    # Make sure the following files are writable.
    #
    # When the files are retrieved from some source code control systems they are read-only.
    #
    echo -n "making sure specific build files are writable... "
    for file in \
        Docs/manual.chm \
        Docs/mysql.info \
        Docs/INSTALL-BINARY \
        INSTALL-SOURCE \
        COPYING
    do
      if test -e $file; then
        chmod +w $file
      fi
    done
    echo "done"

    ;;
esac


#---START: Used in for client configure
# Check if we threads are in libc or if we should use
# -lpthread, -lpthreads or mit-pthreads
# We have to check libc last because else it fails on Solaris 2.6

with_posix_threads="no"
# Search thread lib on Linux
if test "$with_named_thread" = "no"
then
    AC_MSG_CHECKING("Linux threads")
    if test "$TARGET_LINUX" = "true"
    then
        AC_MSG_RESULT("starting")
        # use getconf to check glibc contents
        AC_MSG_CHECKING("getconf GNU_LIBPTHREAD_VERSION")
        case `getconf GNU_LIBPTHREAD_VERSION | tr abcdefghijklmnopqrstuvwxyz ABCDEFGHIJKLMNOPQRSTUVWXYZ` in
        NPTL* )
                AC_MSG_RESULT("NPTL")
                AC_DEFINE([HAVE_NPTL], [1], [NPTL threads implementation])
                with_named_thread="-lpthread"
                ;;
        LINUXTHREADS* )
                AC_MSG_RESULT("Linuxthreads")
                AC_DEFINE([HAVE_LINUXTHREADS], [1], 
                      [Whether we are using Xavier Leroy's LinuxThreads])
                with_named_thread="-lpthread"
                ;;
        * )
                AC_MSG_RESULT("unknown")
                ;;
        esac
        if test "$with_named_thread" = "no"
        then
          # old method, check headers
          # Look for LinuxThreads.
          AC_MSG_CHECKING("LinuxThreads in header file comment")
          res=`grep Linuxthreads /usr/include/pthread.h 2>/dev/null | wc -l`
          if test "$res" -gt 0
          then
            AC_MSG_RESULT("Found")
            AC_DEFINE([HAVE_LINUXTHREADS], [1],
                  [Whether we are using Xavier Leroy's LinuxThreads])
            # Linux 2.0 sanity check
            AC_TRY_COMPILE([#include <sched.h>], [int a = sched_get_priority_min(1);], ,
                  AC_MSG_ERROR([Syntax error in sched.h. Change _P to __P in the /usr/include/sched.h file. See the Installation chapter in the Reference Manual]))
            # RedHat 5.0 does not work with dynamic linking of this. -static also
            # gives a speed increase in linux so it does not hurt on other systems.
            with_named_thread="-lpthread"
          else
            AC_MSG_RESULT("Not found")
            # If this is a linux machine we should barf
            AC_MSG_ERROR([This is a Linux system without a working getconf, 
and Linuxthreads was not found. Please install it (or a new glibc) and try again.  
See the Installation chapter in the Reference Manual for more information.])
          fi
        else
            AC_MSG_RESULT("no need to check headers")
        fi
        
        AC_MSG_CHECKING("for pthread_create in -lpthread");
        ac_save_LIBS="$LIBS"
        LIBS="$LIBS -lpthread"
        AC_TRY_LINK( [#include <pthread.h>],
              [ (void) pthread_create((pthread_t*) 0,(pthread_attr_t*) 0, 0, 0); ],
              AC_MSG_RESULT("yes"),
              [ AC_MSG_RESULT("no")
                AC_MSG_ERROR([
This is a Linux system claiming to support threads, either Linuxthreads or NPTL, but linking a test program failed.  
Please install one of these (or a new glibc) and try again.  
See the Installation chapter in the Reference Manual for more information.]) ]
              )
        LIBS="$ac_save_LIBS"
    else
        AC_MSG_RESULT("no")
    fi  # "$TARGET_LINUX" 
fi  # "$with_named_thread" = "no" -a "$with_mit_threads" = "no"


# Hack for DEC-UNIX (OSF1 -> Tru64)
if test "$with_named_thread" = "no" -a "$with_mit_threads" = "no"
then
    AC_MSG_CHECKING("DEC threads post OSF/1 3.2")
    if test -f /usr/shlib/libpthread.so -a -f /usr/lib/libmach.a -a -f /usr/ccs/lib/cmplrs/cc/libexc.a
    then
      with_named_thread="-lpthread -lmach -lexc"
      CFLAGS="$CFLAGS -D_REENTRANT"
      CXXFLAGS="$CXXFLAGS -D_REENTRANT"
      AC_DEFINE(HAVE_DEC_THREADS, [1], [Whether we are using DEC threads])
      AC_MSG_RESULT("yes")
    else
      AC_MSG_RESULT("no")
    fi  # DEC threads
fi  # "$with_named_thread" = "no" -a "$with_mit_threads" = "no"


dnl This is needed because -lsocket has to come after the thread
dnl library on SCO.
AC_DEFUN([MYSQL_REMOVE_SOCKET_FROM_LIBS_HACK], [
  LIBS=`echo " $LIBS " | sed -e 's/ -lsocket / /g'`
])
# Hack for SCO UNIX
if test "$with_named_thread" = "no"
then
  AC_MSG_CHECKING("SCO threads")
  if expr "$SYSTEM_TYPE" : ".*sco.*" > /dev/null
  then
    if test -f /usr/lib/libgthreads.a -o -f /usr/lib/libgthreads.so
    then
      MYSQL_REMOVE_SOCKET_FROM_LIBS_HACK
      with_named_thread="-lgthreads -lsocket -lgthreads"
      # sched.h conflicts with fsu-threads
      touch ./include/sched.h
      touch ./include/semaphore.h

      # We must have gcc
      if expr "$CC" : ".*gcc.*"
      then
	AC_MSG_RESULT("yes")
      else
	AC_MSG_ERROR([On SCO UNIX MySQL must be compiled with gcc. See the Installation chapter in the Reference Manual.]);
      fi
      AC_MSG_RESULT("yes")
    elif test -f /usr/local/lib/libpthread.a -o -f /usr/local/lib/libpthread.so
    then
      MYSQL_REMOVE_SOCKET_FROM_LIBS_HACK
      with_named_thread="-lpthread -lsocket"
      # sched.h conflicts with fsu-threads
      # touch ./include/sched.h

      AC_MSG_CHECKING("for gcc")
      # We must have gcc
      if expr "$CC" : ".*gcc.*"
      then
	AC_MSG_RESULT("yes")
      else
	AC_MSG_ERROR([On SCO UNIX MySQL must be compiled with gcc. See the Installation chapter in the Reference Manual.]);
      fi
      AC_MSG_RESULT("yes")
    # Hack for SCO UnixWare 7.1.x
    #
    elif test "$with_named_thread" = "no"
    then
      AC_MSG_RESULT("no")
      AC_MSG_CHECKING("SCO UnixWare 7.1.x native threads")
      if expr "$SYSTEM_TYPE" : ".*sco.*" > /dev/null
      then
        if test -f /usr/lib/libthread.so -o -f /usr/lib/libthreadT.so
        then
	  MYSQL_REMOVE_SOCKET_FROM_LIBS_HACK
          if expr "$CC" : ".*gcc.*"
          then
            with_named_thread="-pthread -lsocket -lnsl"
          else
            with_named_thread="-Kthread -lsocket -lnsl"
          fi
          if expr "$SYSTEM_TYPE" : ".*unixware7.0.0" > /dev/null
          then
            AC_DEFINE(HAVE_UNIXWARE7_THREADS, [1])
          fi
          AC_MSG_RESULT("yes")
          # We must have cc
          AC_MSG_CHECKING("for gcc")
          if expr "$CC" : ".*gcc.*"
          then
	    CC="$CC -pthread -DUNIXWARE_7 -DHAVE_BROKEN_RWLOCK"
	    CXX="$CXX -pthread -DUNIXWARE_7 -DHAVE_BROKEN_RWLOCK"
          else
	    CC="$CC -Kthread -DUNIXWARE_7 -DHAVE_BROKEN_RWLOCK"
	    CXX="$CXX -Kthread -DUNIXWARE_7 -DHAVE_BROKEN_RWLOCK"
          fi
        else
          AC_MSG_ERROR([configure: error: Can't find thread libs on SCO UnixWare7. See the Installation chapter in the Reference Manual.]) 
        fi
      else
        AC_MSG_RESULT("no")
      fi
    else
      AC_MSG_ERROR([On SCO UNIX MySQL requires that the FSUThreads package is installed. See the Installation chapter in the Reference Manual.])
    fi
  else
    AC_MSG_RESULT("no")
  fi
fi

#
# Check for SCO threading libraries
#
if test "$with_named_thread" = "no"
then
  AC_MSG_CHECKING([SCO OpenServer 6, UnixWare 7 or OpenUNIX 8 native threads])
  if expr "$SYSTEM_TYPE" : ".*UnixWare.*" > /dev/null || \
     expr "$SYSTEM_TYPE" : ".*SCO_SV6.*" > /dev/null || \
     expr "$SYSTEM_TYPE" : ".*OpenUNIX.*" > /dev/null
  then
    if test -f /usr/lib/libthread.so -o -f /usr/lib/libthreadT.so
    then
      MYSQL_REMOVE_SOCKET_FROM_LIBS_HACK
      if expr "$CC" : ".*gcc.*" > /dev/null
      then
        with_named_thread="-pthread -lsocket -lnsl"
	CC="$CC -pthread -DUNIXWARE_7 -DHAVE_BROKEN_RWLOCK";
	CXX="$CXX -pthread -DUNIXWARE_7 -DHAVE_BROKEN_RWLOCK";
      else
        with_named_thread="-Kthread -lsocket -lnsl"
	CC="$CC -Kthread -DUNIXWARE_7 -DHAVE_BROKEN_RWLOCK";
	CXX="$CXX -Kthread -DUNIXWARE_7 -DHAVE_BROKEN_RWLOCK";
      fi
      if expr "$SYSTEM_TYPE" : ".*unixware7.0.0" > /dev/null
      then
        AC_DEFINE(HAVE_UNIXWARE7_THREADS, [1], [Have UnixWare 7 (or similar) almost-POSIX threading library])
      fi
      AC_MSG_RESULT(yes)
    else
      AC_MSG_ERROR([configure: error: Can't find thread library on SCO/Caldera system. See the Installation chapter in the Reference Manual.]) 
    fi
  else
    AC_MSG_RESULT(no)
  fi
fi

# Hack for Siemens UNIX
if test "$with_named_thread" = "no"
then
  AC_MSG_CHECKING("Siemens threads")
  if test -f /usr/lib/libxnet.so -a "$SYSTEM_TYPE" = "sni-sysv4"
  then
    LIBS="-lxnet $LIBS"
    NON_THREADED_LIBS="-lxnet $NON_THREADED_LIBS"
    with_named_thread="-Kthread $LDFLAGS -lxnet"
    LD_FLAGS=""
    CFLAGS="-Kthread $CFLAGS"
    CXXFLAGS="-Kthread $CXXFLAGS"
    AC_MSG_RESULT("yes")
  else
    AC_MSG_RESULT("no")
  fi
fi

# Use library named -lpthread
if test "$with_named_thread" = "no" -a "$with_pthread" = "yes"
then
    with_named_thread="-lpthread"
fi

#---END:

# Hack for Solaris >= 2.5
# We want both the new and the old interface
 
if test "$with_named_thread" = "no"
then
  AC_MSG_CHECKING("Solaris threads")
  if test -f /usr/lib/libpthread.so -a -f /usr/lib/libthread.so
  then
    with_named_thread="-lpthread -lthread"
    AC_MSG_RESULT("yes")
  else
    AC_MSG_RESULT("no")
  fi
fi

# Should we use named pthread library ?
AC_MSG_CHECKING("named thread libs:")
if test "$with_named_thread" != "no"
then
  LIBS="$with_named_thread $LIBS $with_named_thread"
  CLIENT_THREAD_LIBS="$with_named_thread"
  with_posix_threads="yes"
  AC_MSG_RESULT("$with_named_thread")
else
  AC_MSG_RESULT("no")
  # pthread_create is in standard libraries (As in BSDI 3.0)
  AC_MSG_CHECKING("for pthread_create in -libc");
  AC_TRY_LINK(
  [#include <pthread.h>],
  [ (void) pthread_create((pthread_t*) 0,(pthread_attr_t*) 0, 0, 0); ],
  with_posix_threads=yes, with_posix_threads=no)
  AC_MSG_RESULT("$with_posix_threads")
  if test "$with_posix_threads" = "no"
  then
    AC_MSG_CHECKING("for pthread_create in -lpthread");
    ac_save_LIBS="$LIBS"
    LIBS="$LIBS -lpthread"
    CLIENT_THREAD_LIBS="-lpthread"
    AC_TRY_LINK(
    [#include <pthread.h>],
    [ (void) pthread_create((pthread_t*) 0,(pthread_attr_t*) 0, 0, 0); ],
    with_posix_threads=yes, with_posix_threads=no)
    AC_MSG_RESULT("$with_posix_threads")
    if test "$with_posix_threads" = "no"
    then
      LIBS=" $ac_save_LIBS -lpthreads"
      CLIENT_THREAD_LIBS="-lpthreads"
      AC_MSG_CHECKING("for pthread_create in -lpthreads");
      AC_TRY_LINK(
      [#include <pthread.h>],
      [ pthread_create((pthread_t*) 0,(pthread_attr_t*) 0, 0, 0); ],
      with_posix_threads=yes, with_posix_threads=no)
      AC_MSG_RESULT("$with_posix_threads")
      if test "$with_posix_threads" = "no"
      then
        # This is for FreeBSD
        LIBS="$ac_save_LIBS -pthread"
        CLIENT_THREAD_LIBS="-pthread"
        AC_MSG_CHECKING("for pthread_create in -pthread");
        AC_TRY_LINK(
        [#include <pthread.h>],
        [ pthread_create((pthread_t*) 0,(pthread_attr_t*) 0, 0, 0); ],
        with_posix_threads=yes, with_posix_threads=no)
        AC_MSG_RESULT("$with_posix_threads")
      fi
    fi
  fi
fi

#---START: Used in for client configure
# Must be checked after, because strtok_r may be in -lpthread
# On AIX strtok_r is in libc_r

my_save_LIBS="$LIBS"
AC_CHECK_LIB(pthread,strtok_r)
LIBS="$my_save_LIBS"
if test "$ac_cv_lib_pthread_strtok_r" = "no"
then
  AC_CHECK_LIB(c_r,strtok_r)
  case "$with_osf32_threads---$target_os" in
    # Don't keep -lc_r in LIBS; -pthread handles it magically
    yes---* | *---freebsd* | *---hpux*) LIBS="$my_save_LIBS" ;;

  esac
  AC_CHECK_FUNCS(strtok_r pthread_init)
else
  AC_CHECK_FUNCS(strtok_r)
fi
#---END:

# dlopen, dlerror
case "$with_mysqld_ldflags " in

  *"-all-static "*)
    # No need to check for dlopen when mysqld is linked with
    # -all-static as it won't be able to load any functions.
    # NOTE! It would be better if it was possible to test if dlopen
    # can be used, but a good way to test it couldn't be found

    ;;

  *)
    # Check for dlopen, needed for user definable functions
    # This must be checked after threads on AIX
    # We only need this for mysqld, not for the clients.

    my_save_LIBS="$LIBS"
    LIBS=""
    AC_CHECK_LIB(dl,dlopen)
    LIBDL=$LIBS
    LIBS="$my_save_LIBS"
    AC_SUBST(LIBDL)

    my_save_LIBS="$LIBS"
    LIBS="$LIBS $LIBDL"
    AC_CHECK_FUNCS(dlopen dlerror)
    LIBS="$my_save_LIBS"

    ;;
esac


# System characteristics
case $SYSTEM_TYPE in
  *netware*) ;;
  *)
AC_SYS_RESTARTABLE_SYSCALLS
    ;;
esac

# Build optimized or debug version ?
# First check for gcc and g++
if test "$ac_cv_prog_gcc" = "yes"
then
  DEBUG_CFLAGS="-g"
  DEBUG_OPTIMIZE_CC="-O"
  OPTIMIZE_CFLAGS="$MAX_C_OPTIMIZE"
else
  DEBUG_CFLAGS="-g"
  DEBUG_OPTIMIZE_CC=""
  OPTIMIZE_CFLAGS="-O"
fi
if test "$ac_cv_prog_cxx_g" = "yes"
then
  DEBUG_CXXFLAGS="-g"
  DEBUG_OPTIMIZE_CXX="-O"
  OPTIMIZE_CXXFLAGS="$MAX_CXX_OPTIMIZE"
else
  DEBUG_CXXFLAGS="-g"
  DEBUG_OPTIMIZE_CXX=""
  OPTIMIZE_CXXFLAGS="-O"
fi

if expr "$SYSTEM_TYPE" : ".*netware.*" > /dev/null; then
  DEBUG_CFLAGS="-g -DDEBUG -sym internal,codeview4"
  DEBUG_CXXFLAGS="-g -DDEBUG -sym internal,codeview4"
  DEBUG_OPTIMIZE_CC="-DDEBUG"
  DEBUG_OPTIMIZE_CXX="-DDEBUG"
  OPTIMIZE_CFLAGS="-O3 -DNDEBUG"
  OPTIMIZE_CXXFLAGS="-O3 -DNDEBUG"
fi

# If the user specified CFLAGS, we won't add any optimizations
if test -n "$SAVE_CFLAGS"
then
  OPTIMIZE_CFLAGS=""
  DEBUG_OPTIMIZE_CC=""
fi
# Ditto for CXXFLAGS
if test -n "$SAVE_CXXFLAGS"
then
  OPTIMIZE_CXXFLAGS=""
  DEBUG_OPTIMIZE_CXX=""
fi

AC_ARG_WITH(debug,
    [  --with-debug            Add debug code
  --with-debug=full       Add debug code (adds memory checker, very slow)],
    [with_debug=$withval],
    [with_debug=no])
if test "$with_debug" = "yes"
then
  # Medium debug.
  AC_DEFINE([DBUG_ON], [1], [Use libdbug])
  CFLAGS="$DEBUG_CFLAGS $DEBUG_OPTIMIZE_CC -DSAFE_MUTEX $CFLAGS"
  CXXFLAGS="$DEBUG_CXXFLAGS $DEBUG_OPTIMIZE_CXX -DSAFE_MUTEX $CXXFLAGS"
elif test "$with_debug" = "full"
then
  # Full debug. Very slow in some cases
  AC_DEFINE([DBUG_ON], [1], [Use libdbug])
  CFLAGS="$DEBUG_CFLAGS -DSAFE_MUTEX -DSAFEMALLOC $CFLAGS"
  CXXFLAGS="$DEBUG_CXXFLAGS -DSAFE_MUTEX -DSAFEMALLOC $CXXFLAGS"
else
  # Optimized version. No debug
  AC_DEFINE([DBUG_OFF], [1], [Don't use libdbug])
  CFLAGS="$OPTIMIZE_CFLAGS $CFLAGS"
  CXXFLAGS="$OPTIMIZE_CXXFLAGS $CXXFLAGS"
fi

# If we should allow error injection tests
AC_ARG_WITH(error-inject,
    AC_HELP_STRING([--with-error-inject],[Enable error injection in MySQL Server]),
    [ with_error_inject=$withval ],
    [ with_error_inject=no ])

if test $with_debug != "no"
then
  if test "$with_error_inject" = "yes"
  then
    AC_DEFINE([ERROR_INJECT_SUPPORT], [1],
              [Enable error injection in MySQL Server])
  fi
fi

AC_ARG_WITH([fast-mutexes],
	    AC_HELP_STRING([--with-fast-mutexes], 
	    [Compile with fast mutexes (default is disabled)]),
	    [with_fast_mutexes=$withval], [with_fast_mutexes=no])

if test "$with_fast_mutexes" != "no"
then
  if test "$with_debug" != "no"
  then
    AC_MSG_WARN(['--with-fast-mutexes' ignored when '--with-debug' is given])
  else
    AC_DEFINE([MY_PTHREAD_FASTMUTEX], [1], 
	      [Define to 1 if you want to use fast mutexes])
  fi
fi

AC_ARG_WITH([atomic-ops],
	    AC_HELP_STRING([--with-atomic-ops=rwlocks|smp|up],
	    [Implement atomic operations using pthread rwlocks or atomic CPU
             instructions for multi-processor (default) or uniprocessor
             configuration]), , [with_atomic_ops=smp])
case "$with_atomic_ops" in
  "up") AC_DEFINE([MY_ATOMIC_MODE_DUMMY], [1],
                  [Assume single-CPU mode, no concurrency]) ;;
  "rwlocks") AC_DEFINE([MY_ATOMIC_MODE_RWLOCKS], [1],
                  [Use pthread rwlocks for atomic ops]) ;;
  "smp") ;;
   *) AC_MSG_ERROR(["$with_atomic_ops" is not a valid value for --with-atomic-ops]) ;;
esac

# Force static compilation to avoid linking problems/get more speed
AC_ARG_WITH(mysqld-ldflags,
    [  --with-mysqld-ldflags   Extra linking arguments for mysqld],
    [MYSQLD_EXTRA_LDFLAGS=$withval],
    [MYSQLD_EXTRA_LDFLAGS=])
AC_SUBST(MYSQLD_EXTRA_LDFLAGS)

AC_ARG_WITH(client-ldflags,
    [  --with-client-ldflags   Extra linking arguments for clients],
    [CLIENT_EXTRA_LDFLAGS=$withval],
    [CLIENT_EXTRA_LDFLAGS=])
AC_SUBST(CLIENT_EXTRA_LDFLAGS)

AC_ARG_WITH(lib-ccflags,
    [  --with-lib-ccflags      Extra CC options for libraries],
    [LIB_EXTRA_CCFLAGS=$withval],
    [LIB_EXTRA_CCFLAGS=])
AC_SUBST(LIB_EXTRA_CCFLAGS)

# Avoid stupid bug on some OS 
AC_ARG_WITH(low-memory,
    [  --with-low-memory       Try to use less memory to compile to avoid 
                          memory limitations.],
    [with_lowmem=$withval],
    [with_lowmem=no])
if test "$with_lowmem" = "yes"
then
  if test "$ac_cv_prog_gcc" = "yes" 
  then 
    LM_CFLAGS="-fno-inline"
  else
    LM_CFLAGS="-O0"
  fi
else
  LM_CFLAGS=""
fi
AC_SUBST(LM_CFLAGS)

AC_ARG_WITH(comment,
    [  --with-comment          Comment about compilation environment.],
    [with_comment=$withval],
    [with_comment=no])
if test "$with_comment" != "no"
then
  COMPILATION_COMMENT=$with_comment
else
  COMPILATION_COMMENT="Source distribution"
fi
AC_SUBST(COMPILATION_COMMENT)

AC_MSG_CHECKING("need of special linking flags")
if test "$TARGET_LINUX" = "true" -a "$ac_cv_prog_gcc" = "yes" -a "$all_is_static" != "yes"
then
  LDFLAGS="$LDFLAGS -rdynamic"
  AC_MSG_RESULT("-rdynamic")
else
  AC_MSG_RESULT("none")
fi

dnl Checks for typedefs, structures, and compiler characteristics.
AC_C_CONST
AC_C_INLINE
AC_TYPE_OFF_T
AC_STRUCT_ST_RDEV
AC_HEADER_TIME
AC_STRUCT_TM
MYSQL_NEEDS_MYSYS_NEW
# AC_CHECK_SIZEOF return 0 when it does not find the size of a
# type. We want a error instead.
AC_CHECK_SIZEOF(char, 1)
if test "$ac_cv_sizeof_char" -eq 0
then
  AC_MSG_ERROR([No size for char type.
A likely cause for this could be that there isn't any
static libraries installed. You can verify this by checking if you have libm.a
in /lib, /usr/lib or some other standard place.  If this is the problem,
install the static libraries and try again.  If this isn't the problem,
examine config.log for possible errors.  If you want to report this, use
'scripts/mysqlbug' and include at least the last 20 rows from config.log!])
fi
AC_CHECK_SIZEOF(char*, 4)
AC_CHECK_SIZEOF(short, 2)
AC_CHECK_SIZEOF(int, 4)
if test "$ac_cv_sizeof_int" -eq 0
then
  AC_MSG_ERROR("No size for int type.")
fi
AC_CHECK_SIZEOF(long, 4)
if test "$ac_cv_sizeof_long" -eq 0
then
  AC_MSG_ERROR("No size for long type.")
fi
AC_CHECK_SIZEOF(long long, 8)
if test "$ac_cv_sizeof_long_long" -eq 0
then
  AC_MSG_ERROR("MySQL needs a long long type.")
fi
# off_t is not a builtin type
AC_CHECK_SIZEOF(off_t, 4)
if test "$ac_cv_sizeof_off_t" -eq 0
then
  AC_MSG_ERROR("MySQL needs a off_t type.")
fi

dnl
dnl check if time_t is unsigned
dnl

MYSQL_CHECK_TIME_T


# do we need #pragma interface/#pragma implementation ?
# yes if it's gcc 2.x, and not icc pretending to be gcc, and not cygwin
AC_MSG_CHECKING(the need for @%:@pragma interface/implementation)
# instead of trying to match SYSTEM_TYPE and CC_VERSION (that doesn't
# follow any standard), we'll use well-defined preprocessor macros:
AC_TRY_CPP([
#if !defined(__CYGWIN__) && !defined(__INTEL_COMPILER) && defined(__GNUC__) && (__GNUC__ < 3)
#error USE_PRAGMA_IMPLEMENTATION
#endif
],AC_MSG_RESULT(no) ,AC_MSG_RESULT(yes) ; CXXFLAGS="$CXXFLAGS -DUSE_PRAGMA_IMPLEMENTATION")

# This always gives a warning. Ignore it unless you are cross compiling
AC_C_BIGENDIAN
#---START: Used in for client configure
# Check base type of last arg to accept
MYSQL_TYPE_ACCEPT
#---END:
# Figure out what type of struct rlimit to use with setrlimit
MYSQL_TYPE_STRUCT_RLIMIT
# Find where the stack goes
MYSQL_STACK_DIRECTION
# We want to skip alloca on irix unconditionally. It may work on some version..
MYSQL_FUNC_ALLOCA
# Do struct timespec have members tv_sec or ts_sec
MYSQL_TIMESPEC_TS
# Do we have the tzname variable
MYSQL_TZNAME
# Do the c++ compiler have a bool type
MYSQL_CXX_BOOL
# Check some common bugs with gcc 2.8.# on sparc
if ! ( expr "$SYSTEM_TYPE" : ".*netware.*" > /dev/null ); then
MYSQL_CHECK_LONGLONG_TO_FLOAT
if test "$ac_cv_conv_longlong_to_float" != "yes"
then
  AC_MSG_ERROR([Your compiler cannot convert a longlong value to a float!
If you are using gcc 2.8.# you should upgrade to egcs 1.0.3 or newer and try
again]);
fi
fi
AC_CHECK_TYPES([sigset_t, off_t], [], [], [#include <sys/types.h>])
AC_CHECK_TYPES([size_t], [], [], [#include <stdio.h>])
AC_CHECK_TYPES([u_int32_t])

MYSQL_PTHREAD_YIELD

######################################################################
# For readline/libedit (We simply move the mimimum amount of stuff from
# the readline/libedit configure.in here)

dnl Checks for header files.
AC_CHECK_HEADERS(malloc.h sys/cdefs.h)

dnl Checks for library functions.
AC_FUNC_ALLOCA
AC_PROG_GCC_TRADITIONAL
AC_TYPE_SIGNAL
AC_CHECK_FUNCS(re_comp regcomp strdup)

dnl Sun compilers have their own vis.h that is about something
dnl totally different. So, not to change the libedit source, we
dnl do some additional checks before we define HAVE_VIS_H.
AC_CHECK_HEADER(vis.h,
  [AC_CHECK_FUNC(strvis,
    [AC_DEFINE([HAVE_VIS_H], [1],[Found vis.h and the strvis() function])])])

AC_CHECK_FUNCS(strlcat strlcpy)
AC_CHECK_FUNCS(issetugid)
AC_CHECK_FUNCS(fgetln)
AC_CHECK_FUNCS(getline flockfile)

# from old readline settting:

MAKE_SHELL=/bin/sh
AC_SUBST(MAKE_SHELL)

# Already-done: stdlib.h string.h unistd.h termios.h
AC_CHECK_HEADERS(varargs.h stdarg.h dirent.h locale.h ndir.h sys/dir.h \
 sys/file.h sys/ndir.h sys/ptem.h sys/pte.h sys/select.h sys/stream.h \
 sys/mman.h curses.h termcap.h termio.h termbits.h asm/termbits.h grp.h \
paths.h semaphore.h)

# Already-done: strcasecmp
AC_CHECK_FUNCS(lstat putenv select setenv setlocale strcoll tcgetattr)

AC_STAT_MACROS_BROKEN
MYSQL_SIGNAL_CHECK
MYSQL_CHECK_GETPW_FUNCS
MYSQL_HAVE_TIOCGWINSZ
MYSQL_HAVE_FIONREAD
MYSQL_HAVE_TIOCSTAT
MYSQL_STRUCT_DIRENT_D_INO
MYSQL_STRUCT_DIRENT_D_NAMLEN
MYSQL_TYPE_SIGHANDLER
MYSQL_CHECK_MULTIBYTE
if test "$with_named_curses" = "no"
then
  MYSQL_CHECK_LIB_TERMCAP
else
  TERMCAP_LIB="$with_named_curses"
fi
AC_SUBST(TERMCAP_LIB)

LIBEDIT_LOBJECTS=""
AC_CHECK_FUNC(strunvis, ,[LIBEDIT_LOBJECTS="$LIBEDIT_LOBJECTS unvis.o"])
AC_CHECK_FUNC(strvis,   ,[LIBEDIT_LOBJECTS="$LIBEDIT_LOBJECTS vis.o"])
AC_CHECK_FUNC(strlcpy,  ,[LIBEDIT_LOBJECTS="$LIBEDIT_LOBJECTS strlcpy.o"])
AC_CHECK_FUNC(strlcat,  ,[LIBEDIT_LOBJECTS="$LIBEDIT_LOBJECTS strlcat.o"])
AC_CHECK_FUNC(fgetln,   ,[LIBEDIT_LOBJECTS="$LIBEDIT_LOBJECTS fgetln.o"])
AC_SUBST(LIBEDIT_LOBJECTS)
enable_readline="yes"

# End of readline/libedit stuff
#########################################################################

dnl Checks for library functions.

#
# The following code disables intrinsic function support while we test for
# library functions.  This is to avoid configure problems with Intel ecc
# compiler

ORG_CFLAGS="$CFLAGS"
if test "$GCC" != "yes"; then
  AC_SYS_COMPILER_FLAG(-nolib_inline,nolib_inline,CFLAGS,[],[])
fi

#AC_FUNC_MMAP
AC_TYPE_SIGNAL
MYSQL_TYPE_QSORT
AC_FUNC_UTIME_NULL
AC_FUNC_VPRINTF

AC_CHECK_FUNCS(alarm bcmp bfill bmove bsearch bzero \
  chsize cuserid fchmod fcntl \
  fconvert fdatasync finite fpresetsticky fpsetmask fsync ftruncate \
  getcwd gethostbyaddr_r gethostbyname_r getpass getpassphrase getpwnam \
  getpwuid getrlimit getrusage getwd gmtime_r index initgroups isnan \
  localtime_r locking longjmp lrand48 madvise mallinfo memcpy memmove \
  mkstemp mlockall perror poll pread pthread_attr_create mmap mmap64 getpagesize \
  pthread_attr_getstacksize pthread_attr_setprio pthread_attr_setschedparam \
  pthread_attr_setstacksize pthread_condattr_create pthread_getsequence_np \
  pthread_key_delete pthread_rwlock_rdlock pthread_setprio \
  pthread_setprio_np pthread_setschedparam pthread_sigmask readlink \
  realpath rename rint rwlock_init setupterm \
  shmget shmat shmdt shmctl sigaction sigemptyset sigaddset \
  sighold sigset sigthreadmask sleep \
  snprintf socket stpcpy strcasecmp strerror strsignal strnlen strpbrk strstr strtol \
  strtoll strtoul strtoull tell tempnam thr_setconcurrency vidattr \
  posix_fallocate)

#
#
#
case "$target" in
 *-*-aix4* | *-*-sco*)
	# (grr) aix 4.3 has a stub for clock_gettime, (returning ENOSYS)
	# and using AC_TRY_RUN is hard when cross-compiling
	# We also disable for SCO for the time being, the headers for the
	# thread library we use conflicts with other headers.
    ;;
 *) AC_CHECK_FUNCS(clock_gettime)
    ;;
esac

# isinf() could be a function or a macro (HPUX)
AC_MSG_CHECKING(for isinf with <math.h>)
AC_TRY_LINK([#include <math.h>], [float f = 0.0; int r = isinf(f); return r],
 AC_MSG_RESULT(yes)
 AC_DEFINE(HAVE_ISINF, [1], [isinf() macro or function]),
 AC_MSG_RESULT(no))
 
CFLAGS="$ORG_CFLAGS"

# Sanity check: We chould not have any fseeko symbol unless
# large_file_support=yes
AC_CHECK_FUNC(fseeko,
[if test "$large_file_support" = no -a "$TARGET_LINUX" = "true";
then
  AC_MSG_ERROR("Found fseeko symbol but large_file_support is not enabled!");
fi]
)

# Check definition of gethostbyaddr_r (glibc2 defines this with 8 arguments)
ac_save_CXXFLAGS="$CXXFLAGS"
AC_CACHE_CHECK([style of gethost* routines], mysql_cv_gethost_style,
AC_LANG_SAVE
AC_LANG_CPLUSPLUS

# Test whether madvise() is declared in C++ code -- it is not on some
# systems, such as Solaris
AC_CHECK_DECLS(madvise, [], [], [#if HAVE_SYS_MMAN_H
#include <sys/types.h>
#include <sys/mman.h>
#endif])

# Do not treat warnings as errors if we are linking against other libc
# this is to work around gcc not being permissive on non-system includes
# with respect to ANSI C++
# We also remove the -fbranch-probabilities option as this will give warnings
# about not profiled code, which confuses configure
# We also must remove -W and -Wcheck which on icc produces warnings that
# we don't want to catch with -Werror

if test "$ac_cv_prog_gxx" = "yes" -a "$with_other_libc" = "no"
then
  CXXFLAGS=`echo "$CXXFLAGS -Werror" | sed -e 's/-fbranch-probabilities//; s/-Wall//; s/-ansi//; s/-pedantic//; s/-Wcheck//'`
fi

AC_TRY_COMPILE(
[#undef inline
#if !defined(SCO) && !defined(__osf__) && !defined(_REENTRANT)
#define _REENTRANT
#endif
#include <pthread.h>
#include <sys/types.h>
#include <sys/socket.h>
#include <netinet/in.h>
#include <arpa/inet.h>
#include <netdb.h>],
[int skr;
 struct hostent *foo = gethostbyaddr_r((const char *) 0,
  0, 0, (struct hostent *) 0, (char *) NULL,  0, &skr); return (foo == 0);],
mysql_cv_gethost_style=solaris, mysql_cv_gethost_style=other))
AC_LANG_RESTORE
CXXFLAGS="$ac_save_CXXFLAGS"
if test "$mysql_cv_gethost_style" = "solaris"
then
  AC_DEFINE([HAVE_SOLARIS_STYLE_GETHOST], [1],
            [Solaris define gethostbyaddr_r with 7 arguments. glibc2 defines this with 8 arguments])
fi

#---START: Used in for client configure

# Check definition of gethostbyname_r (glibc2.0.100 is different from Solaris)
ac_save_CXXFLAGS="$CXXFLAGS"
AC_CACHE_CHECK([style of gethostbyname_r routines], mysql_cv_gethostbyname_style,
AC_LANG_SAVE
AC_LANG_CPLUSPLUS
if test "$ac_cv_prog_gxx" = "yes" -a "$with_other_libc" = "no"
then
  CXXFLAGS=`echo "$CXXFLAGS -Werror" | sed -e 's/-fbranch-probabilities//; s/-Wall//; s/-ansi//; s/-pedantic//; s/-Wcheck//'`
fi
AC_TRY_COMPILE(
[#undef inline
#if !defined(SCO) && !defined(__osf__) && !defined(_REENTRANT)
#define _REENTRANT
#endif
#include <pthread.h>
#include <sys/types.h>
#include <sys/socket.h>
#include <netinet/in.h>
#include <arpa/inet.h>
#include <netdb.h>],
[int skr;

 skr = gethostbyname_r((const char *) 0,
  (struct hostent*) 0, (char*) 0, 0, (struct hostent **) 0, &skr);],
mysql_cv_gethostbyname_style=glibc2, mysql_cv_gethostbyname_style=other))
AC_LANG_RESTORE
CXXFLAGS="$ac_save_CXXFLAGS"
if test "$mysql_cv_gethostbyname_style" = "glibc2"
then
  AC_DEFINE([HAVE_GETHOSTBYNAME_R_GLIBC2_STYLE], [1],
            [Solaris define gethostbyname_r with 5 arguments. glibc2 defines this with 6 arguments])
fi

# Check 3rd argument of getthostbyname_r
ac_save_CXXFLAGS="$CXXFLAGS"
AC_CACHE_CHECK([3 argument to gethostbyname_r routines], mysql_cv_gethostbyname_arg,
AC_LANG_SAVE
AC_LANG_CPLUSPLUS
if test "$ac_cv_prog_gxx" = "yes" -a "$with_other_libc" = "no"
then
  CXXFLAGS=`echo "$CXXFLAGS -Werror" | sed -e 's/-fbranch-probabilities//; s/-Wall//; s/-ansi//; s/-pedantic//; s/-Wcheck//'`
fi
AC_TRY_COMPILE(
[#undef inline
#if !defined(SCO) && !defined(__osf__) && !defined(_REENTRANT)
#define _REENTRANT
#endif
#include <pthread.h>
#include <sys/types.h>
#include <sys/socket.h>
#include <netinet/in.h>
#include <arpa/inet.h>
#include <netdb.h>],
[int skr;

 skr = gethostbyname_r((const char *) 0, (struct hostent*) 0, (struct hostent_data*) 0);],
mysql_cv_gethostbyname_arg=hostent_data, mysql_cv_gethostbyname_arg=char))
AC_LANG_RESTORE
CXXFLAGS="$ac_save_CXXFLAGS"
if test "$mysql_cv_gethostbyname_arg" = "hostent_data"
then
  AC_DEFINE([HAVE_GETHOSTBYNAME_R_RETURN_INT], [1],
            [In OSF 4.0f the 3'd argument to gethostbyname_r is hostent_data *])
fi


# Check definition of pthread_getspecific
AC_CACHE_CHECK("args to pthread_getspecific", mysql_cv_getspecific_args,
AC_TRY_COMPILE(
[#if !defined(SCO) && !defined(__osf__) && !defined(_REENTRANT)
#define _REENTRANT
#endif
#define _POSIX_PTHREAD_SEMANTICS 
#include <pthread.h> ],
[ void *pthread_getspecific(pthread_key_t key);
pthread_getspecific((pthread_key_t) NULL); ],
mysql_cv_getspecific_args=POSIX, mysql_cv_getspecific_args=other))
  if test "$mysql_cv_getspecific_args" = "other"
  then
    AC_DEFINE([HAVE_NONPOSIX_PTHREAD_GETSPECIFIC], [1],
              [For some non posix threads])
  fi

  # Check definition of pthread_mutex_init
  AC_CACHE_CHECK("args to pthread_mutex_init", mysql_cv_mutex_init_args,
  AC_TRY_COMPILE(
[#if !defined(SCO) && !defined(__osf__)
#define _REENTRANT
#endif
#define _POSIX_PTHREAD_SEMANTICS 
#include <pthread.h> ],
[ 
  pthread_mutexattr_t attr;
  pthread_mutex_t mp;
  pthread_mutex_init(&mp,&attr); ],
mysql_cv_mutex_init_args=POSIX, mysql_cv_mutex_init_args=other))
  if test "$mysql_cv_mutex_init_args" = "other"
  then
    AC_DEFINE([HAVE_NONPOSIX_PTHREAD_MUTEX_INIT], [1],
              [For some non posix threads])
  fi
#---END:

#---START: Used in for client configure
# Check definition of readdir_r
AC_CACHE_CHECK("args to readdir_r", mysql_cv_readdir_r,
AC_TRY_LINK(
[#if !defined(SCO) && !defined(__osf__)
#define _REENTRANT
#endif
#define _POSIX_PTHREAD_SEMANTICS 
#include <pthread.h>
#include <dirent.h>],
[ int readdir_r(DIR *dirp, struct dirent *entry, struct dirent **result);
readdir_r((DIR *) NULL, (struct dirent *) NULL, (struct dirent **) NULL); ],
mysql_cv_readdir_r=POSIX, mysql_cv_readdir_r=other))
if test "$mysql_cv_readdir_r" = "POSIX"
then
  AC_DEFINE([HAVE_READDIR_R], [1], [POSIX readdir_r])
fi

# Check definition of posix sigwait()
AC_CACHE_CHECK("style of sigwait", mysql_cv_sigwait,
AC_TRY_LINK(
[#if !defined(SCO) && !defined(__osf__)
#define _REENTRANT
#endif
#define _POSIX_PTHREAD_SEMANTICS 
#include <pthread.h>
#include <signal.h>],
[#ifndef _AIX
sigset_t set;
int sig;
sigwait(&set,&sig);
#endif],
mysql_cv_sigwait=POSIX, mysql_cv_sigwait=other))
if test "$mysql_cv_sigwait" = "POSIX"
then
  AC_DEFINE([HAVE_SIGWAIT], [1], [POSIX sigwait])
fi

if test "$mysql_cv_sigwait" != "POSIX"
then
unset mysql_cv_sigwait
# Check definition of posix sigwait()
AC_CACHE_CHECK("style of sigwait", mysql_cv_sigwait,
AC_TRY_LINK(
[#if !defined(SCO) && !defined(__osf__)
#define _REENTRANT
#endif
#define _POSIX_PTHREAD_SEMANTICS 
#include <pthread.h>
#include <signal.h>],
[sigset_t set;
int sig;
sigwait(&set);],
mysql_cv_sigwait=NONPOSIX, mysql_cv_sigwait=other))
if test "$mysql_cv_sigwait" = "NONPOSIX"
then
  AC_DEFINE([HAVE_NONPOSIX_SIGWAIT], [1], [sigwait with one argument])
fi
fi
#---END:

# Check if pthread_attr_setscope() exists
AC_CACHE_CHECK("for pthread_attr_setscope", mysql_cv_pthread_attr_setscope,
AC_TRY_LINK(
[#if !defined(SCO) && !defined(__osf__)
#define _REENTRANT
#endif
#define _POSIX_PTHREAD_SEMANTICS 
#include <pthread.h>],
[pthread_attr_t thr_attr;
pthread_attr_setscope(&thr_attr,0);],
mysql_cv_pthread_attr_setscope=yes, mysql_cv_pthread_attr_setscope=no))
if test "$mysql_cv_pthread_attr_setscope" = "yes"
then
  AC_DEFINE([HAVE_PTHREAD_ATTR_SETSCOPE], [1], [pthread_attr_setscope])
fi

# Check for bad includes
AC_MSG_CHECKING("can netinet files be included")
AC_TRY_COMPILE(
[#include <sys/types.h>
#include <sys/socket.h>
#include <netinet/in_systm.h>
#include <netinet/in.h>
#include <netinet/ip.h>
#include <netinet/tcp.h>],
[ printf("1\n"); ],
netinet_inc=yes, netinet_inc=no)
if test "$netinet_inc" = "no"
then
  AC_DEFINE([HAVE_BROKEN_NETINET_INCLUDES], [1], [Can netinet be included])
fi
AC_MSG_RESULT("$netinet_inc")

#--------------------------------------------------------------------
# Check for requested features
#--------------------------------------------------------------------

MYSQL_CHECK_BIG_TABLES
MYSQL_CHECK_MAX_INDEXES
MYSQL_CHECK_REPLICATION
MYSQL_CHECK_VIO
MYSQL_CHECK_SSL

#--------------------------------------------------------------------
# Declare our plugin modules
# Has to be done late, as the plugin may need to check for existence of
# functions tested above
#--------------------------------------------------------------------

MYSQL_STORAGE_ENGINE(partition, partition, [Partition Support],
        [MySQL Partitioning Support], [max,max-no-ndb])

dnl -- ndbcluster requires partition to be enabled

MYSQL_CONFIGURE_PLUGINS([none])

# Only build client code?
AC_ARG_WITH(server,
    [  --without-server        Only build the client.],
    [with_server=$withval],
    [with_server=yes]
)

AC_ARG_WITH(embedded-server,
    [  --with-embedded-server  Build the embedded server (libmysqld).],
    [with_embedded_server=$withval],
    [with_embedded_server=no]
)

AC_ARG_WITH(query_cache,
    [  --without-query-cache   Do not build query cache.],
    [with_query_cache=$withval],
    [with_query_cache=yes]
)

if test "$with_query_cache" = "yes"
then
  AC_DEFINE([HAVE_QUERY_CACHE], [1], [If we want to have query cache])
fi

AC_ARG_WITH(geometry,
    [  --without-geometry      Do not build geometry-related parts.],
    [with_geometry=$withval],
    [with_geometry=yes]
)

if test "$with_geometry" = "yes"
then
  AC_DEFINE([HAVE_SPATIAL], [1], [Spatial extentions])
  AC_DEFINE([HAVE_RTREE_KEYS], [1], [RTree keys])
fi

AC_ARG_WITH(embedded_privilege_control,
    [  --with-embedded-privilege-control
                          Build parts to check user's privileges.
			  Only affects embedded library.],
    [with_embedded_privilege_control=$withval],
    [with_embedded_privilege_control=no]
)

if test "$with_embedded_privilege_control" = "yes"
then
  AC_DEFINE([HAVE_EMBEDDED_PRIVILEGE_CONTROL], [1],
            [Access checks in embedded library])
fi

tools_dirs=""

AC_ARG_WITH([mysqlmanager],
  AC_HELP_STRING([--with-mysqlmanager], [Build the mysqlmanager binary: yes/no (default: build if server is built.)]),,)

if test "$with_mysqlmanager" = "yes" -o \
        '(' "$with_mysqlmanager:$with_server" = ":yes" -a \
            -d "$srcdir/server-tools" ')' ; then
  tools_dirs="$tools_dirs server-tools"
  AC_CONFIG_FILES(server-tools/Makefile server-tools/instance-manager/Makefile)
fi

AC_SUBST(tools_dirs)

#MYSQL_CHECK_CPU

libmysqld_dirs=
linked_libmysqld_targets=
if test "$with_embedded_server" = "yes"
then
  libmysqld_dirs=libmysqld
  linked_libmysqld_targets="linked_libmysqld_sources linked_libmysqldex_sources"
  AC_CONFIG_FILES(libmysqld/Makefile libmysqld/examples/Makefile)
  # We can't build embedded library without building the server, because
  # we depend on libmysys, libmystrings, libmyisam, etc.
  with_server=yes
fi
# XXX: We need to add @libmysqld_extra_libs@ (or whatever) so that
# mysql_config --libmysqld-libs will print out something like
# -L/path/to/lib/mysql -lmysqld -lmyisam -lmysys -lmystrings -ldbug ...
AC_SUBST([libmysqld_dirs])
AC_SUBST([linked_libmysqld_targets])

# Shall we build the docs?
AC_ARG_WITH(docs,
    [  --without-docs          Skip building of the documentation.],
    [with_docs=$withval],
    [with_docs=yes]
)

if test "$with_docs" = "yes"
then
  docs_dirs="Docs"
else
  docs_dirs=""
fi
AC_SUBST(docs_dirs)

# Shall we build the man pages?
AC_ARG_WITH(man,
    [  --without-man          Skip building of the man pages.],
    [with_man=$withval],
    [with_man=yes]
)

if test "$with_man" = "yes"
then
  man_dirs="man"
  man1_files=`ls -1 $srcdir/man/*.1 | sed -e 's;^.*man/;;'`
  man1_files=`echo $man1_files`
  man8_files=`ls -1 $srcdir/man/*.8 | sed -e 's;^.*man/;;'`
  man8_files=`echo $man8_files`
else
  man_dirs=""
  man1_files=""
  man8_files=""
fi
AC_SUBST(man_dirs)
AC_SUBST(man1_files)
AC_SUBST(man8_files)

# Don't build readline, i have it already
AC_ARG_WITH(readline,
    [  --without-readline      Use system readline instead of bundled copy.],
    [ with_readline=$withval ],
    [ with_readline=undefined ]
    )
    
AC_ARG_WITH(libedit,
    [  --without-libedit       Use system libedit instead of bundled copy.],
    [ with_libedit=$withval ],
    [ with_libedit=undefined ]
    )

if test "$with_readline/$with_libedit" = "undefined/undefined" -a ! -e "$srcdir/cmd-line-utils"
then
  with_readline=no
  with_libedit=no
fi

#
# We support next variants of compilation:
#                              --with-readline
#                |       yes      |  no  |               undefined
# --with-libedit |                |      |
# ---------------+----------------+------+----------------------------------
#       yes      |      ERROR!    |   use libedit from mysql sources
# ---------------+----------------+------+----------------------------------
#       no       | use readline   | use system readline or external libedit
#                | from mysql     | according to results of m4 tests
# ---------------+ sources (if it +      +----------------------------------
#    undefined   | is presented)  |      | use libedit from mysql sources
                   

compile_readline="no"
compile_libedit="no"

if [test "$with_libedit" = "yes"] && [test "$with_readline" = "yes"]
then
    AC_MSG_ERROR([You can not use --with-readline and --with-libedit at the same time, please choose one of it])
fi

readline_topdir=""
readline_basedir=""
readline_dir=""
readline_h_ln_cmd=""
readline_link=""

if expr "$SYSTEM_TYPE" : ".*netware.*" > /dev/null
then
    # For NetWare, do not need readline
    echo "Skipping readline"
else

if [test "$with_libedit" = "yes"] || [test "$with_libedit" = "undefined"] && [test "$with_readline" = "undefined"]
then
    readline_topdir="cmd-line-utils"
    readline_basedir="libedit"
    readline_dir="$readline_topdir/$readline_basedir"
    readline_link="\$(top_builddir)/cmd-line-utils/libedit/libedit.a"
    readline_h_ln_cmd="\$(LN) -s \$(top_srcdir)/cmd-line-utils/libedit/readline readline"
    compile_libedit=yes
    AC_DEFINE_UNQUOTED(HAVE_HIST_ENTRY, 1)
    AC_DEFINE_UNQUOTED(USE_LIBEDIT_INTERFACE, 1)
elif test "$with_readline" = "yes"
then
    readline_topdir="cmd-line-utils"
    readline_basedir="readline"
    readline_dir="$readline_topdir/$readline_basedir"
    readline_link="\$(top_builddir)/cmd-line-utils/readline/libreadline.a"
    readline_h_ln_cmd="\$(LN) -s \$(top_srcdir)/cmd-line-utils/readline readline"
    compile_readline=yes
    AC_DEFINE_UNQUOTED(USE_NEW_READLINE_INTERFACE, 1)
else
    # Use system readline library
    AC_LANG_SAVE
    AC_LANG_CPLUSPLUS
    MYSQL_CHECK_LIBEDIT_INTERFACE
    MYSQL_CHECK_NEW_RL_INTERFACE
    MYSQL_CHECK_READLINE_DECLARES_HIST_ENTRY
    AC_LANG_RESTORE
    if [test "$mysql_cv_new_rl_interface" = "yes"]
    then
        # Use the new readline interface
        readline_link="-lreadline"
    elif [test "$mysql_cv_libedit_interface" = "yes"]
    then
        # Use libedit
        readline_link="-ledit"
    else
       AC_MSG_ERROR([Could not find system readline or libedit libraries
          Use --with-readline or --with-libedit to use the bundled
          versions of libedit or readline])
    fi
fi
#
# if either readline or libedit is enabled - generate Makefile's for both
# (to make sure both are included in 'make dist')
#
if test -n "$readline_basedir"
then
  AC_CONFIG_FILES(cmd-line-utils/Makefile dnl
                  cmd-line-utils/libedit/Makefile dnl
                  cmd-line-utils/readline/Makefile)
fi
fi

AC_SUBST(readline_dir)
AC_SUBST(readline_topdir)
AC_SUBST(readline_basedir)
AC_SUBST(readline_link)
AC_SUBST(readline_h_ln_cmd)


# If we have threads generate some library functions and test programs
sql_server_dirs=
sql_server=
server_scripts=
thread_dirs=

dnl This probably should be cleaned up more - for now the threaded
dnl client is just using plain-old libs.
sql_client_dirs=
linked_client_targets="linked_libmysql_sources"

AM_CONDITIONAL(THREAD_SAFE_CLIENT, test "$THREAD_SAFE_CLIENT" != "no")

if test "$THREAD_SAFE_CLIENT" = "no"
then
  sql_client_dirs="strings regex mysys extra libmysql client"
else
  sql_client_dirs="strings regex mysys extra libmysql libmysql_r client"
  linked_client_targets="$linked_client_targets linked_libmysql_r_sources"
  AC_CONFIG_FILES(libmysql_r/Makefile)
  AC_DEFINE([THREAD_SAFE_CLIENT], [1], [Should the client be thread safe])
fi

CLIENT_LIBS="$NON_THREADED_LIBS $openssl_libs $ZLIB_LIBS $STATIC_NSS_FLAGS"

AC_SUBST(CLIENT_LIBS)
AC_SUBST(CLIENT_THREAD_LIBS)
AC_SUBST(NON_THREADED_LIBS)
AC_SUBST(STATIC_NSS_FLAGS)
AC_SUBST(sql_client_dirs)
AC_SUBST(linked_client_targets)

# If configuring for NetWare, set up to link sources from and build the netware directory
netware_dir=
linked_netware_sources=
if expr "$SYSTEM_TYPE" : ".*netware.*" > /dev/null
then
  netware_dir="netware"
  linked_netware_sources="linked_netware_sources"
fi
AC_SUBST(netware_dir)
AC_SUBST(linked_netware_sources)
AM_CONDITIONAL(HAVE_NETWARE, test "$netware_dir" = "netware")

if test "$with_server" != "no" -o "$THREAD_SAFE_CLIENT" != "no"
then
  AC_DEFINE([THREAD], [1],
            [Define if you want to have threaded code. This may be undef on client code])
  # Avoid _PROGRAMS names
  THREAD_LOBJECTS="thr_alarm.o thr_lock.o thr_mutex.o thr_rwlock.o my_pthread.o my_thr_init.o mf_keycache.o"
  AC_SUBST(THREAD_LOBJECTS)
fi

if test "$with_server" != "no"
then
  server_scripts="mysqld_safe mysql_install_db"
  sql_server_dirs="strings mysys dbug extra regex"

  sql_server="$sql_server vio sql"
fi

# IMPORTANT - do not modify LIBS past this line - this hack is the only way
# I know to add the static NSS magic if we have static NSS libraries with
# glibc - Sasha

LDFLAGS="$LDFLAGS $OTHER_LIBC_LIB"
LIBS="$LIBS $STATIC_NSS_FLAGS"

AC_SUBST(sql_server_dirs)
AC_SUBST(sql_server)
AC_SUBST(thread_dirs)
AC_SUBST(server_scripts)

AC_SUBST(mysql_plugin_dirs)
AC_SUBST(mysql_plugin_libs)
AC_SUBST(mysql_plugin_defs)


# Now that sql_client_dirs and sql_server_dirs are stable, determine the union.
# Start with the (longer) server list, add each client item not yet present.
sql_union_dirs=" $sql_server_dirs "
for DIR in $sql_client_dirs
do
  if echo " $sql_union_dirs " | grep " $DIR " >/dev/null
  then
    :  # already present, skip
  else
    sql_union_dirs="$sql_union_dirs $DIR "
  fi
done
AC_SUBST(sql_union_dirs)

# Some usefull subst
AC_SUBST(CC)
AC_SUBST(GXX)

# Set configuration options for make_binary_distribution
AC_SUBST(MAKE_BINARY_DISTRIBUTION_OPTIONS)

# Output results
AC_CONFIG_FILES(Makefile extra/Makefile mysys/Makefile dnl
 unittest/Makefile unittest/mytap/Makefile unittest/mytap/t/Makefile dnl
 unittest/mysys/Makefile unittest/examples/Makefile dnl
 strings/Makefile regex/Makefile storage/Makefile dnl
 man/Makefile BUILD/Makefile vio/Makefile dnl
 libmysql/Makefile client/Makefile dnl
 pstack/Makefile pstack/aout/Makefile sql/Makefile sql/share/Makefile dnl
 sql/sql_builtin.cc sql-common/Makefile dnl
 dbug/Makefile scripts/Makefile include/Makefile dnl
 tests/Makefile Docs/Makefile support-files/Makefile dnl
 support-files/MacOSX/Makefile mysql-test/Makefile dnl
 mysql-test/ndb/Makefile netware/Makefile sql-bench/Makefile dnl
 include/mysql_version.h plugin/Makefile win/Makefile)

AC_CONFIG_COMMANDS([default], , test -z "$CONFIG_HEADERS" || echo timestamp > stamp-h)

# Ensure that table handlers gets all modifications to CFLAGS/CXXFLAGS
AC_CONFIG_COMMANDS_POST(ac_configure_args="$ac_configure_args CFLAGS='$CFLAGS' CXXFLAGS='$CXXFLAGS'")

AC_OUTPUT

echo
echo "MySQL has a Web site at http://www.mysql.com/ which carries details on the"
echo "latest release, upcoming features, and other information to make your"
echo "work or play with MySQL more productive. There you can also find"
echo "information about mailing lists for MySQL discussion."
echo
echo "Remember to check the platform specific part of the reference manual for"
echo "hints about installing MySQL on your platform. Also have a look at the"
echo "files in the Docs directory."
echo
# The following text is checked in ./Do-compile to verify that configure
# ended sucessfully - don't remove it.
echo "Thank you for choosing MySQL!"
echo<|MERGE_RESOLUTION|>--- conflicted
+++ resolved
@@ -678,9 +678,6 @@
   AC_MSG_RESULT([no])
 fi
 
-<<<<<<< HEAD
-  
-=======
 # If we should allow init-file, skip-grant-table and bootstrap options
 AC_MSG_CHECKING(If we should should enable init-file, skip-grant-table options and bootstrap)
 AC_ARG_ENABLE(grant-options,
@@ -697,7 +694,6 @@
   AC_MSG_RESULT([no])
 fi
 
->>>>>>> a4817ace
 MYSQL_SYS_LARGEFILE
 
 # Types that must be checked AFTER large file support is checked
