dnl -*- ksh -*-
dnl Process this file with autoconf to produce a configure script.

AC_PREREQ(2.52)dnl		Minimum Autoconf version required.

AC_INIT(sql/mysqld.cc)
AC_CANONICAL_SYSTEM
# The Docs Makefile.am parses this line!
<<<<<<< HEAD
AM_INIT_AUTOMAKE(mysql, 5.1.4-alpha)
=======
# remember to also change ndb version below and update version.c in ndb
AM_INIT_AUTOMAKE(mysql, 5.0.18)
>>>>>>> 11b6afd3
AM_CONFIG_HEADER(config.h)

PROTOCOL_VERSION=10
DOT_FRM_VERSION=6
# See the libtool docs for information on how to do shared lib versions.
SHARED_LIB_VERSION=15:0:0

<<<<<<< HEAD
=======
# ndb version
NDB_VERSION_MAJOR=5
NDB_VERSION_MINOR=0
NDB_VERSION_BUILD=18
NDB_VERSION_STATUS=""

>>>>>>> 11b6afd3
# Set all version vars based on $VERSION. How do we do this more elegant ?
# Remember that regexps needs to quote [ and ] since this is run through m4
MYSQL_NO_DASH_VERSION=`echo $VERSION | sed -e "s|[[a-z]]*-.*$||"`
MYSQL_BASE_VERSION=`echo $MYSQL_NO_DASH_VERSION | sed -e "s|\.[[^.]]*$||"`
MYSQL_VERSION_ID=`echo $MYSQL_NO_DASH_VERSION. | sed -e 's/[[^0-9.]]//g; s/\./  /g; s/ \([[0-9]]\) / 0\\1 /g; s/ //g'`

# The port should be constant for a LONG time
MYSQL_TCP_PORT_DEFAULT=3306
MYSQL_UNIX_ADDR_DEFAULT="/tmp/mysql.sock"

dnl Include m4 
sinclude(config/ac-macros/alloca.m4)
sinclude(config/ac-macros/check_cpu.m4)
sinclude(config/ac-macros/character_sets.m4)
sinclude(config/ac-macros/compiler_flag.m4)
sinclude(config/ac-macros/storage.m4)
sinclude(config/ac-macros/ha_berkeley.m4)
sinclude(config/ac-macros/ha_ndbcluster.m4)
sinclude(config/ac-macros/large_file.m4)
sinclude(config/ac-macros/misc.m4)
sinclude(config/ac-macros/openssl.m4)
sinclude(config/ac-macros/readline.m4)
sinclude(config/ac-macros/yassl.m4)
sinclude(config/ac-macros/zlib.m4)

# Remember to add a directory sql/share/LANGUAGE
AVAILABLE_LANGUAGES="\
czech danish dutch english estonian french german greek hungarian \
italian japanese korean norwegian norwegian-ny polish portuguese \
romanian russian serbian slovak spanish swedish ukrainian"

#####
#####


AC_SUBST(MYSQL_NO_DASH_VERSION)
AC_SUBST(MYSQL_BASE_VERSION)
AC_SUBST(MYSQL_VERSION_ID)
AC_SUBST(PROTOCOL_VERSION)
AC_DEFINE_UNQUOTED([PROTOCOL_VERSION], [$PROTOCOL_VERSION],
                   [mysql client protocol version])
AC_SUBST(DOT_FRM_VERSION)
AC_DEFINE_UNQUOTED([DOT_FRM_VERSION], [$DOT_FRM_VERSION],
                   [Version of .frm files])
AC_SUBST(SHARED_LIB_VERSION)
AC_SUBST(AVAILABLE_LANGUAGES)
<<<<<<< HEAD
=======

AC_SUBST([NDB_VERSION_MAJOR])
AC_SUBST([NDB_VERSION_MINOR])
AC_SUBST([NDB_VERSION_BUILD])
AC_SUBST([NDB_VERSION_STATUS])
AC_DEFINE_UNQUOTED([NDB_VERSION_MAJOR], [$NDB_VERSION_MAJOR],
                   [NDB major version])
AC_DEFINE_UNQUOTED([NDB_VERSION_MINOR], [$NDB_VERSION_MINOR],
                   [NDB minor version])
AC_DEFINE_UNQUOTED([NDB_VERSION_BUILD], [$NDB_VERSION_BUILD],
                   [NDB build version])
AC_DEFINE_UNQUOTED([NDB_VERSION_STATUS], ["$NDB_VERSION_STATUS"],
                   [NDB status version])
>>>>>>> 11b6afd3


# Canonicalize the configuration name.
SYSTEM_TYPE="$host_vendor-$host_os"
MACHINE_TYPE="$host_cpu"
AC_SUBST(SYSTEM_TYPE)
AC_DEFINE_UNQUOTED([SYSTEM_TYPE], ["$SYSTEM_TYPE"],
                   [Name of system, eg solaris])
AC_SUBST(MACHINE_TYPE)
AC_DEFINE_UNQUOTED([MACHINE_TYPE], ["$MACHINE_TYPE"],
                   [Machine type name, eg sun10])

# Detect intel x86 like processor
BASE_MACHINE_TYPE=$MACHINE_TYPE
case $MACHINE_TYPE in
  i?86) BASE_MACHINE_TYPE=i386 ;;
esac

# Save some variables and the command line options for mysqlbug
SAVE_ASFLAGS="$ASFLAGS"
SAVE_CFLAGS="$CFLAGS"
SAVE_CXXFLAGS="$CXXFLAGS"
SAVE_LDFLAGS="$LDFLAGS"
SAVE_CXXLDFLAGS="$CXXLDFLAGS"
CONF_COMMAND="$0 $ac_configure_args"
AC_SUBST(CONF_COMMAND)
AC_SUBST(SAVE_ASFLAGS)
AC_SUBST(SAVE_CFLAGS)
AC_SUBST(SAVE_CXXFLAGS)
AC_SUBST(SAVE_LDFLAGS)
AC_SUBST(SAVE_CXXLDFLAGS)
AC_SUBST(CXXLDFLAGS)

#AC_ARG_PROGRAM			# Automaticly invoked by AM_INIT_AUTOMAKE

AM_SANITY_CHECK
# This is needed is SUBDIRS is set
AC_PROG_MAKE_SET

##############################################################################
# The below section needs to be done before AC_PROG_CC
##############################################################################

# Hack for OS X/Darwin and Metrowerks CodeWarrior
AC_ARG_WITH(darwin-mwcc,
[  --with-darwin-mwcc      Use Metrowerks CodeWarrior wrappers on OS X/Darwin],[
 if [ "with_darwin_mwcc" = yes ] ; then
  builddir=`pwd`
  ccwrapper="$builddir/support-files/MacOSX/mwcc-wrapper"
  arwrapper="$builddir/support-files/MacOSX/mwar-wrapper"
  CC="$ccwrapper"
  CXX="$ccwrapper"
  LD="$ccwrapper"
  AR="$arwrapper"
  RANLIB=:
  export CC CXX LD AR RANLIB
  AC_SUBST(AR)
  AC_SUBST(RANLIB)
 fi
])

AM_CONDITIONAL(DARWIN_MWCC, test x$with_darwin_mwcc = xyes)

if test "x${CFLAGS-}" = x ; then
  cflags_is_set=no
else
  cflags_is_set=yes
fi

if test "x${CPPFLAGS-}" = x ; then
  cppflags_is_set=no
else
  cppflags_is_set=yes
fi

if test "x${LDFLAGS-}" = x ; then
  ldflags_is_set=no
else
  ldflags_is_set=yes
fi

################ End of section to be done before AC_PROG_CC #################

# The following hack should ensure that configure doesn't add optimizing
# or debugging flags to CFLAGS or CXXFLAGS
# C_EXTRA_FLAGS are flags that are automaticly added to both
# CFLAGS and CXXFLAGS
CFLAGS="$CFLAGS $C_EXTRA_FLAGS "
CXXFLAGS="$CXXFLAGS $C_EXTRA_FLAGS "

dnl Checks for programs.
AC_PROG_AWK
AC_PROG_CC
AC_PROG_CXX
AC_PROG_CPP

# Print version of CC and CXX compiler (if they support --version)
case $SYSTEM_TYPE in
  *netware*)
CC_VERSION=`$CC -version | grep -i version`
    ;;
  *)
CC_VERSION=`$CC --version | sed 1q`
    ;;
esac
if test $? -eq "0"
then
  AC_MSG_CHECKING("C Compiler version");
  AC_MSG_RESULT("$CC $CC_VERSION")
else
CC_VERSION=""
fi
AC_SUBST(CC_VERSION)
MYSQL_CHECK_CXX_VERSION

# Fix for sgi gcc / sgiCC which tries to emulate gcc
if test "$CC" = "sgicc"
then
  ac_cv_prog_gcc="no"
fi
if test "$CXX" = "sgi++"
then
  GXX="no"
fi

if test "$ac_cv_prog_gcc" = "yes"
then
  AS="$CC -c"
  AC_SUBST(AS)
else
  AC_PATH_PROG(AS, as, as)
fi
# Still need ranlib for readline; local static use only so no libtool.
AC_PROG_RANLIB
# We use libtool
#AC_LIBTOOL_WIN32_DLL
AC_PROG_LIBTOOL

# Ensure that we have --preserve-dup-deps defines, otherwise we get link
# problems of 'mysql' with CXX=g++
LIBTOOL="$LIBTOOL --preserve-dup-deps"
AC_SUBST(LIBTOOL)dnl

#AC_LIBTOOL_DLOPEN AC_LIBTOOL_WIN32_DLL AC_DISABLE_FAST_INSTALL AC_DISABLE_SHARED AC_DISABLE_STATIC

# AC_PROG_INSTALL
AC_PROG_INSTALL
test -z "$INSTALL_SCRIPT" && INSTALL_SCRIPT='${INSTALL_PROGRAM}'

# Not critical since the generated file is distributed
AC_PROG_YACC
AC_CHECK_PROG(PDFMANUAL, pdftex, manual.pdf)
AC_CHECK_PROG(DVIS,      tex,    manual.dvi)

AC_MSG_CHECKING("return type of sprintf")

#check the return type of sprintf
case $SYSTEM_TYPE in
  *netware*)
    AC_DEFINE(SPRINTF_RETURNS_INT, [1]) AC_MSG_RESULT("int")
    ;;
  *)
AC_TRY_RUN([
  int main()
    {
      char* s = "hello";
      char buf[6];
      if((int)sprintf(buf, s) == strlen(s))
	return 0;
      
      return -1;
     }
   ],
   [AC_DEFINE(SPRINTF_RETURNS_INT, [1], [POSIX sprintf])
   AC_MSG_RESULT("int")],
   [AC_TRY_RUN([
 int main()
   {
     char* s = "hello";
     char buf[6];
     if((char*)sprintf(buf,s) == buf + strlen(s))
       return 0;
     return -1;
   }           ],
               [AC_DEFINE(SPRINTF_RETURNS_PTR, [1], [Broken sprintf])
                AC_MSG_RESULT("ptr")],
               [AC_DEFINE(SPRINTF_RETURNS_GARBAGE, [1], [Broken sprintf])
                AC_MSG_RESULT("garbage")])
   ])
    ;;
esac

AC_PATH_PROG(uname_prog, uname, no)

# We should go through this and put all the explictly system dependent
# stuff in one place
AC_MSG_CHECKING(operating system)
AC_CACHE_VAL(mysql_cv_sys_os,
[
if test "$uname_prog" != "no"; then
  mysql_cv_sys_os="`uname`"
else
  mysql_cv_sys_os="Not Solaris"
fi
])
AC_MSG_RESULT($mysql_cv_sys_os)

# This should be rewritten to use $target_os
case "$target_os" in
  sco3.2v5*) 
     CFLAGS="$CFLAGS -DSCO"
     CXXFLAGS="$CXXFLAGS -DSCO"
     LD='$(CC) $(CFLAGS)'
     case "$CFLAGS" in
       *-belf*) 
         AC_SYS_COMPILER_FLAG(-belf,sco_belf_option,CFLAGS,[],[
         case "$LDFLAGS" in
           *-belf*) ;;
           *) AC_MSG_WARN([Adding -belf option to ldflags.])
              LDFLAGS="$LDFLAGS -belf"
           ;;
         esac
         ])
       ;;
       *)
         AC_SYS_COMPILER_FLAG(-belf,sco_belf_option,CFLAGS,[],[
         case "$LDFLAGS" in
           *-belf*) ;;
           *)
	     AC_MSG_WARN([Adding -belf option to ldflags.])
             LDFLAGS="$LDFLAGS -belf"
           ;;
         esac
         ])
       ;;
     esac
  ;;
  sysv5UnixWare* | sysv5OpenUNIX8*) 
    if test "$GCC" != "yes"; then
      # Use the built-in alloca()
      CFLAGS="$CFLAGS -Kalloca"
    fi
    CXXFLAGS="$CXXFLAGS -DNO_CPLUSPLUS_ALLOCA"
  ;;
  sysv5SCO_SV6.0.0*)
    if test "$GCC" != "yes"; then
      # Use the built-in alloca()
      CFLAGS="$CFLAGS -Kalloca"
      CXXFLAGS="$CFLAGS -Kalloca"
      # Use no_implicit for templates
      CXXFLAGS="$CXXFLAGS -Tno_implicit"
      AC_DEFINE([HAVE_EXPLICIT_TEMPLATE_INSTANTIATION],
        [1], [Defined by configure. Use explicit template instantiation.])
    fi
  ;;
esac
AC_SUBST(CC)
AC_SUBST(CFLAGS)
AC_SUBST(CXX)
AC_SUBST(CXXFLAGS)
AC_SUBST(LD)
AC_SUBST(INSTALL_SCRIPT)

export CC CXX CFLAGS LD LDFLAGS AR ARFLAGS

if test "$GCC" = "yes"
then
  # mysqld requires -fno-implicit-templates.
  # Disable exceptions as they seams to create problems with gcc and threads.
  # mysqld doesn't use run-time-type-checking, so we disable it.
  CXXFLAGS="$CXXFLAGS -fno-implicit-templates -fno-exceptions -fno-rtti"
  AC_DEFINE([HAVE_EXPLICIT_TEMPLATE_INSTANTIATION],
    [1], [Defined by configure. Use explicit template instantiation.])
fi

MYSQL_PROG_AR

# Avoid bug in fcntl on some versions of linux
AC_MSG_CHECKING("if we should use 'skip-locking' as default for $target_os")
# Any variation of Linux
if expr "$target_os" : "[[Ll]]inux.*" > /dev/null
then
  MYSQLD_DEFAULT_SWITCHES="--skip-locking"
  TARGET_LINUX="true"
  AC_MSG_RESULT("yes")
  AC_DEFINE([TARGET_OS_LINUX], [1], [Whether we build for Linux])
else
  MYSQLD_DEFAULT_SWITCHES=""
  TARGET_LINUX="false"
  AC_MSG_RESULT("no")
fi
AC_SUBST(MYSQLD_DEFAULT_SWITCHES)
AC_SUBST(TARGET_LINUX)

dnl Find paths to some shell programs
AC_PATH_PROG(LN, ln, ln)
# This must be able to take a -f flag like normal unix ln.
AC_PATH_PROG(LN_CP_F, ln, ln)
if ! ( expr "$SYSTEM_TYPE" : ".*netware.*" > /dev/null ); then
# If ln -f does not exists use -s (AFS systems)
if test -n "$LN_CP_F"; then
  LN_CP_F="$LN_CP_F -s"
fi
fi

AC_PATH_PROG(MV, mv, mv)
AC_PATH_PROG(RM, rm, rm)
AC_PATH_PROG(CP, cp, cp)
AC_PATH_PROG(SED, sed, sed)
AC_PATH_PROG(CMP, cmp, cmp)
AC_PATH_PROG(CHMOD, chmod, chmod)
AC_PATH_PROG(HOSTNAME, hostname, hostname)
# Check for a GNU tar named 'gtar', or 'gnutar' (MacOS X) and
# fall back to 'tar' otherwise and hope that it's a GNU tar as well
AC_CHECK_PROGS(TAR, gnutar gtar tar)

dnl We use a path for perl so the script startup works
dnl We make sure to use perl, not perl5, in hopes that the RPMs will
dnl not depend on the perl5 binary being installed (probably a bug in RPM)
AC_PATH_PROG(PERL, perl, no)
if test "$PERL" != "no" && $PERL -e 'require 5' > /dev/null 2>&1
then
  PERL5=$PERL
else
  AC_PATH_PROG(PERL5, perl5, no)
  if test "$PERL5" != no
  then
    PERL=$PERL5
    ac_cv_path_PERL=$ac_cv_path_PERL5
  fi
fi

AC_SUBST(HOSTNAME)
AC_SUBST(PERL)
AC_SUBST(PERL5)

# Lock for PS
AC_PATH_PROG(PS, ps, ps)
AC_MSG_CHECKING("how to check if pid exists")
PS=$ac_cv_path_PS
# Linux style
if $PS p $$ 2> /dev/null | grep $0 > /dev/null
then
  FIND_PROC="$PS p \$\$PID | grep -v grep | grep \$\$MYSQLD > /dev/null"
# Solaris
elif $PS -fp $$ 2> /dev/null | grep $0 > /dev/null
then
  FIND_PROC="$PS -p \$\$PID | grep -v grep | grep \$\$MYSQLD > /dev/null"
# BSD style
elif $PS -uaxww 2> /dev/null | grep $0 > /dev/null
then
  FIND_PROC="$PS -uaxww | grep -v grep | grep \$\$MYSQLD | grep \" \$\$PID \" > /dev/null"
# SysV style
elif $PS -ef 2> /dev/null | grep $0 > /dev/null
then
  FIND_PROC="$PS -ef | grep -v grep | grep \$\$MYSQLD | grep \" \$\$PID \" > /dev/null"
# Do anybody use this?
elif $PS $$ 2> /dev/null | grep $0 > /dev/null
then
  FIND_PROC="$PS \$\$PID | grep -v grep | grep \$\$MYSQLD > /dev/null"
else
  case $SYSTEM_TYPE in
    *freebsd*)
      FIND_PROC="$PS p \$\$PID | grep -v grep | grep \$\$MYSQLD > /dev/null"
      ;;
    *darwin*)
      FIND_PROC="$PS -uaxww | grep -v grep | grep \$\$MYSQLD | grep \" \$\$PID \" > /dev/null"
      ;;
    *cygwin*)
      FIND_PROC="$PS -e | grep -v grep | grep \$\$MYSQLD | grep \" \$\$PID \" > /dev/null"
      ;;
    *netware*)
      FIND_PROC=
      ;;
    *)
      AC_MSG_ERROR([Could not find the right ps switches. Which OS is this ?. See the Installation chapter in the Reference Manual.])
  esac
fi
AC_SUBST(FIND_PROC)
AC_MSG_RESULT("$FIND_PROC")

# Check if a pid is valid
AC_PATH_PROG(KILL, kill, kill)
AC_MSG_CHECKING("for kill switches")
if $ac_cv_path_KILL -0 $$
then
  CHECK_PID="$ac_cv_path_KILL -0 \$\$PID > /dev/null 2> /dev/null"
elif kill -s 0 $$
then
  CHECK_PID="$ac_cv_path_KILL -s 0 \$\$PID > /dev/null 2> /dev/null"
else
  AC_MSG_WARN([kill -0 to check for pid seems to fail])
    CHECK_PID="$ac_cv_path_KILL -s SIGCONT \$\$PID > /dev/null 2> /dev/null"
fi
AC_SUBST(CHECK_PID)
AC_MSG_RESULT("$CHECK_PID")

# We need an ANSI C compiler
AM_PROG_CC_STDC

# We need an assembler, too
AM_PROG_AS

if test "$am_cv_prog_cc_stdc" = "no"
then
  AC_MSG_ERROR([MySQL requires an ANSI C compiler (and a C++ compiler). Try gcc. See the Installation chapter in the Reference Manual.])
fi

NOINST_LDFLAGS=

static_nss=""
STATIC_NSS_FLAGS=""
OTHER_LIBC_LIB=""
AC_ARG_WITH(other-libc,
 [  --with-other-libc=DIR   Link against libc and other standard libraries 
                          installed in the specified non-standard location 
                          overriding default. Originally added to be able to
                          link against glibc 2.2 without making the user 
                          upgrade the standard libc installation.],
 [
   other_libc_include="$withval/include"
   other_libc_lib="$withval/lib"
   with_other_libc="yes"
   enable_shared="no"
   all_is_static="yes"
   CFLAGS="$CFLAGS -I$other_libc_include"
   # There seems to be a feature in gcc that treats system and libc headers
   # silently when they violatate ANSI C++ standard, but it is strict otherwise
   # since gcc cannot now recognize that our headers are libc, we work around
   # by telling it to be permissive. Note that this option only works with
   # new versions of gcc (2.95.x and above)
   CXXFLAGS="$CXXFLAGS -fpermissive -I$other_libc_include"
   if test -f "$other_libc_lib/libnss_files.a"
   then
     # libc has been compiled with --enable-static-nss
     # we need special flags, but we will have to add those later
     STATIC_NSS_FLAGS="-lc -lnss_files -lnss_dns -lresolv"
     STATIC_NSS_FLAGS="$STATIC_NSS_FLAGS $STATIC_NSS_FLAGS"
     OTHER_LIBC_LIB="-static -L$other_libc_lib"
     static_nss=1
   else
     # this is a dirty hack. We if we detect static nss glibc in the special
     # location, we do not re-direct the linker to get libraries from there
     # during check. The reason is that if we did, we would have to find a
     # way to append the special static nss flags to LIBS every time we do
     # any check - this is definitely feasible, but not worthwhile the risk
     # of breaking other things. So for our purposes it would be sufficient
     # to assume that whoever is using static NSS knows what he is doing and
     # has sensible libraries in the regular location
     LDFLAGS="$LDFLAGS -static -L$other_libc_lib "
   fi
   
   # When linking against custom libc installed separately, we want to force
   # all binary builds to be static, including the build done by configure
   # itself to test for system features.
   with_mysqld_ldflags="-all-static"
   with_client_ldflags="-all-static"
   NOINST_LDFLAGS="-all-static"
 ],
 [
  other_libc_include=
  other_libc_lib=
  with_other_libc="no"
 ]
)
AC_SUBST(NOINST_LDFLAGS)

#
# Check if we are using Linux and a glibc compiled with static nss
# (this is true on the MySQL build machines to avoid NSS problems)
#

if test "$TARGET_LINUX" = "true" -a "$static_nss" = ""
then
  tmp=`nm /usr/lib/libc.a  | grep _nss_files_getaliasent_r`
  if test -n "$tmp"
  then
     STATIC_NSS_FLAGS="-lc -lnss_files -lnss_dns -lresolv"
     STATIC_NSS_FLAGS="$STATIC_NSS_FLAGS $STATIC_NSS_FLAGS"
     static_nss=1
  fi
fi


AC_ARG_WITH(server-suffix,
    [  --with-server-suffix    Append value to the version string.],
    [ MYSQL_SERVER_SUFFIX=`echo "$withval" | sed -e  's/^\(...................................\)..*$/\1/'` ],
    [ MYSQL_SERVER_SUFFIX= ]
    )
AC_SUBST(MYSQL_SERVER_SUFFIX)

# Set flags if we want to force to use pthreads
AC_ARG_WITH(pthread,
    [  --with-pthread          Force use of pthread library.],
    [ with_pthread=$withval ],
    [ with_pthread=no ]
    )

# Force use of thread libs LIBS
AC_ARG_WITH(named-thread-libs,
    [  --with-named-thread-libs=ARG
                          Use specified thread libraries instead of 
                          those automatically found by configure.],
    [ with_named_thread=$withval ],
    [ with_named_thread=no ]
    )

# Force use of a curses libs
AC_ARG_WITH(named-curses-libs,
    [  --with-named-curses-libs=ARG
                          Use specified curses libraries instead of 
                          those automatically found by configure.],
    [ with_named_curses=$withval ],
    [ with_named_curses=no ]
    )

# Make thread safe client
AC_ARG_ENABLE(thread-safe-client,
    [  --enable-thread-safe-client   
                          Compile the client with threads.],
    [ THREAD_SAFE_CLIENT=$enableval ],
    [ THREAD_SAFE_CLIENT=no ]
    )

# compile with strings functions in assembler
AC_ARG_ENABLE(assembler,
    [  --enable-assembler      Use assembler versions of some string 
                          functions if available.],
    [ ENABLE_ASSEMBLER=$enableval ],
    [ ENABLE_ASSEMBLER=no ]
    )

AC_MSG_CHECKING(if we should use assembler functions)
# For now we only support assembler on i386 and sparc systems
AM_CONDITIONAL(ASSEMBLER_x86, test "$ENABLE_ASSEMBLER" = "yes" -a "$BASE_MACHINE_TYPE" = "i386")
AM_CONDITIONAL(ASSEMBLER_sparc32, test "$ENABLE_ASSEMBLER" = "yes" -a "$BASE_MACHINE_TYPE" = "sparc")
AM_CONDITIONAL(ASSEMBLER_sparc64, test "$ENABLE_ASSEMBLER" = "yes" -a "$BASE_MACHINE_TYPE" = "sparcv9")
AM_CONDITIONAL(ASSEMBLER, test "$ASSEMBLER_x86_TRUE" = "" -o "$ASSEMBLER_sparc32_TRUE" = "")

if test "$ASSEMBLER_TRUE" = ""
then
  AC_MSG_RESULT([yes])
else
  AC_MSG_RESULT([no])
fi


# Use this to set the place used for unix socket used to local communication.
AC_ARG_WITH(unix-socket-path,
    [  --with-unix-socket-path=SOCKET
                          Where to put the unix-domain socket.  SOCKET must be 
                          an absolute file name.],
    [ MYSQL_UNIX_ADDR=$withval ],
    [ MYSQL_UNIX_ADDR=$MYSQL_UNIX_ADDR_DEFAULT ]
    )
AC_SUBST(MYSQL_UNIX_ADDR)

AC_ARG_WITH(tcp-port,
    [  --with-tcp-port=port-number
                          Which port to use for MySQL services (default 3306)],
    [ MYSQL_TCP_PORT=$withval ],
    [ MYSQL_TCP_PORT=$MYSQL_TCP_PORT_DEFAULT ]
    )
AC_SUBST(MYSQL_TCP_PORT)
# We might want to document the assigned port in the manual.
AC_SUBST(MYSQL_TCP_PORT_DEFAULT)

# Use this to set the place used for unix socket used to local communication.
AC_ARG_WITH(mysqld-user,
    [  --with-mysqld-user=username   
                          What user the mysqld daemon shall be run as.],
    [ MYSQLD_USER=$withval ],
    [ MYSQLD_USER=mysql ]
    )
AC_SUBST(MYSQLD_USER)

# If we should allow LOAD DATA LOCAL
AC_MSG_CHECKING(If we should should enable LOAD DATA LOCAL by default)
AC_ARG_ENABLE(local-infile,
    [  --enable-local-infile   Enable LOAD DATA LOCAL INFILE (default: disabled)],
    [ ENABLED_LOCAL_INFILE=$enableval ],
    [ ENABLED_LOCAL_INFILE=no ]
    )
if test "$ENABLED_LOCAL_INFILE" = "yes"
then
  AC_MSG_RESULT([yes])
  AC_DEFINE([ENABLED_LOCAL_INFILE], [1],
            [If LOAD DATA LOCAL INFILE should be enabled by default])
else
  AC_MSG_RESULT([no])
fi

MYSQL_SYS_LARGEFILE

# Types that must be checked AFTER large file support is checked
AC_TYPE_SIZE_T

#--------------------------------------------------------------------
# Check for system header files
#--------------------------------------------------------------------

AC_HEADER_DIRENT
AC_HEADER_STDC
AC_HEADER_SYS_WAIT
AC_CHECK_HEADERS(fcntl.h float.h floatingpoint.h ieeefp.h limits.h \
 memory.h pwd.h select.h \
 stdlib.h stddef.h \
 strings.h string.h synch.h sys/mman.h sys/socket.h netinet/in.h arpa/inet.h \
 sys/timeb.h sys/types.h sys/un.h sys/vadvise.h sys/wait.h term.h \
 unistd.h utime.h sys/utime.h termio.h termios.h sched.h crypt.h alloca.h \
 sys/ioctl.h malloc.h sys/malloc.h sys/ipc.h sys/shm.h linux/config.h \
 sys/resource.h sys/param.h)

#--------------------------------------------------------------------
# Check for system libraries. Adds the library to $LIBS
# and defines HAVE_LIBM etc
#--------------------------------------------------------------------

AC_CHECK_LIB(m, floor, [], AC_CHECK_LIB(m, __infinity))

AC_CHECK_LIB(nsl_r, gethostbyname_r, [],
  AC_CHECK_LIB(nsl, gethostbyname_r))
AC_CHECK_FUNC(gethostbyname_r)

AC_CHECK_FUNC(setsockopt, , AC_CHECK_LIB(socket, setsockopt))
AC_CHECK_FUNC(yp_get_default_domain, ,
  AC_CHECK_LIB(nsl, yp_get_default_domain))
AC_CHECK_FUNC(p2open, , AC_CHECK_LIB(gen, p2open))
# This may get things to compile even if bind-8 is installed
AC_CHECK_FUNC(bind, , AC_CHECK_LIB(bind, bind))
# For crypt() on Linux
AC_CHECK_LIB(crypt, crypt)
AC_CHECK_FUNC(crypt, AC_DEFINE([HAVE_CRYPT], [1], [crypt])) 

# For sem_xxx functions on Solaris 2.6
AC_CHECK_FUNC(sem_init, , AC_CHECK_LIB(posix4, sem_init))
MYSQL_CHECK_ZLIB_WITH_COMPRESS

# For large pages support
if test "$TARGET_LINUX" = "true"
then
  # For SHM_HUGETLB on Linux
  AC_CHECK_DECLS(SHM_HUGETLB, 
      AC_DEFINE([HAVE_LARGE_PAGES], [1], 
                [Define if you have large pages support])
      AC_DEFINE([HUGETLB_USE_PROC_MEMINFO], [1],
                [Define if /proc/meminfo shows the huge page size (Linux only)])
      , ,
      [
#include <sys/shm.h>
      ]
  )
fi

#--------------------------------------------------------------------
# Check for TCP wrapper support
#--------------------------------------------------------------------

AC_ARG_WITH(libwrap,
[  --with-libwrap[=DIR]      Compile in libwrap (tcp_wrappers) support],[
  case "$with_libwrap" in
  no) : ;;
  yes|*)
    _cppflags=${CPPFLAGS}
    _ldflags=${LDFLAGS}

    if test "$with_libwrap" != "yes"; then
      CPPFLAGS="${CPPFLAGS} -I$with_libwrap/include"
      LDFLAGS="${LDFLAGS} -L$with_libwrap/lib"
    fi

    _libs=${LIBS}
    AC_CHECK_HEADER(tcpd.h,
      LIBS="-lwrap $LIBS"
      AC_MSG_CHECKING(for TCP wrappers library -lwrap)
      AC_TRY_LINK([#include <tcpd.h>
int allow_severity = 0;
int deny_severity  = 0;

struct request_info *req;
],[hosts_access (req)],
        AC_MSG_RESULT(yes)
        AC_DEFINE([LIBWRAP], [1], [Define if you have -lwrap])
        AC_DEFINE([HAVE_LIBWRAP], [1], [Define if have -lwrap])
	if test "$with_libwrap" != "yes"; then
	    WRAPLIBS="-L${with_libwrap}/lib"
	fi
	WRAPLIBS="${WRAPLIBS} -lwrap",
        AC_MSG_RESULT(no)
        CPPFLAGS=${_cppflags} LDFLAGS=${_ldflags}),
      CPPFLAGS=${_cppflags} LDFLAGS=${_ldflags})
    LDFLAGS=${_ldflags} LIBS=${_libs}
    ;;
  esac
])
AC_SUBST(WRAPLIBS)

if test "$TARGET_LINUX" = "true"; then
  AC_MSG_CHECKING([for atomic operations])

  atom_ops=
  AC_TRY_RUN([
#include <asm/atomic.h>
int main()
{
  atomic_t v;

  atomic_set(&v, 23);
  atomic_add(5, &v);
  return atomic_read(&v) == 28 ? 0 : -1;
}
  ],
  [AC_DEFINE([HAVE_ATOMIC_ADD], [1],
             [atomic_add() from <asm/atomic.h> (Linux only)])
   atom_ops="${atom_ops}atomic_add "],
  )
  AC_TRY_RUN([
#include <asm/atomic.h>
int main()
{
  atomic_t v;

  atomic_set(&v, 23);
  atomic_sub(5, &v);
  return atomic_read(&v) == 18 ? 0 : -1;
}
  ],
  [AC_DEFINE([HAVE_ATOMIC_SUB], [1],
             [atomic_sub() from <asm/atomic.h> (Linux only)])
   atom_ops="${atom_ops}atomic_sub "],
  )

  if test -z "$atom_ops"; then atom_ops="no"; fi
  AC_MSG_RESULT($atom_ops)

  AC_ARG_WITH(pstack,
    [  --with-pstack           Use the pstack backtrace library],
    [ USE_PSTACK=$withval ],
    [ USE_PSTACK=no ])
  pstack_libs=
  pstack_dirs=
  if test "$USE_PSTACK" = yes -a "$TARGET_LINUX" = "true" -a "$BASE_MACHINE_TYPE" = "i386"
  then
    have_libiberty= have_libbfd=
    my_save_LIBS="$LIBS"
dnl I have no idea if this is a good test - can not find docs for libiberty  
    AC_CHECK_LIB([iberty], [fdmatch],
      [have_libiberty=yes
       AC_CHECK_LIB([bfd], [bfd_openr], [have_libbfd=yes], , [-liberty])])
    LIBS="$my_save_LIBS"

    if test x"$have_libiberty" = xyes -a x"$have_libbfd" = xyes
    then
      pstack_dirs='$(top_srcdir)'/pstack
      pstack_libs="../pstack/libpstack.a -lbfd -liberty"
      # We must link staticly when using pstack
      with_mysqld_ldflags="-all-static"
      AC_SUBST([pstack_dirs])
      AC_SUBST([pstack_libs])
      AC_DEFINE([USE_PSTACK], [1], [the pstack backtrace library])
dnl This check isn't needed, but might be nice to give some feedback....
dnl    AC_CHECK_HEADER(libiberty.h,
dnl      have_libiberty_h=yes,
dnl      have_libiberty_h=no)
    else
      USE_PSTACK="no"
    fi
  else
    USE_PSTACK="no"
  fi
fi
AM_CONDITIONAL(COMPILE_PSTACK, test "$USE_PSTACK" = "yes")
AC_MSG_CHECKING([if we should use pstack])
AC_MSG_RESULT([$USE_PSTACK])

# Check for gtty if termio.h doesn't exists
if test "$ac_cv_header_termio_h" = "no" -a "$ac_cv_header_termios_h" = "no"
then
  AC_CHECK_FUNC(gtty, , AC_CHECK_LIB(compat, gtty))
fi

# We make a special variable for non-threaded version of LIBS to avoid
# including thread libs into non-threaded version of MySQL client library.
# Later in this script LIBS will be augmented with a threads library.
NON_THREADED_LIBS="$LIBS"

AC_MSG_CHECKING([for int8])
case $SYSTEM_TYPE in
  *netware)
    AC_MSG_RESULT([no])
    ;;
  *)
AC_TRY_RUN([
#ifdef HAVE_STDLIB_H
#include <stdlib.h>
#endif

#ifdef HAVE_STDDEF_H
#include <stddef.h>
#endif

#ifdef HAVE_SYS_TYPES_H
#include <sys/types.h>
#endif

int main()
{
  int8 i;
  return 0;
}
],
[AC_DEFINE([HAVE_INT_8_16_32], [1],
           [whether int8, int16 and int32 types exist])
AC_MSG_RESULT([yes])],
[AC_MSG_RESULT([no])]
)
    ;;
esac

#
# Some system specific hacks
#

MAX_C_OPTIMIZE="-O3"
MAX_CXX_OPTIMIZE="-O3"

case $SYSTEM_TYPE in
  *solaris2.7*)
    # Solaris 2.7 has a broken /usr/include/widec.h
    # Make a fixed copy in ./include
    AC_MSG_WARN([Fixing broken include files for $SYSTEM_TYPE])
    echo "  - Creating local copy of widec.h"
    if test ! -d include
    then
      mkdir ./include
    fi
    builddir=`pwd`
    sed -e "s|^#if[ 	]*!defined(lint) && !defined(__lint)|#if !defined\(lint\) \&\& !defined\(__lint\) \&\& !defined\(getwc\)|" < /usr/include/widec.h > include/widec.h
    CFLAGS="$CFLAGS -DHAVE_CURSES_H -I$builddir/include -DHAVE_RWLOCK_T"
    CXXFLAGS="$CXXFLAGS -DHAVE_CURSES_H -I$builddir/include -DHAVE_RWLOCK_T"
    ;;
  *solaris2.8*)
    # Solaris 2.8 has a broken /usr/include/widec.h
    # Make a fixed copy in ./include
    AC_MSG_WARN([Fixing broken include files for $SYSTEM_TYPE])
    echo "  - Creating local copy of widec.h"
    if test ! -d include
    then
      mkdir ./include
    fi
    builddir=`pwd`
    sed -e "s|^#if[ 	]*!defined(__lint)|#if !defined\(__lint\) \&\& !defined\(getwc\)|" < /usr/include/widec.h > include/widec.h
    CFLAGS="$CFLAGS -DHAVE_CURSES_H -I$builddir/include -DHAVE_RWLOCK_T"
    CXXFLAGS="$CXXFLAGS -DHAVE_CURSES_H -I$builddir/include -DHAVE_RWLOCK_T"
    ;;
  *solaris2.5.1*)
    AC_MSG_WARN([Enabling getpass() workaround for Solaris 2.5.1])
    CFLAGS="$CFLAGS -DHAVE_BROKEN_GETPASS -DSOLARIS -DHAVE_RWLOCK_T";
    CXXFLAGS="$CXXFLAGS -DHAVE_RWLOCK_T -DSOLARIS"
    ;;
  *solaris*)
    CFLAGS="$CFLAGS -DHAVE_RWLOCK_T"
    CXXFLAGS="$CXXFLAGS -DHAVE_RWLOCK_T"
    ;;
  *SunOS*)
    AC_MSG_WARN([Enabling getpass() workaround for SunOS])
    CFLAGS="$CFLAGS -DHAVE_BROKEN_GETPASS -DSOLARIS";
    ;;
  *hpux10.20*)
    AC_MSG_WARN([Enabling workarounds for hpux 10.20])
    CFLAGS="$CFLAGS -DHAVE_BROKEN_SNPRINTF -DSIGNALS_DONT_BREAK_READ -DDO_NOT_REMOVE_THREAD_WRAPPERS -DHPUX10 -DSIGNAL_WITH_VIO_CLOSE -DHAVE_BROKEN_PTHREAD_COND_TIMEDWAIT -DHAVE_POSIX1003_4a_MUTEX"
    CXXFLAGS="$CXXFLAGS -DHAVE_BROKEN_SNPRINTF -D_INCLUDE_LONGLONG -DSIGNALS_DONT_BREAK_READ -DDO_NOT_REMOVE_THREAD_WRAPPERS -DHPUX10 -DSIGNAL_WITH_VIO_CLOSE -DHAVE_BROKEN_PTHREAD_COND_TIMEDWAIT -DHAVE_POSIX1003_4a_MUTEX"
    if test "$with_named_thread" = "no"
    then 
      AC_MSG_WARN([Using --with-named-thread=-lpthread])
      with_named_thread="-lcma"
    fi
    ;;
  *hpux11.*)
    AC_MSG_WARN([Enabling workarounds for hpux 11])
    CFLAGS="$CFLAGS -DHPUX11  -DSNPRINTF_RETURN_TRUNC -DHAVE_BROKEN_PREAD -DDONT_USE_FINITE -DHAVE_BROKEN_GETPASS -DNO_FCNTL_NONBLOCK -DDO_NOT_REMOVE_THREAD_WRAPPERS -DHAVE_BROKEN_PTHREAD_COND_TIMEDWAIT"
    CXXFLAGS="$CXXFLAGS -DHPUX11  -DSNPRINTF_RETURN_TRUNC -DHAVE_BROKEN_PREAD -DDONT_USE_FINITE -D_INCLUDE_LONGLONG -DNO_FCNTL_NONBLOCK -DDO_NOT_REMOVE_THREAD_WRAPPERS -DHAVE_BROKEN_PTHREAD_COND_TIMEDWAIT"
    if test "$with_named_thread" = "no"
    then 
      AC_MSG_WARN([Using --with-named-thread=-lpthread])
      with_named_thread="-lpthread"
    fi
    # Fixes for HPUX 11.0 compiler
    if test "$ac_cv_prog_gcc" = "no"
    then
      CFLAGS="$CFLAGS -DHAVE_BROKEN_INLINE"
# set working flags first in line, letting override it (i. e. for debug):
      CXXFLAGS="+O2 $CXXFLAGS"
      MAX_C_OPTIMIZE=""
      MAX_CXX_OPTIMIZE=""
      ndb_cxxflags_fix="$ndb_cxxflags_fix -Aa"
    fi
    ;;
  *rhapsody*)
    if test "$ac_cv_prog_gcc" = "yes"
    then
      CPPFLAGS="$CPPFLAGS -traditional-cpp "
      CFLAGS="-DHAVE_CTHREADS_WRAPPER -DDO_NOT_REMOVE_THREAD_WRAPPERS"
      CXXFLAGS="-DHAVE_CTHREADS_WRAPPER"
      if test $with_named_curses = "no"
      then
	with_named_curses=""
      fi
    fi
    ;;
  *darwin5*)
    if test "$ac_cv_prog_gcc" = "yes"
    then
      FLAGS="-traditional-cpp -DHAVE_DARWIN5_THREADS -D_P1003_1B_VISIBLE -DSIGNAL_WITH_VIO_CLOSE -DSIGNALS_DONT_BREAK_READ -DHAVE_BROKEN_REALPATH"
      CFLAGS="$CFLAGS $FLAGS"
      CXXFLAGS="$CXXFLAGS $FLAGS"
      MAX_C_OPTIMIZE="-O"
      with_named_curses=""
    fi
    ;;
  *darwin6*)
    if test "$ac_cv_prog_gcc" = "yes"
    then
      FLAGS="-D_P1003_1B_VISIBLE -DSIGNAL_WITH_VIO_CLOSE -DSIGNALS_DONT_BREAK_READ -DHAVE_BROKEN_REALPATH"
      CFLAGS="$CFLAGS $FLAGS"
      CXXFLAGS="$CXXFLAGS $FLAGS"
      MAX_C_OPTIMIZE="-O"
    fi
    ;;
  *darwin*)
    if test "$ac_cv_prog_gcc" = "yes"
    then
      FLAGS="-D_P1003_1B_VISIBLE -DSIGNAL_WITH_VIO_CLOSE -DSIGNALS_DONT_BREAK_READ -DIGNORE_SIGHUP_SIGQUIT"
      CFLAGS="$CFLAGS $FLAGS"
      CXXFLAGS="$CXXFLAGS $FLAGS"
      MAX_C_OPTIMIZE="-O"
    fi
    ;;
  *freebsd*)
    AC_MSG_WARN([Adding fix for interrupted reads])
    OSVERSION=`sysctl -a | grep osreldate | awk '{ print $2 }'`
    if test "$OSVERSION" -gt "480100" && \
       test "$OSVERSION" -lt "500000" || \
       test "$OSVERSION" -gt "500109"
    then
       CXXFLAGS="$CXXFLAGS -DMYSQLD_NET_RETRY_COUNT=1000000"
    else
       CFLAGS="$CFLAGS -DHAVE_BROKEN_REALPATH"
       CXXFLAGS="$CXXFLAGS -DMYSQLD_NET_RETRY_COUNT=1000000 -DHAVE_BROKEN_REALPATH"
    fi
    ;;
  *netbsd*)
    AC_MSG_WARN([Adding flag -Dunix])
    CFLAGS="$CFLAGS -Dunix"
    CXXFLAGS="$CXXFLAGS -Dunix"
    OVERRIDE_MT_LD_ADD="\$(top_srcdir)/mit-pthreads/obj/libpthread.a"
    ;;
  *bsdi*)
    AC_MSG_WARN([Adding fix for BSDI])
    CFLAGS="$CFLAGS -D__BSD__ -DHAVE_BROKEN_REALPATH"
    AC_DEFINE_UNQUOTED([SOCKOPT_OPTLEN_TYPE], [size_t],
                       [Last argument to get/setsockopt])
    ;;
   *sgi-irix6*)
    if test "$with_named_thread" = "no"
    then 
      AC_MSG_WARN([Using --with-named-thread=-lpthread])
      with_named_thread="-lpthread"
    fi
    CXXFLAGS="$CXXFLAGS -D_BOOL"
    ;;
    *aix4.3*)
      AC_MSG_WARN([Adding defines for AIX])
      CFLAGS="$CFLAGS -Wa,-many -DUNDEF_HAVE_INITGROUPS -DSIGNALS_DONT_BREAK_READ"
      CXXFLAGS="$CXXFLAGS -Wa,-many -DUNDEF_HAVE_INITGROUPS -DSIGNALS_DONT_BREAK_READ"
    ;;
dnl Is this the right match for DEC OSF on alpha?
    *dec-osf*)
      if test "$ac_cv_prog_gcc" = "yes" && test "$host_cpu" = "alpha"
      then
	  AC_MSG_WARN([Adding defines for DEC OSF on alpha])
	  CFLAGS="$CFLAGS -mieee"
	  CXXFLAGS="$CXXFLAGS -mieee"
      fi
      AC_MSG_WARN([Adding defines for OSF1])
      # gethostbyname_r is deprecated and doesn't work ok on OSF1
      CFLAGS="$CFLAGS -DUNDEF_HAVE_GETHOSTBYNAME_R -DSNPRINTF_RETURN_TRUNC"
      CXXFLAGS="$CXXFLAGS -DUNDEF_HAVE_GETHOSTBYNAME_R -DSNPRINTF_RETURN_TRUNC"
      # fix to handle include of <stdint.h> correctly on OSF1 with cxx compiler
      CXXFLAGS="$CXXFLAGS -I/usr/include/cxx -I/usr/include/cxx_cname -I/usr/include -I/usr/include.dtk"
    ;;
  *netware*)
    # No need for curses library so set it to null
    with_named_curses=""

    # No thread library - in LibC
    with_named_thread=""
    
    #
    # Edit Makefile.in files.
    #
    echo -n "configuring Makefile.in files for NetWare... "
    for file in sql/Makefile.in libmysql/Makefile.in libmysql_r/Makefile.in sql/share/Makefile.in strings/Makefile.in client/Makefile.in
    do
    # echo "#### $file ####"
      filedir="`dirname $file`"
      filebase="`basename $file`"
      filesed=$filedir/$filebase.sed
      #
      # Backup and always use original file
      #
      if test -f $file.bk
      then
        cp -fp $file.bk $file
      else
        cp -fp $file $file.bk
      fi
      case $file in
        sql/Makefile.in)
          # Use gen_lex_hash.linux instead of gen_lex_hash
          # Add library dependencies to mysqld_DEPENDENCIES
<<<<<<< HEAD
          lib_DEPENDENCIES="\$(pstack_libs) \$(openssl_libs) \$(yassl_libs)"
=======
          lib_DEPENDENCIES="\$(bdb_libs_with_path) \$(innodb_libs) \$(ndbcluster_libs) \$(pstack_libs) \$(innodb_system_libs) \$(openssl_libs) \$(yassl_libs)"
>>>>>>> 11b6afd3
          cat > $filesed << EOF
s,\(^.*\$(MAKE) gen_lex_hash\)\$(EXEEXT),#\1,
s,\(\./gen_lex_hash\)\$(EXEEXT),\1.linux,
s%\(mysqld_DEPENDENCIES = \) %\1$lib_DEPENDENCIES %
EOF
          ;;
        sql/share/Makefile.in)
          cat > $filesed << EOF
s,\(extra/comp_err\),\1.linux,
EOF
          ;;
        libmysql/Makefile.in)
          cat > $filesed << EOF
s,\(\./conf_to_src\)\( \$(top_srcdir)\),\1.linux\2,
s,\(: conf_to_src\),\1.linux,
EOF
          ;;
        libmysql_r/Makefile.in)
          cat > $filesed << EOF
s,\(\./conf_to_src\)\( \$(top_srcdir)\),\1.linux\2,
s,\(: conf_to_src\),\1.linux,
EOF
          ;;
        strings/Makefile.in)
          cat > $filesed << EOF
s,\(\./conf_to_src\)\( \$(top_srcdir)\),\1.linux\2,
s,\(: conf_to_src\),\1.linux,
EOF
          ;;
        client/Makefile.in)
          #
          cat > $filesed << EOF
s,libmysqlclient.la,.libs/libmysqlclient.a,
EOF
          ;;
      esac
      if `sed -f $filesed $file > $file.nw`;\
      then
        mv -f $file.nw $file
        rm -f $filesed
      else
        exit 1
      fi
      # wait for file system changes to complete
      sleep 1
    done
    echo "done"

    #
    # Make sure the following files are writable.
    #
    # When the files are retrieved from some source code control systems they are read-only.
    #
    echo -n "making sure specific build files are writable... "
    for file in \
        Docs/mysql.info \
        Docs/INSTALL-BINARY \
        INSTALL-SOURCE \
        COPYING
    do
      if test -e $file; then
        chmod +w $file
      fi
    done
    echo "done"

    ;;
esac


#---START: Used in for client configure
# Check if we threads are in libc or if we should use
# -lpthread, -lpthreads or mit-pthreads
# We have to check libc last because else it fails on Solaris 2.6

with_posix_threads="no"
# Search thread lib on Linux
if test "$with_named_thread" = "no"
then
    AC_MSG_CHECKING("Linux threads")
    if test "$TARGET_LINUX" = "true"
    then
        AC_MSG_RESULT("starting")
        # use getconf to check glibc contents
        AC_MSG_CHECKING("getconf GNU_LIBPTHREAD_VERSION")
        case `getconf GNU_LIBPTHREAD_VERSION | tr abcdefghijklmnopqrstuvwxyz ABCDEFGHIJKLMNOPQRSTUVWXYZ` in
        NPTL* )
                AC_MSG_RESULT("NPTL")
                AC_DEFINE([HAVE_NPTL], [1], [NPTL threads implementation])
                with_named_thread="-lpthread"
                ;;
        LINUXTHREADS* )
                AC_MSG_RESULT("Linuxthreads")
                AC_DEFINE([HAVE_LINUXTHREADS], [1], 
                      [Whether we are using Xavier Leroy's LinuxThreads])
                with_named_thread="-lpthread"
                ;;
        * )
                AC_MSG_RESULT("unknown")
                ;;
        esac
        if test "$with_named_thread" = "no"
        then
          # old method, check headers
          # Look for LinuxThreads.
          AC_MSG_CHECKING("LinuxThreads in header file comment")
          res=`grep Linuxthreads /usr/include/pthread.h 2>/dev/null | wc -l`
          if test "$res" -gt 0
          then
            AC_MSG_RESULT("Found")
            AC_DEFINE([HAVE_LINUXTHREADS], [1],
                  [Whether we are using Xavier Leroy's LinuxThreads])
            # Linux 2.0 sanity check
            AC_TRY_COMPILE([#include <sched.h>], [int a = sched_get_priority_min(1);], ,
                  AC_MSG_ERROR([Syntax error in sched.h. Change _P to __P in the /usr/include/sched.h file. See the Installation chapter in the Reference Manual]))
            # RedHat 5.0 does not work with dynamic linking of this. -static also
            # gives a speed increase in linux so it does not hurt on other systems.
            with_named_thread="-lpthread"
          else
            AC_MSG_RESULT("Not found")
            # If this is a linux machine we should barf
            AC_MSG_ERROR([This is a Linux system without a working getconf, 
and Linuxthreads was not found. Please install it (or a new glibc) and try again.  
See the Installation chapter in the Reference Manual for more information.])
          fi
        else
            AC_MSG_RESULT("no need to check headers")
        fi
        
        AC_MSG_CHECKING("for pthread_create in -lpthread");
        ac_save_LIBS="$LIBS"
        LIBS="$LIBS -lpthread"
        AC_TRY_LINK( [#include <pthread.h>],
              [ (void) pthread_create((pthread_t*) 0,(pthread_attr_t*) 0, 0, 0); ],
              AC_MSG_RESULT("yes"),
              [ AC_MSG_RESULT("no")
                AC_MSG_ERROR([
This is a Linux system claiming to support threads, either Linuxthreads or NPTL, but linking a test program failed.  
Please install one of these (or a new glibc) and try again.  
See the Installation chapter in the Reference Manual for more information.]) ]
              )
        LIBS="$ac_save_LIBS"
    else
        AC_MSG_RESULT("no")
    fi  # "$TARGET_LINUX" 
fi  # "$with_named_thread" = "no" -a "$with_mit_threads" = "no"


# Hack for DEC-UNIX (OSF1 -> Tru64)
if test "$with_named_thread" = "no" -a "$with_mit_threads" = "no"
then
    AC_MSG_CHECKING("DEC threads post OSF/1 3.2")
    if test -f /usr/shlib/libpthread.so -a -f /usr/lib/libmach.a -a -f /usr/ccs/lib/cmplrs/cc/libexc.a
    then
      with_named_thread="-lpthread -lmach -lexc"
      CFLAGS="$CFLAGS -D_REENTRANT"
      CXXFLAGS="$CXXFLAGS -D_REENTRANT"
      AC_DEFINE(HAVE_DEC_THREADS, [1], [Whether we are using DEC threads])
      AC_MSG_RESULT("yes")
    else
      AC_MSG_RESULT("no")
    fi  # DEC threads
fi  # "$with_named_thread" = "no" -a "$with_mit_threads" = "no"


dnl This is needed because -lsocket has to come after the thread
dnl library on SCO.
AC_DEFUN([MYSQL_REMOVE_SOCKET_FROM_LIBS_HACK], [
  LIBS=`echo " $LIBS " | sed -e 's/ -lsocket / /g'`
])
# Hack for SCO UNIX
if test "$with_named_thread" = "no"
then
  AC_MSG_CHECKING("SCO threads")
  if expr "$SYSTEM_TYPE" : ".*sco.*" > /dev/null
  then
    if test -f /usr/lib/libgthreads.a -o -f /usr/lib/libgthreads.so
    then
      MYSQL_REMOVE_SOCKET_FROM_LIBS_HACK
      with_named_thread="-lgthreads -lsocket -lgthreads"
      # sched.h conflicts with fsu-threads
      touch ./include/sched.h
      touch ./include/semaphore.h

      # We must have gcc
      if expr "$CC" : ".*gcc.*"
      then
	AC_MSG_RESULT("yes")
      else
	AC_MSG_ERROR([On SCO UNIX MySQL must be compiled with gcc. See the Installation chapter in the Reference Manual.]);
      fi
      AC_MSG_RESULT("yes")
    elif test -f /usr/local/lib/libpthread.a -o -f /usr/local/lib/libpthread.so
    then
      MYSQL_REMOVE_SOCKET_FROM_LIBS_HACK
      with_named_thread="-lpthread -lsocket"
      # sched.h conflicts with fsu-threads
      # touch ./include/sched.h

      AC_MSG_CHECKING("for gcc")
      # We must have gcc
      if expr "$CC" : ".*gcc.*"
      then
	AC_MSG_RESULT("yes")
      else
	AC_MSG_ERROR([On SCO UNIX MySQL must be compiled with gcc. See the Installation chapter in the Reference Manual.]);
      fi
      AC_MSG_RESULT("yes")
    # Hack for SCO UnixWare 7.1.x
    #
    elif test "$with_named_thread" = "no"
    then
      AC_MSG_RESULT("no")
      AC_MSG_CHECKING("SCO UnixWare 7.1.x native threads")
      if expr "$SYSTEM_TYPE" : ".*sco.*" > /dev/null
      then
        if test -f /usr/lib/libthread.so -o -f /usr/lib/libthreadT.so
        then
	  MYSQL_REMOVE_SOCKET_FROM_LIBS_HACK
          if expr "$CC" : ".*gcc.*"
          then
            with_named_thread="-pthread -lsocket -lnsl"
          else
            with_named_thread="-Kthread -lsocket -lnsl"
          fi
          if expr "$SYSTEM_TYPE" : ".*unixware7.0.0" > /dev/null
          then
            AC_DEFINE(HAVE_UNIXWARE7_THREADS, [1])
          fi
          AC_MSG_RESULT("yes")
          # We must have cc
          AC_MSG_CHECKING("for gcc")
          if expr "$CC" : ".*gcc.*"
          then
	    CC="$CC -pthread -DUNIXWARE_7 -DHAVE_BROKEN_RWLOCK"
	    CXX="$CXX -pthread -DUNIXWARE_7 -DHAVE_BROKEN_RWLOCK"
          else
	    CC="$CC -Kthread -DUNIXWARE_7 -DHAVE_BROKEN_RWLOCK"
	    CXX="$CXX -Kthread -DUNIXWARE_7 -DHAVE_BROKEN_RWLOCK"
          fi
        else
          AC_MSG_ERROR([configure: error: Can't find thread libs on SCO UnixWare7. See the Installation chapter in the Reference Manual.]) 
        fi
      else
        AC_MSG_RESULT("no")
      fi
    else
      AC_MSG_ERROR([On SCO UNIX MySQL requires that the FSUThreads package is installed. See the Installation chapter in the Reference Manual.])
    fi
  else
    AC_MSG_RESULT("no")
  fi
fi

#
# Check for SCO threading libraries
#
if test "$with_named_thread" = "no"
then
  AC_MSG_CHECKING([SCO OpenServer 6, UnixWare 7 or OpenUNIX 8 native threads])
  if expr "$SYSTEM_TYPE" : ".*UnixWare.*" > /dev/null || \
     expr "$SYSTEM_TYPE" : ".*SCO_SV6.*" > /dev/null || \
     expr "$SYSTEM_TYPE" : ".*OpenUNIX.*" > /dev/null
  then
    if test -f /usr/lib/libthread.so -o -f /usr/lib/libthreadT.so
    then
      MYSQL_REMOVE_SOCKET_FROM_LIBS_HACK
      if expr "$CC" : ".*gcc.*" > /dev/null
      then
        with_named_thread="-pthread -lsocket -lnsl"
	CC="$CC -pthread -DUNIXWARE_7 -DHAVE_BROKEN_RWLOCK";
	CXX="$CXX -pthread -DUNIXWARE_7 -DHAVE_BROKEN_RWLOCK";
      else
        with_named_thread="-Kthread -lsocket -lnsl"
	CC="$CC -Kthread -DUNIXWARE_7 -DHAVE_BROKEN_RWLOCK";
	CXX="$CXX -Kthread -DUNIXWARE_7 -DHAVE_BROKEN_RWLOCK";
      fi
      if expr "$SYSTEM_TYPE" : ".*unixware7.0.0" > /dev/null
      then
        AC_DEFINE(HAVE_UNIXWARE7_THREADS, [1], [Have UnixWare 7 (or similar) almost-POSIX threading library])
      fi
      AC_MSG_RESULT(yes)
    else
      AC_MSG_ERROR([configure: error: Can't find thread library on SCO/Caldera system. See the Installation chapter in the Reference Manual.]) 
    fi
  else
    AC_MSG_RESULT(no)
  fi
fi

# Hack for Siemens UNIX
if test "$with_named_thread" = "no"
then
  AC_MSG_CHECKING("Siemens threads")
  if test -f /usr/lib/libxnet.so -a "$SYSTEM_TYPE" = "sni-sysv4"
  then
    LIBS="-lxnet $LIBS"
    NON_THREADED_LIBS="-lxnet $NON_THREADED_LIBS"
    with_named_thread="-Kthread $LDFLAGS -lxnet"
    LD_FLAGS=""
    CFLAGS="-Kthread $CFLAGS"
    CXXFLAGS="-Kthread $CXXFLAGS"
    AC_MSG_RESULT("yes")
  else
    AC_MSG_RESULT("no")
  fi
fi

# Use library named -lpthread
if test "$with_named_thread" = "no" -a "$with_pthread" = "yes"
then
    with_named_thread="-lpthread"
fi

#---END:

# Hack for Solaris >= 2.5
# We want both the new and the old interface
 
if test "$with_named_thread" = "no"
then
  AC_MSG_CHECKING("Solaris threads")
  if test -f /usr/lib/libpthread.so -a -f /usr/lib/libthread.so
  then
    with_named_thread="-lpthread -lthread"
    AC_MSG_RESULT("yes")
  else
    AC_MSG_RESULT("no")
  fi
fi

# Should we use named pthread library ?
AC_MSG_CHECKING("named thread libs:")
if test "$with_named_thread" != "no"
then
  LIBS="$with_named_thread $LIBS $with_named_thread"
  with_posix_threads="yes"
  AC_MSG_RESULT("$with_named_thread")
else
  AC_MSG_RESULT("no")
  # pthread_create is in standard libraries (As in BSDI 3.0)
  AC_MSG_CHECKING("for pthread_create in -libc");
  AC_TRY_LINK(
  [#include <pthread.h>],
  [ (void) pthread_create((pthread_t*) 0,(pthread_attr_t*) 0, 0, 0); ],
  with_posix_threads=yes, with_posix_threads=no)
  AC_MSG_RESULT("$with_posix_threads")
  if test "$with_posix_threads" = "no"
  then
    AC_MSG_CHECKING("for pthread_create in -lpthread");
    ac_save_LIBS="$LIBS"
    LIBS="$LIBS -lpthread"
    AC_TRY_LINK(
    [#include <pthread.h>],
    [ (void) pthread_create((pthread_t*) 0,(pthread_attr_t*) 0, 0, 0); ],
    with_posix_threads=yes, with_posix_threads=no)
    AC_MSG_RESULT("$with_posix_threads")
    if test "$with_posix_threads" = "no"
    then
      LIBS=" $ac_save_LIBS -lpthreads"
      AC_MSG_CHECKING("for pthread_create in -lpthreads");
      AC_TRY_LINK(
      [#include <pthread.h>],
      [ pthread_create((pthread_t*) 0,(pthread_attr_t*) 0, 0, 0); ],
      with_posix_threads=yes, with_posix_threads=no)
      AC_MSG_RESULT("$with_posix_threads")
      if test "$with_posix_threads" = "no"
      then
        # This is for FreeBSD
        LIBS="$ac_save_LIBS -pthread"
        AC_MSG_CHECKING("for pthread_create in -pthread");
        AC_TRY_LINK(
        [#include <pthread.h>],
        [ pthread_create((pthread_t*) 0,(pthread_attr_t*) 0, 0, 0); ],
        with_posix_threads=yes, with_posix_threads=no)
        AC_MSG_RESULT("$with_posix_threads")
      fi
    fi
  fi
fi

#---START: Used in for client configure
# Must be checked after, because strtok_r may be in -lpthread
# On AIX strtok_r is in libc_r

my_save_LIBS="$LIBS"
AC_CHECK_LIB(pthread,strtok_r)
LIBS="$my_save_LIBS"
if test "$ac_cv_lib_pthread_strtok_r" = "no"
then
  AC_CHECK_LIB(c_r,strtok_r)
  case "$with_osf32_threads---$target_os" in
    # Don't keep -lc_r in LIBS; -pthread handles it magically
    yes---* | *---freebsd* | *---hpux*) LIBS="$my_save_LIBS" ;;

  esac
  AC_CHECK_FUNCS(strtok_r pthread_init)
else
  AC_CHECK_FUNCS(strtok_r)
fi
#---END:

# Check for dlopen, needed for user definable functions
# This must be checked after threads on AIX
# We only need this for mysqld, not for the clients.

my_save_LIBS="$LIBS"
LIBS=""
AC_CHECK_LIB(dl,dlopen)
LIBDL=$LIBS
LIBS="$my_save_LIBS"
AC_SUBST(LIBDL)

# System characteristics
case $SYSTEM_TYPE in
  *netware*) ;;
  *)
AC_SYS_RESTARTABLE_SYSCALLS
    ;;
esac

# Build optimized or debug version ?
# First check for gcc and g++
if test "$ac_cv_prog_gcc" = "yes"
then
  DEBUG_CFLAGS="-g"
  DEBUG_OPTIMIZE_CC="-O"
  OPTIMIZE_CFLAGS="$MAX_C_OPTIMIZE"
else
  DEBUG_CFLAGS="-g"
  DEBUG_OPTIMIZE_CC=""
  OPTIMIZE_CFLAGS="-O"
fi
if test "$ac_cv_prog_cxx_g" = "yes"
then
  DEBUG_CXXFLAGS="-g"
  DEBUG_OPTIMIZE_CXX="-O"
  OPTIMIZE_CXXFLAGS="$MAX_CXX_OPTIMIZE"
else
  DEBUG_CXXFLAGS="-g"
  DEBUG_OPTIMIZE_CXX=""
  OPTIMIZE_CXXFLAGS="-O"
fi

if expr "$SYSTEM_TYPE" : ".*netware.*" > /dev/null; then
  DEBUG_CFLAGS="-g -DDEBUG -sym internal,codeview4"
  DEBUG_CXXFLAGS="-g -DDEBUG -sym internal,codeview4"
  DEBUG_OPTIMIZE_CC="-DDEBUG"
  DEBUG_OPTIMIZE_CXX="-DDEBUG"
  OPTIMIZE_CFLAGS="-O3 -DNDEBUG"
  OPTIMIZE_CXXFLAGS="-O3 -DNDEBUG"
fi

# If the user specified CFLAGS, we won't add any optimizations
if test -n "$SAVE_CFLAGS"
then
  OPTIMIZE_CFLAGS=""
  DEBUG_OPTIMIZE_CC=""
fi
# Ditto for CXXFLAGS
if test -n "$SAVE_CXXFLAGS"
then
  OPTIMIZE_CXXFLAGS=""
  DEBUG_OPTIMIZE_CXX=""
fi

AC_ARG_WITH(debug,
    [  --without-debug         Build a production version without debugging code],
    [with_debug=$withval],
    [with_debug=no])
if test "$with_debug" = "yes"
then
  # Medium debug.
  CFLAGS="$DEBUG_CFLAGS $DEBUG_OPTIMIZE_CC -DDBUG_ON -DSAFE_MUTEX $CFLAGS"
  CXXFLAGS="$DEBUG_CXXFLAGS $DEBUG_OPTIMIZE_CXX -DDBUG_ON -DSAFE_MUTEX $CXXFLAGS"
elif test "$with_debug" = "full"
then
  # Full debug. Very slow in some cases
  CFLAGS="$DEBUG_CFLAGS -DDBUG_ON -DSAFE_MUTEX -DSAFEMALLOC $CFLAGS"
  CXXFLAGS="$DEBUG_CXXFLAGS -DDBUG_ON -DSAFE_MUTEX -DSAFEMALLOC $CXXFLAGS"
else
  # Optimized version. No debug
  CFLAGS="$OPTIMIZE_CFLAGS -DDBUG_OFF $CFLAGS"
  CXXFLAGS="$OPTIMIZE_CXXFLAGS -DDBUG_OFF $CXXFLAGS"
fi

# Force static compilation to avoid linking problems/get more speed
AC_ARG_WITH(mysqld-ldflags,
    [  --with-mysqld-ldflags   Extra linking arguments for mysqld],
    [MYSQLD_EXTRA_LDFLAGS=$withval],
    [MYSQLD_EXTRA_LDFLAGS=])
AC_SUBST(MYSQLD_EXTRA_LDFLAGS)

AC_ARG_WITH(client-ldflags,
    [  --with-client-ldflags   Extra linking arguments for clients],
    [CLIENT_EXTRA_LDFLAGS=$withval],
    [CLIENT_EXTRA_LDFLAGS=])
AC_SUBST(CLIENT_EXTRA_LDFLAGS)

AC_ARG_WITH(lib-ccflags,
    [  --with-lib-ccflags      Extra CC options for libraries],
    [LIB_EXTRA_CCFLAGS=$withval],
    [LIB_EXTRA_CCFLAGS=])
AC_SUBST(LIB_EXTRA_CCFLAGS)

# Avoid stupid bug on some OS 
AC_ARG_WITH(low-memory,
    [  --with-low-memory       Try to use less memory to compile to avoid 
                          memory limitations.],
    [with_lowmem=$withval],
    [with_lowmem=no])
if test "$with_lowmem" = "yes"
then
  if test "$ac_cv_prog_gcc" = "yes" 
  then 
    LM_CFLAGS="-fno-inline"
  else
    LM_CFLAGS="-O0"
  fi
else
  LM_CFLAGS=""
fi
AC_SUBST(LM_CFLAGS)

AC_ARG_WITH(comment,
    [  --with-comment          Comment about compilation environment.],
    [with_comment=$withval],
    [with_comment=no])
if test "$with_comment" != "no"
then
  COMPILATION_COMMENT=$with_comment
else
  COMPILATION_COMMENT="Source distribution"
fi
AC_SUBST(COMPILATION_COMMENT)

AC_MSG_CHECKING("need of special linking flags")
if test "$TARGET_LINUX" = "true" -a "$ac_cv_prog_gcc" = "yes" -a "$all_is_static" != "yes"
then
  LDFLAGS="$LDFLAGS -rdynamic"
  AC_MSG_RESULT("-rdynamic")
else
  AC_MSG_RESULT("none")
fi

dnl Checks for typedefs, structures, and compiler characteristics.
AC_C_CONST
AC_C_INLINE
AC_TYPE_OFF_T
AC_STRUCT_ST_RDEV
AC_HEADER_TIME
AC_STRUCT_TM
MYSQL_NEEDS_MYSYS_NEW
# AC_CHECK_SIZEOF return 0 when it does not find the size of a
# type. We want a error instead.
AC_CHECK_SIZEOF(char, 1)
if test "$ac_cv_sizeof_char" -eq 0
then
  AC_MSG_ERROR([No size for char type.
A likely cause for this could be that there isn't any
static libraries installed. You can verify this by checking if you have libm.a
in /lib, /usr/lib or some other standard place.  If this is the problem,
install the static libraries and try again.  If this isn't the problem,
examine config.log for possible errors.  If you want to report this, use
'scripts/mysqlbug' and include at least the last 20 rows from config.log!])
fi
AC_CHECK_SIZEOF(char*, 4)
AC_CHECK_SIZEOF(short, 2)
AC_CHECK_SIZEOF(int, 4)
if test "$ac_cv_sizeof_int" -eq 0
then
  AC_MSG_ERROR("No size for int type.")
fi
AC_CHECK_SIZEOF(long, 4)
if test "$ac_cv_sizeof_long" -eq 0
then
  AC_MSG_ERROR("No size for long type.")
fi
AC_CHECK_SIZEOF(long long, 8)
if test "$ac_cv_sizeof_long_long" -eq 0
then
  AC_MSG_ERROR("MySQL needs a long long type.")
fi
# off_t is not a builtin type
MYSQL_CHECK_SIZEOF(off_t, 4)
if test "$ac_cv_sizeof_off_t" -eq 0
then
  AC_MSG_ERROR("MySQL needs a off_t type.")
fi

# do we need #pragma interface/#pragma implementation ?
# yes if it's gcc 2.x, and not icc pretending to be gcc, and not cygwin
AC_MSG_CHECKING(the need for @%:@pragma interface/implementation)
# instead of trying to match SYSTEM_TYPE and CC_VERSION (that doesn't
# follow any standard), we'll use well-defined preprocessor macros:
AC_TRY_CPP([
#if !defined(__CYGWIN__) && !defined(__INTEL_COMPILER) && defined(__GNUC__) && (__GNUC__ < 3)
#error USE_PRAGMA_IMPLEMENTATION
#endif
],AC_MSG_RESULT(no) ,AC_MSG_RESULT(yes) ; CXXFLAGS="$CXXFLAGS -DUSE_PRAGMA_IMPLEMENTATION")

# This always gives a warning. Ignore it unless you are cross compiling
AC_C_BIGENDIAN
#---START: Used in for client configure
# Check base type of last arg to accept
MYSQL_TYPE_ACCEPT
#---END:
# Figure out what type of struct rlimit to use with setrlimit
MYSQL_TYPE_STRUCT_RLIMIT
# Find where the stack goes
MYSQL_STACK_DIRECTION
# We want to skip alloca on irix unconditionally. It may work on some version..
MYSQL_FUNC_ALLOCA
# Do struct timespec have members tv_sec or ts_sec
MYSQL_TIMESPEC_TS
# Do we have the tzname variable
MYSQL_TZNAME
# Do the system files define ulong
MYSQL_CHECK_ULONG
# Do the system files define uchar
MYSQL_CHECK_UCHAR
# Do the system files define uint
MYSQL_CHECK_UINT
# Check for fp_except in ieeefp.h
MYSQL_CHECK_FP_EXCEPT
# Check for IN_ADDR_T
MYSQL_CHECK_IN_ADDR_T
# Do the c++ compiler have a bool type
MYSQL_CXX_BOOL
# Check some common bugs with gcc 2.8.# on sparc
if ! ( expr "$SYSTEM_TYPE" : ".*netware.*" > /dev/null ); then
MYSQL_CHECK_LONGLONG_TO_FLOAT
if test "$ac_cv_conv_longlong_to_float" != "yes"
then
  AC_MSG_ERROR([Your compiler cannot convert a longlong value to a float!
If you are using gcc 2.8.# you should upgrade to egcs 1.0.3 or newer and try
again]);
fi
fi
AC_CHECK_TYPES([sigset_t, off_t], [], [], [#include <sys/types.h>])
AC_CHECK_TYPES([size_t], [], [], [#include <stdio.h>])
AC_CHECK_TYPES([u_int32_t])

MYSQL_PTHREAD_YIELD

######################################################################
# For readline/libedit (We simply move the mimimum amount of stuff from
# the readline/libedit configure.in here)

dnl Checks for header files.
AC_CHECK_HEADERS(malloc.h sys/cdefs.h)

dnl Checks for library functions.
AC_FUNC_ALLOCA
AC_PROG_GCC_TRADITIONAL
AC_TYPE_SIGNAL
AC_CHECK_FUNCS(re_comp regcomp strdup)

dnl Sun compilers have their own vis.h that is about something
dnl totally different. So, not to change the libedit source, we
dnl do some additional checks before we define HAVE_VIS_H.
AC_CHECK_HEADER(vis.h,
  [AC_CHECK_FUNC(strvis,
    [AC_DEFINE([HAVE_VIS_H], [1],[Found vis.h and the strvis() function])])])

AC_CHECK_FUNCS(strlcat strlcpy)
AC_CHECK_FUNCS(issetugid)
AC_CHECK_FUNCS(fgetln)
AC_CHECK_FUNCS(getline flockfile)

# from old readline settting:

MAKE_SHELL=/bin/sh
AC_SUBST(MAKE_SHELL)

# Already-done: stdlib.h string.h unistd.h termios.h
AC_CHECK_HEADERS(varargs.h stdarg.h dirent.h locale.h ndir.h sys/dir.h \
 sys/file.h sys/ndir.h sys/ptem.h sys/pte.h sys/select.h sys/stream.h \
 sys/mman.h curses.h termcap.h termio.h termbits.h asm/termbits.h grp.h \
paths.h semaphore.h)

# Already-done: strcasecmp
AC_CHECK_FUNCS(lstat putenv select setenv setlocale strcoll tcgetattr)

AC_STAT_MACROS_BROKEN
MYSQL_SIGNAL_CHECK
MYSQL_CHECK_GETPW_FUNCS
MYSQL_HAVE_TIOCGWINSZ
MYSQL_HAVE_FIONREAD
MYSQL_HAVE_TIOCSTAT
MYSQL_STRUCT_DIRENT_D_INO
MYSQL_STRUCT_DIRENT_D_NAMLEN
MYSQL_TYPE_SIGHANDLER
MYSQL_CHECK_MULTIBYTE
if test "$with_named_curses" = "no"
then
  MYSQL_CHECK_LIB_TERMCAP
else
  TERMCAP_LIB="$with_named_curses"
fi
AC_SUBST(TERMCAP_LIB)

LIBEDIT_LOBJECTS=""
AC_CHECK_FUNC(strunvis, ,[LIBEDIT_LOBJECTS="$LIBEDIT_LOBJECTS unvis.o"])
AC_CHECK_FUNC(strvis,   ,[LIBEDIT_LOBJECTS="$LIBEDIT_LOBJECTS vis.o"])
AC_CHECK_FUNC(strlcpy,  ,[LIBEDIT_LOBJECTS="$LIBEDIT_LOBJECTS strlcpy.o"])
AC_CHECK_FUNC(strlcat,  ,[LIBEDIT_LOBJECTS="$LIBEDIT_LOBJECTS strlcat.o"])
AC_CHECK_FUNC(fgetln,   ,[LIBEDIT_LOBJECTS="$LIBEDIT_LOBJECTS fgetln.o"])
AC_SUBST(LIBEDIT_LOBJECTS)
enable_readline="yes"

# End of readline/libedit stuff
#########################################################################

dnl Checks for library functions.

#
# The following code disables intrinsic function support while we test for
# library functions.  This is to avoid configure problems with Intel ecc
# compiler

ORG_CFLAGS="$CFLAGS"
if test "$GCC" != "yes"; then
  AC_SYS_COMPILER_FLAG(-nolib_inline,nolib_inline,CFLAGS,[],[])
fi

#AC_FUNC_MMAP
AC_TYPE_SIGNAL
MYSQL_TYPE_QSORT
AC_FUNC_UTIME_NULL
AC_FUNC_VPRINTF

AC_CHECK_FUNCS(alarm bcmp bfill bmove bzero chsize cuserid fchmod fcntl \
  fconvert fdatasync finite fpresetsticky fpsetmask fsync ftruncate \
  getcwd gethostbyaddr_r gethostbyname_r getpass getpassphrase getpwnam \
  getpwuid getrlimit getrusage getwd gmtime_r index initgroups isnan \
  localtime_r locking longjmp lrand48 madvise mallinfo memcpy memmove \
  mkstemp mlockall perror poll pread pthread_attr_create mmap mmap64 getpagesize \
  pthread_attr_getstacksize pthread_attr_setprio pthread_attr_setschedparam \
  pthread_attr_setstacksize pthread_condattr_create pthread_getsequence_np \
  pthread_key_delete pthread_rwlock_rdlock pthread_setprio \
  pthread_setprio_np pthread_setschedparam pthread_sigmask readlink \
  realpath rename rint rwlock_init setupterm \
  shmget shmat shmdt shmctl sigaction sigemptyset sigaddset \
  sighold sigset sigthreadmask \
  snprintf socket stpcpy strcasecmp strerror strsignal strnlen strpbrk strstr strtol \
  strtoll strtoul strtoull tell tempnam thr_setconcurrency vidattr \
  posix_fallocate)

#
#
#
case "$target" in
 *-*-aix4* | *-*-sco*)
	# (grr) aix 4.3 has a stub for clock_gettime, (returning ENOSYS)
	# and using AC_TRY_RUN is hard when cross-compiling
	# We also disable for SCO for the time being, the headers for the
	# thread library we use conflicts with other headers.
    ;;
 *) AC_CHECK_FUNCS(clock_gettime)
    ;;
esac

# isinf() could be a function or a macro (HPUX)
AC_MSG_CHECKING(for isinf with <math.h>)
AC_TRY_LINK([#include <math.h>], [float f = 0.0; isinf(f)],
 AC_MSG_RESULT(yes)
 AC_DEFINE(HAVE_ISINF, [1], [isinf() macro or function]),
 AC_MSG_RESULT(no))
 
CFLAGS="$ORG_CFLAGS"

# Sanity check: We chould not have any fseeko symbol unless
# large_file_support=yes
AC_CHECK_FUNC(fseeko,
[if test "$large_file_support" = no -a "$TARGET_LINUX" = "true";
then
  AC_MSG_ERROR("Found fseeko symbol but large_file_support is not enabled!");
fi]
)

my_save_LIBS="$LIBS"
LIBS="$LIBS $LIBDL"
AC_CHECK_FUNCS(dlopen dlerror)
LIBS="$my_save_LIBS"

# Check definition of gethostbyaddr_r (glibc2 defines this with 8 arguments)
ac_save_CXXFLAGS="$CXXFLAGS"
AC_CACHE_CHECK([style of gethost* routines], mysql_cv_gethost_style,
AC_LANG_SAVE
AC_LANG_CPLUSPLUS

# Test whether madvise() is declared in C++ code -- it is not on some
# systems, such as Solaris
AC_CHECK_DECLS(madvise, [], [], [#if HAVE_SYS_MMAN_H
#include <sys/types.h>
#include <sys/mman.h>
#endif])

# Do not treat warnings as errors if we are linking against other libc
# this is to work around gcc not being permissive on non-system includes
# with respect to ANSI C++
# We also remove the -fbranch-probabilities option as this will give warnings
# about not profiled code, which confuses configure
# We also must remove -W and -Wcheck which on icc produces warnings that
# we don't want to catch with -Werror

if test "$ac_cv_prog_gxx" = "yes" -a "$with_other_libc" = "no"
then
  CXXFLAGS=`echo "$CXXFLAGS -Werror" | sed -e 's/-fbranch-probabilities//; s/-Wall//; s/-ansi//; s/-pedantic//; s/-Wcheck//'`
fi

AC_TRY_COMPILE(
[#undef inline
#if !defined(SCO) && !defined(__osf__) && !defined(_REENTRANT)
#define _REENTRANT
#endif
#include <pthread.h>
#include <sys/types.h>
#include <sys/socket.h>
#include <netinet/in.h>
#include <arpa/inet.h>
#include <netdb.h>],
[int skr;
 struct hostent *foo = gethostbyaddr_r((const char *) 0,
  0, 0, (struct hostent *) 0, (char *) NULL,  0, &skr); return (foo == 0);],
mysql_cv_gethost_style=solaris, mysql_cv_gethost_style=other))
AC_LANG_RESTORE
CXXFLAGS="$ac_save_CXXFLAGS"
if test "$mysql_cv_gethost_style" = "solaris"
then
  AC_DEFINE([HAVE_SOLARIS_STYLE_GETHOST], [1],
            [Solaris define gethostbyaddr_r with 7 arguments. glibc2 defines this with 8 arguments])
fi

#---START: Used in for client configure

# Check definition of gethostbyname_r (glibc2.0.100 is different from Solaris)
ac_save_CXXFLAGS="$CXXFLAGS"
AC_CACHE_CHECK([style of gethostname_r routines], mysql_cv_gethostname_style,
AC_LANG_SAVE
AC_LANG_CPLUSPLUS
if test "$ac_cv_prog_gxx" = "yes" -a "$with_other_libc" = "no"
then
  CXXFLAGS=`echo "$CXXFLAGS -Werror" | sed -e 's/-fbranch-probabilities//; s/-Wall//; s/-ansi//; s/-pedantic//; s/-Wcheck//'`
fi
AC_TRY_COMPILE(
[#undef inline
#if !defined(SCO) && !defined(__osf__) && !defined(_REENTRANT)
#define _REENTRANT
#endif
#include <pthread.h>
#include <sys/types.h>
#include <sys/socket.h>
#include <netinet/in.h>
#include <arpa/inet.h>
#include <netdb.h>],
[int skr;

 skr = gethostbyname_r((const char *) 0,
  (struct hostent*) 0, (char*) 0, 0, (struct hostent **) 0, &skr);],
mysql_cv_gethostname_style=glibc2, mysql_cv_gethostname_style=other))
AC_LANG_RESTORE
CXXFLAGS="$ac_save_CXXFLAGS"
if test "$mysql_cv_gethostname_style" = "glibc2"
then
  AC_DEFINE([HAVE_GETHOSTBYNAME_R_GLIBC2_STYLE], [1],
            [Solaris define gethostbyname_r with 5 arguments. glibc2 defines this with 6 arguments])
fi

# Check 3rd argument of getthostbyname_r
ac_save_CXXFLAGS="$CXXFLAGS"
AC_CACHE_CHECK([3 argument to gethostname_r routines], mysql_cv_gethostname_arg,
AC_LANG_SAVE
AC_LANG_CPLUSPLUS
if test "$ac_cv_prog_gxx" = "yes" -a "$with_other_libc" = "no"
then
  CXXFLAGS=`echo "$CXXFLAGS -Werror" | sed -e 's/-fbranch-probabilities//; s/-Wall//; s/-ansi//; s/-pedantic//; s/-Wcheck//'`
fi
AC_TRY_COMPILE(
[#undef inline
#if !defined(SCO) && !defined(__osf__) && !defined(_REENTRANT)
#define _REENTRANT
#endif
#include <pthread.h>
#include <sys/types.h>
#include <sys/socket.h>
#include <netinet/in.h>
#include <arpa/inet.h>
#include <netdb.h>],
[int skr;

 skr = gethostbyname_r((const char *) 0, (struct hostent*) 0, (struct hostent_data*) 0);],
mysql_cv_gethostname_arg=hostent_data, mysql_cv_gethostname_arg=char))
AC_LANG_RESTORE
CXXFLAGS="$ac_save_CXXFLAGS"
if test "$mysql_cv_gethostname_arg" = "hostent_data"
then
  AC_DEFINE([HAVE_GETHOSTBYNAME_R_RETURN_INT], [1],
            [In OSF 4.0f the 3'd argument to gethostname_r is hostent_data *])
fi


# Check definition of pthread_getspecific
AC_CACHE_CHECK("args to pthread_getspecific", mysql_cv_getspecific_args,
AC_TRY_COMPILE(
[#if !defined(SCO) && !defined(__osf__) && !defined(_REENTRANT)
#define _REENTRANT
#endif
#define _POSIX_PTHREAD_SEMANTICS 
#include <pthread.h> ],
[ void *pthread_getspecific(pthread_key_t key);
pthread_getspecific((pthread_key_t) NULL); ],
mysql_cv_getspecific_args=POSIX, mysql_cv_getspecific_args=other))
  if test "$mysql_cv_getspecific_args" = "other"
  then
    AC_DEFINE([HAVE_NONPOSIX_PTHREAD_GETSPECIFIC], [1],
              [For some non posix threads])
  fi

  # Check definition of pthread_mutex_init
  AC_CACHE_CHECK("args to pthread_mutex_init", mysql_cv_mutex_init_args,
  AC_TRY_COMPILE(
[#if !defined(SCO) && !defined(__osf__)
#define _REENTRANT
#endif
#define _POSIX_PTHREAD_SEMANTICS 
#include <pthread.h> ],
[ 
  pthread_mutexattr_t attr;
  pthread_mutex_t mp;
  pthread_mutex_init(&mp,&attr); ],
mysql_cv_mutex_init_args=POSIX, mysql_cv_mutex_init_args=other))
  if test "$mysql_cv_mutex_init_args" = "other"
  then
    AC_DEFINE([HAVE_NONPOSIX_PTHREAD_MUTEX_INIT], [1],
              [For some non posix threads])
  fi
#---END:

#---START: Used in for client configure
# Check definition of readdir_r
AC_CACHE_CHECK("args to readdir_r", mysql_cv_readdir_r,
AC_TRY_LINK(
[#if !defined(SCO) && !defined(__osf__)
#define _REENTRANT
#endif
#define _POSIX_PTHREAD_SEMANTICS 
#include <pthread.h>
#include <dirent.h>],
[ int readdir_r(DIR *dirp, struct dirent *entry, struct dirent **result);
readdir_r((DIR *) NULL, (struct dirent *) NULL, (struct dirent **) NULL); ],
mysql_cv_readdir_r=POSIX, mysql_cv_readdir_r=other))
if test "$mysql_cv_readdir_r" = "POSIX"
then
  AC_DEFINE([HAVE_READDIR_R], [1], [POSIX readdir_r])
fi

# Check definition of posix sigwait()
AC_CACHE_CHECK("style of sigwait", mysql_cv_sigwait,
AC_TRY_LINK(
[#if !defined(SCO) && !defined(__osf__)
#define _REENTRANT
#endif
#define _POSIX_PTHREAD_SEMANTICS 
#include <pthread.h>
#include <signal.h>],
[#ifndef _AIX
sigset_t set;
int sig;
sigwait(&set,&sig);
#endif],
mysql_cv_sigwait=POSIX, mysql_cv_sigwait=other))
if test "$mysql_cv_sigwait" = "POSIX"
then
  AC_DEFINE([HAVE_SIGWAIT], [1], [POSIX sigwait])
fi

if test "$mysql_cv_sigwait" != "POSIX"
then
unset mysql_cv_sigwait
# Check definition of posix sigwait()
AC_CACHE_CHECK("style of sigwait", mysql_cv_sigwait,
AC_TRY_LINK(
[#if !defined(SCO) && !defined(__osf__)
#define _REENTRANT
#endif
#define _POSIX_PTHREAD_SEMANTICS 
#include <pthread.h>
#include <signal.h>],
[sigset_t set;
int sig;
sigwait(&set);],
mysql_cv_sigwait=NONPOSIX, mysql_cv_sigwait=other))
if test "$mysql_cv_sigwait" = "NONPOSIX"
then
  AC_DEFINE([HAVE_NONPOSIX_SIGWAIT], [1], [sigwait with one argument])
fi
fi
#---END:

# Check if pthread_attr_setscope() exists
AC_CACHE_CHECK("for pthread_attr_setscope", mysql_cv_pthread_attr_setscope,
AC_TRY_LINK(
[#if !defined(SCO) && !defined(__osf__)
#define _REENTRANT
#endif
#define _POSIX_PTHREAD_SEMANTICS 
#include <pthread.h>],
[pthread_attr_t thr_attr;
pthread_attr_setscope(&thr_attr,0);],
mysql_cv_pthread_attr_setscope=yes, mysql_cv_pthread_attr_setscope=no))
if test "$mysql_cv_pthread_attr_setscope" = "yes"
then
  AC_DEFINE([HAVE_PTHREAD_ATTR_SETSCOPE], [1], [pthread_attr_setscope])
fi

# Check for bad includes
AC_MSG_CHECKING("can netinet files be included")
AC_TRY_COMPILE(
[#include <sys/types.h>
#include <sys/socket.h>
#include <netinet/in_systm.h>
#include <netinet/in.h>
#include <netinet/ip.h>
#include <netinet/tcp.h>],
[ printf("1\n"); ],
netinet_inc=yes, netinet_inc=no)
if test "$netinet_inc" = "no"
then
  AC_DEFINE([HAVE_BROKEN_NETINET_INCLUDES], [1], [Can netinet be included])
fi
AC_MSG_RESULT("$netinet_inc")

# Only build client code?
AC_ARG_WITH(server,
    [  --without-server        Only build the client.],
    [with_server=$withval],
    [with_server=yes]
)

AC_ARG_WITH(embedded-server,
    [  --with-embedded-server  Build the embedded server (libmysqld).],
    [with_embedded_server=$withval],
    [with_embedded_server=no]
)

AC_ARG_WITH(query_cache,
    [  --without-query-cache   Do not build query cache.],
    [with_query_cache=$withval],
    [with_query_cache=yes]
)

if test "$with_query_cache" = "yes"
then
  AC_DEFINE([HAVE_QUERY_CACHE], [1], [If we want to have query cache])
fi

AC_ARG_WITH(geometry,
    [  --without-geometry      Do not build geometry-related parts.],
    [with_geometry=$withval],
    [with_geometry=yes]
)

if test "$with_geometry" = "yes"
then
  AC_DEFINE([HAVE_SPATIAL], [1], [Spatial extentions])
  AC_DEFINE([HAVE_RTREE_KEYS], [1], [RTree keys])
fi

AC_ARG_WITH(embedded_privilege_control,
    [  --with-embedded-privilege-control
                          Build parts to check user's privileges.
			  Only affects embedded library.],
    [with_embedded_privilege_control=$withval],
    [with_embedded_privilege_control=no]
)

if test "$with_embedded_privilege_control" = "yes"
then
  AC_DEFINE([HAVE_EMBEDDED_PRIVILEGE_CONTROL], [1],
            [Access checks in embedded library])
fi

AC_ARG_WITH(extra-tools,
    [  --without-extra-tools   Skip building utilites in the tools directory.],
    [with_tools=$withval],
    [with_tools=yes]
)

tools_dirs=""
if test "$with_tools" = "yes"
then
  if test "$THREAD_SAFE_CLIENT" = "no"
  then
    AC_MSG_WARN([extra-tools disabled because --enable-thread-safe-client wasn't used])
  else
    tools_dirs="tools"
    AC_CONFIG_FILES(tools/Makefile)
  fi
fi

AC_ARG_WITH([mysqlmanager],
  AC_HELP_STRING([--with-mysqlmanager], [Build the mysqlmanager binary: yes/no (default: build if server is built.)]),
  [if test "x${withval}" != "xno"; then
    tools_dirs="$tools_dirs server-tools"
   fi],
  [if test "x${with_server}" = "xyes"; then
     tools_dirs="$tools_dirs server-tools"
   fi]
)

AC_SUBST(tools_dirs)

#MYSQL_CHECK_CPU
MYSQL_CHECK_VIO
MYSQL_CHECK_OPENSSL
MYSQL_CHECK_YASSL

libmysqld_dirs=
linked_libmysqld_targets=
if test "$with_embedded_server" = "yes"
then
  libmysqld_dirs=libmysqld
  linked_libmysqld_targets="linked_libmysqld_sources linked_libmysqldex_sources"
  AC_CONFIG_FILES(libmysqld/Makefile libmysqld/examples/Makefile)
  # We can't build embedded library without building the server, because
  # we depend on libmysys, libmystrings, libmyisam, etc.
  with_server=yes
fi
# XXX: We need to add @libmysqld_extra_libs@ (or whatever) so that
# mysql_config --libmysqld-libs will print out something like
# -L/path/to/lib/mysql -lmysqld -lmyisam -lmysys -lmystrings -ldbug ...
AC_SUBST([libmysqld_dirs])
AC_SUBST([linked_libmysqld_targets])

# Shall we build the docs?
AC_ARG_WITH(docs,
    [  --without-docs          Skip building of the documentation.],
    [with_docs=$withval],
    [with_docs=yes]
)

if test "$with_docs" = "yes"
then
  docs_dirs="Docs"
else
  docs_dirs=""
fi
AC_SUBST(docs_dirs)

# Shall we build the man pages?
AC_ARG_WITH(man,
    [  --without-man          Skip building of the man pages.],
    [with_man=$withval],
    [with_man=yes]
)

if test "$with_man" = "yes"
then
  man_dirs="man"
  man1_files=`ls -1 $srcdir/man/*.1 | sed -e 's;^.*man/;;'`
  man1_files=`echo $man1_files`
else
  man_dirs=""
  man1_files=""
fi
AC_SUBST(man_dirs)
AC_SUBST(man1_files)

# Shall we build the bench code?
AC_ARG_WITH(bench,
    [  --without-bench         Skip building of the benchmark suite.],
    [with_bench=$withval],
    [with_bench=yes]
)

if test "$with_bench" = "yes"
then
  bench_dirs="sql-bench"
else
  bench_dirs=""
fi
bench_dirs="$bench_dirs mysql-test"
AC_SUBST(bench_dirs)

# Don't build readline, i have it already
AC_ARG_WITH(readline,
    [  --without-readline      Use system readline instead of bundled copy.],
    [ with_readline=$withval ],
    [ with_readline=undefined ]
    )
    
AC_ARG_WITH(libedit,
    [  --without-libedit       Use system libedit instead of bundled copy.],
    [ with_libedit=$withval ],
    [ with_libedit=undefined ]
    )

#
# We support next variants of compilation:
#                              --with-readline
#                |       yes      |  no  |               undefined
# --with-libedit |                |      |
# ---------------+----------------+------+----------------------------------
#       yes      |      ERROR!    |   use libedit from mysql sources
# ---------------+----------------+------+----------------------------------
#       no       | use readline   | use system readline or external libedit
#                | from mysql     | according to results of m4 tests
# ---------------+ sources (if it +      +----------------------------------
#    undefined   | is presented)  |      | use libedit from mysql sources
                   

compile_readline="no"
compile_libedit="no"

if [test "$with_libedit" = "yes"] && [test "$with_readline" = "yes"]
then
    AC_MSG_ERROR([You can not use --with-readline and --with-libedit at the same time, please choose one of it])
fi

readline_topdir=""
readline_basedir=""
readline_dir=""
readline_h_ln_cmd=""
readline_link=""

if expr "$SYSTEM_TYPE" : ".*netware.*" > /dev/null
then
    # For NetWare, do not need readline
    echo "Skipping readline"
else

if [test "$with_libedit" = "yes"] || [test "$with_libedit" = "undefined"] && [test "$with_readline" = "undefined"]
then
    readline_topdir="cmd-line-utils"
    readline_basedir="libedit"
    readline_dir="$readline_topdir/$readline_basedir"
    readline_link="\$(top_builddir)/cmd-line-utils/libedit/libedit.a"
    readline_h_ln_cmd="\$(LN) -s \$(top_srcdir)/cmd-line-utils/libedit/readline readline"
    compile_libedit=yes
    AC_DEFINE_UNQUOTED(HAVE_HIST_ENTRY, 1)
    AC_DEFINE_UNQUOTED(USE_LIBEDIT_INTERFACE, 1)
elif test "$with_readline" = "yes"
then
    readline_topdir="cmd-line-utils"
    readline_basedir="readline"
    readline_dir="$readline_topdir/$readline_basedir"
    readline_link="\$(top_builddir)/cmd-line-utils/readline/libreadline.a"
    readline_h_ln_cmd="\$(LN) -s \$(top_srcdir)/cmd-line-utils/readline readline"
    compile_readline=yes
    AC_DEFINE_UNQUOTED(USE_NEW_READLINE_INTERFACE, 1)
else
    # Use system readline library
    AC_LANG_SAVE
    AC_LANG_CPLUSPLUS
    MYSQL_CHECK_LIBEDIT_INTERFACE
    MYSQL_CHECK_NEW_RL_INTERFACE
    MYSQL_CHECK_READLINE_DECLARES_HIST_ENTRY
    AC_LANG_RESTORE
    if [test "$mysql_cv_new_rl_interface" = "yes"]
    then
        # Use the new readline interface
        readline_link="-lreadline"
    elif [test "$mysql_cv_libedit_interface" = "yes"]
    then
        # Use libedit
        readline_link="-ledit"
    else
       AC_MSG_ERROR([Could not find system readline or libedit libraries
          Use --with-readline or --with-libedit to use the bundled
          versions of libedit or readline])
    fi
fi
fi

AC_SUBST(readline_dir)
AC_SUBST(readline_topdir)
AC_SUBST(readline_basedir)
AC_SUBST(readline_link)
AC_SUBST(readline_h_ln_cmd)

MYSQL_CHECK_BIG_TABLES
MYSQL_CHECK_MAX_INDEXES

MYSQL_STORAGE_ENGINE(innobase,,innodb,,,,storage/innobase,ha_innodb.o,[ dnl
  \$(top_builddir)/storage/innobase/usr/libusr.a dnl
  \$(top_builddir)/storage/innobase/srv/libsrv.a dnl
  \$(top_builddir)/storage/innobase/dict/libdict.a dnl
  \$(top_builddir)/storage/innobase/que/libque.a dnl
  \$(top_builddir)/storage/innobase/srv/libsrv.a dnl
  \$(top_builddir)/storage/innobase/ibuf/libibuf.a dnl
  \$(top_builddir)/storage/innobase/row/librow.a dnl
  \$(top_builddir)/storage/innobase/pars/libpars.a dnl
  \$(top_builddir)/storage/innobase/btr/libbtr.a dnl
  \$(top_builddir)/storage/innobase/trx/libtrx.a dnl
  \$(top_builddir)/storage/innobase/read/libread.a dnl
  \$(top_builddir)/storage/innobase/usr/libusr.a dnl
  \$(top_builddir)/storage/innobase/buf/libbuf.a dnl
  \$(top_builddir)/storage/innobase/ibuf/libibuf.a dnl
  \$(top_builddir)/storage/innobase/eval/libeval.a dnl
  \$(top_builddir)/storage/innobase/log/liblog.a dnl
  \$(top_builddir)/storage/innobase/fsp/libfsp.a dnl
  \$(top_builddir)/storage/innobase/fut/libfut.a dnl
  \$(top_builddir)/storage/innobase/fil/libfil.a dnl
  \$(top_builddir)/storage/innobase/lock/liblock.a dnl
  \$(top_builddir)/storage/innobase/mtr/libmtr.a dnl
  \$(top_builddir)/storage/innobase/page/libpage.a dnl
  \$(top_builddir)/storage/innobase/rem/librem.a dnl
  \$(top_builddir)/storage/innobase/thr/libthr.a dnl
  \$(top_builddir)/storage/innobase/sync/libsync.a dnl
  \$(top_builddir)/storage/innobase/data/libdata.a dnl
  \$(top_builddir)/storage/innobase/mach/libmach.a dnl
  \$(top_builddir)/storage/innobase/ha/libha.a dnl
  \$(top_builddir)/storage/innobase/dyn/libdyn.a dnl
  \$(top_builddir)/storage/innobase/mem/libmem.a dnl
  \$(top_builddir)/storage/innobase/sync/libsync.a dnl
  \$(top_builddir)/storage/innobase/ut/libut.a dnl
  \$(top_builddir)/storage/innobase/os/libos.a dnl
  \$(top_builddir)/storage/innobase/ut/libut.a],[
  AC_CHECK_LIB(rt, aio_read, [innodb_system_libs="-lrt"])
  AC_SUBST(innodb_includes)
  AC_SUBST(innodb_libs)
  AC_SUBST(innodb_system_libs)
  other_configures="$other_configures storage/innobase/configure"
])

MYSQL_STORAGE_ENGINE(berkeley,,berkeley-db,,,,storage/bdb,,,[
  MYSQL_SETUP_BERKELEY_DB
])
MYSQL_STORAGE_ENGINE(example)
MYSQL_STORAGE_ENGINE(archive)
MYSQL_STORAGE_ENGINE(csv,,,,,tina_hton,,ha_tina.o)
MYSQL_STORAGE_ENGINE(blackhole)
MYSQL_STORAGE_ENGINE(federated)
MYSQL_STORAGE_ENGINE(ndbcluster,,ndbcluster,,,,storage/ndb,,,[
  MYSQL_SETUP_NDBCLUSTER
])
MYSQL_STORAGE_ENGINE(partition,,partition)

# If we have threads generate some library functions and test programs
sql_server_dirs=
sql_server=
server_scripts=
thread_dirs=

dnl This probably should be cleaned up more - for now the threaded
dnl client is just using plain-old libs.
sql_client_dirs="strings regex mysys libmysql client"
linked_client_targets="linked_libmysql_sources"

if test "$THREAD_SAFE_CLIENT" != "no"
then
  sql_client_dirs="libmysql_r $sql_client_dirs"
  linked_client_targets="$linked_client_targets linked_libmysql_r_sources"
  AC_CONFIG_FILES(libmysql_r/Makefile)
  AC_DEFINE([THREAD_SAFE_CLIENT], [1], [Should be client be thread safe])
fi

CLIENT_LIBS="$NON_THREADED_LIBS $openssl_libs $ZLIB_LIBS $STATIC_NSS_FLAGS"

AC_SUBST(CLIENT_LIBS)
AC_SUBST(NON_THREADED_LIBS)
AC_SUBST(STATIC_NSS_FLAGS)
AC_SUBST(sql_client_dirs)
AC_SUBST(linked_client_targets)

# If configuring for NetWare, set up to link sources from and build the netware directory
netware_dir=
linked_netware_sources=
if expr "$SYSTEM_TYPE" : ".*netware.*" > /dev/null
then
  netware_dir="netware"
  linked_netware_sources="linked_netware_sources"
fi
AC_SUBST(netware_dir)
AC_SUBST(linked_netware_sources)
AM_CONDITIONAL(HAVE_NETWARE, test "$netware_dir" = "netware")

# Ensure that table handlers gets all modifications to CFLAGS/CXXFLAGS
export CC CXX CFLAGS CXXFLAGS LD LDFLAGS AR
ac_configure_args="$ac_configure_args CFLAGS='$CFLAGS' CXXFLAGS='$CXXFLAGS'"

if test "$with_server" = "yes" -o "$THREAD_SAFE_CLIENT" != "no"
then
  AC_DEFINE([THREAD], [1],
            [Define if you want to have threaded code. This may be undef on client code])
  # Avoid _PROGRAMS names
  THREAD_LOBJECTS="thr_alarm.o thr_lock.o thr_mutex.o thr_rwlock.o my_pthread.o my_thr_init.o mf_keycache.o"
  AC_SUBST(THREAD_LOBJECTS)
  server_scripts="mysqld_safe mysql_install_db"
  sql_server_dirs="strings mysys dbug extra regex"
  mysql_se_dirs="storage/myisam storage/myisammrg storage/heap $mysql_se_dirs"
  sql_server="$sql_server vio sql"
fi

# IMPORTANT - do not modify LIBS past this line - this hack is the only way
# I know to add the static NSS magic if we have static NSS libraries with
# glibc - Sasha

LDFLAGS="$LDFLAGS $OTHER_LIBC_LIB"
LIBS="$LIBS $STATIC_NSS_FLAGS"

AC_SUBST(sql_server_dirs)
AC_SUBST(sql_server)
AC_SUBST(thread_dirs)
AC_SUBST(server_scripts)

AC_SUBST(mysql_se_dirs)
AC_SUBST(mysql_se_libs)
AC_SUBST(mysql_se_objs)
AC_SUBST(mysql_se_htons)
AC_SUBST(mysql_se_decls)


# Now that sql_client_dirs and sql_server_dirs are stable, determine the union.
# Start with the (longer) server list, add each client item not yet present.
sql_union_dirs=" $sql_server_dirs "
for DIR in $sql_client_dirs
do
  if echo " $sql_union_dirs " | grep " $DIR " >/dev/null
  then
    :  # already present, skip
  else
    sql_union_dirs="$sql_union_dirs $DIR "
  fi
done
AC_SUBST(sql_union_dirs)

# Some usefull subst
AC_SUBST(CC)
AC_SUBST(GXX)

# Set configuration options for make_binary_distribution
case $SYSTEM_TYPE in
  *netware*)
    MAKE_BINARY_DISTRIBUTION_OPTIONS=--no-strip
    ;;
  *)
    MAKE_BINARY_DISTRIBUTION_OPTIONS=
    ;;
esac

for CONF in $other_configures; do
  (cd `dirname $CONF`; ./`basename $CONF` --build=$build_alias)
done

AC_SUBST(MAKE_BINARY_DISTRIBUTION_OPTIONS)

# Output results
AC_CONFIG_FILES(Makefile extra/Makefile mysys/Makefile dnl
 strings/Makefile regex/Makefile storage/Makefile storage/heap/Makefile dnl
 storage/myisam/Makefile storage/myisammrg/Makefile dnl
 os2/Makefile os2/include/Makefile os2/include/sys/Makefile dnl
 man/Makefile BUILD/Makefile vio/Makefile dnl
 libmysql/Makefile client/Makefile dnl
 pstack/Makefile pstack/aout/Makefile sql/Makefile sql/share/Makefile dnl
 sql/handlerton.cc sql-common/Makefile SSL/Makefile dnl
 dbug/Makefile scripts/Makefile dnl
 include/Makefile sql-bench/Makefile dnl
 server-tools/Makefile server-tools/instance-manager/Makefile dnl
 tests/Makefile Docs/Makefile support-files/Makefile dnl
 support-files/MacOSX/Makefile mysql-test/Makefile dnl
 mysql-test/ndb/Makefile netware/Makefile dnl
 include/mysql_version.h dnl
 cmd-line-utils/Makefile dnl
 cmd-line-utils/libedit/Makefile dnl
 zlib/Makefile dnl
 cmd-line-utils/readline/Makefile)
 AC_CONFIG_COMMANDS([default], , test -z "$CONFIG_HEADERS" || echo timestamp > stamp-h)
 AC_OUTPUT

echo
echo "MySQL has a Web site at http://www.mysql.com/ which carries details on the"
echo "latest release, upcoming features, and other information to make your"
echo "work or play with MySQL more productive. There you can also find"
echo "information about mailing lists for MySQL discussion."
echo
echo "Remember to check the platform specific part of the reference manual for"
echo "hints about installing MySQL on your platform. Also have a look at the"
echo "files in the Docs directory."
echo
# The following text is checked in ./Do-compile to verify that configure
# ended sucessfully - don't remove it.
echo "Thank you for choosing MySQL!"
echo<|MERGE_RESOLUTION|>--- conflicted
+++ resolved
@@ -6,12 +6,7 @@
 AC_INIT(sql/mysqld.cc)
 AC_CANONICAL_SYSTEM
 # The Docs Makefile.am parses this line!
-<<<<<<< HEAD
 AM_INIT_AUTOMAKE(mysql, 5.1.4-alpha)
-=======
-# remember to also change ndb version below and update version.c in ndb
-AM_INIT_AUTOMAKE(mysql, 5.0.18)
->>>>>>> 11b6afd3
 AM_CONFIG_HEADER(config.h)
 
 PROTOCOL_VERSION=10
@@ -19,15 +14,12 @@
 # See the libtool docs for information on how to do shared lib versions.
 SHARED_LIB_VERSION=15:0:0
 
-<<<<<<< HEAD
-=======
 # ndb version
 NDB_VERSION_MAJOR=5
 NDB_VERSION_MINOR=0
 NDB_VERSION_BUILD=18
 NDB_VERSION_STATUS=""
 
->>>>>>> 11b6afd3
 # Set all version vars based on $VERSION. How do we do this more elegant ?
 # Remember that regexps needs to quote [ and ] since this is run through m4
 MYSQL_NO_DASH_VERSION=`echo $VERSION | sed -e "s|[[a-z]]*-.*$||"`
@@ -74,22 +66,6 @@
                    [Version of .frm files])
 AC_SUBST(SHARED_LIB_VERSION)
 AC_SUBST(AVAILABLE_LANGUAGES)
-<<<<<<< HEAD
-=======
-
-AC_SUBST([NDB_VERSION_MAJOR])
-AC_SUBST([NDB_VERSION_MINOR])
-AC_SUBST([NDB_VERSION_BUILD])
-AC_SUBST([NDB_VERSION_STATUS])
-AC_DEFINE_UNQUOTED([NDB_VERSION_MAJOR], [$NDB_VERSION_MAJOR],
-                   [NDB major version])
-AC_DEFINE_UNQUOTED([NDB_VERSION_MINOR], [$NDB_VERSION_MINOR],
-                   [NDB minor version])
-AC_DEFINE_UNQUOTED([NDB_VERSION_BUILD], [$NDB_VERSION_BUILD],
-                   [NDB build version])
-AC_DEFINE_UNQUOTED([NDB_VERSION_STATUS], ["$NDB_VERSION_STATUS"],
-                   [NDB status version])
->>>>>>> 11b6afd3
 
 
 # Canonicalize the configuration name.
@@ -1111,11 +1087,7 @@
         sql/Makefile.in)
           # Use gen_lex_hash.linux instead of gen_lex_hash
           # Add library dependencies to mysqld_DEPENDENCIES
-<<<<<<< HEAD
           lib_DEPENDENCIES="\$(pstack_libs) \$(openssl_libs) \$(yassl_libs)"
-=======
-          lib_DEPENDENCIES="\$(bdb_libs_with_path) \$(innodb_libs) \$(ndbcluster_libs) \$(pstack_libs) \$(innodb_system_libs) \$(openssl_libs) \$(yassl_libs)"
->>>>>>> 11b6afd3
           cat > $filesed << EOF
 s,\(^.*\$(MAKE) gen_lex_hash\)\$(EXEEXT),#\1,
 s,\(\./gen_lex_hash\)\$(EXEEXT),\1.linux,
