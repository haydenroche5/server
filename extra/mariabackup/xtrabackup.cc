/******************************************************
MariaBackup: hot backup tool for InnoDB
(c) 2009-2017 Percona LLC and/or its affiliates
Originally Created 3/3/2009 Yasufumi Kinoshita
Written by Alexey Kopytov, Aleksandr Kuzminsky, Stewart Smith, Vadim Tkachenko,
Yasufumi Kinoshita, Ignacio Nin and Baron Schwartz.
(c) 2017, 2018, MariaDB Corporation.
Portions written by Marko Mäkelä.

This program is free software; you can redistribute it and/or modify
it under the terms of the GNU General Public License as published by
the Free Software Foundation; version 2 of the License.

This program is distributed in the hope that it will be useful,
but WITHOUT ANY WARRANTY; without even the implied warranty of
MERCHANTABILITY or FITNESS FOR A PARTICULAR PURPOSE.  See the
GNU General Public License for more details.

You should have received a copy of the GNU General Public License
along with this program; if not, write to the Free Software
Foundation, Inc., 51 Franklin Street, Fifth Floor, Boston, MA  02110-1301, USA

*******************************************************

This file incorporates work covered by the following copyright and
permission notice:

Copyright (c) 2000, 2011, MySQL AB & Innobase Oy. All Rights Reserved.

This program is free software; you can redistribute it and/or modify it under
the terms of the GNU General Public License as published by the Free Software
Foundation; version 2 of the License.

This program is distributed in the hope that it will be useful, but WITHOUT
ANY WARRANTY; without even the implied warranty of MERCHANTABILITY or FITNESS
FOR A PARTICULAR PURPOSE. See the GNU General Public License for more details.

You should have received a copy of the GNU General Public License along with
this program; if not, write to the Free Software Foundation, Inc.,
51 Franklin Street, Fifth Floor, Boston, MA  02110-1301, USA

*******************************************************/

//#define XTRABACKUP_TARGET_IS_PLUGIN

#include <my_config.h>
#include <unireg.h>
#include <mysql_version.h>
#include <my_base.h>
#include <my_getopt.h>
#include <mysql_com.h>
#include <my_default.h>
#include <mysqld.h>

#include <fcntl.h>
#include <string.h>

#ifdef __linux__
# include <sys/prctl.h>
#include <sys/resource.h>
#endif


#include <btr0sea.h>
#include <dict0priv.h>
#include <lock0lock.h>
#include <log0recv.h>
#include <log0crypt.h>
#include <row0mysql.h>
#include <row0quiesce.h>
#include <srv0start.h>
#include "trx0sys.h"
#include <buf0dblwr.h>

#include <list>
#include <sstream>
#include <set>
#include <mysql.h>

#define G_PTR uchar*

#include "common.h"
#include "datasink.h"

#include "xb_regex.h"
#include "fil_cur.h"
#include "write_filt.h"
#include "xtrabackup.h"
#include "ds_buffer.h"
#include "ds_tmpfile.h"
#include "xbstream.h"
#include "changed_page_bitmap.h"
#include "read_filt.h"
#include "backup_wsrep.h"
#include "innobackupex.h"
#include "backup_mysql.h"
#include "backup_copy.h"
#include "backup_mysql.h"
#include "xb0xb.h"
#include "encryption_plugin.h"
#include <sql_plugin.h>
#include <srv0srv.h>
#include <crc_glue.h>
#include <log.h>

int sys_var_init();

/* === xtrabackup specific options === */
char xtrabackup_real_target_dir[FN_REFLEN] = "./xtrabackup_backupfiles/";
char *xtrabackup_target_dir= xtrabackup_real_target_dir;
static my_bool xtrabackup_version;
static my_bool verbose;
my_bool xtrabackup_backup;
my_bool xtrabackup_prepare;
my_bool xtrabackup_copy_back;
my_bool xtrabackup_move_back;
my_bool xtrabackup_decrypt_decompress;
my_bool xtrabackup_print_param;

my_bool xtrabackup_export;

longlong xtrabackup_use_memory;

uint opt_protocol;
long xtrabackup_throttle; /* 0:unlimited */
static lint io_ticket;
static os_event_t wait_throttle;
static os_event_t log_copying_stop;

char *xtrabackup_incremental;
lsn_t incremental_lsn;
lsn_t incremental_to_lsn;
lsn_t incremental_last_lsn;
xb_page_bitmap *changed_page_bitmap;

char *xtrabackup_incremental_basedir; /* for --backup */
char *xtrabackup_extra_lsndir; /* for --backup with --extra-lsndir */
char *xtrabackup_incremental_dir; /* for --prepare */

char xtrabackup_real_incremental_basedir[FN_REFLEN];
char xtrabackup_real_extra_lsndir[FN_REFLEN];
char xtrabackup_real_incremental_dir[FN_REFLEN];


char *xtrabackup_tmpdir;

char *xtrabackup_tables;
char *xtrabackup_tables_file;
char *xtrabackup_tables_exclude;
char *xb_rocksdb_datadir;
my_bool xb_backup_rocksdb = 1;

typedef std::list<regex_t> regex_list_t;
static regex_list_t regex_include_list;
static regex_list_t regex_exclude_list;

static hash_table_t* tables_include_hash = NULL;
static hash_table_t* tables_exclude_hash = NULL;

char *xtrabackup_databases = NULL;
char *xtrabackup_databases_file = NULL;
char *xtrabackup_databases_exclude = NULL;
static hash_table_t* databases_include_hash = NULL;
static hash_table_t* databases_exclude_hash = NULL;

static hash_table_t* inc_dir_tables_hash;

struct xb_filter_entry_struct{
	char*		name;
	ibool		has_tables;
	hash_node_t	name_hash;
};
typedef struct xb_filter_entry_struct	xb_filter_entry_t;

lsn_t checkpoint_lsn_start;
lsn_t checkpoint_no_start;
static lsn_t log_copy_scanned_lsn;
static bool log_copying_running;
static bool io_watching_thread_running;

int xtrabackup_parallel;

char *xtrabackup_stream_str = NULL;
xb_stream_fmt_t xtrabackup_stream_fmt = XB_STREAM_FMT_NONE;
ibool xtrabackup_stream = FALSE;

const char *xtrabackup_compress_alg = NULL;
uint xtrabackup_compress = FALSE;
uint xtrabackup_compress_threads;
ulonglong xtrabackup_compress_chunk_size = 0;

/* sleep interval beetween log copy iterations in log copying thread
in milliseconds (default is 1 second) */
ulint xtrabackup_log_copy_interval = 1000;
static ulong max_buf_pool_modified_pct;

/* Ignored option (--log) for MySQL option compatibility */
static char*	log_ignored_opt;


extern my_bool opt_use_ssl;
my_bool opt_ssl_verify_server_cert;
my_bool opt_extended_validation;
my_bool opt_encrypted_backup;

/* === metadata of backup === */
#define XTRABACKUP_METADATA_FILENAME "xtrabackup_checkpoints"
char metadata_type[30] = ""; /*[full-backuped|log-applied|incremental]*/
static lsn_t metadata_from_lsn;
lsn_t metadata_to_lsn;
static lsn_t metadata_last_lsn;

static ds_file_t*	dst_log_file;

static char mysql_data_home_buff[2];

const char *defaults_group = "mysqld";

/* === static parameters in ha_innodb.cc */

#define HA_INNOBASE_ROWS_IN_TABLE 10000 /* to get optimization right */
#define HA_INNOBASE_RANGE_COUNT	  100

ulong 	innobase_large_page_size = 0;

/* The default values for the following, type long or longlong, start-up
parameters are declared in mysqld.cc: */

long innobase_buffer_pool_awe_mem_mb = 0;
long innobase_file_io_threads = 4;
long innobase_read_io_threads = 4;
long innobase_write_io_threads = 4;
long innobase_log_buffer_size = 1024*1024L;
long innobase_open_files = 300L;

longlong innobase_page_size = (1LL << 14); /* 16KB */
char*	innobase_buffer_pool_filename = NULL;

/* The default values for the following char* start-up parameters
are determined in innobase_init below: */

static char*	innobase_ignored_opt;
char*	innobase_data_home_dir;
char*	innobase_data_file_path;
/* The following has a misleading name: starting from 4.0.5, this also
affects Windows: */
char*	innobase_unix_file_flush_method;

my_bool innobase_use_doublewrite;
my_bool innobase_use_large_pages;
my_bool	innobase_file_per_table;
my_bool innobase_locks_unsafe_for_binlog;
my_bool innobase_rollback_on_timeout;
my_bool innobase_create_status_file;

/* The following counter is used to convey information to InnoDB
about server activity: in selects it is not sensible to call
srv_active_wake_master_thread after each fetch or search, we only do
it every INNOBASE_WAKE_INTERVAL'th step. */

#define INNOBASE_WAKE_INTERVAL	32
ulong	innobase_active_counter	= 0;


static char *xtrabackup_debug_sync = NULL;

my_bool xtrabackup_incremental_force_scan = FALSE;

/* The flushed lsn which is read from data files */
lsn_t	flushed_lsn= 0;

ulong xb_open_files_limit= 0;
char *xb_plugin_dir;
char *xb_plugin_load;
my_bool xb_close_files;

/* Datasinks */
ds_ctxt_t       *ds_data     = NULL;
ds_ctxt_t       *ds_meta     = NULL;
ds_ctxt_t       *ds_redo     = NULL;

static bool	innobackupex_mode = false;

/* String buffer used by --print-param to accumulate server options as they are
parsed from the defaults file */
static std::ostringstream print_param_str;

/* Set of specified parameters */
std::set<std::string> param_set;

static ulonglong global_max_value;

extern "C" sig_handler handle_fatal_signal(int sig);
extern LOGGER logger;

my_bool opt_galera_info = FALSE;
my_bool opt_slave_info = FALSE;
my_bool opt_no_lock = FALSE;
my_bool opt_safe_slave_backup = FALSE;
my_bool opt_rsync = FALSE;
my_bool opt_force_non_empty_dirs = FALSE;
my_bool opt_noversioncheck = FALSE;
my_bool opt_no_backup_locks = FALSE;
my_bool opt_decompress = FALSE;
my_bool opt_remove_original;

my_bool opt_lock_ddl_per_table = FALSE;
static my_bool opt_check_privileges;

static const char *binlog_info_values[] = {"off", "lockless", "on", "auto",
					   NullS};
static TYPELIB binlog_info_typelib = {array_elements(binlog_info_values)-1, "",
				      binlog_info_values, NULL};
ulong opt_binlog_info;

char *opt_incremental_history_name;
char *opt_incremental_history_uuid;

char *opt_user;
char *opt_password;
char *opt_host;
char *opt_defaults_group;
char *opt_socket;
uint opt_port;
char *opt_log_bin;

const char *query_type_names[] = { "ALL", "UPDATE", "SELECT", NullS};

TYPELIB query_type_typelib= {array_elements(query_type_names) - 1, "",
	query_type_names, NULL};

ulong opt_lock_wait_query_type;
ulong opt_kill_long_query_type;

uint opt_kill_long_queries_timeout = 0;
uint opt_lock_wait_timeout = 0;
uint opt_lock_wait_threshold = 0;
uint opt_debug_sleep_before_unlock = 0;
uint opt_safe_slave_backup_timeout = 0;

const char *opt_history = NULL;


char mariabackup_exe[FN_REFLEN];
char orig_argv1[FN_REFLEN];

pthread_mutex_t backup_mutex;
pthread_cond_t  scanned_lsn_cond;

typedef std::map<space_id_t,std::string> space_id_to_name_t;

struct ddl_tracker_t {
	/** Tablspaces with their ID and name, as they were copied to backup.*/
	space_id_to_name_t tables_in_backup;
	/** Tablespaces for that optimized DDL without redo log was found.*/
	std::set<space_id_t> optimized_ddl;
	/** Drop operations found in redo log. */
	std::set<space_id_t> drops;
	/* For DDL operation found in redo log,  */
	space_id_to_name_t id_to_name;
};

static ddl_tracker_t ddl_tracker;

/* Simple datasink creation tracking...add datasinks in the reverse order you
want them destroyed. */
#define XTRABACKUP_MAX_DATASINKS	10
static	ds_ctxt_t	*datasinks[XTRABACKUP_MAX_DATASINKS];
static	uint		actual_datasinks = 0;
static inline
void
xtrabackup_add_datasink(ds_ctxt_t *ds)
{
	xb_ad(actual_datasinks < XTRABACKUP_MAX_DATASINKS);
	datasinks[actual_datasinks] = ds; actual_datasinks++;
}


typedef void (*process_single_tablespace_func_t)(const char *dirname, const char *filname, bool is_remote);
static dberr_t enumerate_ibd_files(process_single_tablespace_func_t callback);


/* ======== Datafiles iterator ======== */
struct datafiles_iter_t {
	fil_system_t	*system;
	fil_space_t	*space;
	fil_node_t	*node;
	ibool		started;
	pthread_mutex_t	mutex;
};

/* ======== Datafiles iterator ======== */
static
datafiles_iter_t *
datafiles_iter_new(fil_system_t *f_system)
{
	datafiles_iter_t *it;

	it = static_cast<datafiles_iter_t *>(malloc(sizeof(datafiles_iter_t)));
	pthread_mutex_init(&it->mutex, NULL);

	it->system = f_system;
	it->space = NULL;
	it->node = NULL;
	it->started = FALSE;

	return it;
}

static
fil_node_t *
datafiles_iter_next(datafiles_iter_t *it)
{
	fil_node_t *new_node;

	pthread_mutex_lock(&it->mutex);

	if (it->node == NULL) {
		if (it->started)
			goto end;
		it->started = TRUE;
	} else {
		it->node = UT_LIST_GET_NEXT(chain, it->node);
		if (it->node != NULL)
			goto end;
	}

	it->space = (it->space == NULL) ?
		UT_LIST_GET_FIRST(it->system->space_list) :
		UT_LIST_GET_NEXT(space_list, it->space);

	while (it->space != NULL &&
	       (it->space->purpose != FIL_TYPE_TABLESPACE ||
		UT_LIST_GET_LEN(it->space->chain) == 0))
		it->space = UT_LIST_GET_NEXT(space_list, it->space);
	if (it->space == NULL)
		goto end;

	it->node = UT_LIST_GET_FIRST(it->space->chain);

end:
	new_node = it->node;
	pthread_mutex_unlock(&it->mutex);

	return new_node;
}

static
void
datafiles_iter_free(datafiles_iter_t *it)
{
	pthread_mutex_destroy(&it->mutex);
	free(it);
}

#ifndef DBUG_OFF
struct dbug_thread_param_t
{
	MYSQL *con;
	const char *query;
	int expect_err;
	int expect_errno;
	os_event_t done_event;
};


/* Thread procedure used in dbug_start_query_thread. */
extern "C"
os_thread_ret_t
DECLARE_THREAD(dbug_execute_in_new_connection)(void *arg)
{
	mysql_thread_init();
	dbug_thread_param_t *par= (dbug_thread_param_t *)arg;
	int err = mysql_query(par->con, par->query);
	int err_no = mysql_errno(par->con);
	DBUG_ASSERT(par->expect_err == err);
	if (err && par->expect_errno)
		DBUG_ASSERT(err_no == par->expect_errno);
	mysql_close(par->con);
	mysql_thread_end();
	os_event_t done = par->done_event;
	delete par;
	os_event_set(done);
	os_thread_exit();
	return os_thread_ret_t(0);
}

/*
Execute query from a new connection, in own thread.

@param query - query to be executed
@param wait_state - if not NULL, wait until query from new connection
	reaches this state (value of column State in I_S.PROCESSLIST)
@param expected_err - if 0, query is supposed to finish successfully,
	otherwise query should return error.
@param expected_errno - if not 0, and query finished with error,
	expected mysql_errno()
*/
static os_event_t dbug_start_query_thread(
	const char *query,
	const char *wait_state,
	int expected_err,
	int expected_errno)

{
	dbug_thread_param_t *par = new dbug_thread_param_t;
	par->query = query;
	par->expect_err = expected_err;
	par->expect_errno = expected_errno;
	par->done_event = os_event_create(0);
	par->con =  xb_mysql_connect();
	os_thread_create(dbug_execute_in_new_connection, par, 0);

	if (!wait_state)
		return par->done_event;

	char q[256];
	snprintf(q, sizeof(q),
		"SELECT 1 FROM INFORMATION_SCHEMA.PROCESSLIST where ID=%lu"
		" AND Command='Query' AND State='%s'",
		mysql_thread_id(par->con), wait_state);
	for (;;) {
		MYSQL_RES *result = xb_mysql_query(mysql_connection,q, true, true);
		bool exists = mysql_fetch_row(result) != NULL;
		mysql_free_result(result);
		if (exists) {
			goto end;
		}
		msg("Waiting for query '%s' on connection %lu to "
			" reach state '%s'", query, mysql_thread_id(par->con),
			wait_state);
		my_sleep(1000);
	}
end:
	msg("query '%s' on connection %lu reached state '%s'", query,
	mysql_thread_id(par->con), wait_state);
	return par->done_event;
}

os_event_t dbug_alter_thread_done;
#endif

void mdl_lock_all()
{
	mdl_lock_init();
	datafiles_iter_t *it = datafiles_iter_new(fil_system);
	if (!it)
		return;

	while (fil_node_t *node = datafiles_iter_next(it)){
		if (fil_is_user_tablespace_id(node->space->id)
			&& check_if_skip_table(node->space->name))
			continue;

		mdl_lock_table(node->space->id);
	}
	datafiles_iter_free(it);
}


// Convert non-null terminated filename to space name
std::string filename_to_spacename(const byte *filename, size_t len)
{
	// null- terminate filename
	char *f = (char *)malloc(len + 1);
	ut_a(f);
	memcpy(f, filename, len);
	f[len] = 0;
	for (size_t i = 0; i < len; i++)
		if (f[i] == '\\')
			f[i] = '/';
	char *p = strrchr(f, '.');
	ut_a(p);
	*p = 0;
	char *table = strrchr(f, '/');
	ut_a(table);
	*table = 0;
	char *db = strrchr(f, '/');
	ut_a(db);
	*table = '/';
	std::string s(db+1);
	free(f);
	return s;
}

/** Report an operation to create, delete, or rename a file during backup.
@param[in]	space_id	tablespace identifier
@param[in]	flags		tablespace flags (NULL if not create)
@param[in]	name		file name (not NUL-terminated)
@param[in]	len		length of name, in bytes
@param[in]	new_name	new file name (NULL if not rename)
@param[in]	new_len		length of new_name, in bytes (0 if NULL) */
static void backup_file_op(ulint space_id, const byte* flags,
	const byte* name, ulint len,
	const byte* new_name, ulint new_len)
{

	ut_ad(!flags || !new_name);
	ut_ad(name);
	ut_ad(len);
	ut_ad(!new_name == !new_len);
	pthread_mutex_lock(&backup_mutex);

	if (flags) {
		ddl_tracker.id_to_name[space_id] = filename_to_spacename(name, len);
		msg("DDL tracking :  create %zu \"%.*s\": %x",
			space_id, int(len), name, mach_read_from_4(flags));
	}
	else if (new_name) {
		ddl_tracker.id_to_name[space_id] = filename_to_spacename(new_name, new_len);
		msg("DDL tracking : rename %zu \"%.*s\",\"%.*s\"",
			space_id, int(len), name, int(new_len), new_name);
	} else {
		ddl_tracker.drops.insert(space_id);
		msg("DDL tracking : delete %zu \"%.*s\"", space_id, int(len), name);
	}
	pthread_mutex_unlock(&backup_mutex);
}


/*
 This callback is called if DDL operation is detected,
 at the end of backup

 Normally, DDL operations are blocked due to FTWRL,
 but in rare cases of --no-lock, they are not.

 We will abort backup in this case.
*/
static void backup_file_op_fail(ulint space_id, const byte* flags,
	const byte* name, ulint len,
	const byte* new_name, ulint new_len)
{
	ut_a(opt_no_lock);
	bool fail;
	if (flags) {
		msg("DDL tracking :  create %zu \"%.*s\": %x",
			space_id, int(len), name, mach_read_from_4(flags));
		std::string  spacename = filename_to_spacename(name, len);
		fail = !check_if_skip_table(spacename.c_str());
	}
	else if (new_name) {
		msg("DDL tracking : rename %zu \"%.*s\",\"%.*s\"",
			space_id, int(len), name, int(new_len), new_name);
		std::string  spacename = filename_to_spacename(name, len);
		std::string  new_spacename = filename_to_spacename(new_name, new_len);
		fail = !check_if_skip_table(spacename.c_str()) || !check_if_skip_table(new_spacename.c_str());
	}
	else {
		std::string  spacename = filename_to_spacename(name, len);
		fail = !check_if_skip_table(spacename.c_str());
		msg("DDL tracking : delete %zu \"%.*s\"", space_id, int(len), name);
	}
	if (fail) {
		die("DDL operation detected in the late phase of backup."
			"Backup is inconsistent. Remove --no-lock option to fix.");
	}
}


/** Callback whenever MLOG_INDEX_LOAD happens.
@param[in]	space_id	space id to check */
static void backup_optimized_ddl_op(ulint space_id)
{
	pthread_mutex_lock(&backup_mutex);
	ddl_tracker.optimized_ddl.insert(space_id);
	pthread_mutex_unlock(&backup_mutex);
}

/*
  Optimized DDL callback at the end of backup that
  run with --no-lock. Usually aborts the backup.
*/
static void backup_optimized_ddl_op_fail(ulint space_id) {
	ut_a(opt_no_lock);
	msg("DDL tracking : optimized DDL on space %zu", space_id);
	if (ddl_tracker.tables_in_backup.find(space_id) != ddl_tracker.tables_in_backup.end()) {
		msg("ERROR : Optimized DDL operation detected in the late phase of backup."
			"Backup is inconsistent. Remove --no-lock option to fix.");
		exit(EXIT_FAILURE);
	}
}


/** Callback whenever MLOG_TRUNCATE happens. */
static void backup_truncate_fail()
{
	msg("mariabackup: Incompatible TRUNCATE operation detected.%s",
	    opt_lock_ddl_per_table
	    ? ""
	    : " Use --lock-ddl-per-table to lock all tables before backup.");
}


/*
  Retrieve default data directory, to be used with --copy-back.

  On Windows, default datadir is ..\data, relative to the
  directory where mariabackup.exe is located(usually "bin")

  Elsewhere, the compiled-in constant MYSQL_DATADIR is used.
*/
static char *get_default_datadir() {
	static char ddir[] = MYSQL_DATADIR;
#ifdef _WIN32
	static char buf[MAX_PATH];
	DWORD size = (DWORD)sizeof(buf) - 1;
	if (GetModuleFileName(NULL, buf, size) <= size)
	{
		char *p;
		if ((p = strrchr(buf, '\\')))
		{
			*p = 0;
			if ((p = strrchr(buf, '\\')))
			{
				strncpy(p + 1, "data", buf + MAX_PATH - p);
				return buf;
			}
		}
	}
#endif
	return ddir;
}


/* ======== Date copying thread context ======== */

typedef struct {
	datafiles_iter_t 	*it;
	uint			num;
	uint			*count;
	pthread_mutex_t*	count_mutex;
	os_thread_id_t		id;
} data_thread_ctxt_t;

/* ======== for option and variables ======== */
#include <../../client/client_priv.h>

enum options_xtrabackup
{
  OPT_XTRA_TARGET_DIR = 1000,     /* make sure it is larger
                                     than OPT_MAX_CLIENT_OPTION */
  OPT_XTRA_BACKUP,
  OPT_XTRA_PREPARE,
  OPT_XTRA_EXPORT,
  OPT_XTRA_PRINT_PARAM,
  OPT_XTRA_USE_MEMORY,
  OPT_XTRA_THROTTLE,
  OPT_XTRA_LOG_COPY_INTERVAL,
  OPT_XTRA_INCREMENTAL,
  OPT_XTRA_INCREMENTAL_BASEDIR,
  OPT_XTRA_EXTRA_LSNDIR,
  OPT_XTRA_INCREMENTAL_DIR,
  OPT_XTRA_TABLES,
  OPT_XTRA_TABLES_FILE,
  OPT_XTRA_DATABASES,
  OPT_XTRA_DATABASES_FILE,
  OPT_XTRA_PARALLEL,
  OPT_XTRA_EXTENDED_VALIDATION,
  OPT_XTRA_ENCRYPTED_BACKUP,
  OPT_XTRA_STREAM,
  OPT_XTRA_COMPRESS,
  OPT_XTRA_COMPRESS_THREADS,
  OPT_XTRA_COMPRESS_CHUNK_SIZE,
  OPT_LOG,
  OPT_INNODB,
  OPT_INNODB_DATA_FILE_PATH,
  OPT_INNODB_DATA_HOME_DIR,
  OPT_INNODB_ADAPTIVE_HASH_INDEX,
  OPT_INNODB_DOUBLEWRITE,
  OPT_INNODB_FILE_PER_TABLE,
  OPT_INNODB_FLUSH_LOG_AT_TRX_COMMIT,
  OPT_INNODB_FLUSH_METHOD,
  OPT_INNODB_LOCKS_UNSAFE_FOR_BINLOG,
  OPT_INNODB_LOG_GROUP_HOME_DIR,
  OPT_INNODB_MAX_DIRTY_PAGES_PCT,
  OPT_INNODB_MAX_PURGE_LAG,
  OPT_INNODB_ROLLBACK_ON_TIMEOUT,
  OPT_INNODB_STATUS_FILE,
  OPT_INNODB_AUTOEXTEND_INCREMENT,
  OPT_INNODB_BUFFER_POOL_SIZE,
  OPT_INNODB_COMMIT_CONCURRENCY,
  OPT_INNODB_CONCURRENCY_TICKETS,
  OPT_INNODB_FILE_IO_THREADS,
  OPT_INNODB_IO_CAPACITY,
  OPT_INNODB_READ_IO_THREADS,
  OPT_INNODB_WRITE_IO_THREADS,
  OPT_INNODB_USE_NATIVE_AIO,
  OPT_INNODB_PAGE_SIZE,
  OPT_INNODB_BUFFER_POOL_FILENAME,
  OPT_INNODB_LOCK_WAIT_TIMEOUT,
  OPT_INNODB_LOG_BUFFER_SIZE,
  OPT_INNODB_LOG_FILE_SIZE,
  OPT_INNODB_LOG_FILES_IN_GROUP,
  OPT_INNODB_OPEN_FILES,
  OPT_XTRA_DEBUG_SYNC,
  OPT_INNODB_CHECKSUM_ALGORITHM,
  OPT_INNODB_UNDO_DIRECTORY,
  OPT_INNODB_UNDO_TABLESPACES,
  OPT_INNODB_LOG_CHECKSUMS,
  OPT_XTRA_INCREMENTAL_FORCE_SCAN,
  OPT_DEFAULTS_GROUP,
  OPT_CLOSE_FILES,
  OPT_CORE_FILE,

  OPT_COPY_BACK,
  OPT_MOVE_BACK,
  OPT_GALERA_INFO,
  OPT_SLAVE_INFO,
  OPT_NO_LOCK,
  OPT_SAFE_SLAVE_BACKUP,
  OPT_RSYNC,
  OPT_FORCE_NON_EMPTY_DIRS,
  OPT_NO_VERSION_CHECK,
  OPT_NO_BACKUP_LOCKS,
  OPT_DECOMPRESS,
  OPT_INCREMENTAL_HISTORY_NAME,
  OPT_INCREMENTAL_HISTORY_UUID,
  OPT_REMOVE_ORIGINAL,
  OPT_LOCK_WAIT_QUERY_TYPE,
  OPT_KILL_LONG_QUERY_TYPE,
  OPT_HISTORY,
  OPT_KILL_LONG_QUERIES_TIMEOUT,
  OPT_LOCK_WAIT_TIMEOUT,
  OPT_LOCK_WAIT_THRESHOLD,
  OPT_DEBUG_SLEEP_BEFORE_UNLOCK,
  OPT_SAFE_SLAVE_BACKUP_TIMEOUT,
  OPT_BINLOG_INFO,
  OPT_XB_SECURE_AUTH,

  OPT_XTRA_TABLES_EXCLUDE,
  OPT_XTRA_DATABASES_EXCLUDE,
  OPT_PROTOCOL,
  OPT_INNODB_COMPRESSION_LEVEL,
  OPT_LOCK_DDL_PER_TABLE,
  OPT_ROCKSDB_DATADIR,
  OPT_BACKUP_ROCKSDB,
  OPT_XTRA_CHECK_PRIVILEGES
};

struct my_option xb_client_options[] =
{
  {"verbose", 'V', "display verbose output",
   (G_PTR*) &verbose, (G_PTR*) &verbose, 0, GET_BOOL, NO_ARG,
   FALSE, 0, 0, 0, 0, 0},
  {"version", 'v', "print xtrabackup version information",
   (G_PTR *) &xtrabackup_version, (G_PTR *) &xtrabackup_version, 0, GET_BOOL,
   NO_ARG, 0, 0, 0, 0, 0, 0},
  {"target-dir", OPT_XTRA_TARGET_DIR, "destination directory", (G_PTR*) &xtrabackup_target_dir,
   (G_PTR*) &xtrabackup_target_dir, 0, GET_STR, REQUIRED_ARG, 0, 0, 0, 0, 0, 0},
  {"backup", OPT_XTRA_BACKUP, "take backup to target-dir",
   (G_PTR*) &xtrabackup_backup, (G_PTR*) &xtrabackup_backup,
   0, GET_BOOL, NO_ARG, 0, 0, 0, 0, 0, 0},
  {"prepare", OPT_XTRA_PREPARE, "prepare a backup for starting mysql server on the backup.",
   (G_PTR*) &xtrabackup_prepare, (G_PTR*) &xtrabackup_prepare,
   0, GET_BOOL, NO_ARG, 0, 0, 0, 0, 0, 0},
  {"export", OPT_XTRA_EXPORT, "create files to import to another database when prepare.",
   (G_PTR*) &xtrabackup_export, (G_PTR*) &xtrabackup_export,
   0, GET_BOOL, NO_ARG, 0, 0, 0, 0, 0, 0},
  {"print-param", OPT_XTRA_PRINT_PARAM, "print parameter of mysqld needed for copyback.",
   (G_PTR*) &xtrabackup_print_param, (G_PTR*) &xtrabackup_print_param,
   0, GET_BOOL, NO_ARG, 0, 0, 0, 0, 0, 0},
  {"use-memory", OPT_XTRA_USE_MEMORY, "The value is used instead of buffer_pool_size",
   (G_PTR*) &xtrabackup_use_memory, (G_PTR*) &xtrabackup_use_memory,
   0, GET_LL, REQUIRED_ARG, 100*1024*1024L, 1024*1024L, LONGLONG_MAX, 0,
   1024*1024L, 0},
  {"throttle", OPT_XTRA_THROTTLE, "limit count of IO operations (pairs of read&write) per second to IOS values (for '--backup')",
   (G_PTR*) &xtrabackup_throttle, (G_PTR*) &xtrabackup_throttle,
   0, GET_LONG, REQUIRED_ARG, 0, 0, LONG_MAX, 0, 1, 0},
  {"log", OPT_LOG, "Ignored option for MySQL option compatibility",
   (G_PTR*) &log_ignored_opt, (G_PTR*) &log_ignored_opt, 0,
   GET_STR, OPT_ARG, 0, 0, 0, 0, 0, 0},
  {"log-copy-interval", OPT_XTRA_LOG_COPY_INTERVAL, "time interval between checks done by log copying thread in milliseconds (default is 1 second).",
   (G_PTR*) &xtrabackup_log_copy_interval, (G_PTR*) &xtrabackup_log_copy_interval,
   0, GET_LONG, REQUIRED_ARG, 1000, 0, LONG_MAX, 0, 1, 0},
  {"extra-lsndir", OPT_XTRA_EXTRA_LSNDIR, "(for --backup): save an extra copy of the xtrabackup_checkpoints file in this directory.",
   (G_PTR*) &xtrabackup_extra_lsndir, (G_PTR*) &xtrabackup_extra_lsndir,
   0, GET_STR, REQUIRED_ARG, 0, 0, 0, 0, 0, 0},
  {"incremental-lsn", OPT_XTRA_INCREMENTAL, "(for --backup): copy only .ibd pages newer than specified LSN 'high:low'. ##ATTENTION##: If a wrong LSN value is specified, it is impossible to diagnose this, causing the backup to be unusable. Be careful!",
   (G_PTR*) &xtrabackup_incremental, (G_PTR*) &xtrabackup_incremental,
   0, GET_STR, REQUIRED_ARG, 0, 0, 0, 0, 0, 0},
  {"incremental-basedir", OPT_XTRA_INCREMENTAL_BASEDIR, "(for --backup): copy only .ibd pages newer than backup at specified directory.",
   (G_PTR*) &xtrabackup_incremental_basedir, (G_PTR*) &xtrabackup_incremental_basedir,
   0, GET_STR, REQUIRED_ARG, 0, 0, 0, 0, 0, 0},
  {"incremental-dir", OPT_XTRA_INCREMENTAL_DIR, "(for --prepare): apply .delta files and logfile in the specified directory.",
   (G_PTR*) &xtrabackup_incremental_dir, (G_PTR*) &xtrabackup_incremental_dir,
   0, GET_STR, REQUIRED_ARG, 0, 0, 0, 0, 0, 0},
  {"tables", OPT_XTRA_TABLES, "filtering by regexp for table names.",
   (G_PTR*) &xtrabackup_tables, (G_PTR*) &xtrabackup_tables,
   0, GET_STR, REQUIRED_ARG, 0, 0, 0, 0, 0, 0},
  {"tables_file", OPT_XTRA_TABLES_FILE, "filtering by list of the exact database.table name in the file.",
   (G_PTR*) &xtrabackup_tables_file, (G_PTR*) &xtrabackup_tables_file,
   0, GET_STR, REQUIRED_ARG, 0, 0, 0, 0, 0, 0},
  {"databases", OPT_XTRA_DATABASES, "filtering by list of databases.",
   (G_PTR*) &xtrabackup_databases, (G_PTR*) &xtrabackup_databases,
   0, GET_STR, REQUIRED_ARG, 0, 0, 0, 0, 0, 0},
  {"databases_file", OPT_XTRA_DATABASES_FILE,
   "filtering by list of databases in the file.",
   (G_PTR*) &xtrabackup_databases_file, (G_PTR*) &xtrabackup_databases_file,
   0, GET_STR, REQUIRED_ARG, 0, 0, 0, 0, 0, 0},
  {"tables-exclude", OPT_XTRA_TABLES_EXCLUDE, "filtering by regexp for table names. "
  "Operates the same way as --tables, but matched names are excluded from backup. "
  "Note that this option has a higher priority than --tables.",
    (G_PTR*) &xtrabackup_tables_exclude, (G_PTR*) &xtrabackup_tables_exclude,
    0, GET_STR, REQUIRED_ARG, 0, 0, 0, 0, 0, 0},
  {"databases-exclude", OPT_XTRA_DATABASES_EXCLUDE, "Excluding databases based on name, "
  "Operates the same way as --databases, but matched names are excluded from backup. "
  "Note that this option has a higher priority than --databases.",
    (G_PTR*) &xtrabackup_databases_exclude, (G_PTR*) &xtrabackup_databases_exclude,
    0, GET_STR, REQUIRED_ARG, 0, 0, 0, 0, 0, 0},

  {"stream", OPT_XTRA_STREAM, "Stream all backup files to the standard output "
   "in the specified format." 
   "Supported format is 'xbstream'."
   ,
   (G_PTR*) &xtrabackup_stream_str, (G_PTR*) &xtrabackup_stream_str, 0, GET_STR,
   REQUIRED_ARG, 0, 0, 0, 0, 0, 0},

  {"compress", OPT_XTRA_COMPRESS, "Compress individual backup files using the "
   "specified compression algorithm. Currently the only supported algorithm "
   "is 'quicklz'. It is also the default algorithm, i.e. the one used when "
   "--compress is used without an argument.",
   (G_PTR*) &xtrabackup_compress_alg, (G_PTR*) &xtrabackup_compress_alg, 0,
   GET_STR, OPT_ARG, 0, 0, 0, 0, 0, 0},

  {"compress-threads", OPT_XTRA_COMPRESS_THREADS,
   "Number of threads for parallel data compression. The default value is 1.",
   (G_PTR*) &xtrabackup_compress_threads, (G_PTR*) &xtrabackup_compress_threads,
   0, GET_UINT, REQUIRED_ARG, 1, 1, UINT_MAX, 0, 0, 0},

  {"compress-chunk-size", OPT_XTRA_COMPRESS_CHUNK_SIZE,
   "Size of working buffer(s) for compression threads in bytes. The default value is 64K.",
   (G_PTR*) &xtrabackup_compress_chunk_size, (G_PTR*) &xtrabackup_compress_chunk_size,
   0, GET_ULL, REQUIRED_ARG, (1 << 16), 1024, ULONGLONG_MAX, 0, 0, 0},

  {"incremental-force-scan", OPT_XTRA_INCREMENTAL_FORCE_SCAN,
   "Perform a full-scan incremental backup even in the presence of changed "
   "page bitmap data",
   (G_PTR*)&xtrabackup_incremental_force_scan,
   (G_PTR*)&xtrabackup_incremental_force_scan, 0, GET_BOOL, NO_ARG,
   0, 0, 0, 0, 0, 0},


  {"close_files", OPT_CLOSE_FILES, "do not keep files opened. Use at your own "
   "risk.", (G_PTR*) &xb_close_files, (G_PTR*) &xb_close_files, 0, GET_BOOL,
   NO_ARG, 0, 0, 0, 0, 0, 0},

  {"core-file", OPT_CORE_FILE, "Write core on fatal signals", 0, 0, 0,
   GET_NO_ARG, NO_ARG, 0, 0, 0, 0, 0, 0},


  {"copy-back", OPT_COPY_BACK, "Copy all the files in a previously made "
   "backup from the backup directory to their original locations.",
   (uchar *) &xtrabackup_copy_back, (uchar *) &xtrabackup_copy_back, 0,
   GET_BOOL, NO_ARG, 0, 0, 0, 0, 0, 0},

  {"move-back", OPT_MOVE_BACK, "Move all the files in a previously made "
   "backup from the backup directory to the actual datadir location. "
   "Use with caution, as it removes backup files.",
   (uchar *) &xtrabackup_move_back, (uchar *) &xtrabackup_move_back, 0,
   GET_BOOL, NO_ARG, 0, 0, 0, 0, 0, 0},

  {"galera-info", OPT_GALERA_INFO, "This options creates the "
   "xtrabackup_galera_info file which contains the local node state at "
   "the time of the backup. Option should be used when performing the "
   "backup of MariaDB Galera Cluster. Has no effect when backup locks "
   "are used to create the backup.",
   (uchar *) &opt_galera_info, (uchar *) &opt_galera_info, 0,
   GET_BOOL, NO_ARG, 0, 0, 0, 0, 0, 0},

  {"slave-info", OPT_SLAVE_INFO, "This option is useful when backing "
   "up a replication slave server. It prints the binary log position "
   "and name of the master server. It also writes this information to "
   "the \"xtrabackup_slave_info\" file as a \"CHANGE MASTER\" command. "
   "A new slave for this master can be set up by starting a slave server "
   "on this backup and issuing a \"CHANGE MASTER\" command with the "
   "binary log position saved in the \"xtrabackup_slave_info\" file.",
   (uchar *) &opt_slave_info, (uchar *) &opt_slave_info, 0,
   GET_BOOL, NO_ARG, 0, 0, 0, 0, 0, 0},

  {"no-lock", OPT_NO_LOCK, "Use this option to disable table lock "
   "with \"FLUSH TABLES WITH READ LOCK\". Use it only if ALL your "
   "tables are InnoDB and you DO NOT CARE about the binary log "
   "position of the backup. This option shouldn't be used if there "
   "are any DDL statements being executed or if any updates are "
   "happening on non-InnoDB tables (this includes the system MyISAM "
   "tables in the mysql database), otherwise it could lead to an "
   "inconsistent backup. If you are considering to use --no-lock "
   "because your backups are failing to acquire the lock, this could "
   "be because of incoming replication events preventing the lock "
   "from succeeding. Please try using --safe-slave-backup to "
   "momentarily stop the replication slave thread, this may help "
   "the backup to succeed and you then don't need to resort to "
   "using this option.",
   (uchar *) &opt_no_lock, (uchar *) &opt_no_lock, 0,
   GET_BOOL, NO_ARG, 0, 0, 0, 0, 0, 0},

  {"safe-slave-backup", OPT_SAFE_SLAVE_BACKUP, "Stop slave SQL thread "
   "and wait to start backup until Slave_open_temp_tables in "
   "\"SHOW STATUS\" is zero. If there are no open temporary tables, "
   "the backup will take place, otherwise the SQL thread will be "
   "started and stopped until there are no open temporary tables. "
   "The backup will fail if Slave_open_temp_tables does not become "
   "zero after --safe-slave-backup-timeout seconds. The slave SQL "
   "thread will be restarted when the backup finishes.",
   (uchar *) &opt_safe_slave_backup,
   (uchar *) &opt_safe_slave_backup,
   0, GET_BOOL, NO_ARG, 0, 0, 0, 0, 0, 0},

  {"rsync", OPT_RSYNC, "Uses the rsync utility to optimize local file "
   "transfers. When this option is specified, innobackupex uses rsync "
   "to copy all non-InnoDB files instead of spawning a separate cp for "
   "each file, which can be much faster for servers with a large number "
   "of databases or tables.  This option cannot be used together with "
   "--stream.",
   (uchar *) &opt_rsync, (uchar *) &opt_rsync,
   0, GET_BOOL, NO_ARG, 0, 0, 0, 0, 0, 0},

  {"force-non-empty-directories", OPT_FORCE_NON_EMPTY_DIRS, "This "
   "option, when specified, makes --copy-back or --move-back transfer "
   "files to non-empty directories. Note that no existing files will be "
   "overwritten. If --copy-back or --nove-back has to copy a file from "
   "the backup directory which already exists in the destination "
   "directory, it will still fail with an error.",
   (uchar *) &opt_force_non_empty_dirs,
   (uchar *) &opt_force_non_empty_dirs,
   0, GET_BOOL, NO_ARG, 0, 0, 0, 0, 0, 0},

  {"no-version-check", OPT_NO_VERSION_CHECK, "This option disables the "
   "version check which is enabled by the --version-check option.",
   (uchar *) &opt_noversioncheck,
   (uchar *) &opt_noversioncheck,
   0, GET_BOOL, NO_ARG, 0, 0, 0, 0, 0, 0},

  {"no-backup-locks", OPT_NO_BACKUP_LOCKS, "This option controls if "
   "backup locks should be used instead of FLUSH TABLES WITH READ LOCK "
   "on the backup stage. The option has no effect when backup locks are "
   "not supported by the server. This option is enabled by default, "
   "disable with --no-backup-locks.",
   (uchar *) &opt_no_backup_locks,
   (uchar *) &opt_no_backup_locks,
   0, GET_BOOL, NO_ARG, 0, 0, 0, 0, 0, 0},

  {"decompress", OPT_DECOMPRESS, "Decompresses all files with the .qp "
   "extension in a backup previously made with the --compress option.",
   (uchar *) &opt_decompress,
   (uchar *) &opt_decompress,
   0, GET_BOOL, NO_ARG, 0, 0, 0, 0, 0, 0},

  {"user", 'u', "This option specifies the MySQL username used "
   "when connecting to the server, if that's not the current user. "
   "The option accepts a string argument. See mysql --help for details.",
   (uchar*) &opt_user, (uchar*) &opt_user, 0, GET_STR,
   REQUIRED_ARG, 0, 0, 0, 0, 0, 0},

  {"host", 'H', "This option specifies the host to use when "
   "connecting to the database server with TCP/IP.  The option accepts "
   "a string argument. See mysql --help for details.",
   (uchar*) &opt_host, (uchar*) &opt_host, 0, GET_STR,
   REQUIRED_ARG, 0, 0, 0, 0, 0, 0},

  {"port", 'P', "This option specifies the port to use when "
   "connecting to the database server with TCP/IP.  The option accepts "
   "a string argument. See mysql --help for details.",
   &opt_port, &opt_port, 0, GET_UINT, REQUIRED_ARG,
   0, 0, 0, 0, 0, 0},

  {"password", 'p', "This option specifies the password to use "
   "when connecting to the database. It accepts a string argument.  "
   "See mysql --help for details.",
   0, 0, 0, GET_STR,
   REQUIRED_ARG, 0, 0, 0, 0, 0, 0},

  {"protocol", OPT_PROTOCOL, "The protocol to use for connection (tcp, socket, pipe, memory).",
   0, 0, 0, GET_STR, REQUIRED_ARG, 0, 0, 0, 0, 0, 0},

  {"socket", 'S', "This option specifies the socket to use when "
   "connecting to the local database server with a UNIX domain socket.  "
   "The option accepts a string argument. See mysql --help for details.",
   (uchar*) &opt_socket, (uchar*) &opt_socket, 0, GET_STR,
   REQUIRED_ARG, 0, 0, 0, 0, 0, 0},

  {"incremental-history-name", OPT_INCREMENTAL_HISTORY_NAME,
   "This option specifies the name of the backup series stored in the "
   "PERCONA_SCHEMA.xtrabackup_history history record to base an "
   "incremental backup on. Xtrabackup will search the history table "
   "looking for the most recent (highest innodb_to_lsn), successful "
   "backup in the series and take the to_lsn value to use as the "
   "starting lsn for the incremental backup. This will be mutually "
   "exclusive with --incremental-history-uuid, --incremental-basedir "
   "and --incremental-lsn. If no valid lsn can be found (no series by "
   "that name, no successful backups by that name) xtrabackup will "
   "return with an error. It is used with the --incremental option.",
   (uchar*) &opt_incremental_history_name,
   (uchar*) &opt_incremental_history_name, 0, GET_STR,
   REQUIRED_ARG, 0, 0, 0, 0, 0, 0},

  {"incremental-history-uuid", OPT_INCREMENTAL_HISTORY_UUID,
   "This option specifies the UUID of the specific history record "
   "stored in the PERCONA_SCHEMA.xtrabackup_history to base an "
   "incremental backup on. --incremental-history-name, "
   "--incremental-basedir and --incremental-lsn. If no valid lsn can be "
   "found (no success record with that uuid) xtrabackup will return "
   "with an error. It is used with the --incremental option.",
   (uchar*) &opt_incremental_history_uuid,
   (uchar*) &opt_incremental_history_uuid, 0, GET_STR,
   REQUIRED_ARG, 0, 0, 0, 0, 0, 0},

  {"remove-original", OPT_REMOVE_ORIGINAL, "Remove .qp files after decompression.",
   (uchar *) &opt_remove_original,
   (uchar *) &opt_remove_original,
   0, GET_BOOL, NO_ARG, 0, 0, 0, 0, 0, 0},

  {"ftwrl-wait-query-type", OPT_LOCK_WAIT_QUERY_TYPE,
   "This option specifies which types of queries are allowed to complete "
   "before innobackupex will issue the global lock. Default is all.",
   (uchar*) &opt_lock_wait_query_type,
   (uchar*) &opt_lock_wait_query_type, &query_type_typelib,
   GET_ENUM, REQUIRED_ARG, QUERY_TYPE_ALL, 0, 0, 0, 0, 0},

  {"kill-long-query-type", OPT_KILL_LONG_QUERY_TYPE,
   "This option specifies which types of queries should be killed to "
   "unblock the global lock. Default is \"all\".",
   (uchar*) &opt_kill_long_query_type,
   (uchar*) &opt_kill_long_query_type, &query_type_typelib,
   GET_ENUM, REQUIRED_ARG, QUERY_TYPE_SELECT, 0, 0, 0, 0, 0},

  {"history", OPT_HISTORY,
   "This option enables the tracking of backup history in the "
   "PERCONA_SCHEMA.xtrabackup_history table. An optional history "
   "series name may be specified that will be placed with the history "
   "record for the current backup being taken.",
   NULL, NULL, 0, GET_STR, OPT_ARG, 0, 0, 0, 0, 0, 0},

  {"kill-long-queries-timeout", OPT_KILL_LONG_QUERIES_TIMEOUT,
   "This option specifies the number of seconds innobackupex waits "
   "between starting FLUSH TABLES WITH READ LOCK and killing those "
   "queries that block it. Default is 0 seconds, which means "
   "innobackupex will not attempt to kill any queries.",
   (uchar*) &opt_kill_long_queries_timeout,
   (uchar*) &opt_kill_long_queries_timeout, 0, GET_UINT,
   REQUIRED_ARG, 0, 0, 0, 0, 0, 0},

  {"ftwrl-wait-timeout", OPT_LOCK_WAIT_TIMEOUT,
   "This option specifies time in seconds that innobackupex should wait "
   "for queries that would block FTWRL before running it. If there are "
   "still such queries when the timeout expires, innobackupex terminates "
   "with an error. Default is 0, in which case innobackupex does not "
   "wait for queries to complete and starts FTWRL immediately.",
   (uchar*) &opt_lock_wait_timeout,
   (uchar*) &opt_lock_wait_timeout, 0, GET_UINT,
   REQUIRED_ARG, 0, 0, 0, 0, 0, 0},

  {"ftwrl-wait-threshold", OPT_LOCK_WAIT_THRESHOLD,
   "This option specifies the query run time threshold which is used by "
   "innobackupex to detect long-running queries with a non-zero value "
   "of --ftwrl-wait-timeout. FTWRL is not started until such "
   "long-running queries exist. This option has no effect if "
   "--ftwrl-wait-timeout is 0. Default value is 60 seconds.",
   (uchar*) &opt_lock_wait_threshold,
   (uchar*) &opt_lock_wait_threshold, 0, GET_UINT,
   REQUIRED_ARG, 60, 0, 0, 0, 0, 0},

  {"debug-sleep-before-unlock", OPT_DEBUG_SLEEP_BEFORE_UNLOCK,
   "This is a debug-only option used by the XtraBackup test suite.",
   (uchar*) &opt_debug_sleep_before_unlock,
   (uchar*) &opt_debug_sleep_before_unlock, 0, GET_UINT,
   REQUIRED_ARG, 0, 0, 0, 0, 0, 0},

  {"safe-slave-backup-timeout", OPT_SAFE_SLAVE_BACKUP_TIMEOUT,
   "How many seconds --safe-slave-backup should wait for "
   "Slave_open_temp_tables to become zero. (default 300)",
   (uchar*) &opt_safe_slave_backup_timeout,
   (uchar*) &opt_safe_slave_backup_timeout, 0, GET_UINT,
   REQUIRED_ARG, 300, 0, 0, 0, 0, 0},

  {"binlog-info", OPT_BINLOG_INFO,
   "This option controls how XtraBackup should retrieve server's binary log "
   "coordinates corresponding to the backup. Possible values are OFF, ON, "
   "LOCKLESS and AUTO. See the XtraBackup manual for more information",
   &opt_binlog_info, &opt_binlog_info,
   &binlog_info_typelib, GET_ENUM, OPT_ARG, BINLOG_INFO_AUTO, 0, 0, 0, 0, 0},

  {"secure-auth", OPT_XB_SECURE_AUTH, "Refuse client connecting to server if it"
    " uses old (pre-4.1.1) protocol.", &opt_secure_auth,
    &opt_secure_auth, 0, GET_BOOL, NO_ARG, 1, 0, 0, 0, 0, 0},
#define MYSQL_CLIENT
#include "sslopt-longopts.h"
#undef MYSQL_CLIENT

  { 0, 0, 0, 0, 0, 0, GET_NO_ARG, NO_ARG, 0, 0, 0, 0, 0, 0}
};

uint xb_client_options_count = array_elements(xb_client_options);

#ifndef DBUG_OFF
/** Parameters to DBUG */
static const char *dbug_option;
#endif

struct my_option xb_server_options[] =
{
  {"datadir", 'h', "Path to the database root.", (G_PTR*) &mysql_data_home,
   (G_PTR*) &mysql_data_home, 0, GET_STR, REQUIRED_ARG, 0, 0, 0, 0, 0, 0},
  {"tmpdir", 't',
   "Path for temporary files. Several paths may be specified, separated by a "
#if defined(__WIN__) || defined(OS2) || defined(__NETWARE__)
   "semicolon (;)"
#else
   "colon (:)"
#endif
   ", in this case they are used in a round-robin fashion.",
   (G_PTR*) &opt_mysql_tmpdir,
   (G_PTR*) &opt_mysql_tmpdir, 0, GET_STR, REQUIRED_ARG, 0, 0, 0, 0, 0, 0},
  {"parallel", OPT_XTRA_PARALLEL,
   "Number of threads to use for parallel datafiles transfer. "
   "The default value is 1.",
   (G_PTR*) &xtrabackup_parallel, (G_PTR*) &xtrabackup_parallel, 0, GET_INT,
   REQUIRED_ARG, 1, 1, INT_MAX, 0, 0, 0},

  {"extended_validation", OPT_XTRA_EXTENDED_VALIDATION,
   "Enable extended validation for Innodb data pages during backup phase. "
   "Will slow down backup considerably, in case encryption is used. "
   "May fail if tables are created during the backup.",
   (G_PTR*)&opt_extended_validation,
   (G_PTR*)&opt_extended_validation,
   0, GET_BOOL, NO_ARG, FALSE, 0, 0, 0, 0, 0},

  {"encrypted_backup", OPT_XTRA_ENCRYPTED_BACKUP,
   "In --backup, assume that nonzero key_version implies that the page"
   " is encrypted. Use --backup --skip-encrypted-backup to allow"
   " copying unencrypted that were originally created before MySQL 5.1.48.",
   (G_PTR*)&opt_encrypted_backup,
   (G_PTR*)&opt_encrypted_backup,
   0, GET_BOOL, NO_ARG, TRUE, 0, 0, 0, 0, 0},

   {"log", OPT_LOG, "Ignored option for MySQL option compatibility",
   (G_PTR*) &log_ignored_opt, (G_PTR*) &log_ignored_opt, 0,
   GET_STR, OPT_ARG, 0, 0, 0, 0, 0, 0},

   {"log_bin", OPT_LOG, "Base name for the log sequence",
   &opt_log_bin, &opt_log_bin, 0, GET_STR, OPT_ARG, 0, 0, 0, 0, 0, 0},

   {"innodb", OPT_INNODB, "Ignored option for MySQL option compatibility",
   (G_PTR*) &innobase_ignored_opt, (G_PTR*) &innobase_ignored_opt, 0,
   GET_STR, OPT_ARG, 0, 0, 0, 0, 0, 0},
#ifdef BTR_CUR_HASH_ADAPT
  {"innodb_adaptive_hash_index", OPT_INNODB_ADAPTIVE_HASH_INDEX,
   "Enable InnoDB adaptive hash index (enabled by default).  "
   "Disable with --skip-innodb-adaptive-hash-index.",
   &btr_search_enabled,
   &btr_search_enabled,
   0, GET_BOOL, NO_ARG, 1, 0, 0, 0, 0, 0},
#endif /* BTR_CUR_HASH_ADAPT */
  {"innodb_autoextend_increment", OPT_INNODB_AUTOEXTEND_INCREMENT,
   "Data file autoextend increment in megabytes",
   (G_PTR*) &sys_tablespace_auto_extend_increment,
   (G_PTR*) &sys_tablespace_auto_extend_increment,
   0, GET_ULONG, REQUIRED_ARG, 8L, 1L, 1000L, 0, 1L, 0},
  {"innodb_data_file_path", OPT_INNODB_DATA_FILE_PATH,
   "Path to individual files and their sizes.", &innobase_data_file_path,
   &innobase_data_file_path, 0, GET_STR, REQUIRED_ARG, 0, 0, 0, 0, 0, 0},
  {"innodb_data_home_dir", OPT_INNODB_DATA_HOME_DIR,
   "The common part for InnoDB table spaces.", &innobase_data_home_dir,
   &innobase_data_home_dir, 0, GET_STR, REQUIRED_ARG, 0, 0, 0, 0, 0, 0},
  {"innodb_doublewrite", OPT_INNODB_DOUBLEWRITE,
   "Enable InnoDB doublewrite buffer during --prepare.",
   (G_PTR*) &innobase_use_doublewrite,
   (G_PTR*) &innobase_use_doublewrite, 0, GET_BOOL, NO_ARG, 0, 0, 0, 0, 0, 0},
  {"innodb_io_capacity", OPT_INNODB_IO_CAPACITY,
   "Number of IOPs the server can do. Tunes the background IO rate",
   (G_PTR*) &srv_io_capacity, (G_PTR*) &srv_io_capacity,
   0, GET_ULONG, OPT_ARG, 200, 100, ~0UL, 0, 0, 0},
  {"innodb_file_io_threads", OPT_INNODB_FILE_IO_THREADS,
   "Number of file I/O threads in InnoDB.", (G_PTR*) &innobase_file_io_threads,
   (G_PTR*) &innobase_file_io_threads, 0, GET_LONG, REQUIRED_ARG, 4, 4, 64, 0,
   1, 0},
  {"innodb_read_io_threads", OPT_INNODB_READ_IO_THREADS,
   "Number of background read I/O threads in InnoDB.", (G_PTR*) &innobase_read_io_threads,
   (G_PTR*) &innobase_read_io_threads, 0, GET_LONG, REQUIRED_ARG, 4, 1, 64, 0,
   1, 0},
  {"innodb_write_io_threads", OPT_INNODB_WRITE_IO_THREADS,
   "Number of background write I/O threads in InnoDB.", (G_PTR*) &innobase_write_io_threads,
   (G_PTR*) &innobase_write_io_threads, 0, GET_LONG, REQUIRED_ARG, 4, 1, 64, 0,
   1, 0},
  {"innodb_file_per_table", OPT_INNODB_FILE_PER_TABLE,
   "Stores each InnoDB table to an .ibd file in the database dir.",
   (G_PTR*) &innobase_file_per_table,
   (G_PTR*) &innobase_file_per_table, 0, GET_BOOL, NO_ARG,
   FALSE, 0, 0, 0, 0, 0},

  {"innodb_flush_method", OPT_INNODB_FLUSH_METHOD,
   "With which method to flush data.", (G_PTR*) &innobase_unix_file_flush_method,
   (G_PTR*) &innobase_unix_file_flush_method, 0, GET_STR, REQUIRED_ARG, 0, 0, 0,
   0, 0, 0},

  {"innodb_log_buffer_size", OPT_INNODB_LOG_BUFFER_SIZE,
   "The size of the buffer which InnoDB uses to write log to the log files on disk.",
   (G_PTR*) &innobase_log_buffer_size, (G_PTR*) &innobase_log_buffer_size, 0,
   GET_LONG, REQUIRED_ARG, 1024*1024L, 256*1024L, LONG_MAX, 0, 1024, 0},
  {"innodb_log_file_size", OPT_INNODB_LOG_FILE_SIZE,
   "Ignored for mysqld option compatibility",
   (G_PTR*) &srv_log_file_size, (G_PTR*) &srv_log_file_size, 0,
   GET_ULL, REQUIRED_ARG, 48 << 20, 1 << 20, 512ULL << 30, 0,
   UNIV_PAGE_SIZE_MAX, 0},
  {"innodb_log_files_in_group", OPT_INNODB_LOG_FILES_IN_GROUP,
   "Ignored for mysqld option compatibility",
   &srv_n_log_files, &srv_n_log_files,
   0, GET_LONG, REQUIRED_ARG, 1, 1, 100, 0, 1, 0},
  {"innodb_log_group_home_dir", OPT_INNODB_LOG_GROUP_HOME_DIR,
   "Path to InnoDB log files.", &srv_log_group_home_dir,
   &srv_log_group_home_dir, 0, GET_STR, REQUIRED_ARG, 0, 0, 0, 0, 0, 0},
  {"innodb_max_dirty_pages_pct", OPT_INNODB_MAX_DIRTY_PAGES_PCT,
   "Percentage of dirty pages allowed in bufferpool.", (G_PTR*) &srv_max_buf_pool_modified_pct,
   (G_PTR*) &srv_max_buf_pool_modified_pct, 0, GET_ULONG, REQUIRED_ARG, 90, 0, 100, 0, 0, 0},
  {"innodb_open_files", OPT_INNODB_OPEN_FILES,
   "How many files at the maximum InnoDB keeps open at the same time.",
   (G_PTR*) &innobase_open_files, (G_PTR*) &innobase_open_files, 0,
   GET_LONG, REQUIRED_ARG, 300L, 10L, LONG_MAX, 0, 1L, 0},
  {"innodb_use_native_aio", OPT_INNODB_USE_NATIVE_AIO,
   "Use native AIO if supported on this platform.",
   (G_PTR*) &srv_use_native_aio,
   (G_PTR*) &srv_use_native_aio, 0, GET_BOOL, NO_ARG,
   TRUE, 0, 0, 0, 0, 0},
  {"innodb_page_size", OPT_INNODB_PAGE_SIZE,
   "The universal page size of the database.",
   (G_PTR*) &innobase_page_size, (G_PTR*) &innobase_page_size, 0,
   /* Use GET_LL to support numeric suffixes in 5.6 */
   GET_LL, REQUIRED_ARG,
   (1LL << 14), (1LL << 12), (1LL << UNIV_PAGE_SIZE_SHIFT_MAX), 0, 1L, 0},
  {"innodb_buffer_pool_filename", OPT_INNODB_BUFFER_POOL_FILENAME,
   "Ignored for mysqld option compatibility",
   (G_PTR*) &innobase_buffer_pool_filename,
   (G_PTR*) &innobase_buffer_pool_filename,
   0, GET_STR, REQUIRED_ARG, 0, 0, 0, 0, 0, 0},

#ifndef DBUG_OFF /* unfortunately "debug" collides with existing options */
  {"dbug", '#', "Built in DBUG debugger.",
   &dbug_option, &dbug_option, 0, GET_STR, OPT_ARG,
   0, 0, 0, 0, 0, 0},
#endif
#ifndef __WIN__
  {"debug-sync", OPT_XTRA_DEBUG_SYNC,
   "Debug sync point. This is only used by the xtrabackup test suite",
   (G_PTR*) &xtrabackup_debug_sync,
   (G_PTR*) &xtrabackup_debug_sync,
   0, GET_STR, REQUIRED_ARG, 0, 0, 0, 0, 0, 0},
#endif

  {"innodb_checksum_algorithm", OPT_INNODB_CHECKSUM_ALGORITHM,
  "The algorithm InnoDB uses for page checksumming. [CRC32, STRICT_CRC32, "
   "INNODB, STRICT_INNODB, NONE, STRICT_NONE]", &srv_checksum_algorithm,
   &srv_checksum_algorithm, &innodb_checksum_algorithm_typelib, GET_ENUM,
   REQUIRED_ARG, SRV_CHECKSUM_ALGORITHM_CRC32, 0, 0, 0, 0, 0},

  {"innodb_undo_directory", OPT_INNODB_UNDO_DIRECTORY,
   "Directory where undo tablespace files live, this path can be absolute.",
   &srv_undo_dir, &srv_undo_dir, 0, GET_STR, REQUIRED_ARG, 0, 0, 0, 0, 0,
   0},

  {"innodb_undo_tablespaces", OPT_INNODB_UNDO_TABLESPACES,
   "Number of undo tablespaces to use.",
   (G_PTR*)&srv_undo_tablespaces, (G_PTR*)&srv_undo_tablespaces,
   0, GET_ULONG, REQUIRED_ARG, 0, 0, 126, 0, 1, 0},

  {"innodb_compression_level", OPT_INNODB_COMPRESSION_LEVEL,
   "Compression level used for zlib compression.",
   (G_PTR*)&page_zip_level, (G_PTR*)&page_zip_level,
   0, GET_UINT, REQUIRED_ARG, 6, 0, 9, 0, 0, 0},

  {"defaults_group", OPT_DEFAULTS_GROUP, "defaults group in config file (default \"mysqld\").",
   (G_PTR*) &defaults_group, (G_PTR*) &defaults_group,
   0, GET_STR, REQUIRED_ARG, 0, 0, 0, 0, 0, 0},

  {"plugin-dir", OPT_PLUGIN_DIR,
  "Server plugin directory. Used to load encryption plugin during 'prepare' phase."
  "Has no effect in the 'backup' phase (plugin directory during backup is the same as server's)",
  &xb_plugin_dir, &xb_plugin_dir,
  0, GET_STR, REQUIRED_ARG, 0, 0, 0, 0, 0, 0 },

  {"innodb-log-checksums", OPT_INNODB_LOG_CHECKSUMS,
   "Whether to require checksums for InnoDB redo log blocks",
   &innodb_log_checksums, &innodb_log_checksums,
   0, GET_BOOL, REQUIRED_ARG, 1, 0, 0, 0, 0, 0 },

  {"open_files_limit", OPT_OPEN_FILES_LIMIT, "the maximum number of file "
   "descriptors to reserve with setrlimit().",
   (G_PTR*) &xb_open_files_limit, (G_PTR*) &xb_open_files_limit, 0, GET_ULONG,
   REQUIRED_ARG, 0, 0, UINT_MAX, 0, 1, 0},

  {"lock-ddl-per-table", OPT_LOCK_DDL_PER_TABLE, "Lock DDL for each table "
   "before xtrabackup starts to copy it and until the backup is completed.",
   (uchar*) &opt_lock_ddl_per_table, (uchar*) &opt_lock_ddl_per_table, 0,
   GET_BOOL, NO_ARG, 0, 0, 0, 0, 0, 0},

  {"rocksdb-datadir", OPT_ROCKSDB_DATADIR, "RocksDB data directory."
   "This option is only  used with --copy-back or --move-back option",
  &xb_rocksdb_datadir, &xb_rocksdb_datadir,
  0, GET_STR, REQUIRED_ARG, 0, 0, 0, 0, 0, 0 },

  { "rocksdb-backup", OPT_BACKUP_ROCKSDB, "Backup rocksdb data, if rocksdb plugin is installed."
   "Used only with --backup option. Can be useful for partial backups, to exclude all rocksdb data",
   &xb_backup_rocksdb, &xb_backup_rocksdb,
   0, GET_BOOL, NO_ARG, 1, 0, 0, 0, 0, 0 },

   {"check-privileges", OPT_XTRA_CHECK_PRIVILEGES, "Check database user "
   "privileges fro the backup user",
   &opt_check_privileges, &opt_check_privileges,
   0, GET_BOOL, NO_ARG, 1, 0, 0, 0, 0, 0 },

  { 0, 0, 0, 0, 0, 0, GET_NO_ARG, NO_ARG, 0, 0, 0, 0, 0, 0}
};

uint xb_server_options_count = array_elements(xb_server_options);

#ifndef __WIN__
static int debug_sync_resumed;

static void sigcont_handler(int sig);

static void sigcont_handler(int sig __attribute__((unused)))
{
	debug_sync_resumed= 1;
}
#endif

static inline
void
debug_sync_point(const char *name)
{
#ifndef __WIN__
	FILE	*fp;
	pid_t	pid;
	char	pid_path[FN_REFLEN];

	if (xtrabackup_debug_sync == NULL) {
		return;
	}

	if (strcmp(xtrabackup_debug_sync, name)) {
		return;
	}

	pid = getpid();

	snprintf(pid_path, sizeof(pid_path), "%s/xtrabackup_debug_sync",
		 xtrabackup_target_dir);
	fp = fopen(pid_path, "w");
	if (fp == NULL) {
		die("Can't open open %s", pid_path);
	}
	fprintf(fp, "%u\n", (uint) pid);
	fclose(fp);

	msg("mariabackup: DEBUG: Suspending at debug sync point '%s'. "
	    "Resume with 'kill -SIGCONT %u'.", name, (uint) pid);

	debug_sync_resumed= 0;
	kill(pid, SIGSTOP);
	while (!debug_sync_resumed) {
		sleep(1);
	}

	/* On resume */
	msg("mariabackup: DEBUG: removing the pid file.");
	my_delete(pid_path, MYF(MY_WME));
#endif
}


static std::set<std::string> tables_for_export;

static void append_export_table(const char *dbname, const char *tablename, bool is_remote)
{
  if(dbname && tablename && !is_remote)
  {
    char buf[3*FN_REFLEN];
    snprintf(buf,sizeof(buf),"%s/%s",dbname, tablename);
    // trim .ibd
    char *p=strrchr(buf, '.');
    if (p) *p=0;

    std::string name=ut_get_name(0, buf);
    /* Strip partition name comment from table name, if any */
    if (ends_with(name.c_str(), "*/"))
    {
      size_t pos= name.rfind("/*");
      if (pos != std::string::npos)
         name.resize(pos);
    }
    tables_for_export.insert(name);
  }
}


#define BOOTSTRAP_FILENAME "mariabackup_prepare_for_export.sql"

static int create_bootstrap_file()
{
  FILE *f= fopen(BOOTSTRAP_FILENAME,"wb");
  if(!f)
   return -1;

  fputs("SET NAMES UTF8;\n",f);
  enumerate_ibd_files(append_export_table);
  for (std::set<std::string>::iterator it = tables_for_export.begin();
       it != tables_for_export.end(); it++)
  {
     const char *tab = it->c_str();
     fprintf(f,
     "BEGIN NOT ATOMIC "
       "DECLARE CONTINUE HANDLER FOR NOT FOUND,SQLEXCEPTION BEGIN END;"
       "FLUSH TABLES %s FOR EXPORT;"
     "END;\n"
     "UNLOCK TABLES;\n",
      tab);
  }
  fclose(f);
  return 0;
}

static int prepare_export()
{
  int err= -1;

  char cmdline[2*FN_REFLEN];
  FILE *outf;

  if (create_bootstrap_file())
    return -1;

  // Process defaults-file , it can have some --lc-language stuff,
  // which is* unfortunately* still necessary to get mysqld up
  if (strncmp(orig_argv1,"--defaults-file=",16) == 0)
  {
    snprintf(cmdline, sizeof cmdline,
     IF_WIN("\"","") "\"%s\" --mysqld \"%s\" "
      " --defaults-extra-file=./backup-my.cnf --defaults-group-suffix=%s --datadir=."
      " --innodb --innodb-fast-shutdown=0 --loose-partition"
      " --innodb_purge_rseg_truncate_frequency=1 --innodb-buffer-pool-size=%llu"
      " --console  --skip-log-error --bootstrap  < "  BOOTSTRAP_FILENAME IF_WIN("\"",""),
      mariabackup_exe, 
      orig_argv1, (my_defaults_group_suffix?my_defaults_group_suffix:""),
      xtrabackup_use_memory);
  }
  else
  {
    sprintf(cmdline,
     IF_WIN("\"","") "\"%s\" --mysqld"
      " --defaults-file=./backup-my.cnf --defaults-group-suffix=%s --datadir=."
      " --innodb --innodb-fast-shutdown=0 --loose-partition"
      " --innodb_purge_rseg_truncate_frequency=1 --innodb-buffer-pool-size=%llu"
      " --console  --log-error= --bootstrap  < "  BOOTSTRAP_FILENAME IF_WIN("\"",""),
      mariabackup_exe,
      (my_defaults_group_suffix?my_defaults_group_suffix:""),
      xtrabackup_use_memory);
  }

  msg("Prepare export : executing %s\n", cmdline);
  fflush(stderr);

  outf= popen(cmdline,"r");
  if (!outf)
    goto end;
  
  char outline[FN_REFLEN];
  while(fgets(outline, sizeof(outline)-1, outf))
    fprintf(stderr,"%s",outline);

  err = pclose(outf);
end:
  unlink(BOOTSTRAP_FILENAME);
  return err;
}


static const char *xb_client_default_groups[]={
   "xtrabackup", "mariabackup",
   "client", "client-server",
   "client-mariadb",
   0, 0, 0
};

static const char *xb_server_default_groups[]={
   "xtrabackup", "mariabackup",
   "mysqld", "server", MYSQL_BASE_VERSION,
   "mariadb", MARIADB_BASE_VERSION,
   "client-server",
   #ifdef WITH_WSREP
   "galera",
   #endif
   0, 0, 0
};

static void print_version(void)
{
  fprintf(stderr, "%s based on MariaDB server %s %s (%s)\n",
      my_progname, MYSQL_SERVER_VERSION, SYSTEM_TYPE, MACHINE_TYPE);
}

static void usage(void)
{
  puts("Open source backup tool for InnoDB and XtraDB\n\
\n\
Copyright (C) 2009-2015 Percona LLC and/or its affiliates.\n\
Portions Copyright (C) 2000, 2011, MySQL AB & Innobase Oy. All Rights Reserved.\n\
\n\
This program is free software; you can redistribute it and/or\n\
modify it under the terms of the GNU General Public License\n\
as published by the Free Software Foundation version 2\n\
of the License.\n\
\n\
This program is distributed in the hope that it will be useful,\n\
but WITHOUT ANY WARRANTY; without even the implied warranty of\n\
MERCHANTABILITY or FITNESS FOR A PARTICULAR PURPOSE.  See the\n\
GNU General Public License for more details.\n\
\n\
You can download full text of the license on http://www.gnu.org/licenses/gpl-2.0.txt\n");

  printf("Usage: %s [--defaults-file=#] [--backup | --prepare | --copy-back | --move-back] [OPTIONS]\n",my_progname);
  print_defaults("my", xb_server_default_groups);
  my_print_help(xb_client_options);
  my_print_help(xb_server_options);
  my_print_variables(xb_server_options);
  my_print_variables(xb_client_options);
}

#define ADD_PRINT_PARAM_OPT(value)              \
  { \
    print_param_str << opt->name << "=" << value << "\n"; \
    param_set.insert(opt->name); \
  }

/************************************************************************
Check if parameter is set in defaults file or via command line argument
@return true if parameter is set. */
bool
check_if_param_set(const char *param)
{
	return param_set.find(param) != param_set.end();
}

my_bool
xb_get_one_option(int optid,
		  const struct my_option *opt __attribute__((unused)),
		  char *argument)
{
  switch(optid) {
  case 'h':
    strmake(mysql_real_data_home,argument, FN_REFLEN - 1);
    mysql_data_home= mysql_real_data_home;

    ADD_PRINT_PARAM_OPT(mysql_real_data_home);
    break;

  case 't':

    ADD_PRINT_PARAM_OPT(opt_mysql_tmpdir);
    break;

  case OPT_INNODB_DATA_HOME_DIR:

    ADD_PRINT_PARAM_OPT(innobase_data_home_dir);
    break;

  case OPT_INNODB_DATA_FILE_PATH:

    ADD_PRINT_PARAM_OPT(innobase_data_file_path);
    break;

  case OPT_INNODB_LOG_GROUP_HOME_DIR:

    ADD_PRINT_PARAM_OPT(srv_log_group_home_dir);
    break;

  case OPT_INNODB_LOG_FILES_IN_GROUP:
  case OPT_INNODB_LOG_FILE_SIZE:
    break;

  case OPT_INNODB_FLUSH_METHOD:

    ADD_PRINT_PARAM_OPT(innobase_unix_file_flush_method);
    break;

  case OPT_INNODB_PAGE_SIZE:

    ADD_PRINT_PARAM_OPT(innobase_page_size);
    break;

  case OPT_INNODB_UNDO_DIRECTORY:

    ADD_PRINT_PARAM_OPT(srv_undo_dir);
    break;

  case OPT_INNODB_UNDO_TABLESPACES:

    ADD_PRINT_PARAM_OPT(srv_undo_tablespaces);
    break;

  case OPT_INNODB_CHECKSUM_ALGORITHM:

    ut_a(srv_checksum_algorithm <= SRV_CHECKSUM_ALGORITHM_STRICT_NONE);

    ADD_PRINT_PARAM_OPT(innodb_checksum_algorithm_names[srv_checksum_algorithm]);
    break;

  case OPT_INNODB_COMPRESSION_LEVEL:
    ADD_PRINT_PARAM_OPT(page_zip_level);
    break;

  case OPT_INNODB_BUFFER_POOL_FILENAME:

    ADD_PRINT_PARAM_OPT(innobase_buffer_pool_filename);
    break;

  case OPT_XTRA_TARGET_DIR:
    strmake(xtrabackup_real_target_dir,argument, sizeof(xtrabackup_real_target_dir)-1);
    xtrabackup_target_dir= xtrabackup_real_target_dir;
    break;
  case OPT_XTRA_STREAM:
    if (!strcasecmp(argument, "xbstream"))
      xtrabackup_stream_fmt = XB_STREAM_FMT_XBSTREAM;
    else
    {
      msg("Invalid --stream argument: %s", argument);
      return 1;
    }
    xtrabackup_stream = TRUE;
    break;
  case OPT_XTRA_COMPRESS:
    if (argument == NULL)
      xtrabackup_compress_alg = "quicklz";
    else if (strcasecmp(argument, "quicklz"))
    {
      msg("Invalid --compress argument: %s", argument);
      return 1;
    }
    xtrabackup_compress = TRUE;
    break;
  case OPT_DECOMPRESS:
    opt_decompress = TRUE;
    xtrabackup_decrypt_decompress = true;
    break;
  case (int) OPT_CORE_FILE:
    test_flags |= TEST_CORE_ON_SIGNAL;
    break;
  case OPT_HISTORY:
    if (argument) {
      opt_history = argument;
    } else {
      opt_history = "";
    }
    break;
  case 'p':
    if (argument)
    {
      char *start= argument;
      my_free(opt_password);
      opt_password= my_strdup(argument, MYF(MY_FAE));
      while (*argument) *argument++= 'x';               // Destroy argument
      if (*start)
        start[1]=0 ;
    }
    break;
  case OPT_PROTOCOL:
    if (argument)
    {
      if ((opt_protocol= find_type_with_warning(argument, &sql_protocol_typelib,
                                                opt->name)) <= 0)
      {
        sf_leaking_memory= 1; /* no memory leak reports here */
        exit(1);
      }
    }
    break;
#define MYSQL_CLIENT
#include "sslopt-case.h"
#undef MYSQL_CLIENT

  case '?':
    usage();
    exit(EXIT_SUCCESS);
    break;
  case 'v':
    print_version();
    exit(EXIT_SUCCESS);
    break;
  default:
    break;
  }
  return 0;
}

static my_bool
innodb_init_param(void)
{
	srv_is_being_started = TRUE;
	/* === some variables from mysqld === */
	memset((G_PTR) &mysql_tmpdir_list, 0, sizeof(mysql_tmpdir_list));

	if (init_tmpdir(&mysql_tmpdir_list, opt_mysql_tmpdir))
		die("init_tmpdir() failed");
	xtrabackup_tmpdir = my_tmpdir(&mysql_tmpdir_list);
	/* dummy for initialize all_charsets[] */
	get_charset_name(0);

	srv_page_size = 0;
	srv_page_size_shift = 0;

	if (innobase_page_size != (1LL << 14)) {
		int n_shift = (int)get_bit_shift((ulint) innobase_page_size);

		if (n_shift >= 12 && n_shift <= UNIV_PAGE_SIZE_SHIFT_MAX) {
			srv_page_size_shift = n_shift;
			srv_page_size = 1 << n_shift;
			msg("InnoDB: The page size of the "
			    "database is set to %lu.", srv_page_size);
		} else {
			die("invalid value of "
			    "innobase_page_size: %lld", innobase_page_size);
		}
	} else {
		srv_page_size_shift = 14;
		srv_page_size = (1 << srv_page_size_shift);
	}

	/* Check that values don't overflow on 32-bit systems. */
	if (sizeof(ulint) == 4) {
		if (xtrabackup_use_memory > UINT_MAX32) {
			msg("mariabackup: use-memory can't be over 4GB"
			    " on 32-bit systems");
		}
	}

	static char default_path[2] = { FN_CURLIB, 0 };
	fil_path_to_mysql_datadir = default_path;

	/* Set InnoDB initialization parameters according to the values
	read from MySQL .cnf file */

	if (xtrabackup_backup) {
		msg("mariabackup: using the following InnoDB configuration:");
	} else {
		msg("mariabackup: using the following InnoDB configuration "
		    "for recovery:");
	}

	/*--------------- Data files -------------------------*/

	/* The default dir for data files is the datadir of MySQL */

	srv_data_home = (xtrabackup_backup && innobase_data_home_dir
			 ? innobase_data_home_dir : default_path);
	msg("innodb_data_home_dir = %s", srv_data_home);

	/* Set default InnoDB data file size to 10 MB and let it be
  	auto-extending. Thus users can use InnoDB in >= 4.0 without having
	to specify any startup options. */

	if (!innobase_data_file_path) {
  		innobase_data_file_path = (char*) "ibdata1:10M:autoextend";
	}
	msg("innodb_data_file_path = %s",
	    innobase_data_file_path);

	/* This is the first time univ_page_size is used.
	It was initialized to 16k pages before srv_page_size was set */
	univ_page_size.copy_from(
		page_size_t(srv_page_size, srv_page_size, false));

	srv_sys_space.set_space_id(TRX_SYS_SPACE);
	srv_sys_space.set_name("innodb_system");
	srv_sys_space.set_path(srv_data_home);
	srv_sys_space.set_flags(FSP_FLAGS_PAGE_SSIZE());

	if (!srv_sys_space.parse_params(innobase_data_file_path, true)) {
		goto error;
	}

	/* -------------- Log files ---------------------------*/

	/* The default dir for log files is the datadir of MySQL */

	if (!(xtrabackup_backup && srv_log_group_home_dir)) {
		srv_log_group_home_dir = default_path;
	}
	if (xtrabackup_prepare && xtrabackup_incremental_dir) {
		srv_log_group_home_dir = xtrabackup_incremental_dir;
	}
	msg("innodb_log_group_home_dir = %s",
	    srv_log_group_home_dir);

	os_normalize_path(srv_log_group_home_dir);

	if (strchr(srv_log_group_home_dir, ';')) {
		msg("syntax error in innodb_log_group_home_dir, ");
		goto error;
	}

	srv_adaptive_flushing = FALSE;
	srv_file_format = 1; /* Barracuda */
	srv_max_file_format_at_startup = UNIV_FORMAT_MIN; /* on */
	/* --------------------------------------------------*/

	srv_file_flush_method_str = innobase_unix_file_flush_method;

	srv_log_buffer_size = (ulint) innobase_log_buffer_size;

        /* We set srv_pool_size here in units of 1 kB. InnoDB internally
        changes the value so that it becomes the number of database pages. */

	srv_buf_pool_size = (ulint) xtrabackup_use_memory;
	srv_buf_pool_chunk_unit = srv_buf_pool_size;
	srv_buf_pool_instances = 1;

	srv_n_file_io_threads = (ulint) innobase_file_io_threads;
	srv_n_read_io_threads = (ulint) innobase_read_io_threads;
	srv_n_write_io_threads = (ulint) innobase_write_io_threads;

	srv_use_doublewrite_buf = (ibool) innobase_use_doublewrite;

	os_use_large_pages = (ibool) innobase_use_large_pages;
	os_large_page_size = (ulint) innobase_large_page_size;
	row_rollback_on_timeout = (ibool) innobase_rollback_on_timeout;

	srv_file_per_table = (my_bool) innobase_file_per_table;

        srv_locks_unsafe_for_binlog = (ibool) innobase_locks_unsafe_for_binlog;

	srv_max_n_open_files = (ulint) innobase_open_files;
	srv_innodb_status = (ibool) innobase_create_status_file;

	srv_print_verbose_log = verbose ? 2 : 1;

	/* Store the default charset-collation number of this MySQL
	installation */

	/* We cannot treat characterset here for now!! */
	data_mysql_default_charset_coll = (ulint)default_charset_info->number;

	ut_a(DATA_MYSQL_BINARY_CHARSET_COLL == my_charset_bin.number);

	//innobase_commit_concurrency_init_default();

	/* Since we in this module access directly the fields of a trx
        struct, and due to different headers and flags it might happen that
	mutex_t has a different size in this module and in InnoDB
	modules, we check at run time that the size is the same in
	these compilation modules. */

	/* On 5.5+ srv_use_native_aio is TRUE by default. It is later reset
	if it is not supported by the platform in
	innobase_start_or_create_for_mysql(). As we don't call it in xtrabackup,
	we have to duplicate checks from that function here. */

#ifdef _WIN32
	srv_use_native_aio = TRUE;

#elif defined(LINUX_NATIVE_AIO)

	if (srv_use_native_aio) {
		msg("InnoDB: Using Linux native AIO");
	}
#else
	/* Currently native AIO is supported only on windows and linux
	and that also when the support is compiled in. In all other
	cases, we ignore the setting of innodb_use_native_aio. */
	srv_use_native_aio = FALSE;

#endif

	/* Assign the default value to srv_undo_dir if it's not specified, as
	my_getopt does not support default values for string options. We also
	ignore the option and override innodb_undo_directory on --prepare,
	because separate undo tablespaces are copied to the root backup
	directory. */

	if (!srv_undo_dir || !xtrabackup_backup) {
		srv_undo_dir = (char*) ".";
	}

	log_checksum_algorithm_ptr = innodb_log_checksums || srv_encrypt_log
		? log_block_calc_checksum_crc32
		: log_block_calc_checksum_none;

	return(FALSE);

error:
	msg("innodb_init_param(): Error occured.");
	return(TRUE);
}

static bool innodb_init()
{
	dberr_t err = innobase_start_or_create_for_mysql();
	if (err != DB_SUCCESS) {
		msg("mariabackup: innodb_init() returned %d (%s).",
		    err, ut_strerr(err));
		innodb_shutdown();
		return(TRUE);
	}

	return(FALSE);
}

/* ================= common ================= */

/***********************************************************************
Read backup meta info.
@return TRUE on success, FALSE on failure. */
static
my_bool
xtrabackup_read_metadata(char *filename)
{
	FILE	*fp;
	my_bool	 r = TRUE;

	fp = fopen(filename,"r");
	if(!fp) {
		msg("Error: cannot open %s", filename);
		return(FALSE);
	}

	if (fscanf(fp, "backup_type = %29s\n", metadata_type)
	    != 1) {
		r = FALSE;
		goto end;
	}
	/* Use UINT64PF instead of LSN_PF here, as we have to maintain the file
	format. */
	if (fscanf(fp, "from_lsn = " UINT64PF "\n", &metadata_from_lsn)
			!= 1) {
		r = FALSE;
		goto end;
	}
	if (fscanf(fp, "to_lsn = " UINT64PF "\n", &metadata_to_lsn)
			!= 1) {
		r = FALSE;
		goto end;
	}
	if (fscanf(fp, "last_lsn = " UINT64PF "\n", &metadata_last_lsn)
			!= 1) {
		metadata_last_lsn = 0;
	}
	/* Optional fields */

end:
	fclose(fp);

	return(r);
}

/***********************************************************************
Print backup meta info to a specified buffer. */
static
void
xtrabackup_print_metadata(char *buf, size_t buf_len)
{
	/* Use UINT64PF instead of LSN_PF here, as we have to maintain the file
	format. */
	snprintf(buf, buf_len,
		 "backup_type = %s\n"
		 "from_lsn = " UINT64PF "\n"
		 "to_lsn = " UINT64PF "\n"
		 "last_lsn = " UINT64PF "\n",
		 metadata_type,
		 metadata_from_lsn,
		 metadata_to_lsn,
		 metadata_last_lsn);
}

/***********************************************************************
Stream backup meta info to a specified datasink.
@return TRUE on success, FALSE on failure. */
static
my_bool
xtrabackup_stream_metadata(ds_ctxt_t *ds_ctxt)
{
	char		buf[1024];
	size_t		len;
	ds_file_t	*stream;
	MY_STAT		mystat;
	my_bool		rc = TRUE;

	xtrabackup_print_metadata(buf, sizeof(buf));

	len = strlen(buf);

	mystat.st_size = len;
	mystat.st_mtime = my_time(0);

	stream = ds_open(ds_ctxt, XTRABACKUP_METADATA_FILENAME, &mystat);
	if (stream == NULL) {
		msg("Error: cannot open output stream for %s", XTRABACKUP_METADATA_FILENAME);
		return(FALSE);
	}

	if (ds_write(stream, buf, len)) {
		rc = FALSE;
	}

	if (ds_close(stream)) {
		rc = FALSE;
	}

	return(rc);
}

/***********************************************************************
Write backup meta info to a specified file.
@return TRUE on success, FALSE on failure. */
static
my_bool
xtrabackup_write_metadata(const char *filepath)
{
	char		buf[1024];
	size_t		len;
	FILE		*fp;

	xtrabackup_print_metadata(buf, sizeof(buf));

	len = strlen(buf);

	fp = fopen(filepath, "w");
	if(!fp) {
		msg("Error: cannot open %s", filepath);
		return(FALSE);
	}
	if (fwrite(buf, len, 1, fp) < 1) {
		fclose(fp);
		return(FALSE);
	}

	fclose(fp);

	return(TRUE);
}

/***********************************************************************
Read meta info for an incremental delta.
@return TRUE on success, FALSE on failure. */
static my_bool
xb_read_delta_metadata(const char *filepath, xb_delta_info_t *info)
{
	FILE*	fp;
	char	key[51];
	char	value[51];
	my_bool	r			= TRUE;

	/* set defaults */
	ulint page_size = ULINT_UNDEFINED, zip_size = 0;
	info->space_id = ULINT_UNDEFINED;

	fp = fopen(filepath, "r");
	if (!fp) {
		/* Meta files for incremental deltas are optional */
		return(TRUE);
	}

	while (!feof(fp)) {
		if (fscanf(fp, "%50s = %50s\n", key, value) == 2) {
			if (strcmp(key, "page_size") == 0) {
				page_size = strtoul(value, NULL, 10);
			} else if (strcmp(key, "zip_size") == 0) {
				zip_size = strtoul(value, NULL, 10);
			} else if (strcmp(key, "space_id") == 0) {
				info->space_id = strtoul(value, NULL, 10);
			}
		}
	}

	fclose(fp);

	if (page_size == ULINT_UNDEFINED) {
		msg("page_size is required in %s", filepath);
		r = FALSE;
	} else {
		info->page_size = page_size_t(zip_size ? zip_size : page_size,
					      page_size, zip_size != 0);
	}

	if (info->space_id == ULINT_UNDEFINED) {
		msg("mariabackup: Warning: This backup was taken with XtraBackup 2.0.1 "
			"or earlier, some DDL operations between full and incremental "
			"backups may be handled incorrectly");
	}

	return(r);
}

/***********************************************************************
Write meta info for an incremental delta.
@return TRUE on success, FALSE on failure. */
my_bool
xb_write_delta_metadata(const char *filename, const xb_delta_info_t *info)
{
	ds_file_t	*f;
	char		buf[64];
	my_bool		ret;
	size_t		len;
	MY_STAT		mystat;

	snprintf(buf, sizeof(buf),
		 "page_size = " ULINTPF "\n"
		 "zip_size = " ULINTPF " \n"
		 "space_id = " ULINTPF "\n",
		 info->page_size.logical(),
		 info->page_size.is_compressed()
		 ? info->page_size.physical() : 0,
		 info->space_id);
	len = strlen(buf);

	mystat.st_size = len;
	mystat.st_mtime = my_time(0);

	f = ds_open(ds_meta, filename, &mystat);
	if (f == NULL) {
		msg("Error: Can't open output stream for %s",filename);
		return(FALSE);
	}

	ret = (ds_write(f, buf, len) == 0);

	if (ds_close(f)) {
		ret = FALSE;
	}

	return(ret);
}

/* ================= backup ================= */
void
xtrabackup_io_throttling(void)
{
	if (xtrabackup_backup && xtrabackup_throttle && (io_ticket--) < 0) {
		os_event_reset(wait_throttle);
		os_event_wait(wait_throttle);
	}
}

static
my_bool regex_list_check_match(
	const regex_list_t& list,
	const char* name)
{
	regmatch_t tables_regmatch[1];
	for (regex_list_t::const_iterator i = list.begin(), end = list.end();
	     i != end; ++i) {
		const regex_t& regex = *i;
		int regres = regexec(&regex, name, 1, tables_regmatch, 0);

		if (regres != REG_NOMATCH) {
			return(TRUE);
		}
	}
	return(FALSE);
}

static
my_bool
find_filter_in_hashtable(
	const char* name,
	hash_table_t* table,
	xb_filter_entry_t** result
)
{
	xb_filter_entry_t* found = NULL;
	HASH_SEARCH(name_hash, table, ut_fold_string(name),
		    xb_filter_entry_t*,
		    found, (void) 0,
		    !strcmp(found->name, name));

	if (found && result) {
		*result = found;
	}
	return (found != NULL);
}

/************************************************************************
Checks if a given table name matches any of specifications given in
regex_list or tables_hash.

@return TRUE on match or both regex_list and tables_hash are empty.*/
static my_bool
check_if_table_matches_filters(const char *name,
	const regex_list_t& regex_list,
	hash_table_t* tables_hash)
{
	if (regex_list.empty() && !tables_hash) {
		return(FALSE);
	}

	if (regex_list_check_match(regex_list, name)) {
		return(TRUE);
	}

	if (tables_hash && find_filter_in_hashtable(name, tables_hash, NULL)) {
		return(TRUE);
	}

	return FALSE;
}

enum skip_database_check_result {
	DATABASE_SKIP,
	DATABASE_SKIP_SOME_TABLES,
	DATABASE_DONT_SKIP,
	DATABASE_DONT_SKIP_UNLESS_EXPLICITLY_EXCLUDED,
};

/************************************************************************
Checks if a database specified by name should be skipped from backup based on
the --databases, --databases_file or --databases_exclude options.

@return TRUE if entire database should be skipped,
	FALSE otherwise.
*/
static
skip_database_check_result
check_if_skip_database(
	const char* name  /*!< in: path to the database */
)
{
	/* There are some filters for databases, check them */
	xb_filter_entry_t*	database = NULL;

	if (databases_exclude_hash &&
		find_filter_in_hashtable(name, databases_exclude_hash,
					 &database) &&
		!database->has_tables) {
		/* Database is found and there are no tables specified,
		   skip entire db. */
		return DATABASE_SKIP;
	}

	if (databases_include_hash) {
		if (!find_filter_in_hashtable(name, databases_include_hash,
					      &database)) {
		/* Database isn't found, skip the database */
			return DATABASE_SKIP;
		} else if (database->has_tables) {
			return DATABASE_SKIP_SOME_TABLES;
		} else {
			return DATABASE_DONT_SKIP_UNLESS_EXPLICITLY_EXCLUDED;
		}
	}

	return DATABASE_DONT_SKIP;
}

/************************************************************************
Checks if a database specified by path should be skipped from backup based on
the --databases, --databases_file or --databases_exclude options.

@return TRUE if the table should be skipped. */
my_bool
check_if_skip_database_by_path(
	const char* path /*!< in: path to the db directory. */
)
{
	if (databases_include_hash == NULL &&
		databases_exclude_hash == NULL) {
		return(FALSE);
	}

	const char* db_name = strrchr(path, OS_PATH_SEPARATOR);
	if (db_name == NULL) {
		db_name = path;
	} else {
		++db_name;
	}

	return check_if_skip_database(db_name) == DATABASE_SKIP;
}

/************************************************************************
Checks if a table specified as a name in the form "database/name" (InnoDB 5.6)
or "./database/name.ibd" (InnoDB 5.5-) should be skipped from backup based on
the --tables or --tables-file options.

@return TRUE if the table should be skipped. */
my_bool
check_if_skip_table(
/******************/
	const char*	name)	/*!< in: path to the table */
{
	char buf[FN_REFLEN];
	const char *dbname, *tbname;
	const char *ptr;
	char *eptr;

	if (regex_exclude_list.empty() &&
		regex_include_list.empty() &&
		tables_include_hash == NULL &&
		tables_exclude_hash == NULL &&
		databases_include_hash == NULL &&
		databases_exclude_hash == NULL) {
		return(FALSE);
	}

	dbname = NULL;
	tbname = name;
	while ((ptr = strchr(tbname, '/')) != NULL) {
		dbname = tbname;
		tbname = ptr + 1;
	}

	if (dbname == NULL) {
		return(FALSE);
	}

	strncpy(buf, dbname, FN_REFLEN - 1);
	buf[FN_REFLEN - 1] = '\0';
	buf[tbname - 1 - dbname] = '\0';

	const skip_database_check_result skip_database =
			check_if_skip_database(buf);
	if (skip_database == DATABASE_SKIP) {
		return (TRUE);
	}

	buf[tbname - 1 - dbname] = '.';

	/* Check if there's a suffix in the table name. If so, truncate it. We
	rely on the fact that a dot cannot be a part of a table name (it is
	encoded by the server with the @NNNN syntax). */
	if ((eptr = strchr(&buf[tbname - dbname], '.')) != NULL) {

		*eptr = '\0';
	}

	/* For partitioned tables first try to match against the regexp
	without truncating the #P#... suffix so we can backup individual
	partitions with regexps like '^test[.]t#P#p5' */
	if (check_if_table_matches_filters(buf, regex_exclude_list,
					   tables_exclude_hash)) {
		return(TRUE);
	}
	if (check_if_table_matches_filters(buf, regex_include_list,
					   tables_include_hash)) {
		return(FALSE);
	}
	if ((eptr = strstr(buf, "#P#")) != NULL) {
		*eptr = 0;

		if (check_if_table_matches_filters(buf, regex_exclude_list,
						   tables_exclude_hash)) {
			return (TRUE);
		}
		if (check_if_table_matches_filters(buf, regex_include_list,
						   tables_include_hash)) {
			return(FALSE);
		}
	}

	if (skip_database == DATABASE_DONT_SKIP_UNLESS_EXPLICITLY_EXCLUDED) {
		/* Database is in include-list, and qualified name wasn't
		   found in any of exclusion filters.*/
		return (FALSE);
	}

	if (skip_database == DATABASE_SKIP_SOME_TABLES ||
		!regex_include_list.empty() ||
		tables_include_hash) {

		/* Include lists are present, but qualified name
		   failed to match any.*/
		return(TRUE);
	}

	return(FALSE);
}

const char*
xb_get_copy_action(const char *dflt)
{
	const char *action;

	if (xtrabackup_stream) {
		if (xtrabackup_compress) {
			action = "Compressing and streaming";
		} else {
			action = "Streaming";
		}
	} else {
		if (xtrabackup_compress) {
			action = "Compressing";
		} else {
			action = dflt;
		}
	}

	return(action);
}

/* TODO: We may tune the behavior (e.g. by fil_aio)*/

static
my_bool
xtrabackup_copy_datafile(fil_node_t* node, uint thread_n, const char *dest_name=0, ulonglong max_size=ULLONG_MAX)
{
	char			 dst_name[FN_REFLEN];
	ds_file_t		*dstfile = NULL;
	xb_fil_cur_t		 cursor;
	xb_fil_cur_result_t	 res;
	xb_write_filt_t		*write_filter = NULL;
	xb_write_filt_ctxt_t	 write_filt_ctxt;
	const char		*action;
	xb_read_filt_t		*read_filter;
	my_bool			rc = FALSE;

	/* Get the name and the path for the tablespace. node->name always
	contains the path (which may be absolute for remote tablespaces in
	5.6+). space->name contains the tablespace name in the form
	"./database/table.ibd" (in 5.5-) or "database/table" (in 5.6+). For a
	multi-node shared tablespace, space->name contains the name of the first
	node, but that's irrelevant, since we only need node_name to match them
	against filters, and the shared tablespace is always copied regardless
	of the filters value. */

	const char* const node_name = node->space->name;
	const char* const node_path = node->name;

	if (fil_is_user_tablespace_id(node->space->id)
	    && check_if_skip_table(node_name)) {
		msg(thread_n, "Skipping %s.", node_name);
		return(FALSE);
	}

	bool was_dropped;
	pthread_mutex_lock(&backup_mutex);
	was_dropped = (ddl_tracker.drops.find(node->space->id) != ddl_tracker.drops.end());
	pthread_mutex_unlock(&backup_mutex);
	if (was_dropped) {
		fil_space_close(node->space->name);
		goto skip;
	}

	if (!changed_page_bitmap) {
		read_filter = &rf_pass_through;
	}
	else {
		read_filter = &rf_bitmap;
	}

	res = xb_fil_cur_open(&cursor, read_filter, node, thread_n,max_size);
	if (res == XB_FIL_CUR_SKIP) {
		goto skip;
	} else if (res == XB_FIL_CUR_ERROR) {
		goto error;
	}

	strncpy(dst_name, dest_name ? dest_name : cursor.rel_path,
		sizeof dst_name - 1);
	dst_name[sizeof dst_name - 1] = '\0';

	/* Setup the page write filter */
	if (xtrabackup_incremental) {
		write_filter = &wf_incremental;
	} else {
		write_filter = &wf_write_through;
	}

	memset(&write_filt_ctxt, 0, sizeof(xb_write_filt_ctxt_t));
	ut_a(write_filter->process != NULL);

	if (write_filter->init != NULL &&
	    !write_filter->init(&write_filt_ctxt, dst_name, &cursor)) {
		msg (thread_n, "mariabackup: error: failed to initialize page write filter.");
		goto error;
	}

	dstfile = ds_open(ds_data, dst_name, &cursor.statinfo);
	if (dstfile == NULL) {
		msg(thread_n,"mariabackup: error: can't open the destination stream for %s", dst_name);
		goto error;
	}

	action = xb_get_copy_action();

	if (xtrabackup_stream) {
		msg(thread_n, "%s %s", action, node_path);
	} else {
		msg(thread_n, "%s %s to %s", action, node_path, dstfile->path);
	}

	/* The main copy loop */
	while ((res = xb_fil_cur_read(&cursor)) == XB_FIL_CUR_SUCCESS) {
		if (!write_filter->process(&write_filt_ctxt, dstfile)) {
			goto error;
		}
	}

	if (res == XB_FIL_CUR_ERROR) {
		goto error;
	}

	if (write_filter->finalize
	    && !write_filter->finalize(&write_filt_ctxt, dstfile)) {
		goto error;
	}

	pthread_mutex_lock(&backup_mutex);
	ddl_tracker.tables_in_backup[node->space->id] = node_name;
	pthread_mutex_unlock(&backup_mutex);

	/* close */
	msg(thread_n,"        ...done");
	xb_fil_cur_close(&cursor);
	if (ds_close(dstfile)) {
		rc = TRUE;
	}
	if (write_filter && write_filter->deinit) {
		write_filter->deinit(&write_filt_ctxt);
	}
	return(rc);

error:
	xb_fil_cur_close(&cursor);
	if (dstfile != NULL) {
		ds_close(dstfile);
	}
	if (write_filter && write_filter->deinit) {
		write_filter->deinit(&write_filt_ctxt);;
	}
	msg(thread_n, "mariabackup: xtrabackup_copy_datafile() failed.");
	return(TRUE); /*ERROR*/

skip:

	if (dstfile != NULL) {
		ds_close(dstfile);
	}
	if (write_filter && write_filter->deinit) {
		write_filter->deinit(&write_filt_ctxt);
	}
	msg(thread_n,"Warning: We assume the  table was dropped during xtrabackup execution and ignore the tablespace %s", node_name);
	return(FALSE);
}

/** Copy redo log blocks to the data sink.
@param start_lsn	buffer start LSN
@param end_lsn		buffer end LSN
@param last		whether we are copying the final part of the log
@return	last scanned LSN
@retval	0	on failure */
static lsn_t xtrabackup_copy_log(lsn_t start_lsn, lsn_t end_lsn, bool last)
{
	lsn_t	scanned_lsn	= start_lsn;
	const byte* log_block = log_sys->buf;
	bool more_data = false;

	for (ulint scanned_checkpoint = 0;
	     scanned_lsn < end_lsn;
	     log_block += OS_FILE_LOG_BLOCK_SIZE) {
		ulint checkpoint = log_block_get_checkpoint_no(log_block);

		if (scanned_checkpoint > checkpoint
		    && scanned_checkpoint - checkpoint >= 0x80000000UL) {
			/* Garbage from a log buffer flush which was made
			before the most recent database recovery */
			msg(0,"checkpoint wrap: " LSN_PF ",%zx,%zx",
				scanned_lsn, scanned_checkpoint, checkpoint);
			break;
		}

		scanned_checkpoint = checkpoint;

		ulint	data_len = log_block_get_data_len(log_block);

		more_data = recv_sys_add_to_parsing_buf(
				log_block,
				scanned_lsn + data_len);

		recv_sys->scanned_lsn = scanned_lsn + data_len;

		if (data_len == OS_FILE_LOG_BLOCK_SIZE) {
			/* We got a full log block. */
			scanned_lsn += data_len;
		} else if (data_len
			   >= OS_FILE_LOG_BLOCK_SIZE - LOG_BLOCK_TRL_SIZE
			   || data_len <= LOG_BLOCK_HDR_SIZE) {
			/* We got a garbage block (abrupt end of the log). */
			msg(0,"garbage block: " LSN_PF ",%zu",scanned_lsn, data_len);
			break;
		} else {
			/* We got a partial block (abrupt end of the log). */
			scanned_lsn += data_len;
			break;
		}
	}

	if (more_data && recv_parse_log_recs(0, STORE_NO, false)) {

		msg("Error: copying the log failed");

		return(0);
	}

	recv_sys_justify_left_parsing_buf();

	log_sys->log.scanned_lsn = scanned_lsn;

	end_lsn = last
		? ut_uint64_align_up(scanned_lsn, OS_FILE_LOG_BLOCK_SIZE)
		: scanned_lsn & ~lsn_t(OS_FILE_LOG_BLOCK_SIZE - 1);

	if (ulint write_size = ulint(end_lsn - start_lsn)) {
		if (srv_encrypt_log) {
			log_crypt(log_sys->buf, start_lsn, write_size);
		}

		if (ds_write(dst_log_file, log_sys->buf, write_size)) {
			msg("Error: write to logfile failed\n");
			return(0);
		}
	}

	return(scanned_lsn);
}

/** Copy redo log until the current end of the log is reached
@param last	whether we are copying the final part of the log
@return	whether the operation failed */
static bool xtrabackup_copy_logfile(bool last = false)
{
	ut_a(dst_log_file != NULL);
	ut_ad(recv_sys != NULL);

	lsn_t	start_lsn;
	lsn_t	end_lsn;

	recv_sys->parse_start_lsn = log_copy_scanned_lsn;
	recv_sys->scanned_lsn = log_copy_scanned_lsn;

	start_lsn = ut_uint64_align_down(log_copy_scanned_lsn,
					 OS_FILE_LOG_BLOCK_SIZE);
	do {
		end_lsn = start_lsn + RECV_SCAN_SIZE;

		xtrabackup_io_throttling();

		log_mutex_enter();
		lsn_t lsn= start_lsn;
		for (int retries= 0; retries < 100; retries++) {
			if (log_group_read_log_seg(log_sys->buf, &log_sys->log,
						   &lsn, end_lsn)
			    || lsn != start_lsn) {
				break;
			}
			msg("Retrying read of log at LSN=" LSN_PF, lsn);
			my_sleep(1000);
		}

		start_lsn = (lsn == start_lsn)
			? 0 : xtrabackup_copy_log(start_lsn, lsn, last);

		log_mutex_exit();

		if (!start_lsn) {
			msg(recv_sys->found_corrupt_log
			    ? "xtrabackup_copy_logfile() failed: corrupt log."
			    : "xtrabackup_copy_logfile() failed.");
			return true;
		}
	} while (start_lsn == end_lsn);

	ut_ad(start_lsn == log_sys->log.scanned_lsn);

	msg(">> log scanned up to (" LSN_PF ")", start_lsn);

	/* update global variable*/
	pthread_mutex_lock(&backup_mutex);
	log_copy_scanned_lsn = start_lsn;
	pthread_cond_broadcast(&scanned_lsn_cond);
	pthread_mutex_unlock(&backup_mutex);

	debug_sync_point("xtrabackup_copy_logfile_pause");
	return(false);
}

/**
Wait until redo log copying thread processes given lsn
*/
void backup_wait_for_lsn(lsn_t lsn) {
	bool completed = false;
	pthread_mutex_lock(&backup_mutex);
	do {
		pthread_cond_wait(&scanned_lsn_cond, &backup_mutex);
		completed = log_copy_scanned_lsn >= lsn;
	} while (!completed);
	pthread_mutex_unlock(&backup_mutex);
}

extern lsn_t server_lsn_after_lock;

static os_thread_ret_t log_copying_thread(void*)
{
	/*
	  Initialize mysys thread-specific memory so we can
	  use mysys functions in this thread.
	*/
	my_thread_init();

	for (;;) {
		os_event_reset(log_copying_stop);
		os_event_wait_time_low(log_copying_stop,
				       xtrabackup_log_copy_interval * 1000ULL,
				       0);
		if (xtrabackup_copy_logfile()) {
			break;
		}

		log_mutex_enter();
		bool completed = metadata_to_lsn
			&& metadata_to_lsn <= log_copy_scanned_lsn;
		log_mutex_exit();
		if (completed) {
			break;
		}
	}

	log_copying_running = false;
	my_thread_end();
	os_thread_exit();

	return(0);
}

/* io throttle watching (rough) */
static os_thread_ret_t io_watching_thread(void*)
{
	/* currently, for --backup only */
	ut_a(xtrabackup_backup);

	while (log_copying_running && !metadata_to_lsn) {
		os_thread_sleep(1000000); /*1 sec*/
		io_ticket = xtrabackup_throttle;
		os_event_set(wait_throttle);
	}

	/* stop io throttle */
	xtrabackup_throttle = 0;
	os_event_set(wait_throttle);

	io_watching_thread_running = false;

	os_thread_exit();

	return(0);
}

#ifndef DBUG_OFF
/*
In debug mode,  execute SQL statement that was passed via environment.
To use this facility, you need to

1. Add code DBUG_EXECUTE_MARIABACKUP_EVENT("my_event_name", key););
  to the code. key is usually a table name
2. Set environment variable my_event_name_$key SQL statement you want to execute
   when event occurs, in DBUG_EXECUTE_IF from above.
   In mtr , you can set environment via 'let' statement (do not use $ as the first char
   for the variable)
3. start mariabackup with --dbug=+d,debug_mariabackup_events
*/
static void dbug_mariabackup_event(const char *event,const char *key)
{
	char envvar[FN_REFLEN];
	if (key) {
		snprintf(envvar, sizeof(envvar), "%s_%s", event, key);
		char *slash = strchr(envvar, '/');
		if (slash)
			*slash = '_';
	} else {
		strncpy(envvar, event, sizeof envvar - 1);
		envvar[sizeof envvar - 1] = '\0';
	}
	char *sql = getenv(envvar);
	if (sql) {
		msg("dbug_mariabackup_event : executing '%s'", sql);
		xb_mysql_query(mysql_connection, sql, false, true);
	}

}
#define DBUG_MARIABACKUP_EVENT(A, B) DBUG_EXECUTE_IF("mariabackup_events", dbug_mariabackup_event(A,B););
#else
#define DBUG_MARIABACKUP_EVENT(A,B)
#endif

/**************************************************************************
Datafiles copying thread.*/
static
os_thread_ret_t
data_copy_thread_func(
/*==================*/
	void *arg) /* thread context */
{
	data_thread_ctxt_t	*ctxt = (data_thread_ctxt_t *) arg;
	uint			num = ctxt->num;
	fil_node_t*		node;

	/*
	  Initialize mysys thread-specific memory so we can
	  use mysys functions in this thread.
	*/
	my_thread_init();

	debug_sync_point("data_copy_thread_func");

	while ((node = datafiles_iter_next(ctxt->it)) != NULL) {
		DBUG_MARIABACKUP_EVENT("before_copy", node->space->name);
		/* copy the datafile */
		if(xtrabackup_copy_datafile(node, num)) {
			die("failed to copy datafile.");
		}

		DBUG_MARIABACKUP_EVENT("after_copy", node->space->name);

	}

	pthread_mutex_lock(ctxt->count_mutex);
	(*ctxt->count)--;
	pthread_mutex_unlock(ctxt->count_mutex);

	my_thread_end();
	os_thread_exit();
	OS_THREAD_DUMMY_RETURN;
}

/************************************************************************
Initialize the appropriate datasink(s). Both local backups and streaming in the
'xbstream' format allow parallel writes so we can write directly.

Otherwise (i.e. when streaming in the 'tar' format) we need 2 separate datasinks
for the data stream (and don't allow parallel data copying) and for metainfo
files (including ib_logfile0). The second datasink writes to temporary
files first, and then streams them in a serialized way when closed. */
static void
xtrabackup_init_datasinks(void)
{
	/* Start building out the pipelines from the terminus back */
	if (xtrabackup_stream) {
		/* All streaming goes to stdout */
		ds_data = ds_meta = ds_redo = ds_create(xtrabackup_target_dir,
						        DS_TYPE_STDOUT);
	} else {
		/* Local filesystem */
		ds_data = ds_meta = ds_redo = ds_create(xtrabackup_target_dir,
						        DS_TYPE_LOCAL);
	}

	/* Track it for destruction */
	xtrabackup_add_datasink(ds_data);

	/* Stream formatting */
	if (xtrabackup_stream) {
		ds_ctxt_t	*ds;

	 ut_a(xtrabackup_stream_fmt == XB_STREAM_FMT_XBSTREAM);
	 ds = ds_create(xtrabackup_target_dir, DS_TYPE_XBSTREAM);

		xtrabackup_add_datasink(ds);

		ds_set_pipe(ds, ds_data);
		ds_data = ds;


		ds_redo = ds_meta = ds_data;
	}

	/* Compression for ds_data and ds_redo */
	if (xtrabackup_compress) {
		ds_ctxt_t	*ds;

		/* Use a 1 MB buffer for compressed output stream */
		ds = ds_create(xtrabackup_target_dir, DS_TYPE_BUFFER);
		ds_buffer_set_size(ds, 1024 * 1024);
		xtrabackup_add_datasink(ds);
		ds_set_pipe(ds, ds_data);
		if (ds_data != ds_redo) {
			ds_data = ds;
			ds = ds_create(xtrabackup_target_dir, DS_TYPE_BUFFER);
			ds_buffer_set_size(ds, 1024 * 1024);
			xtrabackup_add_datasink(ds);
			ds_set_pipe(ds, ds_redo);
			ds_redo = ds;
		} else {
			ds_redo = ds_data = ds;
		}

		ds = ds_create(xtrabackup_target_dir, DS_TYPE_COMPRESS);
		xtrabackup_add_datasink(ds);
		ds_set_pipe(ds, ds_data);
		if (ds_data != ds_redo) {
			ds_data = ds;
			ds = ds_create(xtrabackup_target_dir, DS_TYPE_COMPRESS);
			xtrabackup_add_datasink(ds);
			ds_set_pipe(ds, ds_redo);
			ds_redo = ds;
		} else {
			ds_redo = ds_data = ds;
		}
	}
}

/************************************************************************
Destroy datasinks.

Destruction is done in the specific order to not violate their order in the
pipeline so that each datasink is able to flush data down the pipeline. */
static void xtrabackup_destroy_datasinks(void)
{
	for (uint i = actual_datasinks; i > 0; i--) {
		ds_destroy(datasinks[i-1]);
		datasinks[i-1] = NULL;
	}
	ds_data = NULL;
	ds_meta = NULL;
	ds_redo = NULL;
}

#define SRV_MAX_N_PENDING_SYNC_IOS	100

/** Initialize the tablespace cache subsystem. */
static
void
xb_fil_io_init()
{
	fil_init(srv_file_per_table ? 50000 : 5000, LONG_MAX);
	fsp_init();
}

static
Datafile*
xb_new_datafile(const char *name, bool is_remote)
{
	if (is_remote) {
		RemoteDatafile *remote_file = new RemoteDatafile();
		remote_file->set_name(name);
		return(remote_file);
	} else {
		Datafile *file = new Datafile();
		file->set_name(name);
		file->make_filepath(".", name, IBD);
		return(file);
	}
}


static
void
xb_load_single_table_tablespace(
	const char *dirname,
	const char *filname,
	bool is_remote)
{
	ut_ad(srv_operation == SRV_OPERATION_BACKUP
	      || srv_operation == SRV_OPERATION_RESTORE_DELTA);
	/* Ignore .isl files on XtraBackup recovery. All tablespaces must be
	local. */
	if (is_remote && srv_operation == SRV_OPERATION_RESTORE_DELTA) {
		return;
	}
	if (check_if_skip_table(filname)) {
		return;
	}

	/* The name ends in .ibd or .isl;
	try opening the file */
	char*	name;
	size_t	dirlen		= dirname == NULL ? 0 : strlen(dirname);
	size_t	namelen		= strlen(filname);
	ulint	pathlen		= dirname == NULL ? namelen + 1: dirlen + namelen + 2;
	lsn_t	flush_lsn;
	dberr_t	err;
	fil_space_t	*space;

	name = static_cast<char*>(ut_malloc_nokey(pathlen));

	if (dirname != NULL) {
		snprintf(name, pathlen, "%s/%s", dirname, filname);
		name[pathlen - 5] = 0;
	} else {
		snprintf(name, pathlen, "%s", filname);
		name[pathlen - 5] = 0;
	}

	Datafile *file = xb_new_datafile(name, is_remote);

	if (file->open_read_only(true) != DB_SUCCESS) {
		die("Can't open datafile %s", name);
	}

	for (int i = 0; i < 10; i++) {
		err = file->validate_first_page(&flush_lsn);
		if (err != DB_CORRUPTION) {
			break;
		}

		my_sleep(1000);
	}

	bool is_empty_file = file->exists() && file->is_empty_file();

	if (err == DB_SUCCESS && file->space_id() != SRV_TMP_SPACE_ID) {
		os_offset_t	node_size = os_file_get_size(file->handle());
		os_offset_t	n_pages;

		ut_a(node_size != (os_offset_t) -1);

		n_pages = node_size / page_size_t(file->flags()).physical();

		space = fil_space_create(
			name, file->space_id(), file->flags(),
			FIL_TYPE_TABLESPACE, NULL/* TODO: crypt_data */);

		ut_a(space != NULL);

		space->add(file->filepath(), OS_FILE_CLOSED, ulint(n_pages),
			   false, false);
		/* by opening the tablespace we forcing node and space objects
		in the cache to be populated with fields from space header */
		fil_space_open(space->name);

		if (srv_operation == SRV_OPERATION_RESTORE_DELTA
		    || xb_close_files) {
			fil_space_close(space->name);
		}
	}

	ut_free(name);

	delete file;

	if (err != DB_SUCCESS && xtrabackup_backup && !is_empty_file) {
		die("Failed to not validate first page of the file %s, error %d",name, (int)err);
	}
}

/** Scan the database directories under the MySQL datadir, looking for
.ibd files and determining the space id in each of them.
@return	DB_SUCCESS or error number */

static dberr_t enumerate_ibd_files(process_single_tablespace_func_t callback)
{
	int		ret;
	char*		dbpath		= NULL;
	ulint		dbpath_len	= 100;
	os_file_dir_t	dir;
	os_file_dir_t	dbdir;
	os_file_stat_t	dbinfo;
	os_file_stat_t	fileinfo;
	dberr_t		err		= DB_SUCCESS;
	size_t len;

	/* The datadir of MySQL is always the default directory of mysqld */

	dir = os_file_opendir(fil_path_to_mysql_datadir, true);

	if (dir == NULL) {

		return(DB_ERROR);
	}

	dbpath = static_cast<char*>(ut_malloc_nokey(dbpath_len));

	/* Scan all directories under the datadir. They are the database
	directories of MySQL. */

	ret = fil_file_readdir_next_file(&err, fil_path_to_mysql_datadir, dir,
					 &dbinfo);
	while (ret == 0) {

		/* General tablespaces are always at the first level of the
		data home dir */
		if (dbinfo.type == OS_FILE_TYPE_FILE) {
			bool is_isl = ends_with(dbinfo.name, ".isl");
			bool is_ibd = !is_isl && ends_with(dbinfo.name,".ibd");

			if (is_isl || is_ibd) {
				(*callback)(NULL, dbinfo.name, is_isl);
			}
		}

		if (dbinfo.type == OS_FILE_TYPE_FILE
		    || dbinfo.type == OS_FILE_TYPE_UNKNOWN) {

			goto next_datadir_item;
		}

		/* We found a symlink or a directory; try opening it to see
		if a symlink is a directory */

		len = strlen(fil_path_to_mysql_datadir)
			+ strlen (dbinfo.name) + 2;
		if (len > dbpath_len) {
			dbpath_len = len;

			if (dbpath) {
				ut_free(dbpath);
			}

			dbpath = static_cast<char*>(ut_malloc_nokey(dbpath_len));
		}
		snprintf(dbpath, dbpath_len,
			 "%s/%s", fil_path_to_mysql_datadir, dbinfo.name);
		os_normalize_path(dbpath);

		if (check_if_skip_database_by_path(dbpath)) {
			fprintf(stderr, "Skipping db: %s\n", dbpath);
			goto next_datadir_item;
		}

		/* We want wrong directory permissions to be a fatal error for
		XtraBackup. */
		dbdir = os_file_opendir(dbpath, true);

		if (dbdir != NULL) {

			/* We found a database directory; loop through it,
			looking for possible .ibd files in it */

			for (ret = fil_file_readdir_next_file(&err, dbpath,
							      dbdir,
							      &fileinfo);
			     ret == 0;
			     ret = fil_file_readdir_next_file(&err, dbpath,
							      dbdir,
							      &fileinfo)) {
				if (fileinfo.type == OS_FILE_TYPE_DIR) {
					continue;
				}

				/* We found a symlink or a file */
				if (strlen(fileinfo.name) > 4) {
					bool is_isl= false;
					if (ends_with(fileinfo.name, ".ibd") || ((is_isl = ends_with(fileinfo.name, ".isl"))))
						(*callback)(dbinfo.name, fileinfo.name, is_isl);
				}
			}

			if (0 != os_file_closedir(dbdir)) {
				fprintf(stderr, "InnoDB: Warning: could not"
				 " close database directory %s\n",
					dbpath);

				err = DB_ERROR;
			}

		} else {

			err = DB_ERROR;
			break;

		}

next_datadir_item:
		ret = fil_file_readdir_next_file(&err,
						 fil_path_to_mysql_datadir,
						 dir, &dbinfo);
	}

	ut_free(dbpath);

	if (0 != os_file_closedir(dir)) {
		fprintf(stderr,
			"InnoDB: Error: could not close MySQL datadir\n");

		return(DB_ERROR);
	}

	return(err);
}

/** Assign srv_undo_space_id_start variable if there are undo tablespace present.
Read the TRX_SYS page from ibdata1 file and get the minimum space id from
the first slot rollback segments of TRX_SYS_PAGE_NO.
@retval DB_ERROR if file open or page read failed.
@retval DB_SUCCESS if srv_undo_space_id assigned successfully. */
static dberr_t xb_assign_undo_space_start()
{

	pfs_os_file_t	file;
	byte*		buf;
	byte*		page;
	bool		ret;
	dberr_t		error = DB_SUCCESS;
	ulint		space;
	int n_retries = 5;

	if (srv_undo_tablespaces == 0) {
		return error;
	}

	file = os_file_create(0, srv_sys_space.first_datafile()->filepath(),
		OS_FILE_OPEN, OS_FILE_NORMAL, OS_DATA_FILE, true, &ret);

	if (!ret) {
		msg("Error opening %s", srv_sys_space.first_datafile()->filepath());
		return DB_ERROR;
	}

	buf = static_cast<byte*>(ut_malloc_nokey(2 * UNIV_PAGE_SIZE));
	page = static_cast<byte*>(ut_align(buf, UNIV_PAGE_SIZE));

retry:
	if (!os_file_read(IORequestRead, file, page, TRX_SYS_PAGE_NO * UNIV_PAGE_SIZE,
			  UNIV_PAGE_SIZE)) {
		msg("Reading TRX_SYS page failed.");
		error = DB_ERROR;
		goto func_exit;
	}

	/* TRX_SYS page can't be compressed or encrypted. */
	if (buf_page_is_corrupted(false, page, univ_page_size)) {
		if (n_retries--) {
			os_thread_sleep(1000);
			goto retry;
		} else {
			msg("mariabackup: TRX_SYS page corrupted.\n");
			error = DB_ERROR;
			goto func_exit;
		}
	}

	/* 0th slot always points to system tablespace.
	1st slot should point to first undotablespace which is minimum. */

	ut_ad(mach_read_from_4(TRX_SYS + TRX_SYS_RSEGS
			       + TRX_SYS_RSEG_SLOT_SIZE
			       + TRX_SYS_RSEG_PAGE_NO + page)
	      != FIL_NULL);

	space = mach_read_ulint(TRX_SYS + TRX_SYS_RSEGS
				+ TRX_SYS_RSEG_SLOT_SIZE
				+ TRX_SYS_RSEG_SPACE + page, MLOG_4BYTES);

	srv_undo_space_id_start = space;

func_exit:
	ut_free(buf);
	ret = os_file_close(file);
	ut_a(ret);

	return error;
}

/****************************************************************************
Populates the tablespace memory cache by scanning for and opening data files.
@returns DB_SUCCESS or error code.*/
static
dberr_t
xb_load_tablespaces()
{
	bool	create_new_db;
	dberr_t	err;
	ulint   sum_of_new_sizes;
        lsn_t	flush_lsn;

	ut_ad(srv_operation == SRV_OPERATION_BACKUP
	      || srv_operation == SRV_OPERATION_RESTORE_DELTA);

	err = srv_sys_space.check_file_spec(&create_new_db, 0);

	/* create_new_db must not be true. */
	if (err != DB_SUCCESS || create_new_db) {
		msg("Could not find data files at the specified datadir");
		return(DB_ERROR);
	}

	for (int i= 0; i < 10; i++) {
		err = srv_sys_space.open_or_create(false, false, &sum_of_new_sizes,
						 &flush_lsn);
		if (err == DB_PAGE_CORRUPTED || err == DB_CORRUPTION) {
			my_sleep(1000);
		}
		else
		 break;
	}

	if (err != DB_SUCCESS) {
		msg("Could not open data files.\n");
		return(err);
	}

	/* Add separate undo tablespaces to fil_system */

	err = xb_assign_undo_space_start();

	if (err != DB_SUCCESS) {
		return err;
	}

	err = srv_undo_tablespaces_init(false);

	if (err != DB_SUCCESS) {
		return(err);
	}

	/* It is important to call xb_load_single_table_tablespaces() after
	srv_undo_tablespaces_init(), because fil_is_user_tablespace_id() *
	relies on srv_undo_tablespaces_open to be properly initialized */

	msg("mariabackup: Generating a list of tablespaces");

	err = enumerate_ibd_files(xb_load_single_table_tablespace);
	if (err != DB_SUCCESS) {
		return(err);
	}

	debug_sync_point("xtrabackup_load_tablespaces_pause");
	DBUG_MARIABACKUP_EVENT("after_load_tablespaces", 0);
	return(DB_SUCCESS);
}

/************************************************************************
Initialize the tablespace memory cache and populate it by scanning for and
opening data files.
@returns DB_SUCCESS or error code.*/
static
dberr_t
xb_data_files_init()
{
	xb_fil_io_init();

	return(xb_load_tablespaces());
}

/************************************************************************
Destroy the tablespace memory cache. */
static
void
xb_data_files_close()
{
	ut_ad(!os_thread_count);
	fil_close_all_files();
	if (buf_dblwr) {
		buf_dblwr_free();
	}
}

/***********************************************************************
Allocate and initialize the entry for databases and tables filtering
hash tables. If memory allocation is not successful, terminate program.
@return pointer to the created entry.  */
static
xb_filter_entry_t *
xb_new_filter_entry(
/*================*/
	const char*	name)	/*!< in: name of table/database */
{
	xb_filter_entry_t	*entry;
	ulint namelen = strlen(name);

	ut_a(namelen <= NAME_LEN * 2 + 1);

	entry = static_cast<xb_filter_entry_t *>
		(malloc(sizeof(xb_filter_entry_t) + namelen + 1));
	memset(entry, '\0', sizeof(xb_filter_entry_t) + namelen + 1);
	entry->name = ((char*)entry) + sizeof(xb_filter_entry_t);
	strcpy(entry->name, name);
	entry->has_tables = FALSE;

	return entry;
}

/***********************************************************************
Add entry to hash table. If hash table is NULL, allocate and initialize
new hash table */
static
xb_filter_entry_t*
xb_add_filter(
/*========================*/
	const char*	name,	/*!< in: name of table/database */
	hash_table_t**	hash)	/*!< in/out: hash to insert into */
{
	xb_filter_entry_t*	entry;

	entry = xb_new_filter_entry(name);

	if (UNIV_UNLIKELY(*hash == NULL)) {
		*hash = hash_create(1000);
	}
	HASH_INSERT(xb_filter_entry_t,
		name_hash, *hash,
		ut_fold_string(entry->name),
		entry);

	return entry;
}

/***********************************************************************
Validate name of table or database. If name is invalid, program will
be finished with error code */
static
void
xb_validate_name(
/*=============*/
	const char*	name,	/*!< in: name */
	size_t		len)	/*!< in: length of name */
{
	const char*	p;

	/* perform only basic validation. validate length and
	path symbols */
	if (len > NAME_LEN) {
		die("name `%s` is too long.", name);
	}
	p = strpbrk(name, "/\\~");
	if (p && (uint) (p - name) < NAME_LEN) {
		die("name `%s` is not valid.", name);
	}
}

/***********************************************************************
Register new filter entry which can be either database
or table name.  */
static
void
xb_register_filter_entry(
/*=====================*/
	const char*	name,	/*!< in: name */
	hash_table_t** databases_hash,
	hash_table_t** tables_hash
	)
{
	const char*		p;
	size_t			namelen;
	xb_filter_entry_t*	db_entry = NULL;

	namelen = strlen(name);
	if ((p = strchr(name, '.')) != NULL) {
		char dbname[NAME_LEN + 1];

		xb_validate_name(name, p - name);
		xb_validate_name(p + 1, namelen - (p - name));

		strncpy(dbname, name, p - name);
		dbname[p - name] = 0;

		if (*databases_hash) {
			HASH_SEARCH(name_hash, (*databases_hash),
					ut_fold_string(dbname),
					xb_filter_entry_t*,
					db_entry, (void) 0,
					!strcmp(db_entry->name, dbname));
		}
		if (!db_entry) {
			db_entry = xb_add_filter(dbname, databases_hash);
		}
		db_entry->has_tables = TRUE;
		xb_add_filter(name, tables_hash);
	} else {
		xb_validate_name(name, namelen);

		xb_add_filter(name, databases_hash);
	}
}

static
void
xb_register_include_filter_entry(
	const char* name
)
{
	xb_register_filter_entry(name, &databases_include_hash,
				 &tables_include_hash);
}

static
void
xb_register_exclude_filter_entry(
	const char* name
)
{
	xb_register_filter_entry(name, &databases_exclude_hash,
				 &tables_exclude_hash);
}

/***********************************************************************
Register new table for the filter.  */
static
void
xb_register_table(
/*==============*/
	const char* name)	/*!< in: name of table */
{
	if (strchr(name, '.') == NULL) {
		die("`%s` is not fully qualified name.", name);
	}

	xb_register_include_filter_entry(name);
}

static
void
xb_add_regex_to_list(
	const char* regex,  /*!< in: regex */
	const char* error_context,  /*!< in: context to error message */
	regex_list_t* list) /*! in: list to put new regex to */
{
	char			errbuf[100];
	int			ret;

	regex_t compiled_regex;
	ret = regcomp(&compiled_regex, regex, REG_EXTENDED);

	if (ret != 0) {
		regerror(ret, &compiled_regex, errbuf, sizeof(errbuf));
		msg("mariabackup: error: %s regcomp(%s): %s",
			error_context, regex, errbuf);
		exit(EXIT_FAILURE);
	}

	list->push_back(compiled_regex);
}

/***********************************************************************
Register new regex for the include filter.  */
static
void
xb_register_include_regex(
/*==============*/
	const char* regex)	/*!< in: regex */
{
	xb_add_regex_to_list(regex, "tables", &regex_include_list);
}

/***********************************************************************
Register new regex for the exclude filter.  */
static
void
xb_register_exclude_regex(
/*==============*/
	const char* regex)	/*!< in: regex */
{
	xb_add_regex_to_list(regex, "tables-exclude", &regex_exclude_list);
}

typedef void (*insert_entry_func_t)(const char*);

/***********************************************************************
Scan string and load filter entries from it.  */
static
void
xb_load_list_string(
/*================*/
	char* list,			/*!< in: string representing a list */
	const char* delimiters,		/*!< in: delimiters of entries */
	insert_entry_func_t ins)	/*!< in: callback to add entry */
{
	char*	p;
	char*	saveptr;

	p = strtok_r(list, delimiters, &saveptr);
	while (p) {

		ins(p);

		p = strtok_r(NULL, delimiters, &saveptr);
	}
}

/***********************************************************************
Scan file and load filter entries from it.  */
static
void
xb_load_list_file(
/*==============*/
	const char* filename,		/*!< in: name of file */
	insert_entry_func_t ins)	/*!< in: callback to add entry */
{
	char	name_buf[NAME_LEN*2+2];
	FILE*	fp;

	/* read and store the filenames */
	fp = fopen(filename, "r");
	if (!fp) {
		die("Can't open %s",
		    filename);
	}
	while (fgets(name_buf, sizeof(name_buf), fp) != NULL) {
		char*	p = strchr(name_buf, '\n');
		if (p) {
			*p = '\0';
		} else {
			die("`%s...` name is too long", name_buf);
		}

		ins(name_buf);
	}

	fclose(fp);
}


static
void
xb_filters_init()
{
	if (xtrabackup_databases) {
		xb_load_list_string(xtrabackup_databases, " \t",
				    xb_register_include_filter_entry);
	}

	if (xtrabackup_databases_file) {
		xb_load_list_file(xtrabackup_databases_file,
				  xb_register_include_filter_entry);
	}

	if (xtrabackup_databases_exclude) {
		xb_load_list_string(xtrabackup_databases_exclude, " \t",
				    xb_register_exclude_filter_entry);
	}

	if (xtrabackup_tables) {
		xb_load_list_string(xtrabackup_tables, ",",
				    xb_register_include_regex);
	}

	if (xtrabackup_tables_file) {
		xb_load_list_file(xtrabackup_tables_file, xb_register_table);
	}

	if (xtrabackup_tables_exclude) {
		xb_load_list_string(xtrabackup_tables_exclude, ",",
				    xb_register_exclude_regex);
	}
}

static
void
xb_filter_hash_free(hash_table_t* hash)
{
	ulint	i;

	/* free the hash elements */
	for (i = 0; i < hash_get_n_cells(hash); i++) {
		xb_filter_entry_t*	table;

		table = static_cast<xb_filter_entry_t *>
			(HASH_GET_FIRST(hash, i));

		while (table) {
			xb_filter_entry_t*	prev_table = table;

			table = static_cast<xb_filter_entry_t *>
				(HASH_GET_NEXT(name_hash, prev_table));

			HASH_DELETE(xb_filter_entry_t, name_hash, hash,
				ut_fold_string(prev_table->name), prev_table);
			free(prev_table);
		}
	}

	/* free hash */
	hash_table_free(hash);
}

static void xb_regex_list_free(regex_list_t* list)
{
	while (list->size() > 0) {
		xb_regfree(&list->front());
		list->pop_front();
	}
}

/************************************************************************
Destroy table filters for partial backup. */
static
void
xb_filters_free()
{
	xb_regex_list_free(&regex_include_list);
	xb_regex_list_free(&regex_exclude_list);

	if (tables_include_hash) {
		xb_filter_hash_free(tables_include_hash);
	}

	if (tables_exclude_hash) {
		xb_filter_hash_free(tables_exclude_hash);
	}

	if (databases_include_hash) {
		xb_filter_hash_free(databases_include_hash);
	}

	if (databases_exclude_hash) {
		xb_filter_hash_free(databases_exclude_hash);
	}
}

/*********************************************************************//**
Create log file metadata. */
static
void
open_or_create_log_file(
/*====================*/
	fil_space_t* space,
	ulint	i)			/*!< in: log file number in group */
{
	char	name[10000];
	ulint	dirnamelen;

	os_normalize_path(srv_log_group_home_dir);

	dirnamelen = strlen(srv_log_group_home_dir);
	ut_a(dirnamelen < (sizeof name) - 10 - sizeof "ib_logfile");
	memcpy(name, srv_log_group_home_dir, dirnamelen);

	/* Add a path separator if needed. */
	if (dirnamelen && name[dirnamelen - 1] != OS_PATH_SEPARATOR) {
		name[dirnamelen++] = OS_PATH_SEPARATOR;
	}

	sprintf(name + dirnamelen, "%s%zu", "ib_logfile", i);

	ut_a(fil_validate());

	space->add(name, OS_FILE_CLOSED,
		   ulint(srv_log_file_size >> srv_page_size_shift),
		   false, false);
}

/*********************************************************************//**
Normalizes init parameter values to use units we use inside InnoDB.
@return	DB_SUCCESS or error code */
static
void
xb_normalize_init_values(void)
/*==========================*/
{
	srv_sys_space.normalize();
	srv_log_buffer_size /= UNIV_PAGE_SIZE;
	srv_lock_table_size = 5 * (srv_buf_pool_size / UNIV_PAGE_SIZE);
}

/***********************************************************************
Set the open files limit. Based on set_max_open_files().

@return the resulting open files limit. May be less or more than the requested
value.  */
static uint
xb_set_max_open_files(
/*==================*/
	uint max_file_limit)	/*!<in: open files limit */
{
#if defined(RLIMIT_NOFILE)
	struct rlimit rlimit;
	uint old_cur;

	if (getrlimit(RLIMIT_NOFILE, &rlimit)) {

		goto end;
	}

	old_cur = (uint) rlimit.rlim_cur;

	if (rlimit.rlim_cur == RLIM_INFINITY) {

		rlimit.rlim_cur = max_file_limit;
	}

	if (rlimit.rlim_cur >= max_file_limit) {

		max_file_limit = rlimit.rlim_cur;
		goto end;
	}

	rlimit.rlim_cur = rlimit.rlim_max = max_file_limit;

	if (setrlimit(RLIMIT_NOFILE, &rlimit)) {

		max_file_limit = old_cur;	/* Use original value */
	} else {

		rlimit.rlim_cur = 0;	/* Safety if next call fails */

		(void) getrlimit(RLIMIT_NOFILE, &rlimit);

		if (rlimit.rlim_cur) {

			/* If call didn't fail */
			max_file_limit = (uint) rlimit.rlim_cur;
		}
	}

end:
	return(max_file_limit);
#else
	return(0);
#endif
}

static void stop_backup_threads()
{
	if (log_copying_stop && log_copying_running) {
		os_event_set(log_copying_stop);
		fputs("mariabackup: Stopping log copying thread", stderr);
		fflush(stderr);
		while (log_copying_running) {
			putc('.', stderr);
			fflush(stderr);
			os_thread_sleep(200000); /*0.2 sec*/
		}
		putc('\n', stderr);
		os_event_destroy(log_copying_stop);
	}

	if (wait_throttle) {
		/* wait for io_watching_thread completion */
		while (io_watching_thread_running) {
			os_thread_sleep(1000000);
		}
		os_event_destroy(wait_throttle);
	}
}

/** Implement the core of --backup
@return	whether the operation succeeded */
static bool xtrabackup_backup_low()
{
	ut_ad(!metadata_to_lsn);

	/* read the latest checkpoint lsn */
	{
		ulint	max_cp_field;

		log_mutex_enter();

		if (recv_find_max_checkpoint(&max_cp_field) == DB_SUCCESS
		    && log_sys->log.format != 0) {
			if (max_cp_field == LOG_CHECKPOINT_1) {
				log_group_header_read(&log_sys->log,
						      max_cp_field);
			}
			metadata_to_lsn = mach_read_from_8(
				log_sys->checkpoint_buf + LOG_CHECKPOINT_LSN);
			msg("The latest check point"
			    " (for incremental): '" LSN_PF "'",
			    metadata_to_lsn);
		} else {
			msg("Error: recv_find_max_checkpoint() failed.");
		}
		log_mutex_exit();
	}

	stop_backup_threads();

	if (metadata_to_lsn && xtrabackup_copy_logfile(true)) {
		ds_close(dst_log_file);
		dst_log_file = NULL;
		return false;
	}

	if (ds_close(dst_log_file) || !metadata_to_lsn) {
		dst_log_file = NULL;
		return false;
	}

	dst_log_file = NULL;

	if(!xtrabackup_incremental) {
		strcpy(metadata_type, "full-backuped");
		metadata_from_lsn = 0;
	} else {
		strcpy(metadata_type, "incremental");
		metadata_from_lsn = incremental_lsn;
	}
	metadata_last_lsn = log_copy_scanned_lsn;

	if (!xtrabackup_stream_metadata(ds_meta)) {
		msg("Error: failed to stream metadata.");
		return false;
	}
	if (xtrabackup_extra_lsndir) {
		char	filename[FN_REFLEN];

		sprintf(filename, "%s/%s", xtrabackup_extra_lsndir,
			XTRABACKUP_METADATA_FILENAME);
		if (!xtrabackup_write_metadata(filename)) {
			msg("Error: failed to write metadata "
			    "to '%s'.", filename);
			return false;
		}
		sprintf(filename, "%s/%s", xtrabackup_extra_lsndir,
			XTRABACKUP_INFO);
		if (!write_xtrabackup_info(mysql_connection, filename, false)) {
			msg("Error: failed to write info "
			 "to '%s'.", filename);
			return false;
		}
	}

	return true;
}

/** Implement --backup
@return	whether the operation succeeded */
static
bool
xtrabackup_backup_func()
{
	MY_STAT			 stat_info;
	uint			 i;
	uint			 count;
	pthread_mutex_t		 count_mutex;
	data_thread_ctxt_t 	*data_threads;
	pthread_mutex_init(&backup_mutex, NULL);
	pthread_cond_init(&scanned_lsn_cond, NULL);

#ifdef USE_POSIX_FADVISE
	msg("uses posix_fadvise().");
#endif

	/* cd to datadir */

	if (my_setwd(mysql_real_data_home,MYF(MY_WME)))
	{
		msg("my_setwd() failed , %s", mysql_real_data_home);
		return(false);
	}
	msg("cd to %s", mysql_real_data_home);
	encryption_plugin_backup_init(mysql_connection);
	msg("open files limit requested %u, set to %u",
	    (uint) xb_open_files_limit,
	    xb_set_max_open_files(xb_open_files_limit));

	mysql_data_home= mysql_data_home_buff;
	mysql_data_home[0]=FN_CURLIB;		// all paths are relative from here
	mysql_data_home[1]=0;

	srv_n_purge_threads = 1;
	srv_read_only_mode = TRUE;

	srv_operation = SRV_OPERATION_BACKUP;
	log_file_op = backup_file_op;
	metadata_to_lsn = 0;

	/* initialize components */
        if(innodb_init_param()) {
fail:
		metadata_to_lsn = log_copying_running;
		stop_backup_threads();
		log_file_op = NULL;
		if (dst_log_file) {
			ds_close(dst_log_file);
			dst_log_file = NULL;
		}
		if (fil_system) {
			innodb_shutdown();
		}
		return(false);
	}

	xb_normalize_init_values();

	if (srv_file_flush_method_str == NULL) {
		/* These are the default options */
		srv_file_flush_method = SRV_FSYNC;
	} else if (0 == ut_strcmp(srv_file_flush_method_str, "fsync")) {
		srv_file_flush_method = SRV_FSYNC;
	} else if (0 == ut_strcmp(srv_file_flush_method_str, "O_DSYNC")) {
		srv_file_flush_method = SRV_O_DSYNC;

	} else if (0 == ut_strcmp(srv_file_flush_method_str, "O_DIRECT")) {
		srv_file_flush_method = SRV_O_DIRECT;
		msg("using O_DIRECT");
	} else if (0 == ut_strcmp(srv_file_flush_method_str, "littlesync")) {
		srv_file_flush_method = SRV_LITTLESYNC;
	} else if (0 == ut_strcmp(srv_file_flush_method_str, "nosync")) {
		srv_file_flush_method = SRV_NOSYNC;
	} else if (0 == ut_strcmp(srv_file_flush_method_str, "ALL_O_DIRECT")) {
		srv_file_flush_method = SRV_ALL_O_DIRECT_FSYNC;
		msg("using ALL_O_DIRECT");
	} else if (0 == ut_strcmp(srv_file_flush_method_str,
				  "O_DIRECT_NO_FSYNC")) {
		srv_file_flush_method = SRV_O_DIRECT_NO_FSYNC;
		msg("using O_DIRECT_NO_FSYNC");
	} else {
		msg("Unrecognized value %s for "
		    "innodb_flush_method", srv_file_flush_method_str);
		goto fail;
	}

#ifdef _WIN32
  srv_file_flush_method = SRV_ALL_O_DIRECT_FSYNC;
	srv_use_native_aio = TRUE;
#endif

	if (srv_buf_pool_size >= 1000 * 1024 * 1024) {
                                  /* Here we still have srv_pool_size counted
                                  in kilobytes (in 4.0 this was in bytes)
				  srv_boot() converts the value to
                                  pages; if buffer pool is less than 1000 MB,
                                  assume fewer threads. */
                srv_max_n_threads = 50000;

	} else if (srv_buf_pool_size >= 8 * 1024 * 1024) {

                srv_max_n_threads = 10000;
        } else {
		srv_max_n_threads = 1000;       /* saves several MB of memory,
                                                especially in 64-bit
                                                computers */
        }

	sync_check_init();
	ut_d(sync_check_enable());
	/* Reset the system variables in the recovery module. */
	recv_sys_var_init();
	trx_pool_init();

	ut_crc32_init();
	crc_init();
	recv_sys_init();

#ifdef WITH_INNODB_DISALLOW_WRITES
	srv_allow_writes_event = os_event_create(0);
	os_event_set(srv_allow_writes_event);
#endif

	xb_filters_init();

	xb_fil_io_init();
	srv_n_file_io_threads = srv_n_read_io_threads;

	os_aio_init(srv_n_read_io_threads, srv_n_write_io_threads,
		    SRV_MAX_N_PENDING_SYNC_IOS);

	log_sys_init();
	log_init(srv_n_log_files);
	fil_space_t*	space = fil_space_create(
		"innodb_redo_log", SRV_LOG_SPACE_FIRST_ID, 0,
		FIL_TYPE_LOG, NULL);

	lock_sys_create(srv_lock_table_size);

	for (ulint i = 0; i < srv_n_log_files; i++) {
		open_or_create_log_file(space, i);
	}

	/* create extra LSN dir if it does not exist. */
	if (xtrabackup_extra_lsndir
		&&!my_stat(xtrabackup_extra_lsndir,&stat_info,MYF(0))
		&& (my_mkdir(xtrabackup_extra_lsndir,0777,MYF(0)) < 0)) {
		msg("Error: cannot mkdir %d: %s\n",
		    my_errno, xtrabackup_extra_lsndir);
		goto fail;
	}

	/* create target dir if not exist */
	if (!xtrabackup_stream_str && !my_stat(xtrabackup_target_dir,&stat_info,MYF(0))
		&& (my_mkdir(xtrabackup_target_dir,0777,MYF(0)) < 0)){
		msg("Error: cannot mkdir %d: %s\n",
		    my_errno, xtrabackup_target_dir);
		goto fail;
	}

        {
	/* definition from recv_recovery_from_checkpoint_start() */
	ulint		max_cp_field;

	/* start back ground thread to copy newer log */
	os_thread_id_t log_copying_thread_id;

	/* get current checkpoint_lsn */
	/* Look for the latest checkpoint from any of the log groups */

	log_mutex_enter();

	dberr_t err = recv_find_max_checkpoint(&max_cp_field);

	if (err != DB_SUCCESS) {
log_fail:
		log_mutex_exit();
		goto fail;
	}

	if (log_sys->log.format == 0) {
old_format:
		msg("Error: cannot process redo log"
		    " before MariaDB 10.2.2");
		log_mutex_exit();
		goto log_fail;
	}

	const byte* buf = log_sys->checkpoint_buf;

reread_log_header:
	checkpoint_lsn_start = log_sys->log.lsn;
	checkpoint_no_start = log_sys->next_checkpoint_no;

	err = recv_find_max_checkpoint(&max_cp_field);

	if (err != DB_SUCCESS) {
		goto log_fail;
	}

	if (log_sys->log.format == 0) {
		goto old_format;
	}

	log_group_header_read(&log_sys->log, max_cp_field);

	if (checkpoint_no_start != mach_read_from_8(buf + LOG_CHECKPOINT_NO)) {
		goto reread_log_header;
	}

	log_mutex_exit();

	xtrabackup_init_datasinks();

	if (!select_history()) {
		goto fail;
	}

	/* open the log file */
	memset(&stat_info, 0, sizeof(MY_STAT));
	dst_log_file = ds_open(ds_redo, "ib_logfile0", &stat_info);
	if (dst_log_file == NULL) {
		msg("§rror: failed to open the target stream for "
		    "'ib_logfile0'.");
		goto fail;
	}

	/* label it */
	byte MY_ALIGNED(OS_FILE_LOG_BLOCK_SIZE) log_hdr[OS_FILE_LOG_BLOCK_SIZE];
	memset(log_hdr, 0, sizeof log_hdr);
	mach_write_to_4(LOG_HEADER_FORMAT + log_hdr, log_sys->log.format);
	mach_write_to_4(LOG_HEADER_SUBFORMAT + log_hdr,
			log_sys->log.subformat);
	mach_write_to_8(LOG_HEADER_START_LSN + log_hdr, checkpoint_lsn_start);
	strcpy(reinterpret_cast<char*>(LOG_HEADER_CREATOR + log_hdr),
	       "Backup " MYSQL_SERVER_VERSION);
	log_block_set_checksum(log_hdr,
			       log_block_calc_checksum_crc32(log_hdr));

	/* Write the log header. */
	if (ds_write(dst_log_file, log_hdr, sizeof log_hdr)) {
	log_write_fail:
		msg("error: write to logfile failed");
		goto fail;
	}
	/* Adjust the checkpoint page. */
	memcpy(log_hdr, buf, OS_FILE_LOG_BLOCK_SIZE);
	mach_write_to_8(log_hdr + LOG_CHECKPOINT_OFFSET,
			(checkpoint_lsn_start & (OS_FILE_LOG_BLOCK_SIZE - 1))
			| LOG_FILE_HDR_SIZE);
	log_block_set_checksum(log_hdr,
			       log_block_calc_checksum_crc32(log_hdr));
	/* Write checkpoint page 1 and two empty log pages before the
	payload. */
	if (ds_write(dst_log_file, log_hdr, OS_FILE_LOG_BLOCK_SIZE)
	    || !memset(log_hdr, 0, sizeof log_hdr)
	    || ds_write(dst_log_file, log_hdr, sizeof log_hdr)
	    || ds_write(dst_log_file, log_hdr, sizeof log_hdr)) {
		goto log_write_fail;
	}

	log_copying_running = true;
	/* start io throttle */
	if(xtrabackup_throttle) {
		os_thread_id_t io_watching_thread_id;

		io_ticket = xtrabackup_throttle;
		wait_throttle = os_event_create(0);
		io_watching_thread_running = true;

		os_thread_create(io_watching_thread, NULL,
				 &io_watching_thread_id);
	}

	/* Populate fil_system with tablespaces to copy */
	err = xb_load_tablespaces();
	if (err != DB_SUCCESS) {
		msg("merror: xb_load_tablespaces() failed with"
		    " error %s.", ut_strerr(err));
fail_before_log_copying_thread_start:
		log_copying_running = false;
		goto fail;
	}

	/* copy log file by current position */
	log_copy_scanned_lsn = checkpoint_lsn_start;
	recv_sys->recovered_lsn = log_copy_scanned_lsn;
	log_optimized_ddl_op = backup_optimized_ddl_op;
	log_truncate = backup_truncate_fail;

	if (xtrabackup_copy_logfile())
		goto fail_before_log_copying_thread_start;

	log_copying_stop = os_event_create(0);
	os_thread_create(log_copying_thread, NULL, &log_copying_thread_id);

	/* FLUSH CHANGED_PAGE_BITMAPS call */
	if (!flush_changed_page_bitmaps()) {
		goto fail;
	}
	debug_sync_point("xtrabackup_suspend_at_start");


	ut_a(xtrabackup_parallel > 0);

	if (xtrabackup_parallel > 1) {
		msg("mariabackup: Starting %u threads for parallel data "
		    "files transfer", xtrabackup_parallel);
	}

	if (opt_lock_ddl_per_table) {
		mdl_lock_all();

		DBUG_EXECUTE_IF("check_mdl_lock_works",
			dbug_alter_thread_done =
			dbug_start_query_thread("ALTER TABLE test.t ADD COLUMN mdl_lock_column int",
				"Waiting for table metadata lock", 1, ER_QUERY_INTERRUPTED););
	}

	datafiles_iter_t *it = datafiles_iter_new(fil_system);
	if (it == NULL) {
		msg("mariabackup: Error: datafiles_iter_new() failed.");
		goto fail;
	}

	/* Create data copying threads */
	data_threads = (data_thread_ctxt_t *)
		malloc(sizeof(data_thread_ctxt_t) * xtrabackup_parallel);
	count = xtrabackup_parallel;
	pthread_mutex_init(&count_mutex, NULL);

	for (i = 0; i < (uint) xtrabackup_parallel; i++) {
		data_threads[i].it = it;
		data_threads[i].num = i+1;
		data_threads[i].count = &count;
		data_threads[i].count_mutex = &count_mutex;
		os_thread_create(data_copy_thread_func, data_threads + i,
				 &data_threads[i].id);
	}

	/* Wait for threads to exit */
	while (1) {
		os_thread_sleep(1000000);
		pthread_mutex_lock(&count_mutex);
		bool stop = count == 0;
		pthread_mutex_unlock(&count_mutex);
		if (stop) {
			break;
		}
	}

	pthread_mutex_destroy(&count_mutex);
	free(data_threads);
	datafiles_iter_free(it);
	}

	bool ok = backup_start();

	if (ok) {
		ok = xtrabackup_backup_low();

		backup_release();

		DBUG_EXECUTE_IF("check_mdl_lock_works",
			os_event_wait(dbug_alter_thread_done);
			os_event_destroy(dbug_alter_thread_done);
		);

		if (ok) {
			backup_finish();
		}
	}

	if (!ok) {
		goto fail;
	}

	if (changed_page_bitmap) {
		xb_page_bitmap_deinit(changed_page_bitmap);
	}
	xtrabackup_destroy_datasinks();

	msg("Redo log (from LSN " LSN_PF " to " LSN_PF
	    ") was copied.", checkpoint_lsn_start, log_copy_scanned_lsn);
	xb_filters_free();

	xb_data_files_close();

	/* Make sure that the latest checkpoint was included */
	if (metadata_to_lsn > log_copy_scanned_lsn) {
		msg("Error: failed to copy enough redo log ("
		    "LSN=" LSN_PF "; checkpoint LSN=" LSN_PF ").",
		    log_copy_scanned_lsn, metadata_to_lsn);
		goto fail;
	}

	innodb_shutdown();
	log_file_op = NULL;
	pthread_mutex_destroy(&backup_mutex);
	pthread_cond_destroy(&scanned_lsn_cond);
	return(true);
}


/**
This function handles DDL changes at the end of backup, under protection of
FTWRL.  This ensures consistent backup in presence of DDL.

- New tables, that were created during backup, are now copied into backup.
  Also, tablespaces with optimized (no redo loggin DDL) are re-copied into 
  backup. This tablespaces will get the extension ".new" in the backup

- Tables that were renamed during backup, are marked as renamed
  For these, file <old_name>.ren will be created.
  The content of the file is the new tablespace name.

- Tables that were deleted during backup, are marked as deleted
  For these , an empty file <name>.del will be created

  It is the responsibility of the prepare phase to deal with .new, .ren, and .del
  files.
*/
void backup_fix_ddl(void)
{
	std::set<std::string> new_tables;
	std::set<std::string> dropped_tables;
	std::map<std::string, std::string> renamed_tables;

	/* Disable further DDL on backed up tables (only needed for --no-lock).*/
	pthread_mutex_lock(&backup_mutex);
	log_file_op = backup_file_op_fail;
	log_optimized_ddl_op = backup_optimized_ddl_op_fail;
	pthread_mutex_unlock(&backup_mutex);

	DBUG_MARIABACKUP_EVENT("backup_fix_ddl",0);

	for (space_id_to_name_t::iterator iter = ddl_tracker.tables_in_backup.begin();
		iter != ddl_tracker.tables_in_backup.end();
		iter++) {

		const std::string name = iter->second;
		ulint id = iter->first;

		if (ddl_tracker.drops.find(id) != ddl_tracker.drops.end()) {
			dropped_tables.insert(name);
			continue;
		}

		bool has_optimized_ddl =
			ddl_tracker.optimized_ddl.find(id) != ddl_tracker.optimized_ddl.end();

		if (ddl_tracker.id_to_name.find(id) == ddl_tracker.id_to_name.end()) {
			if (has_optimized_ddl) {
				new_tables.insert(name);
			}
			continue;
		}

		/* tablespace was affected by DDL. */
		const std::string new_name = ddl_tracker.id_to_name[id];
		if (new_name != name) {
			if (has_optimized_ddl) {
				/* table was renamed, but we need a full copy
				of it because of optimized DDL. We emulate a drop/create.*/
				dropped_tables.insert(name);
				new_tables.insert(new_name);
			} else {
				/* Renamed, and no optimized DDL*/
				renamed_tables[name] = new_name;
			}
		} else if (has_optimized_ddl) {
			/* Table was recreated, or optimized DDL ran.
			In both cases we need a full copy in the backup.*/
			new_tables.insert(name);
		}
	}

	/* Find tables that were created during backup (and not removed).*/
	for(space_id_to_name_t::iterator iter = ddl_tracker.id_to_name.begin();
		iter != ddl_tracker.id_to_name.end();
		iter++) {

		ulint id = iter->first;
		std::string name = iter->second;

		if (ddl_tracker.tables_in_backup.find(id) != ddl_tracker.tables_in_backup.end()) {
			/* already processed above */
			continue;
		}

		if (ddl_tracker.drops.find(id) == ddl_tracker.drops.end()) {
			dropped_tables.erase(name);
			new_tables.insert(name);
		}
	}

	// Mark tablespaces for rename
	for (std::map<std::string, std::string>::iterator iter = renamed_tables.begin();
		iter != renamed_tables.end(); ++iter) {
		const std::string old_name = iter->first;
		std::string new_name = iter->second;
		backup_file_printf((old_name + ".ren").c_str(), "%s", new_name.c_str());
	}

	// Mark tablespaces for drop
	for (std::set<std::string>::iterator iter = dropped_tables.begin();
		iter != dropped_tables.end();
		iter++) {
		const std::string name(*iter);
		backup_file_printf((name + ".del").c_str(), "%s", "");
	}

	//  Load and copy new tables.
	//  Close all datanodes first, reload only new tables.
	std::vector<fil_node_t *> all_nodes;
	datafiles_iter_t *it = datafiles_iter_new(fil_system);
	if (!it)
		return;
	while (fil_node_t *node = datafiles_iter_next(it)) {
		all_nodes.push_back(node);
	}
	for (size_t i = 0; i < all_nodes.size(); i++) {
		fil_node_t *n = all_nodes[i];
		if (n->space->id == 0)
			continue;
		fil_space_close(n->space->name);
		fil_space_free(n->space->id, false);
	}
	datafiles_iter_free(it);

	for (std::set<std::string>::iterator iter = new_tables.begin();
		iter != new_tables.end(); iter++) {
		const char *space_name = iter->c_str();
		if (check_if_skip_table(space_name))
			continue;
		std::string name(*iter);
		bool is_remote = access((name + ".ibd").c_str(), R_OK) != 0;
		const char *extension = is_remote ? ".isl" : ".ibd";
		name.append(extension);
		char buf[FN_REFLEN];
		strncpy(buf, name.c_str(), sizeof buf - 1);
		buf[sizeof buf - 1] = '\0';
		const char *dbname = buf;
		char *p = strchr(buf, '/');
		if (p == 0) {
			msg("Unexpected tablespace %s filename %s", space_name, name.c_str());
			ut_a(0);
		}
		ut_a(p);
		*p = 0;
		const char *tablename = p + 1;
		xb_load_single_table_tablespace(dbname, tablename, is_remote);
	}

	it = datafiles_iter_new(fil_system);
	if (!it)
		return;

	while (fil_node_t *node = datafiles_iter_next(it)) {
		fil_space_t * space = node->space;
		if (!fil_is_user_tablespace_id(space->id))
			continue;
		std::string dest_name(node->space->name);
		dest_name.append(".new");
		xtrabackup_copy_datafile(node, 0, dest_name.c_str()/*, do_full_copy ? ULONGLONG_MAX:UNIV_PAGE_SIZE */);
	}

	datafiles_iter_free(it);
}

/* ================= prepare ================= */

/***********************************************************************
Generates path to the meta file path from a given path to an incremental .delta
by replacing trailing ".delta" with ".meta", or returns error if 'delta_path'
does not end with the ".delta" character sequence.
@return TRUE on success, FALSE on error. */
static
ibool
get_meta_path(
	const char	*delta_path,	/* in: path to a .delta file */
	char 		*meta_path)	/* out: path to the corresponding .meta
					file */
{
	size_t		len = strlen(delta_path);

	if (len <= 6 || strcmp(delta_path + len - 6, ".delta")) {
		return FALSE;
	}
	memcpy(meta_path, delta_path, len - 6);
	strcpy(meta_path + len - 6, XB_DELTA_INFO_SUFFIX);

	return TRUE;
}

/****************************************************************//**
Create a new tablespace on disk and return the handle to its opened
file. Code adopted from fil_create_new_single_table_tablespace with
the main difference that only disk file is created without updating
the InnoDB in-memory dictionary data structures.

@return true on success, false on error.  */
static
bool
xb_space_create_file(
/*==================*/
	const char*	path,		/*!<in: path to tablespace */
	ulint		space_id,	/*!<in: space id */
	ulint		flags,		/*!<in: tablespace flags */
	pfs_os_file_t*	file)		/*!<out: file handle */
{
	bool		ret;
	byte*		buf;
	byte*		page;

	*file = os_file_create_simple_no_error_handling(
		0, path, OS_FILE_CREATE, OS_FILE_READ_WRITE, false, &ret);
	if (!ret) {
		msg("Can't create file %s", path);
		return ret;
	}

	ret = os_file_set_size(path, *file,
			       FIL_IBD_FILE_INITIAL_SIZE * UNIV_PAGE_SIZE);
	if (!ret) {
		msg("mariabackup: cannot set size for file %s", path);
		os_file_close(*file);
		os_file_delete(0, path);
		return ret;
	}

	buf = static_cast<byte *>(malloc(3 * UNIV_PAGE_SIZE));
	/* Align the memory for file i/o if we might have O_DIRECT set */
	page = static_cast<byte *>(ut_align(buf, UNIV_PAGE_SIZE));

	memset(page, '\0', UNIV_PAGE_SIZE);

	fsp_header_init_fields(page, space_id, flags);
	mach_write_to_4(page + FIL_PAGE_ARCH_LOG_NO_OR_SPACE_ID, space_id);

	const page_size_t page_size(flags);

	if (!page_size.is_compressed()) {
		buf_flush_init_for_writing(NULL, page, NULL, 0);

		ret = os_file_write(IORequestWrite, path, *file, page, 0,
				    UNIV_PAGE_SIZE);
	} else {
		page_zip_des_t	page_zip;
		ulint zip_size = page_size.physical();
		page_zip_set_size(&page_zip, zip_size);
		page_zip.data = page + UNIV_PAGE_SIZE;
		fprintf(stderr, "zip_size = " ULINTPF "\n", zip_size);

#ifdef UNIV_DEBUG
		page_zip.m_start =
#endif /* UNIV_DEBUG */
			page_zip.m_end = page_zip.m_nonempty =
			page_zip.n_blobs = 0;

		buf_flush_init_for_writing(NULL, page, &page_zip, 0);

		ret = os_file_write(IORequestWrite, path, *file,
				    page_zip.data, 0, zip_size);
	}

	free(buf);

	if (!ret) {
		msg("mariabackup: could not write the first page to %s",
		    path);
		os_file_close(*file);
		os_file_delete(0, path);
		return ret;
	}

	return TRUE;
}

/***********************************************************************
Searches for matching tablespace file for given .delta file and space_id
in given directory. When matching tablespace found, renames it to match the
name of .delta file. If there was a tablespace with matching name and
mismatching ID, renames it to xtrabackup_tmp_#ID.ibd. If there was no
matching file, creates a new tablespace.
@return file handle of matched or created file */
static
pfs_os_file_t
xb_delta_open_matching_space(
	const char*	dbname,		/* in: path to destination database dir */
	const char*	name,		/* in: name of delta file (without .delta) */
	const xb_delta_info_t& info,
	char*		real_name,	/* out: full path of destination file */
	size_t		real_name_len,	/* out: buffer size for real_name */
	bool* 		success)	/* out: indicates error. true = success */
{
	char			dest_dir[FN_REFLEN];
	char			dest_space_name[FN_REFLEN];
	fil_space_t*		fil_space;
	pfs_os_file_t		file;
	xb_filter_entry_t*	table;

	ut_a(dbname != NULL ||
	     !fil_is_user_tablespace_id(info.space_id) ||
	     info.space_id == ULINT_UNDEFINED);

	*success = false;

	if (dbname) {
		snprintf(dest_dir, FN_REFLEN, "%s/%s",
			xtrabackup_target_dir, dbname);
		os_normalize_path(dest_dir);

		snprintf(dest_space_name, FN_REFLEN, "%s/%s", dbname, name);
	} else {
		snprintf(dest_dir, FN_REFLEN, "%s", xtrabackup_target_dir);
		os_normalize_path(dest_dir);

		snprintf(dest_space_name, FN_REFLEN, "%s", name);
	}

	snprintf(real_name, real_name_len,
		 "%s/%s",
		 xtrabackup_target_dir, dest_space_name);
	os_normalize_path(real_name);
	/* Truncate ".ibd" */
	dest_space_name[strlen(dest_space_name) - 4] = '\0';

	/* Create the database directory if it doesn't exist yet */
	if (!os_file_create_directory(dest_dir, FALSE)) {
		msg("mariabackup: error: cannot create dir %s", dest_dir);
		return file;
	}

	log_mutex_enter();
	if (!fil_is_user_tablespace_id(info.space_id)) {
found:
		/* open the file and return its handle */

		file = os_file_create_simple_no_error_handling(
			0, real_name,
			OS_FILE_OPEN, OS_FILE_READ_WRITE, false, success);

		if (!*success) {
			msg("mariabackup: Cannot open file %s\n", real_name);
		}
exit:
		log_mutex_exit();
		return file;
	}

	/* remember space name for further reference */
	table = static_cast<xb_filter_entry_t *>
		(malloc(sizeof(xb_filter_entry_t) +
			strlen(dest_space_name) + 1));

	table->name = ((char*)table) + sizeof(xb_filter_entry_t);
	strcpy(table->name, dest_space_name);
	HASH_INSERT(xb_filter_entry_t, name_hash, inc_dir_tables_hash,
			ut_fold_string(table->name), table);

	mutex_enter(&fil_system->mutex);
	fil_space = fil_space_get_by_name(dest_space_name);
	mutex_exit(&fil_system->mutex);

	if (fil_space != NULL) {
		if (fil_space->id == info.space_id
		    || info.space_id == ULINT_UNDEFINED) {
			/* we found matching space */
			goto found;
		} else {

			char	tmpname[FN_REFLEN];

			snprintf(tmpname, FN_REFLEN, "%s/xtrabackup_tmp_#" ULINTPF,
				 dbname, fil_space->id);

			msg("mariabackup: Renaming %s to %s.ibd",
				fil_space->name, tmpname);

			if (!fil_rename_tablespace(
				fil_space->id,
				fil_space->chain.start->name,
				tmpname, NULL))
			{
				msg("mariabackup: Cannot rename %s to %s",
					fil_space->name, tmpname);
				goto exit;
			}
		}
	}

	if (info.space_id == ULINT_UNDEFINED)
	{
		die("Can't handle DDL operation on tablespace "
		    "%s\n", dest_space_name);
	}
	mutex_enter(&fil_system->mutex);
	fil_space = fil_space_get_by_id(info.space_id);
	mutex_exit(&fil_system->mutex);
	if (fil_space != NULL) {
		char	tmpname[FN_REFLEN];

		strncpy(tmpname, dest_space_name, FN_REFLEN);

		msg("mariabackup: Renaming %s to %s",
		    fil_space->name, dest_space_name);

		if (!fil_rename_tablespace(fil_space->id,
					   fil_space->chain.start->name,
					   tmpname,
					   NULL))
		{
			msg("mariabackup: Cannot rename %s to %s",
				fil_space->name, dest_space_name);
			goto exit;
		}

		goto found;
	}

	/* No matching space found. create the new one.  */
	const ulint flags = info.page_size.is_compressed()
		? get_bit_shift(info.page_size.physical()
				>> (UNIV_ZIP_SIZE_SHIFT_MIN - 1))
		<< FSP_FLAGS_POS_ZIP_SSIZE
		| FSP_FLAGS_MASK_POST_ANTELOPE
		| FSP_FLAGS_MASK_ATOMIC_BLOBS
		| (info.page_size.logical() == UNIV_PAGE_SIZE_ORIG
		   ? 0
		   : get_bit_shift(info.page_size.logical()
				   >> (UNIV_ZIP_SIZE_SHIFT_MIN - 1))
		   << FSP_FLAGS_POS_PAGE_SSIZE)
		: FSP_FLAGS_PAGE_SSIZE();
	ut_ad(page_size_t(flags).equals_to(info.page_size));

	if (fil_space_create(dest_space_name, info.space_id, flags,
			      FIL_TYPE_TABLESPACE, 0)) {
		*success = xb_space_create_file(real_name, info.space_id,
						flags, &file);
	} else {
		msg("Can't create tablespace %s\n", dest_space_name);
	}

	goto exit;
}

/************************************************************************
Applies a given .delta file to the corresponding data file.
@return TRUE on success */
static
ibool
xtrabackup_apply_delta(
	const char*	dirname,	/* in: dir name of incremental */
	const char*	dbname,		/* in: database name (ibdata: NULL) */
	const char*	filename,	/* in: file name (not a path),
					including the .delta extension */
	void*		/*data*/)
{
	pfs_os_file_t	src_file;
	pfs_os_file_t	dst_file;
	char	src_path[FN_REFLEN];
	char	dst_path[FN_REFLEN];
	char	meta_path[FN_REFLEN];
	char	space_name[FN_REFLEN];
	bool	success;

	ibool	last_buffer = FALSE;
	ulint	page_in_buffer;
	ulint	incremental_buffers = 0;

	xb_delta_info_t info(univ_page_size, SRV_TMP_SPACE_ID);
	ulint		page_size;
	ulint		page_size_shift;
	byte*		incremental_buffer_base = NULL;
	byte*		incremental_buffer;

	size_t		offset;

	ut_a(xtrabackup_incremental);

	if (dbname) {
		snprintf(src_path, sizeof(src_path), "%s/%s/%s",
			 dirname, dbname, filename);
		snprintf(dst_path, sizeof(dst_path), "%s/%s/%s",
			 xtrabackup_real_target_dir, dbname, filename);
	} else {
		snprintf(src_path, sizeof(src_path), "%s/%s",
			 dirname, filename);
		snprintf(dst_path, sizeof(dst_path), "%s/%s",
			 xtrabackup_real_target_dir, filename);
	}
	dst_path[strlen(dst_path) - 6] = '\0';

	strncpy(space_name, filename, FN_REFLEN - 1);
	space_name[FN_REFLEN - 1] = '\0';
	space_name[strlen(space_name) -  6] = 0;

	if (!get_meta_path(src_path, meta_path)) {
		goto error;
	}

	os_normalize_path(dst_path);
	os_normalize_path(src_path);
	os_normalize_path(meta_path);

	if (!xb_read_delta_metadata(meta_path, &info)) {
		goto error;
	}

	page_size = info.page_size.physical();
	page_size_shift = get_bit_shift(page_size);
	msg("page size for %s is %zu bytes",
	    src_path, page_size);
	if (page_size_shift < 10 ||
	    page_size_shift > UNIV_PAGE_SIZE_SHIFT_MAX) {
		msg("error: invalid value of page_size "
		    "(%zu bytes) read from %s", page_size, meta_path);
		goto error;
	}

	src_file = os_file_create_simple_no_error_handling(
		0, src_path,
		OS_FILE_OPEN, OS_FILE_READ_WRITE, false, &success);
	if (!success) {
		os_file_get_last_error(TRUE);
		msg("error: can't open %s", src_path);
		goto error;
	}

	posix_fadvise(src_file, 0, 0, POSIX_FADV_SEQUENTIAL);

	dst_file = xb_delta_open_matching_space(
			dbname, space_name, info,
			dst_path, sizeof(dst_path), &success);
	if (!success) {
		msg("error: can't open %s", dst_path);
		goto error;
	}

	posix_fadvise(dst_file, 0, 0, POSIX_FADV_DONTNEED);

	/* allocate buffer for incremental backup (4096 pages) */
	incremental_buffer_base = static_cast<byte *>
		(malloc((page_size / 4 + 1) * page_size));
	incremental_buffer = static_cast<byte *>
		(ut_align(incremental_buffer_base,
			  page_size));

	msg("Applying %s to %s...", src_path, dst_path);

	while (!last_buffer) {
		ulint cluster_header;

		/* read to buffer */
		/* first block of block cluster */
		offset = ((incremental_buffers * (page_size / 4))
			 << page_size_shift);
		success = os_file_read(IORequestRead, src_file,
				       incremental_buffer, offset, page_size);
		if (!success) {
			goto error;
		}

		cluster_header = mach_read_from_4(incremental_buffer);
		switch(cluster_header) {
			case 0x78747261UL: /*"xtra"*/
				break;
			case 0x58545241UL: /*"XTRA"*/
				last_buffer = TRUE;
				break;
			default:
				msg("error: %s seems not "
				    ".delta file.", src_path);
				goto error;
		}

		/* FIXME: If the .delta modifies FSP_SIZE on page 0,
		extend the file to that size. */

		for (page_in_buffer = 1; page_in_buffer < page_size / 4;
		     page_in_buffer++) {
			if (mach_read_from_4(incremental_buffer + page_in_buffer * 4)
			    == 0xFFFFFFFFUL)
				break;
		}

		ut_a(last_buffer || page_in_buffer == page_size / 4);

		/* read whole of the cluster */
		success = os_file_read(IORequestRead, src_file,
				       incremental_buffer,
				       offset, page_in_buffer * page_size);
		if (!success) {
			goto error;
		}

		posix_fadvise(src_file, offset, page_in_buffer * page_size,
			      POSIX_FADV_DONTNEED);

		for (page_in_buffer = 1; page_in_buffer < page_size / 4;
		     page_in_buffer++) {
			ulint offset_on_page;

			offset_on_page = mach_read_from_4(incremental_buffer + page_in_buffer * 4);

			if (offset_on_page == 0xFFFFFFFFUL)
				break;

			uchar *buf = incremental_buffer + page_in_buffer * page_size;
			const os_offset_t off = os_offset_t(offset_on_page)*page_size;

			if (off == 0) {
				/* Read tablespace size from page 0,
				and extend the file to specified size.*/
				os_offset_t n_pages = mach_read_from_4(
					buf + FSP_HEADER_OFFSET + FSP_SIZE);
				if (mach_read_from_4(buf
						     + FIL_PAGE_SPACE_ID)) {
					if (!os_file_set_size(
						    dst_path, dst_file,
						    n_pages * page_size))
						goto error;
				} else if (fil_space_t* space
					   = fil_space_acquire(0)) {
					/* The system tablespace can
					consist of multiple files. The
					first one has full tablespace
					size in page 0, but only the last
					file should be extended. */
					fil_node_t* n = UT_LIST_GET_FIRST(
						space->chain);
					bool fail = !strcmp(n->name, dst_path)
						&& !fil_space_extend(
							space, (ulint)n_pages);
					fil_space_release(space);
					if (fail) goto error;
				}
			}

			success = os_file_write(IORequestWrite,
						dst_path, dst_file, buf, off, page_size);
			if (!success) {
				goto error;
			}
		}

		/* Free file system buffer cache after the batch was written. */
#ifdef __linux__
		os_file_flush_func(dst_file);
#endif
		posix_fadvise(dst_file, 0, 0, POSIX_FADV_DONTNEED);


		incremental_buffers++;
	}

	free(incremental_buffer_base);
	if (src_file != OS_FILE_CLOSED) {
		os_file_close(src_file);
		os_file_delete(0,src_path);
	}
	if (dst_file != OS_FILE_CLOSED)
		os_file_close(dst_file);
	return TRUE;

error:
	free(incremental_buffer_base);
	if (src_file != OS_FILE_CLOSED)
		os_file_close(src_file);
	if (dst_file != OS_FILE_CLOSED)
		os_file_close(dst_file);
	msg("Error: xtrabackup_apply_delta(): "
	    "failed to apply %s to %s.\n", src_path, dst_path);
	return FALSE;
}


std::string change_extension(std::string filename, std::string new_ext) {
	DBUG_ASSERT(new_ext.size() == 3);
	std::string new_name(filename);
	new_name.resize(new_name.size() - new_ext.size());
	new_name.append(new_ext);
	return new_name;
}


static void rename_file(const char *from,const char *to) {
	msg("Renaming %s to %s\n", from, to);
	if (my_rename(from, to, MY_WME)) {
		die("Can't rename %s to %s errno %d", from, to, errno);
	}
}

static void rename_file(const std::string& from, const std::string &to) {
	rename_file(from.c_str(), to.c_str());
}
/************************************************************************
Callback to handle datadir entry. Function of this type will be called
for each entry which matches the mask by xb_process_datadir.
@return should return TRUE on success */
typedef ibool (*handle_datadir_entry_func_t)(
/*=========================================*/
	const char*	data_home_dir,		/*!<in: path to datadir */
	const char*	db_name,		/*!<in: database name */
	const char*	file_name,		/*!<in: file name with suffix */
	void*		arg);			/*!<in: caller-provided data */

/** Rename, and replace destination file, if exists */
static void rename_force(const char *from, const char *to) {
	if (access(to, R_OK) == 0) {
		msg("Removing %s", to);
		if (my_delete(to, MYF(MY_WME))) {
			msg("Can't remove %s, errno %d", to, errno);
			exit(EXIT_FAILURE);
		}
	}
	rename_file(from,to);
}

/* During prepare phase, rename ".new" files , that were created in backup_fix_ddl(),
  to ".ibd".*/
static ibool prepare_handle_new_files(
	const char*	data_home_dir,		/*!<in: path to datadir */
	const char*	db_name,		/*!<in: database name */
	const char*	file_name,		/*!<in: file name with suffix */
	void *)
{

	std::string src_path = std::string(data_home_dir) + '/' + std::string(db_name) + '/' + file_name;
	std::string dest_path = src_path;

	size_t index = dest_path.find(".new");
	DBUG_ASSERT(index != std::string::npos);
	dest_path.replace(index, 4, ".ibd");
	rename_force(src_path.c_str(),dest_path.c_str());
	return TRUE;
}

/************************************************************************
Callback to handle datadir entry. Deletes entry if it has no matching
fil_space in fil_system directory.
@return FALSE if delete attempt was unsuccessful */
static
ibool
rm_if_not_found(
	const char*	data_home_dir,		/*!<in: path to datadir */
	const char*	db_name,		/*!<in: database name */
	const char*	file_name,		/*!<in: file name with suffix */
	void*		arg __attribute__((unused)))
{
	char			name[FN_REFLEN];
	xb_filter_entry_t*	table;

	snprintf(name, FN_REFLEN, "%s/%s", db_name, file_name);
	/* Truncate ".ibd" */
	name[strlen(name) - 4] = '\0';

	HASH_SEARCH(name_hash, inc_dir_tables_hash, ut_fold_string(name),
		    xb_filter_entry_t*,
		    table, (void) 0,
		    !strcmp(table->name, name));

	if (!table) {
		snprintf(name, FN_REFLEN, "%s/%s/%s", data_home_dir,
						      db_name, file_name);
		return os_file_delete(0, name);
	}

	return(TRUE);
}

/************************************************************************
Function enumerates files in datadir (provided by path) which are matched
by provided suffix. For each entry callback is called.
@return FALSE if callback for some entry returned FALSE */
static
ibool
xb_process_datadir(
	const char*			path,	/*!<in: datadir path */
	const char*			suffix,	/*!<in: suffix to match
						against */
	handle_datadir_entry_func_t	func)	/*!<in: callback */
{
	ulint		ret;
	char		dbpath[OS_FILE_MAX_PATH];
	os_file_dir_t	dir;
	os_file_dir_t	dbdir;
	os_file_stat_t	dbinfo;
	os_file_stat_t	fileinfo;
	ulint		suffix_len;
	dberr_t		err 		= DB_SUCCESS;
	static char	current_dir[2];

	current_dir[0] = FN_CURLIB;
	current_dir[1] = 0;
	srv_data_home = current_dir;

	suffix_len = strlen(suffix);

	/* datafile */
	dbdir = os_file_opendir(path, FALSE);

	if (dbdir != NULL) {
		ret = fil_file_readdir_next_file(&err, path, dbdir,
							&fileinfo);
		while (ret == 0) {
			if (fileinfo.type == OS_FILE_TYPE_DIR) {
				goto next_file_item_1;
			}

			if (strlen(fileinfo.name) > suffix_len
			    && 0 == strcmp(fileinfo.name + 
					strlen(fileinfo.name) - suffix_len,
					suffix)) {
				if (!func(
					    path, NULL,
					    fileinfo.name, NULL))
				{
					os_file_closedir(dbdir);
					return(FALSE);
				}
			}
next_file_item_1:
			ret = fil_file_readdir_next_file(&err,
							path, dbdir,
							&fileinfo);
		}

		os_file_closedir(dbdir);
	} else {
		msg("Can't open dir %s", path);
	}

	/* single table tablespaces */
	dir = os_file_opendir(path, FALSE);

	if (dir == NULL) {
		msg("Can't open dir %s", path);
	}

		ret = fil_file_readdir_next_file(&err, path, dir,
								&dbinfo);
	while (ret == 0) {
		if (dbinfo.type == OS_FILE_TYPE_FILE
		    || dbinfo.type == OS_FILE_TYPE_UNKNOWN) {

		        goto next_datadir_item;
		}

		snprintf(dbpath, sizeof(dbpath), "%s/%s", path, dbinfo.name);

		os_normalize_path(dbpath);

		dbdir = os_file_opendir(dbpath, FALSE);

		if (dbdir != NULL) {

			ret = fil_file_readdir_next_file(&err, dbpath, dbdir,
								&fileinfo);
			while (ret == 0) {

			        if (fileinfo.type == OS_FILE_TYPE_DIR) {

				        goto next_file_item_2;
				}

				if (strlen(fileinfo.name) > suffix_len
				    && 0 == strcmp(fileinfo.name + 
						strlen(fileinfo.name) -
								suffix_len,
						suffix)) {
					/* The name ends in suffix; process
					the file */
					if (!func(
						    path,
						    dbinfo.name,
						    fileinfo.name, NULL))
					{
						os_file_closedir(dbdir);
						return(FALSE);
					}
				}
next_file_item_2:
				ret = fil_file_readdir_next_file(&err,
								dbpath, dbdir,
								&fileinfo);
			}

			os_file_closedir(dbdir);
		}
next_datadir_item:
		ret = fil_file_readdir_next_file(&err,
						path,
								dir, &dbinfo);
	}

	os_file_closedir(dir);

	return(TRUE);
}

/************************************************************************
Applies all .delta files from incremental_dir to the full backup.
@return TRUE on success. */
static
ibool
xtrabackup_apply_deltas()
{
	return xb_process_datadir(xtrabackup_incremental_dir, ".delta",
		xtrabackup_apply_delta);
}


static
void
innodb_free_param()
{
	srv_sys_space.shutdown();
	free_tmpdir(&mysql_tmpdir_list);
}


/** Check if file exists*/
static bool file_exists(std::string name)
{
	return access(name.c_str(), R_OK) == 0 ;
}

/** Read file content into STL string */
static std::string read_file_as_string(const std::string file) {
	char content[FN_REFLEN];
	FILE *f = fopen(file.c_str(), "r");
	if (!f) {
		msg("Can not open %s", file.c_str());
	}
	size_t len = fread(content, 1, FN_REFLEN, f);
	fclose(f);
	return std::string(content, len);
}

/** Delete file- Provide verbose diagnostics and exit, if operation fails. */
static void delete_file(const std::string& file, bool if_exists = false) {
	if (if_exists && !file_exists(file))
		return;
	if (my_delete(file.c_str(), MYF(MY_WME))) {
		die("Can't remove %s, errno %d", file.c_str(), errno);
	}
}

/**
Rename tablespace during prepare.
Backup in its end phase may generate some .ren files, recording
tablespaces that should be renamed in --prepare.
*/
static void rename_table_in_prepare(const std::string &datadir, const std::string& from , const std::string& to,
	const char *extension=0) {
	if (!extension) {
		static const char *extensions_nonincremental[] = { ".ibd", 0 };
		static const char *extensions_incremental[] = { ".ibd.delta", ".ibd.meta", 0 };
		const char **extensions = xtrabackup_incremental_dir ?
			extensions_incremental : extensions_nonincremental;
		for (size_t i = 0; extensions[i]; i++) {
			rename_table_in_prepare(datadir, from, to, extensions[i]);
		}
		return;
	}
	std::string src = std::string(datadir) + "/" + from + extension;
	std::string dest = std::string(datadir) + "/" + to + extension;
	std::string ren2, tmp;
	if (file_exists(dest)) {
		ren2= std::string(datadir) + "/" + to + ".ren";
		if (!file_exists(ren2)) {
			msg("ERROR : File %s was not found, but expected during rename processing\n", ren2.c_str());
			ut_a(0);
		}
		tmp = to + "#";
		rename_table_in_prepare(datadir, to, tmp);
	}
	rename_file(src, dest);
	if (ren2.size()) {
		// Make sure the temp. renamed file is processed.
		std::string to2 = read_file_as_string(ren2);
		rename_table_in_prepare(datadir, tmp, to2);
		delete_file(ren2);
	}
}

static ibool prepare_handle_ren_files(const char *datadir, const char *db, const char *filename, void *) {

	std::string ren_file = std::string(datadir) + "/" + db + "/" + filename;
	if (!file_exists(ren_file))
		return TRUE;

	std::string to = read_file_as_string(ren_file);
	std::string source_space_name = std::string(db) + "/" + filename;
	source_space_name.resize(source_space_name.size() - 4); // remove extension

	rename_table_in_prepare(datadir, source_space_name.c_str(), to.c_str());
	delete_file(ren_file);
	return TRUE;
}

<<<<<<< HEAD
/* Remove tablespaces during backup, based on */
static ibool prepare_handle_del_files(const char *datadir, const char *db, const char *filename, void *) {
	std::string del_file = std::string(datadir) + "/" + db + "/" + filename;
	std::string path(del_file);
	path.resize(path.size() - 4); // remove extension;
	if (xtrabackup_incremental) {
		delete_file(path + ".ibd.delta", true);
		delete_file(path + ".ibd.meta", true);
	}
	else {
		delete_file(path + ".ibd", true);
	}
	delete_file(del_file);
	return TRUE;
}

/** Implement --prepare
@return	whether the operation succeeded */
static bool
xtrabackup_prepare_func(char** argv)
=======
static void
xtrabackup_prepare_func(int argc, char ** argv)
>>>>>>> 8be02be0
{
	char			 metadata_path[FN_REFLEN];

	/* cd to target-dir */

	if (my_setwd(xtrabackup_real_target_dir,MYF(MY_WME)))
	{
		msg("can't my_setwd %s", xtrabackup_real_target_dir);
		return(false);
	}
	msg("cd to %s", xtrabackup_real_target_dir);

	fil_path_to_mysql_datadir = ".";

	/* Fix DDL for prepare. Process .del,.ren, and .new files.
	The order in which files are processed, is important
	(see MDEV-18185, MDEV-18201)
	*/
	xb_process_datadir(xtrabackup_incremental_dir ? xtrabackup_incremental_dir : ".",
		".del", prepare_handle_del_files);
	xb_process_datadir(xtrabackup_incremental_dir? xtrabackup_incremental_dir:".",
		".ren", prepare_handle_ren_files);
	if (xtrabackup_incremental_dir) {
		xb_process_datadir(xtrabackup_incremental_dir, ".new.meta", prepare_handle_new_files);
		xb_process_datadir(xtrabackup_incremental_dir, ".new.delta", prepare_handle_new_files);
	}
	else {
		xb_process_datadir(".", ".new", prepare_handle_new_files);
	}

	int argc; for (argc = 0; argv[argc]; argc++) {}
	encryption_plugin_prepare_init(argc, argv);

	xtrabackup_target_dir= mysql_data_home_buff;
	xtrabackup_target_dir[0]=FN_CURLIB;		// all paths are relative from here
	xtrabackup_target_dir[1]=0;
	const lsn_t target_lsn = xtrabackup_incremental
		? incremental_to_lsn : metadata_to_lsn;

	/*
	  read metadata of target
	*/
	sprintf(metadata_path, "%s/%s", xtrabackup_target_dir,
		XTRABACKUP_METADATA_FILENAME);

	if (!xtrabackup_read_metadata(metadata_path)) {
		msg("Error: failed to read metadata from '%s'\n",
		    metadata_path);
		return(false);
	}

	if (!strcmp(metadata_type, "full-backuped")) {
		if (xtrabackup_incremental) {
			msg("error: applying incremental backup "
			    "needs a prepared target.");
			return(false);
		}
		msg("This target seems to be not prepared yet.");
	} else if (!strcmp(metadata_type, "log-applied")) {
		msg("This target seems to be already prepared.");
	} else {
		msg("This target does not have correct metadata.");
		return(false);
	}

	bool ok = !xtrabackup_incremental
		|| metadata_to_lsn == incremental_lsn;
	if (!ok) {
		msg("error: This incremental backup seems "
		    "not to be proper for the target. Check 'to_lsn' of the target and "
		    "'from_lsn' of the incremental.");
		return(false);
	}

	srv_max_n_threads = 1000;
	srv_undo_logs = 1;
	srv_n_purge_threads = 1;

	xb_filters_init();

	srv_log_group_home_dir = NULL;
	srv_thread_concurrency = 1;

	if (xtrabackup_incremental) {
		srv_operation = SRV_OPERATION_RESTORE_DELTA;

		if (innodb_init_param()) {
			goto error_cleanup;
		}

		xb_normalize_init_values();
		sync_check_init();
		ut_d(sync_check_enable());
		ut_crc32_init();
		recv_sys_init();
		log_sys_init();
		recv_recovery_on = true;

#ifdef WITH_INNODB_DISALLOW_WRITES
		srv_allow_writes_event = os_event_create(0);
		os_event_set(srv_allow_writes_event);
#endif
		dberr_t err = xb_data_files_init();
		if (err != DB_SUCCESS) {
			msg("mariabackup: error: xb_data_files_init() failed "
			    "with error %s\n", ut_strerr(err));
			goto error_cleanup;
		}

		inc_dir_tables_hash = hash_create(1000);

		ok = xtrabackup_apply_deltas();

		xb_data_files_close();

		if (ok) {
			/* Cleanup datadir from tablespaces deleted
			between full and incremental backups */

			xb_process_datadir("./", ".ibd", rm_if_not_found);
		}

		xb_filter_hash_free(inc_dir_tables_hash);

		fil_close();
#ifdef WITH_INNODB_DISALLOW_WRITES
		os_event_destroy(srv_allow_writes_event);
#endif
		innodb_free_param();
		log_shutdown();
		sync_check_close();
		if (!ok) goto error_cleanup;
	}

	srv_operation = xtrabackup_export
		? SRV_OPERATION_RESTORE_EXPORT : SRV_OPERATION_RESTORE;

	if (innodb_init_param()) {
		goto error_cleanup;
	}

	/* increase IO threads */
	if (srv_n_file_io_threads < 10) {
		srv_n_read_io_threads = 4;
		srv_n_write_io_threads = 4;
	}

	msg("Starting InnoDB instance for recovery.");

	msg("mariabackup: Using %lld bytes for buffer pool "
	    "(set by --use-memory parameter)", xtrabackup_use_memory);

	srv_max_buf_pool_modified_pct = (double)max_buf_pool_modified_pct;

	if (srv_max_dirty_pages_pct_lwm > srv_max_buf_pool_modified_pct) {
		srv_max_dirty_pages_pct_lwm = srv_max_buf_pool_modified_pct;
	}

	if (innodb_init()) {
		goto error_cleanup;
	}

	if (ok) {
		mtr_t			mtr;
		mtr.start();
		const trx_sysf_t*	sys_header = trx_sysf_get(&mtr);

		if (mach_read_from_4(TRX_SYS_MYSQL_LOG_INFO
				     + TRX_SYS_MYSQL_LOG_MAGIC_N_FLD
				     + sys_header)
		    == TRX_SYS_MYSQL_LOG_MAGIC_N) {
			ulonglong pos = mach_read_from_8(
				TRX_SYS_MYSQL_LOG_INFO
				+ TRX_SYS_MYSQL_LOG_OFFSET
				+ sys_header);
			const char* name = reinterpret_cast<const char*>(
				TRX_SYS_MYSQL_LOG_INFO + TRX_SYS_MYSQL_LOG_NAME
				+ sys_header);
			msg("Last binlog file %s, position %llu", name, pos);
		}

		mtr.commit();
	}

	/* Check whether the log is applied enough or not. */
	if ((srv_start_lsn || fil_space_get(SRV_LOG_SPACE_FIRST_ID))
	    && srv_start_lsn < target_lsn) {
		msg("mariabackup: error: "
		    "The log was only applied up to LSN " LSN_PF
		    ", instead of " LSN_PF,
		    srv_start_lsn, target_lsn);
		ok = false;
	}
#ifdef WITH_WSREP
	else if (ok) xb_write_galera_info(xtrabackup_incremental);
#endif

	innodb_shutdown();
	innodb_free_param();

	/* output to metadata file */
	if (ok) {
		char	filename[FN_REFLEN];

		strcpy(metadata_type, "log-applied");

		if(xtrabackup_incremental
		   && metadata_to_lsn < incremental_to_lsn)
		{
			metadata_to_lsn = incremental_to_lsn;
			metadata_last_lsn = incremental_last_lsn;
		}

		sprintf(filename, "%s/%s", xtrabackup_target_dir, XTRABACKUP_METADATA_FILENAME);
		if (!xtrabackup_write_metadata(filename)) {

			msg("mariabackup: Error: failed to write metadata "
			    "to '%s'", filename);
			ok = false;
		} else if (xtrabackup_extra_lsndir) {
			sprintf(filename, "%s/%s", xtrabackup_extra_lsndir, XTRABACKUP_METADATA_FILENAME);
			if (!xtrabackup_write_metadata(filename)) {
				msg("mariabackup: Error: failed to write "
				    "metadata to '%s'", filename);
				ok = false;
			}
		}
	}

	if (ok) ok = apply_log_finish();

	if (ok && xtrabackup_export)
		ok= (prepare_export() == 0);

error_cleanup:
	xb_filters_free();
	return ok;
}

/**************************************************************************
Append group name to xb_load_default_groups list. */
static
void
append_defaults_group(const char *group, const char *default_groups[],
		      size_t default_groups_size)
{
	uint i;
	bool appended = false;
	for (i = 0; i < default_groups_size - 1; i++) {
		if (default_groups[i] == NULL) {
			default_groups[i] = group;
			appended = true;
			break;
		}
	}
	ut_a(appended);
}

static const char*
normalize_privilege_target_name(const char* name)
{
	if (strcmp(name, "*") == 0) {
		return "\\*";
	}
	else {
		/* should have no regex special characters. */
		ut_ad(strpbrk(name, ".()[]*+?") == 0);
	}
	return name;
}

/******************************************************************//**
Check if specific privilege is granted.
Uses regexp magic to check if requested privilege is granted for given
database.table or database.* or *.*
or if user has 'ALL PRIVILEGES' granted.
@return true if requested privilege is granted, false otherwise. */
static bool
has_privilege(const std::list<std::string> &granted,
	const char* required,
	const char* db_name,
	const char* table_name)
{
	char buffer[1000];
	regex_t priv_re;
	regmatch_t tables_regmatch[1];
	bool result = false;

	db_name = normalize_privilege_target_name(db_name);
	table_name = normalize_privilege_target_name(table_name);

	int written = snprintf(buffer, sizeof(buffer),
		"GRANT .*(%s)|(ALL PRIVILEGES).* ON (\\*|`%s`)\\.(\\*|`%s`)",
		required, db_name, table_name);
	if (written < 0 || written == sizeof(buffer)
		|| regcomp(&priv_re, buffer, REG_EXTENDED)) {
		die("regcomp() failed for '%s'", buffer);
	}

	typedef std::list<std::string>::const_iterator string_iter;
	for (string_iter i = granted.begin(), e = granted.end(); i != e; ++i) {
		int res = regexec(&priv_re, i->c_str(),
			1, tables_regmatch, 0);

		if (res != REG_NOMATCH) {
			result = true;
			break;
		}
	}

	xb_regfree(&priv_re);
	return result;
}

enum {
	PRIVILEGE_OK = 0,
	PRIVILEGE_WARNING = 1,
	PRIVILEGE_ERROR = 2,
};

/******************************************************************//**
Check if specific privilege is granted.
Prints error message if required privilege is missing.
@return PRIVILEGE_OK if requested privilege is granted, error otherwise. */
static
int check_privilege(
	const std::list<std::string> &granted_priv, /* in: list of
							granted privileges*/
	const char* required,		/* in: required privilege name */
	const char* target_database,	/* in: required privilege target
						database name */
	const char* target_table,	/* in: required privilege target
						table name */
	int error = PRIVILEGE_ERROR)	/* in: return value if privilege
						is not granted */
{
	if (!has_privilege(granted_priv,
		required, target_database, target_table)) {
		msg("%s: missing required privilege %s on %s.%s",
			(error == PRIVILEGE_ERROR ? "Error" : "Warning"),
			required, target_database, target_table);
		return error;
	}
	return PRIVILEGE_OK;
}


/******************************************************************//**
Check DB user privileges according to the intended actions.

Fetches DB user privileges, determines intended actions based on
command-line arguments and prints missing privileges.
May terminate application with EXIT_FAILURE exit code.*/
static void
check_all_privileges()
{
	if (!mysql_connection) {
		/* Not connected, no queries is going to be executed. */
		return;
	}

	/* Fetch effective privileges. */
	std::list<std::string> granted_privileges;
	MYSQL_ROW row = 0;
	MYSQL_RES* result = xb_mysql_query(mysql_connection, "SHOW GRANTS",
		true);
	while ((row = mysql_fetch_row(result))) {
		granted_privileges.push_back(*row);
	}
	mysql_free_result(result);

	int check_result = PRIVILEGE_OK;

	/* FLUSH TABLES WITH READ LOCK */
	if (!opt_no_lock)
	{
		check_result |= check_privilege(
			granted_privileges,
			"RELOAD", "*", "*");
	}

	if (!opt_no_lock)
	{
		check_result |= check_privilege(
			granted_privileges,
		"PROCESS", "*", "*");
	}

	/* KILL ... */
	if ((!opt_no_lock && (opt_kill_long_queries_timeout || opt_lock_ddl_per_table))
		/* START SLAVE SQL_THREAD */
		/* STOP SLAVE SQL_THREAD */
		|| opt_safe_slave_backup) {
		check_result |= check_privilege(
			granted_privileges,
			"SUPER", "*", "*",
			PRIVILEGE_WARNING);
	}

	/* SHOW MASTER STATUS */
	/* SHOW SLAVE STATUS */
	if (opt_galera_info || opt_slave_info
		|| (opt_no_lock && opt_safe_slave_backup)) {
		check_result |= check_privilege(granted_privileges,
			"REPLICATION CLIENT", "*", "*",
			PRIVILEGE_WARNING);
	}

	if (check_result & PRIVILEGE_ERROR) {
		mysql_close(mysql_connection);
		die("Insufficient privileges");
	}
}

bool
xb_init()
{
	const char *mixed_options[4] = {NULL, NULL, NULL, NULL};
	int n_mixed_options;

	/* sanity checks */

	if (opt_slave_info
		&& opt_no_lock
		&& !opt_safe_slave_backup) {
		msg("Error: --slave-info is used with --no-lock but "
			"without --safe-slave-backup. The binlog position "
			"cannot be consistent with the backup data.");
		return(false);
	}

	if (xtrabackup_backup && opt_rsync)
	{
		if (xtrabackup_stream_fmt)
		{
			msg("Error: --rsync doesn't work with --stream\n");
			return(false);
		}
		bool have_rsync = IF_WIN(false, (system("rsync --version > /dev/null 2>&1") == 0));
		if (!have_rsync)
		{
			msg("Error: rsync executable not found, cannot run backup with --rsync\n");
			return false;
		}
	}

	n_mixed_options = 0;

	if (opt_decompress) {
		mixed_options[n_mixed_options++] = "--decompress";
	}

	if (xtrabackup_copy_back) {
		mixed_options[n_mixed_options++] = "--copy-back";
	}

	if (xtrabackup_move_back) {
		mixed_options[n_mixed_options++] = "--move-back";
	}

	if (xtrabackup_prepare) {
		mixed_options[n_mixed_options++] = "--apply-log";
	}

	if (n_mixed_options > 1) {
		msg("Error: %s and %s are mutually exclusive\n",
			mixed_options[0], mixed_options[1]);
		return(false);
	}

	if (xtrabackup_backup) {
		if ((mysql_connection = xb_mysql_connect()) == NULL) {
			return(false);
		}

		if (!get_mysql_vars(mysql_connection)) {
			return(false);
		}
		if (opt_check_privileges) {
			check_all_privileges();
		}
		history_start_time = time(NULL);

	}

	return(true);
}


extern void init_signals(void);

#include <sql_locale.h>

/* Messages . Avoid loading errmsg.sys file */
void setup_error_messages()
{
  static const char *my_msgs[ERRORS_PER_RANGE];
  static const char **all_msgs[] = { my_msgs, my_msgs, my_msgs, my_msgs };
  my_default_lc_messages = &my_locale_en_US;
  my_default_lc_messages->errmsgs->errmsgs = all_msgs;

  /* Populate the necessary error messages */
  struct {
    int id;
    const char *fmt;
  }
  xb_msgs[] =
  {
  { ER_DATABASE_NAME,"Database" },
  { ER_TABLE_NAME,"Table"},
  { ER_PARTITION_NAME, "Partition" },
  { ER_SUBPARTITION_NAME, "Subpartition" },
  { ER_TEMPORARY_NAME, "Temporary"},
  { ER_RENAMED_NAME, "Renamed"},
  { ER_CANT_FIND_DL_ENTRY, "Can't find symbol '%-.128s' in library"},
  { ER_CANT_OPEN_LIBRARY, "Can't open shared library '%-.192s' (errno: %d, %-.128s)" },
  { ER_OUTOFMEMORY, "Out of memory; restart server and try again (needed %d bytes)" },
  { ER_CANT_OPEN_LIBRARY, "Can't open shared library '%-.192s' (errno: %d, %-.128s)" },
  { ER_UDF_NO_PATHS, "No paths allowed for shared library" },
  { ER_CANT_INITIALIZE_UDF,"Can't initialize function '%-.192s'; %-.80s"},
  { ER_PLUGIN_IS_NOT_LOADED,"Plugin '%-.192s' is not loaded" }
  };

  for (int i = 0; i < (int)array_elements(all_msgs); i++)
    all_msgs[0][i] = "Unknown error";

  for (int i = 0; i < (int)array_elements(xb_msgs); i++)
    all_msgs[0][xb_msgs[i].id - ER_ERROR_FIRST] = xb_msgs[i].fmt;
}

void
handle_options(int argc, char **argv, char ***argv_client, char ***argv_server)
{
	/* Setup some variables for Innodb.*/

	srv_operation = SRV_OPERATION_RESTORE;

	files_charset_info = &my_charset_utf8_general_ci;


	setup_error_messages();
	sys_var_init();
	plugin_mutex_init();
	mysql_prlock_init(key_rwlock_LOCK_system_variables_hash, &LOCK_system_variables_hash);
	opt_stack_trace = 1;
	test_flags |=  TEST_SIGINT;
	init_signals();
#ifndef _WIN32
	/* Exit process on SIGINT. */
	my_sigset(SIGINT, SIG_DFL);
#endif

	sf_leaking_memory = 1; /* don't report memory leaks on early exist */

	int i;
	int ho_error;

	char*	target_dir = NULL;
	bool	prepare = false;

	char	conf_file[FN_REFLEN];
	int	argc_client = argc;
	int	argc_server = argc;

	/* scan options for group and config file to load defaults from */
	for (i = 1; i < argc; i++) {

		char *optend = strcend(argv[i], '=');

		if (strncmp(argv[i], "--defaults-group",
			    optend - argv[i]) == 0) {
			defaults_group = optend + 1;
			append_defaults_group(defaults_group,
				xb_server_default_groups,
				array_elements(xb_server_default_groups));
		}

		if (strncmp(argv[i], "--login-path",
			    optend - argv[i]) == 0) {
			append_defaults_group(optend + 1,
				xb_client_default_groups,
				array_elements(xb_client_default_groups));
		}

		if (!strncmp(argv[i], "--prepare",
			     optend - argv[i])) {
			prepare = true;
		}

		if (!strncmp(argv[i], "--apply-log",
			     optend - argv[i])) {
			prepare = true;
		}

		if (!strncmp(argv[i], "--target-dir",
			     optend - argv[i]) && *optend) {
			target_dir = optend + 1;
		}

		if (!*optend && argv[i][0] != '-') {
			target_dir = argv[i];
		}
	}

	snprintf(conf_file, sizeof(conf_file), "my");

	if (prepare && target_dir) {
		snprintf(conf_file, sizeof(conf_file),
			 "%s/backup-my.cnf", target_dir);
			if (!strncmp(argv[1], "--defaults-file=", 16)) {
				/* Remove defaults-file*/
				for (int i = 2; ; i++) {
					if ((argv[i-1]= argv[i]) == 0)
						break;
				}
				argc--;
			}
	}

	*argv_client = argv;
	*argv_server = argv;
	load_defaults_or_exit(conf_file, xb_server_default_groups,
			      &argc_server, argv_server);

	int n;
	for (n = 0; (*argv_server)[n]; n++) {};
	argc_server = n;

	print_param_str <<
		"# This MySQL options file was generated by XtraBackup.\n"
		"[" << defaults_group << "]\n";

	/* We want xtrabackup to ignore unknown options, because it only
	recognizes a small subset of server variables */
	my_getopt_skip_unknown = TRUE;

	/* Reset u_max_value for all options, as we don't want the
	--maximum-... modifier to set the actual option values */
	for (my_option *optp= xb_server_options; optp->name; optp++) {
		optp->u_max_value = (G_PTR *) &global_max_value;
	}


	/* Throw a descriptive error if --defaults-file or --defaults-extra-file
	is not the first command line argument */
	for (int i = 2 ; i < argc ; i++) {
		char *optend = strcend((argv)[i], '=');

		if (optend - argv[i] == 15 &&
			!strncmp(argv[i], "--defaults-file", optend - argv[i])) {
			die("--defaults-file must be specified first on the command line");
		}
		if (optend - argv[i] == 21 &&
			!strncmp(argv[i], "--defaults-extra-file",
				optend - argv[i])) {
			die("--defaults-extra-file must be specified first on the command line");
		}
	}

	if (argc_server > 0
	    && (ho_error=handle_options(&argc_server, argv_server,
					xb_server_options, xb_get_one_option)))
		exit(ho_error);

	load_defaults_or_exit(conf_file, xb_client_default_groups,
			      &argc_client, argv_client);

	for (n = 0; (*argv_client)[n]; n++) {};
 	argc_client = n;

	if (innobackupex_mode && argc_client > 0) {
		/* emulate innobackupex script */
		innobackupex_mode = true;
		if (!ibx_handle_options(&argc_client, argv_client)) {
			exit(EXIT_FAILURE);
		}
	}

	if (argc_client > 0
	    && (ho_error=handle_options(&argc_client, argv_client,
					xb_client_options, xb_get_one_option)))
		exit(ho_error);

	/* Reject command line arguments that don't look like options, i.e. are
	not of the form '-X' (single-character options) or '--option' (long
	options) */
	for (int i = 0 ; i < argc_client ; i++) {
		const char * const opt = (*argv_client)[i];

		if (strncmp(opt, "--", 2) &&
		    !(strlen(opt) == 2 && opt[0] == '-')) {
			bool server_option = true;

			for (int j = 0; j < argc_server; j++) {
				if (opt == (*argv_server)[j]) {
					server_option = false;
					break;
				}
			}

			if (!server_option) {
				msg("mariabackup: Error:"
				    " unknown argument: '%s'", opt);
				exit(EXIT_FAILURE);
			}
		}
	}
}

static int main_low(char** argv);
static int get_exepath(char *buf, size_t size, const char *argv0);

/* ================= main =================== */
int main(int argc, char **argv)
{
	char **client_defaults, **server_defaults;

	if (get_exepath(mariabackup_exe,FN_REFLEN, argv[0]))
    strncpy(mariabackup_exe,argv[0], FN_REFLEN-1);


	if (argc > 1 )
	{
		/* In "prepare export", we need  to start mysqld 
		Since it is not always be installed on the machine,
		we start "mariabackup --mysqld", which acts as mysqld
		*/
		if (strcmp(argv[1], "--mysqld") == 0)
		{
			extern int mysqld_main(int argc, char **argv);
			argc--;
			argv++;
			argv[0]+=2;
			return mysqld_main(argc, argv);
		}
		if(strcmp(argv[1], "--innobackupex") == 0)
		{
			argv++;
			argc--;
			innobackupex_mode = true;
		}
	}
  
	if (argc > 1)
		strncpy(orig_argv1,argv[1],sizeof(orig_argv1) -1);

	init_signals();
	MY_INIT(argv[0]);

	pthread_key_create(&THR_THD, NULL);
	my_pthread_setspecific_ptr(THR_THD, NULL);

	xb_regex_init();

	capture_tool_command(argc, argv);

	if (mysql_server_init(-1, NULL, NULL))
	{
		die("mysql_server_init() failed");
	}

	system_charset_info = &my_charset_utf8_general_ci;
	key_map_full.set_all();

	logger.init_base();
	logger.set_handlers(LOG_FILE, LOG_NONE, LOG_NONE);
	mysql_mutex_init(key_LOCK_error_log, &LOCK_error_log,
			 MY_MUTEX_INIT_FAST);

	handle_options(argc, argv, &client_defaults, &server_defaults);

#ifndef DBUG_OFF
	if (dbug_option) {
		DBUG_SET_INITIAL(dbug_option);
		DBUG_SET(dbug_option);
	}
#endif

	int status = main_low(server_defaults);

	backup_cleanup();

	if (innobackupex_mode) {
		ibx_cleanup();
	}

	free_defaults(client_defaults);
	free_defaults(server_defaults);

#ifndef DBUG_OFF
	if (dbug_option) {
		DBUG_END();
	}
#endif

	if (THR_THD)
		(void) pthread_key_delete(THR_THD);

	logger.cleanup_base();
	mysql_mutex_destroy(&LOCK_error_log);

	if (status == EXIT_SUCCESS) {
		msg("completed OK!");
	}

	return status;
}

static int main_low(char** argv)
{
	if (innobackupex_mode) {
		if (!ibx_init()) {
			return(EXIT_FAILURE);
		}
	}

	if (!xtrabackup_print_param && !xtrabackup_prepare
	    && !strcmp(mysql_data_home, "./")) {
		if (!xtrabackup_print_param)
			usage();
		msg("mariabackup: Error: Please set parameter 'datadir'");
		return(EXIT_FAILURE);
	}

	/* Expand target-dir, incremental-basedir, etc. */

	char cwd[FN_REFLEN];
	my_getwd(cwd, sizeof(cwd), MYF(0));

	my_load_path(xtrabackup_real_target_dir,
		     xtrabackup_target_dir, cwd);
	unpack_dirname(xtrabackup_real_target_dir,
		       xtrabackup_real_target_dir);
	xtrabackup_target_dir= xtrabackup_real_target_dir;

	if (xtrabackup_incremental_basedir) {
		my_load_path(xtrabackup_real_incremental_basedir,
			     xtrabackup_incremental_basedir, cwd);
		unpack_dirname(xtrabackup_real_incremental_basedir,
			       xtrabackup_real_incremental_basedir);
		xtrabackup_incremental_basedir =
			xtrabackup_real_incremental_basedir;
	}

	if (xtrabackup_incremental_dir) {
		my_load_path(xtrabackup_real_incremental_dir,
			     xtrabackup_incremental_dir, cwd);
		unpack_dirname(xtrabackup_real_incremental_dir,
			       xtrabackup_real_incremental_dir);
		xtrabackup_incremental_dir = xtrabackup_real_incremental_dir;
	}

	if (xtrabackup_extra_lsndir) {
		my_load_path(xtrabackup_real_extra_lsndir,
			     xtrabackup_extra_lsndir, cwd);
		unpack_dirname(xtrabackup_real_extra_lsndir,
			       xtrabackup_real_extra_lsndir);
		xtrabackup_extra_lsndir = xtrabackup_real_extra_lsndir;
	}

	/* get default temporary directory */
	if (!opt_mysql_tmpdir || !opt_mysql_tmpdir[0]) {
		opt_mysql_tmpdir = getenv("TMPDIR");
#if defined(__WIN__)
		if (!opt_mysql_tmpdir) {
			opt_mysql_tmpdir = getenv("TEMP");
		}
		if (!opt_mysql_tmpdir) {
			opt_mysql_tmpdir = getenv("TMP");
		}
#endif
		if (!opt_mysql_tmpdir || !opt_mysql_tmpdir[0]) {
			opt_mysql_tmpdir = const_cast<char*>(DEFAULT_TMPDIR);
		}
	}

	/* temporary setting of enough size */
	srv_page_size_shift = UNIV_PAGE_SIZE_SHIFT_MAX;
	srv_page_size = UNIV_PAGE_SIZE_MAX;
	if (xtrabackup_backup && xtrabackup_incremental) {
		/* direct specification is only for --backup */
		/* and the lsn is prior to the other option */

		char* endchar;
		int error = 0;
		incremental_lsn = strtoll(xtrabackup_incremental, &endchar, 10);
		if (*endchar != '\0')
			error = 1;

		if (error) {
			msg("mariabackup: value '%s' may be wrong format for "
			    "incremental option.", xtrabackup_incremental);
			return(EXIT_FAILURE);
		}
	} else if (xtrabackup_backup && xtrabackup_incremental_basedir) {
		char	filename[FN_REFLEN];

		sprintf(filename, "%s/%s", xtrabackup_incremental_basedir, XTRABACKUP_METADATA_FILENAME);

		if (!xtrabackup_read_metadata(filename)) {
			msg("mariabackup: error: failed to read metadata from "
			    "%s", filename);
			return(EXIT_FAILURE);
		}

		incremental_lsn = metadata_to_lsn;
		xtrabackup_incremental = xtrabackup_incremental_basedir; //dummy
	} else if (xtrabackup_prepare && xtrabackup_incremental_dir) {
		char	filename[FN_REFLEN];

		sprintf(filename, "%s/%s", xtrabackup_incremental_dir, XTRABACKUP_METADATA_FILENAME);

		if (!xtrabackup_read_metadata(filename)) {
			msg("mariabackup: error: failed to read metadata from "
			    "%s", filename);
			return(EXIT_FAILURE);
		}

		incremental_lsn = metadata_from_lsn;
		incremental_to_lsn = metadata_to_lsn;
		incremental_last_lsn = metadata_last_lsn;
		xtrabackup_incremental = xtrabackup_incremental_dir; //dummy

	} else if (opt_incremental_history_name) {
		xtrabackup_incremental = opt_incremental_history_name;
	} else if (opt_incremental_history_uuid) {
		xtrabackup_incremental = opt_incremental_history_uuid;
	} else {
		xtrabackup_incremental = NULL;
	}

	if (xtrabackup_stream && !xtrabackup_backup) {
		msg("Warning: --stream parameter is ignored, it only works together with --backup.");
	}

	if (!xb_init()) {
		return(EXIT_FAILURE);
	}

	/* --print-param */
	if (xtrabackup_print_param) {
		printf("%s", print_param_str.str().c_str());
		return(EXIT_SUCCESS);
	}

	print_version();
	if (xtrabackup_incremental) {
		msg("incremental backup from " LSN_PF " is enabled.",
		    incremental_lsn);
	}

	if (xtrabackup_export && innobase_file_per_table == FALSE) {
		msg("mariabackup: auto-enabling --innodb-file-per-table due to "
		    "the --export option");
		innobase_file_per_table = TRUE;
	}

	/* cannot execute both for now */
	{
		int num = 0;

		if (xtrabackup_backup) num++;
		if (xtrabackup_prepare) num++;
		if (xtrabackup_copy_back) num++;
		if (xtrabackup_move_back) num++;
		if (xtrabackup_decrypt_decompress) num++;
		if (num != 1) { /* !XOR (for now) */
			usage();
			return(EXIT_FAILURE);
		}
	}

#ifndef __WIN__
	if (xtrabackup_debug_sync) {
		signal(SIGCONT, sigcont_handler);
	}
#endif

	/* --backup */
	if (xtrabackup_backup && !xtrabackup_backup_func()) {
		return(EXIT_FAILURE);
	}

	/* --prepare */
	if (xtrabackup_prepare
	    && !xtrabackup_prepare_func(argv)) {
		return(EXIT_FAILURE);
	}

	if (xtrabackup_copy_back || xtrabackup_move_back) {
		if (!check_if_param_set("datadir")) {
			mysql_data_home = get_default_datadir();
		}
		if (!copy_back())
			return(EXIT_FAILURE);
	}

	if (xtrabackup_decrypt_decompress && !decrypt_decompress()) {
		return(EXIT_FAILURE);
	}

	return(EXIT_SUCCESS);
}


static int get_exepath(char *buf, size_t size, const char *argv0)
{
#ifdef _WIN32
  DWORD ret = GetModuleFileNameA(NULL, buf, size);
  if (ret > 0)
    return 0;
#elif defined(__linux__)
  ssize_t ret = readlink("/proc/self/exe", buf, size-1);
  if(ret > 0)
    return 0;
#endif

  return my_realpath(buf, argv0, 0);
}


#if defined (__SANITIZE_ADDRESS__) && defined (__linux__)
/* Avoid LeakSanitizer's false positives. */
const char* __asan_default_options()
{
  return "detect_leaks=0";
}
#endif<|MERGE_RESOLUTION|>--- conflicted
+++ resolved
@@ -4,7 +4,7 @@
 Originally Created 3/3/2009 Yasufumi Kinoshita
 Written by Alexey Kopytov, Aleksandr Kuzminsky, Stewart Smith, Vadim Tkachenko,
 Yasufumi Kinoshita, Ignacio Nin and Baron Schwartz.
-(c) 2017, 2018, MariaDB Corporation.
+(c) 2017, 2019, MariaDB Corporation.
 Portions written by Marko Mäkelä.
 
 This program is free software; you can redistribute it and/or modify
@@ -5401,7 +5401,6 @@
 	return TRUE;
 }
 
-<<<<<<< HEAD
 /* Remove tablespaces during backup, based on */
 static ibool prepare_handle_del_files(const char *datadir, const char *db, const char *filename, void *) {
 	std::string del_file = std::string(datadir) + "/" + db + "/" + filename;
@@ -5420,12 +5419,7 @@
 
 /** Implement --prepare
 @return	whether the operation succeeded */
-static bool
-xtrabackup_prepare_func(char** argv)
-=======
-static void
-xtrabackup_prepare_func(int argc, char ** argv)
->>>>>>> 8be02be0
+static bool xtrabackup_prepare_func(char** argv)
 {
 	char			 metadata_path[FN_REFLEN];
 
