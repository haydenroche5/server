#ifndef MYSQL_CLIENT_PLUGIN_INCLUDED
<<<<<<< HEAD
/* Copyright (C) 2010 Sergei Golubchik and Monty Program Ab
=======
/* Copyright (c) 2010, 2011, Oracle and/or its affiliates. All rights reserved.
>>>>>>> 3604b340

   This program is free software; you can redistribute it and/or modify
   it under the terms of the GNU General Public License as published by
   the Free Software Foundation; version 2 of the License.

   This program is distributed in the hope that it will be useful,
   but WITHOUT ANY WARRANTY; without even the implied warranty of
   MERCHANTABILITY or FITNESS FOR A PARTICULAR PURPOSE.  See the
   GNU General Public License for more details.

   You should have received a copy of the GNU General Public License
   along with this program; if not, write to the Free Software
   Foundation, Inc., 51 Franklin St, Fifth Floor, Boston, MA 02110-1301  USA */

/**
  @file

  MySQL Client Plugin API

  This file defines the API for plugins that work on the client side
*/
#define MYSQL_CLIENT_PLUGIN_INCLUDED

/*
  On Windows, exports from DLL need to be declared
  Also, plugin needs to be declared as extern "C" because MSVC 
  unlike other compilers, uses C++ mangling for variables not only
  for functions.
*/
#if defined(_MSC_VER)
#if defined(MYSQL_DYNAMIC_PLUGIN)
  #ifdef __cplusplus
    #define MYSQL_PLUGIN_EXPORT extern "C" __declspec(dllexport)
  #else
    #define MYSQL_PLUGIN_EXPORT __declspec(dllexport)
  #endif
#else /* MYSQL_DYNAMIC_PLUGIN */
  #ifdef __cplusplus
    #define  MYSQL_PLUGIN_EXPORT extern "C"
  #else
    #define MYSQL_PLUGIN_EXPORT 
  #endif
#endif /*MYSQL_DYNAMIC_PLUGIN */
#else /*_MSC_VER */
#define MYSQL_PLUGIN_EXPORT
#endif

#ifndef MYSQL_ABI_CHECK
#include <stdarg.h>
#include <stdlib.h>
#endif

/* known plugin types */
#define MYSQL_CLIENT_reserved1               0
#define MYSQL_CLIENT_reserved2               1
#define MYSQL_CLIENT_AUTHENTICATION_PLUGIN   2

#define MYSQL_CLIENT_AUTHENTICATION_PLUGIN_INTERFACE_VERSION  0x0100

#define MYSQL_CLIENT_MAX_PLUGINS             3

#define mysql_declare_client_plugin(X)          \
     MYSQL_PLUGIN_EXPORT struct st_mysql_client_plugin_ ## X        \
        _mysql_client_plugin_declaration_ = {   \
          MYSQL_CLIENT_ ## X ## _PLUGIN,        \
          MYSQL_CLIENT_ ## X ## _PLUGIN_INTERFACE_VERSION,
#define mysql_end_client_plugin             }

/* generic plugin header structure */
#define MYSQL_CLIENT_PLUGIN_HEADER                      \
  int type;                                             \
  unsigned int interface_version;                       \
  const char *name;                                     \
  const char *author;                                   \
  const char *desc;                                     \
  unsigned int version[3];                              \
  const char *license;                                  \
  void *mysql_api;                                      \
  int (*init)(char *, size_t, int, va_list);            \
  int (*deinit)();                                      \
  int (*options)(const char *option, const void *);

struct st_mysql_client_plugin
{
  MYSQL_CLIENT_PLUGIN_HEADER
};

struct st_mysql;

/******** authentication plugin specific declarations *********/
#include <mysql/plugin_auth_common.h>

struct st_mysql_client_plugin_AUTHENTICATION
{
  MYSQL_CLIENT_PLUGIN_HEADER
  int (*authenticate_user)(MYSQL_PLUGIN_VIO *vio, struct st_mysql *mysql);
};

#include <mysql/auth_dialog_client.h>

/******** using plugins ************/

/**
  loads a plugin and initializes it

  @param mysql  MYSQL structure.
  @param name   a name of the plugin to load
  @param type   type of plugin that should be loaded, -1 to disable type check
  @param argc   number of arguments to pass to the plugin initialization
                function
  @param ...    arguments for the plugin initialization function

  @retval
  a pointer to the loaded plugin, or NULL in case of a failure
*/
struct st_mysql_client_plugin *
mysql_load_plugin(struct st_mysql *mysql, const char *name, int type,
                  int argc, ...);

/**
  loads a plugin and initializes it, taking va_list as an argument

  This is the same as mysql_load_plugin, but take va_list instead of
  a list of arguments.

  @param mysql  MYSQL structure.
  @param name   a name of the plugin to load
  @param type   type of plugin that should be loaded, -1 to disable type check
  @param argc   number of arguments to pass to the plugin initialization
                function
  @param args   arguments for the plugin initialization function

  @retval
  a pointer to the loaded plugin, or NULL in case of a failure
*/
struct st_mysql_client_plugin *
mysql_load_plugin_v(struct st_mysql *mysql, const char *name, int type,
                    int argc, va_list args);

/**
  finds an already loaded plugin by name, or loads it, if necessary

  @param mysql  MYSQL structure.
  @param name   a name of the plugin to load
  @param type   type of plugin that should be loaded

  @retval
  a pointer to the plugin, or NULL in case of a failure
*/
struct st_mysql_client_plugin *
mysql_client_find_plugin(struct st_mysql *mysql, const char *name, int type);

/**
  adds a plugin structure to the list of loaded plugins

  This is useful if an application has the necessary functionality
  (for example, a special load data handler) statically linked into
  the application binary. It can use this function to register the plugin
  directly, avoiding the need to factor it out into a shared object.

  @param mysql  MYSQL structure. It is only used for error reporting
  @param plugin an st_mysql_client_plugin structure to register

  @retval
  a pointer to the plugin, or NULL in case of a failure
*/
struct st_mysql_client_plugin *
mysql_client_register_plugin(struct st_mysql *mysql,
                             struct st_mysql_client_plugin *plugin);

/**
  set plugin options

  Can be used to set extra options and affect behavior for a plugin.
  This function may be called multiple times to set several options

  @param plugin an st_mysql_client_plugin structure
  @param option a string which specifies the option to set
  @param value  value for the option.

  @retval 0 on success, 1 in case of failure
**/
int mysql_plugin_options(struct st_mysql_client_plugin *plugin,
                         const char *option, const void *value);
#endif
<|MERGE_RESOLUTION|>--- conflicted
+++ resolved
@@ -1,9 +1,6 @@
 #ifndef MYSQL_CLIENT_PLUGIN_INCLUDED
-<<<<<<< HEAD
 /* Copyright (C) 2010 Sergei Golubchik and Monty Program Ab
-=======
-/* Copyright (c) 2010, 2011, Oracle and/or its affiliates. All rights reserved.
->>>>>>> 3604b340
+   Copyright (c) 2010, 2011, Oracle and/or its affiliates.
 
    This program is free software; you can redistribute it and/or modify
    it under the terms of the GNU General Public License as published by
