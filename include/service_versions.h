--- conflicted
+++ resolved
@@ -1,9 +1,5 @@
 /* Copyright (c) 2009, 2010, Oracle and/or its affiliates.
-<<<<<<< HEAD
-   Copyright (c) 2012, 2019, MariaDB
-=======
    Copyright (c) 2012, 2021, MariaDB
->>>>>>> 550cf13e
 
    This program is free software; you can redistribute it and/or modify
    it under the terms of the GNU General Public License as published by
@@ -45,11 +41,6 @@
 #define VERSION_thd_specifics           0x0100
 #define VERSION_thd_timezone            0x0100
 #define VERSION_thd_wait                0x0100
-<<<<<<< HEAD
-#define VERSION_wsrep                   0x0203
+#define VERSION_wsrep                   0x0500
 #define VERSION_json                    0x0100
-#define VERSION_thd_mdl                 0x0100
-=======
-#define VERSION_wsrep                   0x0400
-#define VERSION_json                    0x0100
->>>>>>> 550cf13e
+#define VERSION_thd_mdl                 0x0100