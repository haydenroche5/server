myisamchk: MyISAM file test1
myisamchk: warning: Size of indexfile is: 1024          Should be: 2048
MyISAM-table 'test1' is usable but should be fixed
mi_test2 -s -L -K -R1 -m2000 ;  Should give error 135
Error: 135 in write at record: 1105
got error: 135 when using MyISAM-database
myisamchk: MyISAM file test2
myisamchk: warning: Datafile is almost full,      65532 of      65534 used
MyISAM-table 'test2' is usable but should be fixed
Commands   Used count    Errors   Recover errors
<<<<<<< HEAD
open                1         0                0
write              50         0                0
update              5         0                0
delete             50         0                0
close               1         0                0
extra               6         0                0
Total             113         0                0
Commands   Used count    Errors   Recover errors
open                2         0                0
write             100         0                0
update             10         0                0
delete            100         0                0
close               2         0                0
extra              12         0                0
Total             226         0                0

real	0m0.791s
user	0m0.137s
sys	0m0.117s

real	0m0.659s
user	0m0.252s
sys	0m0.102s

real	0m0.571s
user	0m0.188s
sys	0m0.098s

real	0m1.111s
user	0m0.236s
sys	0m0.037s

real	0m0.621s
user	0m0.242s
sys	0m0.022s

real	0m0.698s
user	0m0.248s
sys	0m0.021s

real	0m0.683s
user	0m0.265s
sys	0m0.079s
=======
open                7         0                0
write             350         0                0
update             35         0                0
delete            350         0                0
close               7         0                0
extra              42         0                0
Total             791         0                0
Commands   Used count    Errors   Recover errors
open                8         0                0
write             400         0                0
update             40         0                0
delete            400         0                0
close               8         0                0
extra              48         0                0
Total             904         0                0

real	0m0.221s
user	0m0.120s
sys	0m0.100s

real	0m0.222s
user	0m0.140s
sys	0m0.084s

real	0m0.232s
user	0m0.112s
sys	0m0.120s

real	0m0.163s
user	0m0.116s
sys	0m0.036s

real	0m0.159s
user	0m0.136s
sys	0m0.020s

real	0m0.147s
user	0m0.132s
sys	0m0.016s

real	0m0.211s
user	0m0.124s
sys	0m0.088s
>>>>>>> 47dc3fbe
<|MERGE_RESOLUTION|>--- conflicted
+++ resolved
@@ -8,51 +8,6 @@
 myisamchk: warning: Datafile is almost full,      65532 of      65534 used
 MyISAM-table 'test2' is usable but should be fixed
 Commands   Used count    Errors   Recover errors
-<<<<<<< HEAD
-open                1         0                0
-write              50         0                0
-update              5         0                0
-delete             50         0                0
-close               1         0                0
-extra               6         0                0
-Total             113         0                0
-Commands   Used count    Errors   Recover errors
-open                2         0                0
-write             100         0                0
-update             10         0                0
-delete            100         0                0
-close               2         0                0
-extra              12         0                0
-Total             226         0                0
-
-real	0m0.791s
-user	0m0.137s
-sys	0m0.117s
-
-real	0m0.659s
-user	0m0.252s
-sys	0m0.102s
-
-real	0m0.571s
-user	0m0.188s
-sys	0m0.098s
-
-real	0m1.111s
-user	0m0.236s
-sys	0m0.037s
-
-real	0m0.621s
-user	0m0.242s
-sys	0m0.022s
-
-real	0m0.698s
-user	0m0.248s
-sys	0m0.021s
-
-real	0m0.683s
-user	0m0.265s
-sys	0m0.079s
-=======
 open                7         0                0
 write             350         0                0
 update             35         0                0
@@ -95,5 +50,4 @@
 
 real	0m0.211s
 user	0m0.124s
-sys	0m0.088s
->>>>>>> 47dc3fbe
+sys	0m0.088s