--- conflicted
+++ resolved
@@ -8,9 +8,6 @@
 let $default_db=`select database()`;
 
 connection admin;
-
-let $current_database= `select database()`;
-
 -- echo * shut down mysqld, removed logs, restarted it
 append_file $MYSQLTEST_VARDIR/tmp/master0.expect;
 wait-maria_empty_logs.inc
@@ -74,13 +71,7 @@
 --source include/wait_until_connected_again.inc
 
 connection default;
-<<<<<<< HEAD
 # Restore current database as the effect of "use" was lost after restart
 --disable_query_log
-eval use $current_database;
---enable_query_log
-=======
-# the effect of "use" is lost after a restart so we are back into db "test",
-# because connection 'default' was created with db "test".
 eval use $default_db;
->>>>>>> 4f14b87d
+--enable_query_log