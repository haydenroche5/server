create table t1 (a int, b int);

insert into t1 values (1,2),(4,6),(9,7),
		      (1,1),(2,5),(7,8);

--echo # just VALUES

values (1,2);

values (1,2), (3,4), (5.6,0);

values ("abc", "def");

--echo # UNION that uses VALUES structure(s)

select 1,2
union
values (1,2);

values (1,2)
union
select 1,2;

select 1,2
union
values (1,2),(3,4),(5,6),(7,8);

select 3,7
union
values (1,2),(3,4),(5,6);

select 3,7,4
union
values (1,2,5),(4,5,6);

select 1,2
union
values (1,7),(3,6.5);

select 1,2
union
values (1,2.0),(3,6);

select 1.8,2
union
values (1,2),(3,6);

values (1,2.4),(3,6)
union
select 2.8,9;

values (1,2),(3,4),(5,6),(7,8)
union
select 5,6;

select "ab","cdf"
union
values ("al","zl"),("we","q");

values ("ab", "cdf")
union
select "ab","cdf";

values (1,2)
union
values (1,2),(5,6);

values (1,2)
union
values (3,4),(5,6);

values (1,2)
union
values (1,2)
union values (4,5);

--echo # UNION ALL that uses VALUES structure

values (1,2),(3,4)
union all
select 5,6;

values (1,2),(3,4)
union all
select 1,2;

select 5,6
union all
values (1,2),(3,4);

select 1,2
union all
values (1,2),(3,4);

values (1,2)
union all
values (1,2),(5,6);

values (1,2)
union all
values (3,4),(5,6);

values (1,2)
union all
values (1,2)
union all
values (4,5);

values (1,2)
union all
values (1,2)
union values (1,2);

values (1,2)
union
values (1,2)
union all
values (1,2);

--echo # EXCEPT that uses VALUES structure(s)

select 1,2
except
values (3,4),(5,6);

select 1,2
except
values (1,2),(3,4);

values (1,2),(3,4)
except
select 5,6;

values (1,2),(3,4)
except
select 1,2;

values (1,2),(3,4)
except
values (5,6);

values (1,2),(3,4)
except
values (1,2);

--echo # INTERSECT that uses VALUES structure(s)

select 1,2
intersect
values (3,4),(5,6);

select 1,2
intersect
values (1,2),(3,4);

values (1,2),(3,4)
intersect
select 5,6;

values (1,2),(3,4)
intersect
select 1,2;

values (1,2),(3,4)
intersect
values (5,6);

values (1,2),(3,4)
intersect
values (1,2);

--echo # combination of different structures that uses VALUES structures : UNION + EXCEPT

values (1,2),(3,4)
except
select 1,2
union values (1,2);

values (1,2),(3,4)
except
values (1,2)
union
values (1,2);

values (1,2),(3,4)
except
values (1,2)
union
values (3,4);

values (1,2),(3,4)
union
values (1,2)
except
values (1,2);

--echo # combination of different structures that uses VALUES structures : UNION ALL + EXCEPT

values (1,2),(3,4)
except
select 1,2
union all
values (1,2);

values (1,2),(3,4)
except
values (1,2)
union all
values (1,2);

values (1,2),(3,4)
except
values (1,2)
union all
values (3,4);

values (1,2),(3,4)
union all
values (1,2)
except
values (1,2);

--echo # combination of different structures that uses VALUES structures : UNION + INTERSECT

values (1,2),(3,4)
intersect
select 1,2
union
values (1,2);

values (1,2),(3,4)
intersect
values (1,2)
union
values (1,2);

values (1,2),(3,4)
intersect
values (1,2)
union
values (3,4);

values (1,2),(3,4)
union
values (1,2)
intersect
values (1,2);

--echo # combination of different structures that uses VALUES structures : UNION ALL + INTERSECT

values (1,2),(3,4)
intersect
select 1,2
union all
values (1,2);

values (1,2),(3,4)
intersect
values (1,2)
union all
values (1,2);

values (1,2),(3,4)
intersect
values (1,2)
union all
values (3,4);

values (1,2),(3,4)
union all
values (1,2)
intersect
values (1,2);

--echo # combination of different structures that uses VALUES structures : UNION + UNION ALL

values (1,2),(3,4)
union all
select 1,2
union
values (1,2);

values (1,2),(3,4)
union all
values (1,2)
union
values (1,2);

values (1,2),(3,4)
union all
values (1,2)
union
values (3,4);

values (1,2),(3,4)
union
values (1,2)
union all
values (1,2);

values (1,2)
union
values (1,2)
union all
values (1,2);

--echo # CTE that uses VALUES structure(s) : non-recursive CTE

with t2 as
(
  values (1,2),(3,4)
)
select * from t2;

with t2 as
(
  select 1,2
  union
  values (1,2)
)
select * from t2;

with t2 as
(
  select 1,2
  union
  values (1,2),(3,4)
)
select * from t2;

with t2 as
(
  values (1,2)
  union
  select 1,2
)
select * from t2;

with t2 as
(
  values (1,2),(3,4)
  union
  select 1,2
)
select * from t2;

with t2 as
(
  values (5,6)
  union
  values (1,2),(3,4)
)
select * from t2;

with t2 as
(
  values (1,2)
  union
  values (1,2),(3,4)
)
select * from t2;

with t2 as
(
  select 1,2
  union all
  values (1,2),(3,4)
)
select * from t2;

with t2 as
(
  values (1,2),(3,4)
  union all
  select 1,2
)
select * from t2;

with t2 as
(
  values (1,2)
  union all
  values (1,2),(3,4)
)
select * from t2;

--echo # recursive CTE that uses VALUES structure(s) : singe VALUES structure as anchor

with recursive t2(a,b) as
(
  values(1,1)
  union
  select t1.a, t1.b
  from t1,t2
  where t1.a=t2.a
)
select * from t2;

with recursive t2(a,b) as
(
  values(1,1)
  union
  select t1.a+1, t1.b
  from t1,t2
  where t1.a=t2.a
)
select * from t2;

--echo # recursive CTE that uses VALUES structure(s) : several VALUES structures as anchors

with recursive t2(a,b) as
(
  values(1,1)
  union
  values (3,4)
  union
  select t2.a+1, t1.b
  from t1,t2
  where t1.a=t2.a
)
select * from t2;

--echo # recursive CTE that uses VALUES structure(s) : that uses UNION ALL

with recursive t2(a,b,st) as
(
  values(1,1,1)
  union all
  select t2.a, t1.b, t2.st+1
  from t1,t2
  where t1.a=t2.a and st<3
)
select * from t2;

--echo # recursive CTE that uses VALUES structure(s) : computation of factorial (first 10 elements)

with recursive fact(n,f) as
(
  values(1,1)
  union
  select n+1,f*n from fact where n < 10
)
select * from fact;

--echo # Derived table that uses VALUES structure(s) : singe VALUES structure

select * from (values (1,2),(3,4)) as t2;

--echo # Derived table that uses VALUES structure(s) : UNION with VALUES structure(s)

select * from (select 1,2 union values (1,2)) as t2;

select * from (select 1,2 union values (1,2),(3,4)) as t2;

select * from (values (1,2) union select 1,2) as t2;

select * from (values (1,2),(3,4) union select 1,2) as t2;

select * from (values (5,6) union values (1,2),(3,4)) as t2;

select * from (values (1,2) union values (1,2),(3,4)) as t2;

--echo # Derived table that uses VALUES structure(s) : UNION ALL with VALUES structure(s)

select * from (select 1,2 union all values (1,2),(3,4)) as t2;

select * from (values (1,2),(3,4) union all select 1,2) as t2;

select * from (values (1,2) union all values (1,2),(3,4)) as t2;

--echo # CREATE VIEW that uses VALUES structure(s) : singe VALUES structure

let $drop_view= drop view v1;
let $select_view= select * from v1;

create view v1 as values (1,2),(3,4);

eval $select_view;
eval $drop_view;

--echo # CREATE VIEW that uses VALUES structure(s) : UNION with VALUES structure(s)

create view v1 as
  select 1,2
  union
  values (1,2);

eval $select_view;
eval $drop_view;

create view v1 as
  select 1,2
  union
  values (1,2),(3,4);

eval $select_view;
eval $drop_view;

create view v1 as
  values (1,2)
  union
  select 1,2;

eval $select_view;
eval $drop_view;

create view v1 as
  values (1,2),(3,4)
  union
  select 1,2;

eval $select_view;
eval $drop_view;

create view v1 as
  values (5,6)
  union
  values (1,2),(3,4);

eval $select_view;
eval $drop_view;

--echo # CREATE VIEW that uses VALUES structure(s) : UNION ALL with VALUES structure(s)

create view v1 as
  values (1,2)
  union
  values (1,2),(3,4);

eval $select_view;
eval $drop_view;

create view v1 as
  select 1,2
  union all
  values (1,2),(3,4);

eval $select_view;
eval $drop_view;

create view v1 as
  values (1,2),(3,4)
  union all
  select 1,2;

eval $select_view;
eval $drop_view;

create view v1 as
  values (1,2)
  union all
  values (1,2),(3,4);

eval $select_view;
eval $drop_view;

--echo # IN-subquery with VALUES structure(s) : simple case
let $query= 
select * from t1
where a in (values (1));
let $subst_query= 
select * from t1
where a in (select * from (values (1)) as tvc_0);
eval $query;
eval $subst_query;
eval explain extended $query;
eval explain extended $subst_query;

--echo # IN-subquery with VALUES structure(s) : UNION with VALUES on the first place
let $query=
select * from t1
where a in (values (1) union select 2);
let $subst_query=
select * from t1
where a in (select * from (values (1)) as tvc_0 union 
	    select 2);
eval $query;
eval $subst_query;
eval explain extended $query;
eval explain extended $subst_query;

--echo # IN-subquery with VALUES structure(s) : UNION with VALUES on the second place
let $query= 
select * from t1
where a in (select 2 union values (1));
let $subst_query= 
select * from t1
where a in (select 2 union 
            select * from (values (1)) tvc_0);
eval $query;
eval $subst_query;
eval explain extended $query;
eval explain extended $subst_query;

--echo # IN-subquery with VALUES structure(s) : UNION ALL
let $query=
select * from t1
where a in (values (1) union all select b from t1);
let $subst_query=
select * from t1
where a in (select * from (values (1)) as tvc_0 union all 
            select b from t1);

eval $query;
eval $subst_query;
eval explain extended $query;
eval explain extended $subst_query;

--echo # NOT IN subquery with VALUES structure(s) : simple case
let $query=
select * from t1 
where a not in (values (1),(2));
let $subst_query=
select * from t1 
where a not in (select * from (values (1),(2)) as tvc_0);

eval $query;
eval $subst_query;
eval explain extended $query;
eval explain extended $subst_query;

--echo # NOT IN subquery with VALUES structure(s) : UNION with VALUES on the first place
let $query=
select * from t1
where a not in (values (1) union select 2);
let $subst_query=
select * from t1
where a not in (select * from (values (1)) as tvc_0 union 
                select 2);
                
eval $query;
eval $subst_query;
eval explain extended $query;
eval explain extended $subst_query;

--echo # NOT IN subquery with VALUES structure(s) : UNION with VALUES on the second place
let $query=
select * from t1
where a not in (select 2 union values (1));
let $subst_query=
select * from t1
where a not in (select 2 union 
		select * from (values (1)) as tvc_0);
		
eval $query;
eval $subst_query;
eval explain extended $query;
eval explain extended $subst_query;

--echo # ANY-subquery with VALUES structure(s) : simple case
let $query=
select * from t1 
where a = any (values (1),(2));
let $subst_query=
select * from t1 
where a = any (select * from (values (1),(2)) as tvc_0);

eval $query;
eval $subst_query;
eval explain extended $query;
eval explain extended $subst_query;

--echo # ANY-subquery with VALUES structure(s) : UNION with VALUES on the first place
let $query=
select * from t1 
where a = any (values (1) union select 2);
let $subst_query=
select * from t1
where a = any (select * from (values (1)) as tvc_0 union 
               select 2);
                
eval $query;
eval $subst_query;
eval explain extended $query;
eval explain extended $subst_query;

--echo # ANY-subquery with VALUES structure(s) : UNION with VALUES on the second place
let $query=
select * from t1
where a = any (select 2 union values (1));
let $subst_query=
select * from t1
where a = any (select 2 union 
	       select * from (values (1)) as tvc_0);
		
eval $query;
eval $subst_query;
eval explain extended $query;
eval explain extended $subst_query;

--echo # ALL-subquery with VALUES structure(s) : simple case
let $query=
select * from t1 
where a = all (values (1));
let $subst_query=
select * from t1 
where a = all (select * from (values (1)) as tvc_0);

eval $query;
eval $subst_query;
eval explain extended $query;
eval explain extended $subst_query;

--echo # ALL-subquery with VALUES structure(s) : UNION with VALUES on the first place
let $query=
select * from t1 
where a = all (values (1) union select 1);
let $subst_query=
select * from t1
where a = all (select * from (values (1)) as tvc_0 union 
               select 1);
                
eval $query;
eval $subst_query;
eval explain extended $query;
eval explain extended $subst_query;

--echo # ALL-subquery with VALUES structure(s) : UNION with VALUES on the second place
let $query=
select * from t1
where a = any (select 1 union values (1));
let $subst_query=
select * from t1
where a = any (select 1 union 
	       select * from (values (1)) as tvc_0);
		
eval $query;
eval $subst_query;
eval explain extended $query;
eval explain extended $subst_query;

--echo # prepare statement that uses VALUES structure(s): single VALUES structure

prepare stmt1 from "
values (1,2);
";

execute stmt1;
execute stmt1;
deallocate prepare stmt1;

--echo # prepare statement that uses VALUES structure(s): UNION with VALUES structure(s)

prepare stmt1 from "
  select 1,2
  union
  values (1,2),(3,4);
";

execute stmt1;
execute stmt1;
deallocate prepare stmt1;

prepare stmt1 from "
  values (1,2),(3,4)
  union
  select 1,2;
";

execute stmt1;
execute stmt1;
deallocate prepare stmt1;

prepare stmt1 from "
  select 1,2
  union
  values (3,4)
  union
  values (1,2);
";

execute stmt1;
execute stmt1;
deallocate prepare stmt1;

prepare stmt1 from "
  values (5,6)
  union
  values (1,2),(3,4);
";

execute stmt1;
execute stmt1;
deallocate prepare stmt1;

--echo # prepare statement that uses VALUES structure(s): UNION ALL with VALUES structure(s)

prepare stmt1 from "
  select 1,2
  union
  values (1,2),(3,4);
";

execute stmt1;
execute stmt1;
deallocate prepare stmt1;

prepare stmt1 from "
  values (1,2),(3,4)
  union all
  select 1,2;
";

execute stmt1;
execute stmt1;
deallocate prepare stmt1;

prepare stmt1 from "
  select 1,2
  union all
  values (3,4)
  union all
  values (1,2);
";

execute stmt1;
execute stmt1;
deallocate prepare stmt1;

prepare stmt1 from "
  values (1,2)
  union all
  values (1,2),(3,4);
";

execute stmt1;
execute stmt1;
deallocate prepare stmt1;

--echo # explain query that uses VALUES structure(s): single VALUES structure

explain
values (1,2);

explain format=json
values (1,2);

--echo # explain query that uses VALUES structure(s): UNION with VALUES structure(s)

explain
select 1,2
union
values (1,2),(3,4);

explain
values (1,2),(3,4)
union
select 1,2;

explain
values (5,6)
union
values (1,2),(3,4);

explain format=json
select 1,2
union
values (1,2),(3,4);

explain format=json
values (1,2),(3,4)
union
select 1,2;

explain format=json
values (5,6)
union
values (1,2),(3,4);

explain
select 1,2
union
values (3,4)
union
values (1,2);

explain format=json
select 1,2
union
values (3,4)
union
values (1,2);

--echo # explain query that uses VALUES structure(s): UNION ALL with VALUES structure(s)

explain
select 1,2
union
values (1,2),(3,4);

explain
values (1,2),(3,4)
union all
select 1,2;

explain
values (1,2)
union all
values (1,2),(3,4);

explain format=json
values (1,2),(3,4)
union all
select 1,2;

explain format=json
select 1,2
union
values (1,2),(3,4);

explain format=json
values (1,2)
union all
values (1,2),(3,4);

explain
select 1,2
union all
values (3,4)
union all
values (1,2);

explain format=json
select 1,2
union all
values (3,4)
union all
values (1,2);

--echo # analyze query that uses VALUES structure(s): single VALUES structure

analyze
values (1,2);

analyze format=json
values (1,2);

--echo # analyze query that uses VALUES structure(s): UNION with VALUES structure(s)

analyze
select 1,2
union
values (1,2),(3,4);

analyze
values (1,2),(3,4)
union
select 1,2;

analyze
values (5,6)
union
values (1,2),(3,4);

analyze format=json
select 1,2
union
values (1,2),(3,4);

analyze format=json
values (1,2),(3,4)
union
select 1,2;

analyze format=json
values (5,6)
union
values (1,2),(3,4);

analyze
select 1,2
union
values (3,4)
union
values (1,2);

analyze format=json
select 1,2
union
values (3,4)
union
values (1,2);

--echo # analyze query that uses VALUES structure(s): UNION ALL with VALUES structure(s)

analyze
select 1,2
union
values (1,2),(3,4);

analyze
values (1,2),(3,4)
union all
select 1,2;

analyze
values (1,2)
union all
values (1,2),(3,4);

analyze format=json
values (1,2),(3,4)
union all
select 1,2;

analyze format=json
select 1,2
union
values (1,2),(3,4);

analyze format=json
values (1,2)
union all
values (1,2),(3,4);

analyze
select 1,2
union all
values (3,4)
union all
values (1,2);

analyze format=json
select 1,2
union all
values (3,4)
union all
values (1,2);

--echo # different number of values in TVC
--error ER_WRONG_NUMBER_OF_VALUES_IN_TVC
values (1,2),(3,4,5);

--echo # illegal parameter data types in TVC
--error ER_ILLEGAL_PARAMETER_DATA_TYPES2_FOR_OPERATION
values (1,point(1,1)),(1,1);
--error ER_ILLEGAL_PARAMETER_DATA_TYPES2_FOR_OPERATION
values (1,point(1,1)+1);

--echo # field reference in TVC
--error ER_FIELD_REFERENCE_IN_TVC
select * from (values (1), (b), (2)) as new_tvc;
--error ER_FIELD_REFERENCE_IN_TVC
select * from (values (1), (t1.b), (2)) as new_tvc;

drop table t1;

--echo #
--echo # MDEV-15940: cursor over TVC
--echo #

DELIMITER |;

BEGIN NOT ATOMIC
  DECLARE v INT;
  DECLARE cur CURSOR FOR VALUES(7);
  OPEN cur;
  FETCH cur INTO v;
  SELECT v;
END;
|

BEGIN NOT ATOMIC
DECLARE v INT DEFAULT 0;
FOR a IN (VALUES (7)) DO SET v = v + 1; END FOR;
SELECT v;
END;
|

DELIMITER ;|

--echo #
--echo # MDEV-16038: empty row in TVC
--echo #

--error ER_EMPTY_ROW_IN_TVC
with t as (values (),()) select 1 from t;

--echo #
--echo # MDEV-17017: TVC in derived table
--echo #

create table t1 (a int);
insert into t1 values (9), (3), (2);

let $q1=
select * from (values (7), (5), (8), (1), (3), (8), (1)) t;
eval $q1;
eval explain $q1;

let $q2=
select * from (values (1,11), (7,77), (3,31), (4,42)) t;
eval $q2;
eval explain $q2;

let $q3=
select * from (values (7), (5), (8), (1) union values (3), (8), (1)) t;
eval $q3;
eval explain $q3;

let $q4=
select * from (values (7), (5), (8), (1) union select * from t1) t;
eval $q4;
eval explain $q4;

drop table t1;

--echo #
--echo # MDEV-16930: expression in the first row of TVC specifying derived table
--echo #

SELECT 1 + 1, 2, "abc";
SELECT * FROM (SELECT 1 + 1, 2, "abc") t;
WITH cte AS (SELECT 1 + 1, 2, "abc") SELECT * FROM cte; 
SELECT 1 + 1, 2, "abc" UNION SELECT 3+4, 3, "abc";
CREATE VIEW v1 AS SELECT 1 + 1, 2, "abc";
SELECT * FROM v1;
DROP VIEW v1;

VALUES(1 + 1,2,"abc");
SELECT * FROM (VALUES(1 + 1,2,"abc")) t;
PREPARE stmt FROM "SELECT * FROM (VALUES(1 + 1,2,'abc')) t";
EXECUTE stmt;
EXECUTE stmt;
DEALLOCATE PREPARE stmt;

--echo #
--echo # MDEV-17894: tvc with ORDER BY ... LIMIT
--echo #

let $q=
values (5), (7), (1), (3), (4) limit 2;
eval $q;
eval explain extended $q;

let $q=
values (5), (7), (1), (3), (4) limit 2 offset 1;
eval $q;
eval explain extended $q;

let $q=
values (5), (7), (1), (3), (4) order by 1 limit 2;
eval $q;
eval explain extended $q;

let $q=
values (5), (7), (1), (3), (4) order by 1 limit 2 offset 1;
eval $q;
eval explain extended $q;

let $q=
values (5), (7), (1), (3), (4) order by 1;
eval $q;
eval explain extended $q;

let $q=
values (5,90), (7,20), (1,70), (3,50), (4,10) order by 2;
eval $q;
eval explain extended $q;

let $q=
select 2 union (values (5), (7), (1), (3), (4) limit 2);
eval $q;
eval explain extended $q;

let $q=
select 2 union (values (5), (7), (1), (3), (4) limit 2 offset 1);
eval $q;
eval explain extended $q;

let $q=
select 2 union (values (5), (7), (1), (3), (4) order by 1 limit 2);
eval $q;
eval explain extended $q;

let $q=
select 2 union (values (5), (7), (1), (3), (4) order by 1 limit 2 offset 1);
eval $q;
eval explain extended $q;


let $q=
(values (5), (7), (1), (3), (4) limit 2) union select 2;
eval $q;
eval explain extended $q;

let $q=
(values (5), (7), (1), (3), (4) limit 2 offset 1) union select 2;
eval $q;
eval explain extended $q;

let $q=
(values (5), (7), (1), (3), (4) order by 1 limit 2) union select 2;
eval $q;
eval explain extended $q;

let $q=
(values (5), (7), (1), (3), (4) order by 1 limit 2 offset 1) union select 2;
eval $q;
eval explain extended $q;


let $q=
select 3 union all (values (5), (7), (1), (3), (4) limit 2 offset 3);
eval $q;
eval explain extended $q;

let $q=
(values (5), (7), (1), (3), (4) limit 2 offset 3) union all select 3;
eval $q;
eval explain extended $q;

let $q=
select 3 union all (values (5), (7), (1), (3), (4) order by 1 limit 2);
eval $q;
eval explain extended $q;

let $q=
(values (5), (7), (1), (3), (4) order by 1 limit 2) union all select 3;
eval $q;
eval explain extended $q;

let $q=
( values (5), (7), (1), (3), (4) limit 2 offset 1 )
  union
( values (5), (7), (1), (3), (4) order by 1 limit 2 );
eval $q;
eval explain extended $q;

let $q=
( values (5), (7), (1), (3), (4) limit 2 offset 1 )
  union all
( values (5), (7), (1), (3), (4) order by 1 limit 2 );
eval $q;
eval explain extended $q;

let $q=
(values (5), (7), (1), (3), (4) limit 2 offset 3) union all select 3 order by 1;
eval $q;
eval explain extended $q;

let $q=
(values (5), (7), (1), (3), (4) order by 1 limit 3 offset 1) union all select 3 order by 1;
eval $q;
eval explain extended $q;

let $q=
(values (5), (7), (1), (3), (4) order by 1 limit 3 offset 1) union all select 3
 order by 1 limit 2 offset 1;
eval $q;
eval explain extended $q;

--error ER_BAD_FIELD_ERROR
values (5,90), (7,20), (1,70), (3,50), (4,10) order by 3;

prepare stmt from "
select 2 union (values (5), (7), (1), (3), (4) limit 2)
";
execute stmt;
execute stmt;
deallocate prepare stmt;

prepare stmt from "
select 2 union (values (5), (7), (1), (3), (4) order by 1 limit 2)
";
execute stmt;
execute stmt;
deallocate prepare stmt;

prepare stmt from "
select 3 union all (values (5), (7), (1), (3), (4) limit 2)
";
execute stmt;
execute stmt;
deallocate prepare stmt;

prepare stmt from "
select 3 union all (values (5), (7), (1), (3), (4) order by 1 limit 2)
";
execute stmt;
execute stmt;
deallocate prepare stmt;

prepare stmt from "
( values (5), (7), (1), (3), (4) limit 2 offset 1 )
  union
( values (5), (7), (1), (3), (4) order by 1 limit 2 );
";
execute stmt;
execute stmt;
deallocate prepare stmt;

--error ER_BAD_FIELD_ERROR
prepare stmt from "
values (5,90), (7,20), (1,70), (3,50), (4,10) order by 3;
";

create view v1 as values (5), (7), (1), (3), (4) order by 1 limit 2;
show create view v1;
select * from v1;
drop view v1;

create view v1 as
( values (5), (7), (1), (3), (4) limit 2 offset 1 )
  union
( values (5), (7), (1), (3), (4) order by 1 limit 2 );
show create view v1;
select * from v1;
drop view v1;

--error ER_BAD_FIELD_ERROR
create view v1 as values (5,90), (7,20), (1,70), (3,50), (4,10) order by 3;

--error ER_BAD_FIELD_ERROR
create view v1 as
( values (5), (7), (1), (3), (4) limit 2 offset 1 )
  union
( values (5), (7), (1), (3), (4) order by 2 limit 2 );

--echo #
--echo # MDEV-20229: view defined as select using
--echo #             CTE with named columns defined as TVC
--echo #

create view v1 as with t(a) as (values (2), (1)) select a from t;
show create view v1;
select * from v1;
drop view v1;


--echo #
--echo # MDEV-22560 Crash on a table value constructor with an SP variable
--echo #

DELIMITER $$;
BEGIN NOT ATOMIC
  DECLARE a INT DEFAULT 0;
  VALUES (a) UNION SELECT 1;
END;
$$
DELIMITER ;$$


--echo #
--echo # MDEV-21995 Server crashes in Item_field::real_type_handler with table value constructor
--echo #

--error ER_UNKNOWN_ERROR
VALUES (IGNORE);
--error ER_UNKNOWN_ERROR
VALUES (DEFAULT);
--error ER_UNKNOWN_ERROR
EXECUTE IMMEDIATE 'VALUES (?)' USING IGNORE;
--error ER_UNKNOWN_ERROR
EXECUTE IMMEDIATE 'VALUES (?)' USING DEFAULT;

--echo #
--echo # MDEV-24675: TVC using subqueries
--echo #

values((select 1));

values (2), ((select 1));

values ((select 1)), (2), ((select 3));

values ((select 1), 2), (3,4), (5, (select 6));

create table t1 (a int, b int);
insert into t1 values (1,3), (2,3), (3,2), (1,2);

values((select max(a) from t1));

values((select min(b) from t1));

values ((select max(a) from t1), (select min(b) from t1));

values((select *  from (select max(b) from t1) as t));

drop table t1;

--echo #
--echo # MDEV-24618: TVC contains extra parenthesis for row expressions
--echo #             in value list
--echo #

create table t1 (a int, b int);
insert into t1 values (1,3), (2,3);
--error ER_OPERAND_COLUMNS
insert into t1 values ((5,4));

--error ER_OPERAND_COLUMNS
values ((1,2));

--error ER_OPERAND_COLUMNS
select * from (values ((1,2))) dt;

values (1,2);
--error ER_OPERAND_COLUMNS
values ((select min(a), max(b) from t1));

drop table t1;

--echo #
--echo # MDEV-24840: union of TVCs in IN subquery
--echo #

create table t1 (a int) engine=myisam;
insert into t1 values (3), (7), (1);

let $q=
select a from t1 where a in (values (7) union values (8));
eval $q;
eval explain extended $q;
eval prepare stmt from "$q";
execute stmt;
execute stmt;
deallocate prepare stmt;

let $q=
select a from t1 where a not in (values (7) union values (8));
eval $q;
eval explain extended $q;

let $q=
select a from t1 where a < all(values (7) union values (8));
eval $q;
eval explain extended $q;

let $q=
select a from t1 where a >= any(values (7) union values (8));
eval $q;
eval explain extended $q;

drop table t1;

--echo #
--echo # MDEV-24934:EXPLAIN for queries based on TVC using subqueries
--echo #

create table t1 (a int);
insert into t1 values (3), (7), (1);

let $q1=
values (8), ((select * from t1 where a between 2 and 4));
eval $q1;
eval explain $q1;

let $q2=
values  ((select * from t1 where a between 2 and 4)),
         ((select * from t1 where a > 10));
eval $q2;
eval explain $q2;

let $q3=
values (10,11), ((select * from t1 where a = 7) + 1, 21);
eval $q3;
eval explain $q3;

drop table t1;

--echo #
--echo # MDEV-24910: TVC containing subquery used as a subselect
--echo #

create table t1 (a int) engine=myisam;
insert into t1 values (3), (7), (1);
create table t2 (b int) engine=myisam;
insert into t2 values (1), (2);

let $q1=
select (values ((select 2))) from t2;
eval $q1;
eval explain $q1;
eval prepare stmt from "$q1";
execute stmt;
execute stmt;
deallocate prepare stmt;

let $q2=
select (values ((select * from t1 where a > 10))) from t2;
eval $q2;
eval explain $q2;
eval prepare stmt from "$q2";
execute stmt;
execute stmt;
deallocate prepare stmt;

create table t3 (a int);
insert into t3 values
 (3), (7), (7), (1), (3), (9), (7), (9), (8), (7), (8);

create view v1 as select count(a) as c from t3 group by a;

let $q3=
select
(values ((select * from t3 where a in (select * from v1))));
eval $q3;
eval explain $q3;
eval prepare stmt from "$q3";
execute stmt;
execute stmt;
deallocate prepare stmt;

let $q4=
select
(values ((select * from t3
          where a > 10 and a in (select * from v1))));
eval $q4;
eval explain $q4;
eval prepare stmt from "$q4";
execute stmt;
execute stmt;
deallocate prepare stmt;

drop view v1;
drop table t1,t2,t3;

--echo #
<<<<<<< HEAD
--echo # End of 10.3 tests
--echo #

--echo #
--echo # MDEV-22610 Crash in INSERT INTO t1 (VALUES (DEFAULT) UNION VALUES (DEFAULT))
--echo #

--error ER_UNKNOWN_ERROR
VALUES (DEFAULT) UNION VALUES (DEFAULT);
--error ER_UNKNOWN_ERROR
VALUES (IGNORE) UNION VALUES (IGNORE);
CREATE TABLE t1 (a INT DEFAULT 10);
--error ER_UNKNOWN_ERROR
INSERT INTO t1 (VALUES (DEFAULT) UNION VALUES (DEFAULT));
--error ER_UNKNOWN_ERROR
INSERT INTO t1 (VALUES (IGNORE) UNION VALUES (IGNORE));
DROP TABLE t1;

--echo #
--echo # End of 10.4 tests
--echo #
=======
--echo # MDEV-24919: subselect formed by TVC and used in set function
--echo #

select sum((values(1)));

--echo End of 10.3 tests
>>>>>>> 5bd994b0
<|MERGE_RESOLUTION|>--- conflicted
+++ resolved
@@ -1517,9 +1517,12 @@
 drop table t1,t2,t3;
 
 --echo #
-<<<<<<< HEAD
---echo # End of 10.3 tests
---echo #
+--echo # MDEV-24919: subselect formed by TVC and used in set function
+--echo #
+
+select sum((values(1)));
+
+--echo End of 10.3 tests
 
 --echo #
 --echo # MDEV-22610 Crash in INSERT INTO t1 (VALUES (DEFAULT) UNION VALUES (DEFAULT))
@@ -1538,12 +1541,4 @@
 
 --echo #
 --echo # End of 10.4 tests
---echo #
-=======
---echo # MDEV-24919: subselect formed by TVC and used in set function
---echo #
-
-select sum((values(1)));
-
---echo End of 10.3 tests
->>>>>>> 5bd994b0
+--echo #