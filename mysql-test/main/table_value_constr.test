--- conflicted
+++ resolved
@@ -1522,7 +1522,112 @@
 
 select sum((values(1)));
 
-<<<<<<< HEAD
+--echo #
+--echo # MDEV-22786: Nested table values constructors
+--echo #
+
+values ((values (2)));
+
+values ((values (2)), (5), (select 4));
+
+values ((7), (values (2)), (5), (select 4));
+
+values ((values (2))) union values ((values (3)));
+
+values ((values (2))), ((values (3)));
+
+values ((values (2))), ((select 4)), ((values (3)));
+
+values ((values (4)), (values (5))), ((values (1)), (values (7)));
+
+values ((values (4)), (select 5)), ((select 1), (values (7)));
+
+values ((select 2)) union values ((values (3)));
+
+values ((values (2))) union values((select 3));
+
+values ((values (2))) union all values ((values (2)));
+
+values ((values (4)), (values (5))), ((values (1)), (values (7)))
+union
+values ((values (4)), (select 5)), ((select 2), (values (8)));
+
+values ((values (4)), (values (5))), ((values (1)), (values (7)))
+union all
+values ((values (4)), (select 5)), ((select 2), (values (8)));
+
+values ((values (1) union values (1)));
+
+values ((values (1) union values (1) union values (1)));
+
+values ((values ((values (4)))));
+
+values ((values ((select 5))));
+
+values ((select (values (4))), (values ((values(5)))));
+
+values ((select (values (4))), (values ((select 5))));
+
+values ((select (values (4))), (values ((values(5)))))
+union
+values ((select (values (4))), (values ((select 7))));
+
+values ((values (2))), ((values ((values (4)))));
+
+values ((values (2))), ((values ((select 4))));
+
+values ((values (2))), ((values ((values (4)))))
+union
+values ((values (8))), ((values ((select 4))));
+
+values ((values (2))), ((values ((values (4)))))
+union all
+values ((values (8))), ((values ((select 4))));
+
+select * from (values ((values (2)))) dt;
+
+select * from (values ((values (2)), (5), (select 4))) dt;
+
+select * from (values ((values (2))) union values ((values (3)))) dt;
+
+select * from (values ((values (2))), ((values (3)))) dt;
+
+select * from (values ((values (2))), ((values (3)))) dt;
+
+select * from (values ((values (2))), ((select 4)), ((values (3)))) dt;
+
+create table t1 (a int);
+insert into t1 values (3), (7), (1);
+
+values ((values ((select a from t1 where a=7))));
+
+values ((values ((select (values(2)) from t1 where a=8))));
+
+values ((values ((select a from t1 where a=7))))
+union
+values ((values ((select (values(2)) from t1 where a=8))));
+
+values ((values ((select a from t1 where a in ((values (7)))))));
+
+values ((values ((select a from t1 where a in ((values (7), (8)))))));
+
+values ((values
+ ((select a from t1 where a in (values (7) union values (8))))));
+
+values ((values ((select (values(2)) from t1 where a=8))));
+
+--error ER_SUBQUERY_NO_1_ROW
+values ((select (values(2)) from t1 where a<7));
+
+select * from (values ((values ((select a from t1 where a=7))))) dt;
+
+select * from (values ((values ((select (values(2)) from t1 where a=8))))) dt;
+
+insert into t1(a) values ((values (2))), ((values (3)));
+select * from t1;
+
+drop table t1;
+
 --echo End of 10.3 tests
 
 --echo #
@@ -1542,113 +1647,4 @@
 
 --echo #
 --echo # End of 10.4 tests
---echo #
-=======
---echo #
---echo # MDEV-22786: Nested table values constructors
---echo #
-
-values ((values (2)));
-
-values ((values (2)), (5), (select 4));
-
-values ((7), (values (2)), (5), (select 4));
-
-values ((values (2))) union values ((values (3)));
-
-values ((values (2))), ((values (3)));
-
-values ((values (2))), ((select 4)), ((values (3)));
-
-values ((values (4)), (values (5))), ((values (1)), (values (7)));
-
-values ((values (4)), (select 5)), ((select 1), (values (7)));
-
-values ((select 2)) union values ((values (3)));
-
-values ((values (2))) union values((select 3));
-
-values ((values (2))) union all values ((values (2)));
-
-values ((values (4)), (values (5))), ((values (1)), (values (7)))
-union
-values ((values (4)), (select 5)), ((select 2), (values (8)));
-
-values ((values (4)), (values (5))), ((values (1)), (values (7)))
-union all
-values ((values (4)), (select 5)), ((select 2), (values (8)));
-
-values ((values (1) union values (1)));
-
-values ((values (1) union values (1) union values (1)));
-
-values ((values ((values (4)))));
-
-values ((values ((select 5))));
-
-values ((select (values (4))), (values ((values(5)))));
-
-values ((select (values (4))), (values ((select 5))));
-
-values ((select (values (4))), (values ((values(5)))))
-union
-values ((select (values (4))), (values ((select 7))));
-
-values ((values (2))), ((values ((values (4)))));
-
-values ((values (2))), ((values ((select 4))));
-
-values ((values (2))), ((values ((values (4)))))
-union
-values ((values (8))), ((values ((select 4))));
-
-values ((values (2))), ((values ((values (4)))))
-union all
-values ((values (8))), ((values ((select 4))));
-
-select * from (values ((values (2)))) dt;
-
-select * from (values ((values (2)), (5), (select 4))) dt;
-
-select * from (values ((values (2))) union values ((values (3)))) dt;
-
-select * from (values ((values (2))), ((values (3)))) dt;
-
-select * from (values ((values (2))), ((values (3)))) dt;
-
-select * from (values ((values (2))), ((select 4)), ((values (3)))) dt;
-
-create table t1 (a int);
-insert into t1 values (3), (7), (1);
-
-values ((values ((select a from t1 where a=7))));
-
-values ((values ((select (values(2)) from t1 where a=8))));
-
-values ((values ((select a from t1 where a=7))))
-union
-values ((values ((select (values(2)) from t1 where a=8))));
-
-values ((values ((select a from t1 where a in ((values (7)))))));
-
-values ((values ((select a from t1 where a in ((values (7), (8)))))));
-
-values ((values
- ((select a from t1 where a in (values (7) union values (8))))));
-
-values ((values ((select (values(2)) from t1 where a=8))));
-
---error ER_SUBQUERY_NO_1_ROW
-values ((select (values(2)) from t1 where a<7));
-
-select * from (values ((values ((select a from t1 where a=7))))) dt;
-
-select * from (values ((values ((select (values(2)) from t1 where a=8))))) dt;
-
-insert into t1(a) values ((values (2))), ((values (3)));
-select * from t1;
-
-drop table t1;
-
---echo End of 10.3 tests
->>>>>>> 08d8bce5
+--echo #