--- conflicted
+++ resolved
@@ -13,16 +13,9 @@
 # MERCHANTABILITY or FITNESS FOR A PARTICULAR PURPOSE.  See the GNU
 # Library General Public License for more details.
 #
-<<<<<<< HEAD
 # You should have received a copy of the GNU General Public License
 # along with this program; if not, write to the Free Software
 # Foundation, Inc., 51 Franklin St, Fifth Floor, Boston, MA  02110-1301  USA
-=======
-# You should have received a copy of the GNU Library General Public
-# License along with this library; if not, write to the Free
-# Software Foundation, Inc., 51 Franklin St, Fifth Floor, Boston,
-# MA 02110-1301, USA
->>>>>>> 44135d47
 
 #
 ##############################################################################
