--- conflicted
+++ resolved
@@ -54,7 +54,6 @@
 slai_id
 12
 drop table t1, t2;
-<<<<<<< HEAD
 create table t1m (a int) engine=myisam;
 create table t1i (a int) engine=innodb;
 create table t2m (a int) engine=myisam;
@@ -327,11 +326,9 @@
 SELECT * from t2;
 a	b
 drop table t1,t2;
-=======
 create table t1(f1 varchar(800) binary not null, key(f1)) engine = innodb 
 character set utf8 collate utf8_general_ci;
 Warnings:
 Warning	1071	Specified key was too long; max key length is 765 bytes
 insert into t1 values('aaa');
-drop table t1;
->>>>>>> d7b474e1
+drop table t1;