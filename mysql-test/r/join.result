--- conflicted
+++ resolved
@@ -1134,7 +1134,18 @@
 Note	1003	select 1 AS `1` from `test`.`t1` left join `test`.`t1` `t2` on((1 = 1)) left join (`test`.`t1` left join `test`.`t1` `t2` on((1 = 1))) on(rand()) where 1
 DROP VIEW v1;
 DROP TABLE t1;
-<<<<<<< HEAD
+#
+# Bug#52177 crash with explain, row comparison, join, text field
+#
+CREATE TABLE t1 (a TINYINT, b TEXT, KEY (a));
+INSERT INTO t1 VALUES (0,''),(0,'');
+FLUSH TABLES;
+EXPLAIN SELECT 1 FROM t1 LEFT JOIN t1 a ON 1
+WHERE ROW(t1.a, 1111.11) = ROW(1111.11, 1111.11) AND
+ROW(t1.b, 1111.11) <=> ROW('','');
+id	select_type	table	type	possible_keys	key	key_len	ref	rows	Extra
+1	SIMPLE	NULL	NULL	NULL	NULL	NULL	NULL	NULL	Impossible WHERE noticed after reading const tables
+DROP TABLE t1;
 End of 5.0 tests.
 CREATE TABLE t1 (f1 int);
 CREATE TABLE t2 (f1 int);
@@ -1173,19 +1184,4 @@
 0	0	0	0
 1	1	1	1
 DROP TABLE t1;
-End of 5.1 tests
-=======
-#
-# Bug#52177 crash with explain, row comparison, join, text field
-#
-CREATE TABLE t1 (a TINYINT, b TEXT, KEY (a));
-INSERT INTO t1 VALUES (0,''),(0,'');
-FLUSH TABLES;
-EXPLAIN SELECT 1 FROM t1 LEFT JOIN t1 a ON 1
-WHERE ROW(t1.a, 1111.11) = ROW(1111.11, 1111.11) AND
-ROW(t1.b, 1111.11) <=> ROW('','');
-id	select_type	table	type	possible_keys	key	key_len	ref	rows	Extra
-1	SIMPLE	NULL	NULL	NULL	NULL	NULL	NULL	NULL	Impossible WHERE noticed after reading const tables
-DROP TABLE t1;
-End of 5.0 tests.
->>>>>>> e5284e03
+End of 5.1 tests