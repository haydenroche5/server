DROP TABLE IF EXISTS t1,t2,t3,t4,t5,t6,t7,t8,t9,t10,t11;
DROP DATABASE IF EXISTS world;
set @save_optimizer_switch=@@optimizer_switch;
set @@optimizer_switch='optimize_join_buffer_size=on';
set optimizer_switch='semijoin=on,firstmatch=on,loosescan=on';
set @@optimizer_switch='semijoin_with_cache=on';
set @@optimizer_switch='outer_join_with_cache=on';
set optimizer_switch='mrr=on,mrr_sort_keys=on,index_condition_pushdown=on';
set @local_join_cache_test_optimizer_switch_default=@@optimizer_switch;
set names utf8;
CREATE DATABASE world;
use world;
CREATE TABLE Country (
Code char(3) NOT NULL default '',
Name char(52) NOT NULL default '',
SurfaceArea float(10,2) NOT NULL default '0.00',
Population int(11) NOT NULL default '0',
Capital int(11) default NULL
);
CREATE TABLE City (
ID int(11) NOT NULL,
Name char(35) NOT NULL default '',
Country char(3) NOT NULL default '',
Population int(11) NOT NULL default '0'
);
CREATE TABLE CountryLanguage (
Country char(3) NOT NULL default '',
Language char(30) NOT NULL default '',
Percentage float(3,1) NOT NULL default '0.0'
);
SELECT COUNT(*) FROM Country;
COUNT(*)
239
SELECT COUNT(*) FROM City;
COUNT(*)
4079
SELECT COUNT(*) FROM CountryLanguage;
COUNT(*)
984
show variables like 'join_buffer_size';
Variable_name	Value
join_buffer_size	131072
set join_cache_level=1;
show variables like 'join_cache_level';
Variable_name	Value
join_cache_level	1
EXPLAIN
SELECT City.Name, Country.Name FROM City,Country
WHERE City.Country=Country.Code AND 
Country.Name LIKE 'L%' AND City.Population > 100000;
id	select_type	table	type	possible_keys	key	key_len	ref	rows	Extra
1	SIMPLE	Country	ALL	NULL	NULL	NULL	NULL	239	Using where
1	SIMPLE	City	ALL	NULL	NULL	NULL	NULL	4079	Using where; Using join buffer (flat, BNL join)
SELECT City.Name, Country.Name FROM City,Country
WHERE City.Country=Country.Code AND 
Country.Name LIKE 'L%' AND City.Population > 100000;
Name	Name
Vientiane	Laos
Riga	Latvia
Daugavpils	Latvia
Maseru	Lesotho
Beirut	Lebanon
Tripoli	Lebanon
Monrovia	Liberia
Tripoli	Libyan Arab Jamahiriya
Bengasi	Libyan Arab Jamahiriya
Misrata	Libyan Arab Jamahiriya
Vilnius	Lithuania
Kaunas	Lithuania
Klaipeda	Lithuania
?iauliai	Lithuania
Panevezys	Lithuania
EXPLAIN
SELECT City.Name, Country.Name, CountryLanguage.Language
FROM City,Country,CountryLanguage
WHERE City.Country=Country.Code AND
CountryLanguage.Country=Country.Code AND
City.Name LIKE 'L%' AND Country.Population > 3000000 AND
CountryLanguage.Percentage > 50 AND
LENGTH(Language) < LENGTH(City.Name) - 2;
id	select_type	table	type	possible_keys	key	key_len	ref	rows	Extra
1	SIMPLE	Country	ALL	NULL	NULL	NULL	NULL	239	Using where
1	SIMPLE	CountryLanguage	ALL	NULL	NULL	NULL	NULL	984	Using where; Using join buffer (flat, BNL join)
1	SIMPLE	City	ALL	NULL	NULL	NULL	NULL	4079	Using where; Using join buffer (flat, BNL join)
SELECT City.Name, Country.Name, CountryLanguage.Language
FROM City,Country,CountryLanguage
WHERE City.Country=Country.Code AND
CountryLanguage.Country=Country.Code AND
City.Name LIKE 'L%' AND Country.Population > 3000000 AND
CountryLanguage.Percentage > 50 AND
LENGTH(Language) < LENGTH(City.Name) - 2;
Name	Name	Language
La Matanza	Argentina	Spanish
Lomas de Zamora	Argentina	Spanish
Lauro de Freitas	Brazil	Portuguese
Los Angeles	Chile	Spanish
Las Palmas de Gran Canaria	Spain	Spanish
L´Hospitalet de Llobregat	Spain	Spanish
Lleida (Lérida)	Spain	Spanish
Liupanshui	China	Chinese
Lianyungang	China	Chinese
Liangcheng	China	Chinese
Lengshuijiang	China	Chinese
Lázaro Cárdenas	Mexico	Spanish
Lagos de Moreno	Mexico	Spanish
Las Margaritas	Mexico	Spanish
Lashio (Lasho)	Myanmar	Burmese
Lalitapur	Nepal	Nepali
Ludwigshafen am Rhein	Germany	German
Leverkusen	Germany	German
Luchou	Taiwan	Min
Lungtan	Taiwan	Min
Lower Hutt	New Zealand	English
Los Teques	Venezuela	Spanish
Leninsk-Kuznetski	Russian Federation	Russian
Los Angeles	United States	English
Long Beach	United States	English
Lexington-Fayette	United States	English
Louisville	United States	English
Little Rock	United States	English
set join_cache_level=2;
show variables like 'join_cache_level';
Variable_name	Value
join_cache_level	2
EXPLAIN
SELECT City.Name, Country.Name FROM City,Country
WHERE City.Country=Country.Code AND 
Country.Name LIKE 'L%' AND City.Population > 100000;
id	select_type	table	type	possible_keys	key	key_len	ref	rows	Extra
1	SIMPLE	Country	ALL	NULL	NULL	NULL	NULL	239	Using where
1	SIMPLE	City	ALL	NULL	NULL	NULL	NULL	4079	Using where; Using join buffer (flat, BNL join)
SELECT City.Name, Country.Name FROM City,Country
WHERE City.Country=Country.Code AND 
Country.Name LIKE 'L%' AND City.Population > 100000;
Name	Name
Vientiane	Laos
Riga	Latvia
Daugavpils	Latvia
Maseru	Lesotho
Beirut	Lebanon
Tripoli	Lebanon
Monrovia	Liberia
Tripoli	Libyan Arab Jamahiriya
Bengasi	Libyan Arab Jamahiriya
Misrata	Libyan Arab Jamahiriya
Vilnius	Lithuania
Kaunas	Lithuania
Klaipeda	Lithuania
?iauliai	Lithuania
Panevezys	Lithuania
EXPLAIN
SELECT City.Name, Country.Name, CountryLanguage.Language
FROM City,Country,CountryLanguage
WHERE City.Country=Country.Code AND
CountryLanguage.Country=Country.Code AND
City.Name LIKE 'L%' AND Country.Population > 3000000 AND
CountryLanguage.Percentage > 50 AND
LENGTH(Language) < LENGTH(City.Name) - 2;
id	select_type	table	type	possible_keys	key	key_len	ref	rows	Extra
1	SIMPLE	Country	ALL	NULL	NULL	NULL	NULL	239	Using where
1	SIMPLE	CountryLanguage	ALL	NULL	NULL	NULL	NULL	984	Using where; Using join buffer (flat, BNL join)
1	SIMPLE	City	ALL	NULL	NULL	NULL	NULL	4079	Using where; Using join buffer (incremental, BNL join)
SELECT City.Name, Country.Name, CountryLanguage.Language
FROM City,Country,CountryLanguage
WHERE City.Country=Country.Code AND
CountryLanguage.Country=Country.Code AND
City.Name LIKE 'L%' AND Country.Population > 3000000 AND
CountryLanguage.Percentage > 50 AND
LENGTH(Language) < LENGTH(City.Name) - 2;
Name	Name	Language
La Matanza	Argentina	Spanish
Lomas de Zamora	Argentina	Spanish
Lauro de Freitas	Brazil	Portuguese
Los Angeles	Chile	Spanish
Las Palmas de Gran Canaria	Spain	Spanish
L´Hospitalet de Llobregat	Spain	Spanish
Lleida (Lérida)	Spain	Spanish
Liupanshui	China	Chinese
Lianyungang	China	Chinese
Liangcheng	China	Chinese
Lengshuijiang	China	Chinese
Lázaro Cárdenas	Mexico	Spanish
Lagos de Moreno	Mexico	Spanish
Las Margaritas	Mexico	Spanish
Lashio (Lasho)	Myanmar	Burmese
Lalitapur	Nepal	Nepali
Ludwigshafen am Rhein	Germany	German
Leverkusen	Germany	German
Luchou	Taiwan	Min
Lungtan	Taiwan	Min
Lower Hutt	New Zealand	English
Los Teques	Venezuela	Spanish
Leninsk-Kuznetski	Russian Federation	Russian
Los Angeles	United States	English
Long Beach	United States	English
Lexington-Fayette	United States	English
Louisville	United States	English
Little Rock	United States	English
set join_cache_level=3;
show variables like 'join_cache_level';
Variable_name	Value
join_cache_level	3
EXPLAIN
SELECT City.Name, Country.Name FROM City,Country
WHERE City.Country=Country.Code AND 
Country.Name LIKE 'L%' AND City.Population > 100000;
id	select_type	table	type	possible_keys	key	key_len	ref	rows	Extra
1	SIMPLE	Country	ALL	NULL	NULL	NULL	NULL	239	Using where
1	SIMPLE	City	hash_ALL	NULL	#hash#$hj	3	world.Country.Code	4079	Using where; Using join buffer (flat, BNLH join)
SELECT City.Name, Country.Name FROM City,Country
WHERE City.Country=Country.Code AND 
Country.Name LIKE 'L%' AND City.Population > 100000;
Name	Name
Vientiane	Laos
Riga	Latvia
Daugavpils	Latvia
Maseru	Lesotho
Beirut	Lebanon
Tripoli	Lebanon
Monrovia	Liberia
Tripoli	Libyan Arab Jamahiriya
Bengasi	Libyan Arab Jamahiriya
Misrata	Libyan Arab Jamahiriya
Vilnius	Lithuania
Kaunas	Lithuania
Klaipeda	Lithuania
?iauliai	Lithuania
Panevezys	Lithuania
EXPLAIN
SELECT City.Name, Country.Name, CountryLanguage.Language
FROM City,Country,CountryLanguage
WHERE City.Country=Country.Code AND
CountryLanguage.Country=Country.Code AND
City.Name LIKE 'L%' AND Country.Population > 3000000 AND
CountryLanguage.Percentage > 50 AND
LENGTH(Language) < LENGTH(City.Name) - 2;
id	select_type	table	type	possible_keys	key	key_len	ref	rows	Extra
1	SIMPLE	Country	ALL	NULL	NULL	NULL	NULL	239	Using where
1	SIMPLE	CountryLanguage	hash_ALL	NULL	#hash#$hj	3	world.Country.Code	984	Using where; Using join buffer (flat, BNLH join)
1	SIMPLE	City	hash_ALL	NULL	#hash#$hj	3	world.Country.Code	4079	Using where; Using join buffer (flat, BNLH join)
SELECT City.Name, Country.Name, CountryLanguage.Language
FROM City,Country,CountryLanguage
WHERE City.Country=Country.Code AND
CountryLanguage.Country=Country.Code AND
City.Name LIKE 'L%' AND Country.Population > 3000000 AND
CountryLanguage.Percentage > 50 AND
LENGTH(Language) < LENGTH(City.Name) - 2;
Name	Name	Language
La Matanza	Argentina	Spanish
Lomas de Zamora	Argentina	Spanish
Lauro de Freitas	Brazil	Portuguese
Los Angeles	Chile	Spanish
Las Palmas de Gran Canaria	Spain	Spanish
L´Hospitalet de Llobregat	Spain	Spanish
Lleida (Lérida)	Spain	Spanish
Liupanshui	China	Chinese
Lianyungang	China	Chinese
Liangcheng	China	Chinese
Lengshuijiang	China	Chinese
Lázaro Cárdenas	Mexico	Spanish
Lagos de Moreno	Mexico	Spanish
Las Margaritas	Mexico	Spanish
Lashio (Lasho)	Myanmar	Burmese
Lalitapur	Nepal	Nepali
Ludwigshafen am Rhein	Germany	German
Leverkusen	Germany	German
Luchou	Taiwan	Min
Lungtan	Taiwan	Min
Lower Hutt	New Zealand	English
Los Teques	Venezuela	Spanish
Leninsk-Kuznetski	Russian Federation	Russian
Los Angeles	United States	English
Long Beach	United States	English
Lexington-Fayette	United States	English
Louisville	United States	English
Little Rock	United States	English
set join_cache_level=4;
show variables like 'join_cache_level';
Variable_name	Value
join_cache_level	4
EXPLAIN
SELECT City.Name, Country.Name FROM City,Country
WHERE City.Country=Country.Code AND 
Country.Name LIKE 'L%' AND City.Population > 100000;
id	select_type	table	type	possible_keys	key	key_len	ref	rows	Extra
1	SIMPLE	Country	ALL	NULL	NULL	NULL	NULL	239	Using where
1	SIMPLE	City	hash_ALL	NULL	#hash#$hj	3	world.Country.Code	4079	Using where; Using join buffer (flat, BNLH join)
SELECT City.Name, Country.Name FROM City,Country
WHERE City.Country=Country.Code AND 
Country.Name LIKE 'L%' AND City.Population > 100000;
Name	Name
Vientiane	Laos
Riga	Latvia
Daugavpils	Latvia
Maseru	Lesotho
Beirut	Lebanon
Tripoli	Lebanon
Monrovia	Liberia
Tripoli	Libyan Arab Jamahiriya
Bengasi	Libyan Arab Jamahiriya
Misrata	Libyan Arab Jamahiriya
Vilnius	Lithuania
Kaunas	Lithuania
Klaipeda	Lithuania
?iauliai	Lithuania
Panevezys	Lithuania
EXPLAIN
SELECT City.Name, Country.Name, CountryLanguage.Language
FROM City,Country,CountryLanguage
WHERE City.Country=Country.Code AND
CountryLanguage.Country=Country.Code AND
City.Name LIKE 'L%' AND Country.Population > 3000000 AND
CountryLanguage.Percentage > 50 AND
LENGTH(Language) < LENGTH(City.Name) - 2;
id	select_type	table	type	possible_keys	key	key_len	ref	rows	Extra
1	SIMPLE	Country	ALL	NULL	NULL	NULL	NULL	239	Using where
1	SIMPLE	CountryLanguage	hash_ALL	NULL	#hash#$hj	3	world.Country.Code	984	Using where; Using join buffer (flat, BNLH join)
1	SIMPLE	City	hash_ALL	NULL	#hash#$hj	3	world.Country.Code	4079	Using where; Using join buffer (incremental, BNLH join)
SELECT City.Name, Country.Name, CountryLanguage.Language
FROM City,Country,CountryLanguage
WHERE City.Country=Country.Code AND
CountryLanguage.Country=Country.Code AND
City.Name LIKE 'L%' AND Country.Population > 3000000 AND
CountryLanguage.Percentage > 50 AND
LENGTH(Language) < LENGTH(City.Name) - 2;
Name	Name	Language
La Matanza	Argentina	Spanish
Lomas de Zamora	Argentina	Spanish
Lauro de Freitas	Brazil	Portuguese
Los Angeles	Chile	Spanish
Las Palmas de Gran Canaria	Spain	Spanish
L´Hospitalet de Llobregat	Spain	Spanish
Lleida (Lérida)	Spain	Spanish
Liupanshui	China	Chinese
Lianyungang	China	Chinese
Liangcheng	China	Chinese
Lengshuijiang	China	Chinese
Lázaro Cárdenas	Mexico	Spanish
Lagos de Moreno	Mexico	Spanish
Las Margaritas	Mexico	Spanish
Lashio (Lasho)	Myanmar	Burmese
Lalitapur	Nepal	Nepali
Ludwigshafen am Rhein	Germany	German
Leverkusen	Germany	German
Luchou	Taiwan	Min
Lungtan	Taiwan	Min
Lower Hutt	New Zealand	English
Los Teques	Venezuela	Spanish
Leninsk-Kuznetski	Russian Federation	Russian
Los Angeles	United States	English
Long Beach	United States	English
Lexington-Fayette	United States	English
Louisville	United States	English
Little Rock	United States	English
SELECT Country.Name, Country.Population, City.Name, City.Population 
FROM Country LEFT JOIN City
ON City.Country=Country.Code AND City.Population > 5000000
WHERE Country.Name LIKE 'C%' AND Country.Population > 10000000;
Name	Population	Name	Population
China	1277558000	Shanghai	9696300
China	1277558000	Peking	7472000
China	1277558000	Chongqing	6351600
China	1277558000	Tianjin	5286800
Colombia	42321000	Santafé de Bogotá	6260862
Congo, The Democratic Republic of the	51654000	Kinshasa	5064000
Chile	15211000	NULL	NULL
Cambodia	11168000	NULL	NULL
Cameroon	15085000	NULL	NULL
Canada	31147000	NULL	NULL
Cuba	11201000	NULL	NULL
Côte d?Ivoire	14786000	NULL	NULL
Czech Republic	10278100	NULL	NULL
SELECT Country.Name, Country.Population, City.Name, City.Population
FROM Country LEFT JOIN City 
ON City.Country=Country.Code AND
(City.Population > 5000000 OR City.Name LIKE 'Za%')
WHERE Country.Name LIKE 'C%' AND Country.Population > 10000000;
Name	Population	Name	Population
China	1277558000	Shanghai	9696300
China	1277558000	Peking	7472000
China	1277558000	Chongqing	6351600
China	1277558000	Tianjin	5286800
China	1277558000	Zaozhuang	380846
China	1277558000	Zaoyang	162198
China	1277558000	Zalantun	130031
Colombia	42321000	Santafé de Bogotá	6260862
Congo, The Democratic Republic of the	51654000	Kinshasa	5064000
Chile	15211000	NULL	NULL
Cambodia	11168000	NULL	NULL
Cameroon	15085000	NULL	NULL
Canada	31147000	NULL	NULL
Cuba	11201000	NULL	NULL
Côte d?Ivoire	14786000	NULL	NULL
Czech Republic	10278100	NULL	NULL
CREATE INDEX City_Population ON City(Population);
CREATE INDEX City_Name ON City(Name);
ANALYZE TABLE City;
EXPLAIN
SELECT Country.Name, Country.Population, City.Name, City.Population 
FROM Country LEFT JOIN City
ON City.Country=Country.Code AND City.Population > 5000000
WHERE Country.Name LIKE 'C%' AND Country.Population > 10000000;
id	select_type	table	type	possible_keys	key	key_len	ref	rows	Extra
1	SIMPLE	Country	ALL	NULL	NULL	NULL	NULL	239	Using where
1	SIMPLE	City	hash_range	City_Population	#hash#$hj:City_Population	3:4	world.Country.Code	25	Using where; Rowid-ordered scan; Using join buffer (flat, BNLH join)
SELECT Country.Name, Country.Population, City.Name, City.Population 
FROM Country LEFT JOIN City
ON City.Country=Country.Code AND City.Population > 5000000
WHERE Country.Name LIKE 'C%' AND Country.Population > 10000000;
Name	Population	Name	Population
China	1277558000	Shanghai	9696300
China	1277558000	Peking	7472000
China	1277558000	Chongqing	6351600
China	1277558000	Tianjin	5286800
Colombia	42321000	Santafé de Bogotá	6260862
Congo, The Democratic Republic of the	51654000	Kinshasa	5064000
Chile	15211000	NULL	NULL
Cambodia	11168000	NULL	NULL
Cameroon	15085000	NULL	NULL
Canada	31147000	NULL	NULL
Cuba	11201000	NULL	NULL
Côte d?Ivoire	14786000	NULL	NULL
Czech Republic	10278100	NULL	NULL
EXPLAIN
SELECT Country.Name, Country.Population, City.Name, City.Population
FROM Country LEFT JOIN City 
ON City.Country=Country.Code AND
(City.Population > 5000000 OR City.Name LIKE 'Za%')
WHERE Country.Name LIKE 'C%' AND Country.Population > 10000000;
id	select_type	table	type	possible_keys	key	key_len	ref	rows	Extra
1	SIMPLE	Country	ALL	NULL	NULL	NULL	NULL	239	Using where
1	SIMPLE	City	hash_index_merge	City_Population,City_Name	#hash#$hj:City_Population,City_Name	3:4,35	world.Country.Code	96	Using sort_union(City_Population,City_Name); Using where; Using join buffer (flat, BNLH join)
SELECT Country.Name, Country.Population, City.Name, City.Population
FROM Country LEFT JOIN City 
ON City.Country=Country.Code AND
(City.Population > 5000000 OR City.Name LIKE 'Za%')
WHERE Country.Name LIKE 'C%' AND Country.Population > 10000000;
Name	Population	Name	Population
China	1277558000	Shanghai	9696300
China	1277558000	Peking	7472000
China	1277558000	Chongqing	6351600
China	1277558000	Tianjin	5286800
China	1277558000	Zaozhuang	380846
China	1277558000	Zaoyang	162198
China	1277558000	Zalantun	130031
Colombia	42321000	Santafé de Bogotá	6260862
Congo, The Democratic Republic of the	51654000	Kinshasa	5064000
Chile	15211000	NULL	NULL
Cambodia	11168000	NULL	NULL
Cameroon	15085000	NULL	NULL
Canada	31147000	NULL	NULL
Cuba	11201000	NULL	NULL
Côte d?Ivoire	14786000	NULL	NULL
Czech Republic	10278100	NULL	NULL
DROP INDEX City_Population ON City;
DROP INDEX City_Name ON City;
set join_cache_level=1;
set join_buffer_size=256;
show variables like 'join_buffer_size';
Variable_name	Value
join_buffer_size	256
show variables like 'join_cache_level';
Variable_name	Value
join_cache_level	1
EXPLAIN
SELECT City.Name, Country.Name FROM City,Country
WHERE City.Country=Country.Code AND 
Country.Name LIKE 'L%' AND City.Population > 100000;
id	select_type	table	type	possible_keys	key	key_len	ref	rows	Extra
1	SIMPLE	Country	ALL	NULL	NULL	NULL	NULL	239	Using where
1	SIMPLE	City	ALL	NULL	NULL	NULL	NULL	4079	Using where; Using join buffer (flat, BNL join)
SELECT City.Name, Country.Name FROM City,Country
WHERE City.Country=Country.Code AND 
Country.Name LIKE 'L%' AND City.Population > 100000;
Name	Name
Vientiane	Laos
Riga	Latvia
Daugavpils	Latvia
Maseru	Lesotho
Beirut	Lebanon
Tripoli	Lebanon
Monrovia	Liberia
Tripoli	Libyan Arab Jamahiriya
Bengasi	Libyan Arab Jamahiriya
Misrata	Libyan Arab Jamahiriya
Vilnius	Lithuania
Kaunas	Lithuania
Klaipeda	Lithuania
?iauliai	Lithuania
Panevezys	Lithuania
EXPLAIN
SELECT City.Name, Country.Name, CountryLanguage.Language
FROM City,Country,CountryLanguage
WHERE City.Country=Country.Code AND
CountryLanguage.Country=Country.Code AND
City.Name LIKE 'L%' AND Country.Population > 3000000 AND
CountryLanguage.Percentage > 50 AND
LENGTH(Language) < LENGTH(City.Name) - 2;
id	select_type	table	type	possible_keys	key	key_len	ref	rows	Extra
1	SIMPLE	Country	ALL	NULL	NULL	NULL	NULL	239	Using where
1	SIMPLE	City	ALL	NULL	NULL	NULL	NULL	4079	Using where; Using join buffer (flat, BNL join)
1	SIMPLE	CountryLanguage	ALL	NULL	NULL	NULL	NULL	984	Using where; Using join buffer (flat, BNL join)
SELECT City.Name, Country.Name, CountryLanguage.Language
FROM City,Country,CountryLanguage
WHERE City.Country=Country.Code AND
CountryLanguage.Country=Country.Code AND
City.Name LIKE 'L%' AND Country.Population > 3000000 AND
CountryLanguage.Percentage > 50 AND
LENGTH(Language) < LENGTH(City.Name) - 2;
Name	Name	Language
La Matanza	Argentina	Spanish
Lomas de Zamora	Argentina	Spanish
Lauro de Freitas	Brazil	Portuguese
Los Angeles	Chile	Spanish
Las Palmas de Gran Canaria	Spain	Spanish
L´Hospitalet de Llobregat	Spain	Spanish
Lleida (Lérida)	Spain	Spanish
Liupanshui	China	Chinese
Lianyungang	China	Chinese
Liangcheng	China	Chinese
Lengshuijiang	China	Chinese
Lázaro Cárdenas	Mexico	Spanish
Lagos de Moreno	Mexico	Spanish
Las Margaritas	Mexico	Spanish
Lashio (Lasho)	Myanmar	Burmese
Lalitapur	Nepal	Nepali
Ludwigshafen am Rhein	Germany	German
Leverkusen	Germany	German
Luchou	Taiwan	Min
Lungtan	Taiwan	Min
Lower Hutt	New Zealand	English
Los Teques	Venezuela	Spanish
Leninsk-Kuznetski	Russian Federation	Russian
Los Angeles	United States	English
Long Beach	United States	English
Lexington-Fayette	United States	English
Louisville	United States	English
Little Rock	United States	English
set join_cache_level=2;
show variables like 'join_cache_level';
Variable_name	Value
join_cache_level	2
EXPLAIN
SELECT City.Name, Country.Name FROM City,Country
WHERE City.Country=Country.Code AND 
Country.Name LIKE 'L%' AND City.Population > 100000;
id	select_type	table	type	possible_keys	key	key_len	ref	rows	Extra
1	SIMPLE	Country	ALL	NULL	NULL	NULL	NULL	239	Using where
1	SIMPLE	City	ALL	NULL	NULL	NULL	NULL	4079	Using where; Using join buffer (flat, BNL join)
SELECT City.Name, Country.Name FROM City,Country
WHERE City.Country=Country.Code AND 
Country.Name LIKE 'L%' AND City.Population > 100000;
Name	Name
Vientiane	Laos
Riga	Latvia
Daugavpils	Latvia
Maseru	Lesotho
Beirut	Lebanon
Tripoli	Lebanon
Monrovia	Liberia
Tripoli	Libyan Arab Jamahiriya
Bengasi	Libyan Arab Jamahiriya
Misrata	Libyan Arab Jamahiriya
Vilnius	Lithuania
Kaunas	Lithuania
Klaipeda	Lithuania
?iauliai	Lithuania
Panevezys	Lithuania
EXPLAIN
SELECT City.Name, Country.Name, CountryLanguage.Language
FROM City,Country,CountryLanguage
WHERE City.Country=Country.Code AND
CountryLanguage.Country=Country.Code AND
City.Name LIKE 'L%' AND Country.Population > 3000000 AND
CountryLanguage.Percentage > 50 AND
LENGTH(Language) < LENGTH(City.Name) - 2;
id	select_type	table	type	possible_keys	key	key_len	ref	rows	Extra
1	SIMPLE	Country	ALL	NULL	NULL	NULL	NULL	239	Using where
1	SIMPLE	City	ALL	NULL	NULL	NULL	NULL	4079	Using where; Using join buffer (flat, BNL join)
1	SIMPLE	CountryLanguage	ALL	NULL	NULL	NULL	NULL	984	Using where; Using join buffer (incremental, BNL join)
SELECT City.Name, Country.Name, CountryLanguage.Language
FROM City,Country,CountryLanguage
WHERE City.Country=Country.Code AND
CountryLanguage.Country=Country.Code AND
City.Name LIKE 'L%' AND Country.Population > 3000000 AND
CountryLanguage.Percentage > 50 AND
LENGTH(Language) < LENGTH(City.Name) - 2;
Name	Name	Language
La Matanza	Argentina	Spanish
Lomas de Zamora	Argentina	Spanish
Lauro de Freitas	Brazil	Portuguese
Los Angeles	Chile	Spanish
Las Palmas de Gran Canaria	Spain	Spanish
L´Hospitalet de Llobregat	Spain	Spanish
Lleida (Lérida)	Spain	Spanish
Liupanshui	China	Chinese
Lianyungang	China	Chinese
Liangcheng	China	Chinese
Lengshuijiang	China	Chinese
Lázaro Cárdenas	Mexico	Spanish
Lagos de Moreno	Mexico	Spanish
Las Margaritas	Mexico	Spanish
Lashio (Lasho)	Myanmar	Burmese
Lalitapur	Nepal	Nepali
Ludwigshafen am Rhein	Germany	German
Leverkusen	Germany	German
Luchou	Taiwan	Min
Lungtan	Taiwan	Min
Lower Hutt	New Zealand	English
Los Teques	Venezuela	Spanish
Leninsk-Kuznetski	Russian Federation	Russian
Los Angeles	United States	English
Long Beach	United States	English
Lexington-Fayette	United States	English
Louisville	United States	English
Little Rock	United States	English
set join_cache_level=3;
show variables like 'join_cache_level';
Variable_name	Value
join_cache_level	3
EXPLAIN
SELECT City.Name, Country.Name FROM City,Country
WHERE City.Country=Country.Code AND 
Country.Name LIKE 'L%' AND City.Population > 100000;
id	select_type	table	type	possible_keys	key	key_len	ref	rows	Extra
1	SIMPLE	Country	ALL	NULL	NULL	NULL	NULL	239	Using where
1	SIMPLE	City	hash_ALL	NULL	#hash#$hj	3	world.Country.Code	4079	Using where; Using join buffer (flat, BNLH join)
SELECT City.Name, Country.Name FROM City,Country
WHERE City.Country=Country.Code AND 
Country.Name LIKE 'L%' AND City.Population > 100000;
Name	Name
Vientiane	Laos
Riga	Latvia
Daugavpils	Latvia
Maseru	Lesotho
Beirut	Lebanon
Tripoli	Lebanon
Monrovia	Liberia
Tripoli	Libyan Arab Jamahiriya
Bengasi	Libyan Arab Jamahiriya
Misrata	Libyan Arab Jamahiriya
Vilnius	Lithuania
Kaunas	Lithuania
Klaipeda	Lithuania
?iauliai	Lithuania
Panevezys	Lithuania
EXPLAIN
SELECT City.Name, Country.Name, CountryLanguage.Language
FROM City,Country,CountryLanguage
WHERE City.Country=Country.Code AND
CountryLanguage.Country=Country.Code AND
City.Name LIKE 'L%' AND Country.Population > 3000000 AND
CountryLanguage.Percentage > 50 AND
LENGTH(Language) < LENGTH(City.Name) - 2;
id	select_type	table	type	possible_keys	key	key_len	ref	rows	Extra
1	SIMPLE	Country	ALL	NULL	NULL	NULL	NULL	239	Using where
1	SIMPLE	City	hash_ALL	NULL	#hash#$hj	3	world.Country.Code	4079	Using where; Using join buffer (flat, BNLH join)
1	SIMPLE	CountryLanguage	hash_ALL	NULL	#hash#$hj	3	world.Country.Code	984	Using where; Using join buffer (flat, BNLH join)
SELECT City.Name, Country.Name, CountryLanguage.Language
FROM City,Country,CountryLanguage
WHERE City.Country=Country.Code AND
CountryLanguage.Country=Country.Code AND
City.Name LIKE 'L%' AND Country.Population > 3000000 AND
CountryLanguage.Percentage > 50 AND
LENGTH(Language) < LENGTH(City.Name) - 2;
Name	Name	Language
La Matanza	Argentina	Spanish
Lomas de Zamora	Argentina	Spanish
Lauro de Freitas	Brazil	Portuguese
Los Angeles	Chile	Spanish
Las Palmas de Gran Canaria	Spain	Spanish
L´Hospitalet de Llobregat	Spain	Spanish
Lleida (Lérida)	Spain	Spanish
Liupanshui	China	Chinese
Lianyungang	China	Chinese
Liangcheng	China	Chinese
Lengshuijiang	China	Chinese
Lázaro Cárdenas	Mexico	Spanish
Lagos de Moreno	Mexico	Spanish
Las Margaritas	Mexico	Spanish
Lashio (Lasho)	Myanmar	Burmese
Lalitapur	Nepal	Nepali
Ludwigshafen am Rhein	Germany	German
Leverkusen	Germany	German
Luchou	Taiwan	Min
Lungtan	Taiwan	Min
Lower Hutt	New Zealand	English
Los Teques	Venezuela	Spanish
Leninsk-Kuznetski	Russian Federation	Russian
Los Angeles	United States	English
Long Beach	United States	English
Lexington-Fayette	United States	English
Louisville	United States	English
Little Rock	United States	English
set join_cache_level=4;
show variables like 'join_cache_level';
Variable_name	Value
join_cache_level	4
EXPLAIN
SELECT City.Name, Country.Name FROM City,Country
WHERE City.Country=Country.Code AND 
Country.Name LIKE 'L%' AND City.Population > 100000;
id	select_type	table	type	possible_keys	key	key_len	ref	rows	Extra
1	SIMPLE	Country	ALL	NULL	NULL	NULL	NULL	239	Using where
1	SIMPLE	City	hash_ALL	NULL	#hash#$hj	3	world.Country.Code	4079	Using where; Using join buffer (flat, BNLH join)
SELECT City.Name, Country.Name FROM City,Country
WHERE City.Country=Country.Code AND 
Country.Name LIKE 'L%' AND City.Population > 100000;
Name	Name
Vientiane	Laos
Riga	Latvia
Daugavpils	Latvia
Maseru	Lesotho
Beirut	Lebanon
Tripoli	Lebanon
Monrovia	Liberia
Tripoli	Libyan Arab Jamahiriya
Bengasi	Libyan Arab Jamahiriya
Misrata	Libyan Arab Jamahiriya
Vilnius	Lithuania
Kaunas	Lithuania
Klaipeda	Lithuania
?iauliai	Lithuania
Panevezys	Lithuania
EXPLAIN
SELECT City.Name, Country.Name, CountryLanguage.Language
FROM City,Country,CountryLanguage
WHERE City.Country=Country.Code AND
CountryLanguage.Country=Country.Code AND
City.Name LIKE 'L%' AND Country.Population > 3000000 AND
CountryLanguage.Percentage > 50 AND
LENGTH(Language) < LENGTH(City.Name) - 2;
id	select_type	table	type	possible_keys	key	key_len	ref	rows	Extra
1	SIMPLE	Country	ALL	NULL	NULL	NULL	NULL	239	Using where
1	SIMPLE	City	hash_ALL	NULL	#hash#$hj	3	world.Country.Code	4079	Using where; Using join buffer (flat, BNLH join)
1	SIMPLE	CountryLanguage	hash_ALL	NULL	#hash#$hj	3	world.Country.Code	984	Using where; Using join buffer (incremental, BNLH join)
SELECT City.Name, Country.Name, CountryLanguage.Language
FROM City,Country,CountryLanguage
WHERE City.Country=Country.Code AND
CountryLanguage.Country=Country.Code AND
City.Name LIKE 'L%' AND Country.Population > 3000000 AND
CountryLanguage.Percentage > 50 AND
LENGTH(Language) < LENGTH(City.Name) - 2;
Name	Name	Language
La Matanza	Argentina	Spanish
Lomas de Zamora	Argentina	Spanish
Lauro de Freitas	Brazil	Portuguese
Los Angeles	Chile	Spanish
Las Palmas de Gran Canaria	Spain	Spanish
L´Hospitalet de Llobregat	Spain	Spanish
Lleida (Lérida)	Spain	Spanish
Liupanshui	China	Chinese
Lianyungang	China	Chinese
Liangcheng	China	Chinese
Lengshuijiang	China	Chinese
Lázaro Cárdenas	Mexico	Spanish
Lagos de Moreno	Mexico	Spanish
Las Margaritas	Mexico	Spanish
Lashio (Lasho)	Myanmar	Burmese
Lalitapur	Nepal	Nepali
Ludwigshafen am Rhein	Germany	German
Leverkusen	Germany	German
Luchou	Taiwan	Min
Lungtan	Taiwan	Min
Lower Hutt	New Zealand	English
Los Teques	Venezuela	Spanish
Leninsk-Kuznetski	Russian Federation	Russian
Los Angeles	United States	English
Long Beach	United States	English
Lexington-Fayette	United States	English
Louisville	United States	English
Little Rock	United States	English
set join_cache_level=default;
set join_buffer_size=default;
show variables like 'join_buffer_size';
Variable_name	Value
join_buffer_size	131072
show variables like 'join_cache_level';
Variable_name	Value
join_cache_level	2
DROP DATABASE world;
CREATE DATABASE world;
use world;
CREATE TABLE Country (
Code char(3) NOT NULL default '',
Name char(52) NOT NULL default '',
SurfaceArea float(10,2) NOT NULL default '0.00',
Population int(11) NOT NULL default '0',
Capital int(11) default NULL,
PRIMARY KEY  (Code),
UNIQUE INDEX (Name)
);
CREATE TABLE City (
ID int(11) NOT NULL auto_increment,
Name char(35) NOT NULL default '',
Country char(3) NOT NULL default '',
Population int(11) NOT NULL default '0',
PRIMARY KEY  (ID),
INDEX (Population),
INDEX (Country) 
);
CREATE TABLE CountryLanguage (
Country char(3) NOT NULL default '',
Language char(30) NOT NULL default '',
Percentage float(3,1) NOT NULL default '0.0',
PRIMARY KEY  (Country, Language),
INDEX (Percentage)
);
show variables like 'join_buffer_size';
Variable_name	Value
join_buffer_size	131072
set join_cache_level=3;
show variables like 'join_cache_level';
Variable_name	Value
join_cache_level	3
EXPLAIN
SELECT City.Name, Country.Name FROM City,Country
WHERE City.Country=Country.Code AND 
Country.Name LIKE 'L%' AND City.Population > 100000;
id	select_type	table	type	possible_keys	key	key_len	ref	rows	Extra
1	SIMPLE	Country	range	PRIMARY,Name	Name	52	NULL	10	Using index condition; Rowid-ordered scan
1	SIMPLE	City	hash_ALL	Population,Country	#hash#Country	3	world.Country.Code	4079	Using where; Using join buffer (flat, BNLH join)
SELECT City.Name, Country.Name FROM City,Country
WHERE City.Country=Country.Code AND 
Country.Name LIKE 'L%' AND City.Population > 100000;
Name	Name
Vientiane	Laos
Riga	Latvia
Daugavpils	Latvia
Maseru	Lesotho
Beirut	Lebanon
Tripoli	Lebanon
Monrovia	Liberia
Tripoli	Libyan Arab Jamahiriya
Bengasi	Libyan Arab Jamahiriya
Misrata	Libyan Arab Jamahiriya
Vilnius	Lithuania
Kaunas	Lithuania
Klaipeda	Lithuania
?iauliai	Lithuania
Panevezys	Lithuania
EXPLAIN
SELECT City.Name, Country.Name, CountryLanguage.Language
FROM City,Country,CountryLanguage
WHERE City.Country=Country.Code AND
CountryLanguage.Country=Country.Code AND
City.Name LIKE 'L%' AND Country.Population > 3000000 AND
CountryLanguage.Percentage > 50 AND
LENGTH(Language) < LENGTH(City.Name) - 2;
id	select_type	table	type	possible_keys	key	key_len	ref	rows	Extra
1	SIMPLE	CountryLanguage	ALL	PRIMARY,Percentage	NULL	NULL	NULL	984	Using where
1	SIMPLE	Country	hash_ALL	PRIMARY	#hash#PRIMARY	3	world.CountryLanguage.Country	239	Using where; Using join buffer (flat, BNLH join)
1	SIMPLE	City	hash_ALL	Country	#hash#Country	3	world.CountryLanguage.Country	4079	Using where; Using join buffer (flat, BNLH join)
SELECT City.Name, Country.Name, CountryLanguage.Language
FROM City,Country,CountryLanguage
WHERE City.Country=Country.Code AND
CountryLanguage.Country=Country.Code AND
City.Name LIKE 'L%' AND Country.Population > 3000000 AND
CountryLanguage.Percentage > 50 AND
LENGTH(Language) < LENGTH(City.Name) - 2;
Name	Name	Language
La Matanza	Argentina	Spanish
Lomas de Zamora	Argentina	Spanish
Lauro de Freitas	Brazil	Portuguese
Los Angeles	Chile	Spanish
Las Palmas de Gran Canaria	Spain	Spanish
L´Hospitalet de Llobregat	Spain	Spanish
Lleida (Lérida)	Spain	Spanish
Liupanshui	China	Chinese
Lianyungang	China	Chinese
Liangcheng	China	Chinese
Lengshuijiang	China	Chinese
Lázaro Cárdenas	Mexico	Spanish
Lagos de Moreno	Mexico	Spanish
Las Margaritas	Mexico	Spanish
Lashio (Lasho)	Myanmar	Burmese
Lalitapur	Nepal	Nepali
Ludwigshafen am Rhein	Germany	German
Leverkusen	Germany	German
Luchou	Taiwan	Min
Lungtan	Taiwan	Min
Lower Hutt	New Zealand	English
Los Teques	Venezuela	Spanish
Leninsk-Kuznetski	Russian Federation	Russian
Los Angeles	United States	English
Long Beach	United States	English
Lexington-Fayette	United States	English
Louisville	United States	English
Little Rock	United States	English
EXPLAIN
SELECT Name FROM City
WHERE City.Country IN (SELECT Code FROM Country WHERE Country.Name LIKE 'L%') AND
City.Population > 100000;
id	select_type	table	type	possible_keys	key	key_len	ref	rows	Extra
1	PRIMARY	Country	range	PRIMARY,Name	Name	52	NULL	10	Using index condition; Rowid-ordered scan
1	PRIMARY	City	hash_ALL	Population,Country	#hash#Country	3	world.Country.Code	4079	Using where; Using join buffer (flat, BNLH join)
SELECT Name FROM City
WHERE City.Country IN (SELECT Code FROM Country WHERE Country.Name LIKE 'L%') AND
City.Population > 100000;
Name
Vientiane
Riga
Daugavpils
Maseru
Beirut
Tripoli
Monrovia
Tripoli
Bengasi
Misrata
Vilnius
Kaunas
Klaipeda
?iauliai
Panevezys
EXPLAIN
SELECT Country.Name, IF(ISNULL(CountryLanguage.Country), NULL, CountryLanguage.Percentage)
FROM Country LEFT JOIN CountryLanguage ON
(CountryLanguage.Country=Country.Code AND Language='English')
WHERE 
Country.Population > 10000000;
id	select_type	table	type	possible_keys	key	key_len	ref	rows	Extra
1	SIMPLE	Country	ALL	NULL	NULL	NULL	NULL	239	Using where
1	SIMPLE	CountryLanguage	hash_ALL	PRIMARY	#hash#PRIMARY	33	world.Country.Code,const	984	Using where; Using join buffer (flat, BNLH join)
SELECT Country.Name, IF(ISNULL(CountryLanguage.Country), NULL, CountryLanguage.Percentage)
FROM Country LEFT JOIN CountryLanguage ON
(CountryLanguage.Country=Country.Code AND Language='English')
WHERE 
Country.Population > 10000000;
Name	IF(ISNULL(CountryLanguage.Country), NULL, CountryLanguage.Percentage)
Australia	81.2
United Kingdom	97.3
Canada	60.4
United States	86.2
Zimbabwe	2.2
Japan	0.1
South Africa	8.5
Malaysia	1.6
Afghanistan	NULL
Netherlands	NULL
Algeria	NULL
Angola	NULL
Argentina	NULL
Bangladesh	NULL
Belgium	NULL
Brazil	NULL
Burkina Faso	NULL
Chile	NULL
Ecuador	NULL
Egypt	NULL
Spain	NULL
Ethiopia	NULL
Philippines	NULL
Ghana	NULL
Guatemala	NULL
Indonesia	NULL
India	NULL
Iraq	NULL
Iran	NULL
Italy	NULL
Yemen	NULL
Yugoslavia	NULL
Cambodia	NULL
Cameroon	NULL
Kazakstan	NULL
Kenya	NULL
China	NULL
Colombia	NULL
Congo, The Democratic Republic of the	NULL
North Korea	NULL
South Korea	NULL
Greece	NULL
Cuba	NULL
Madagascar	NULL
Malawi	NULL
Mali	NULL
Morocco	NULL
Mexico	NULL
Mozambique	NULL
Myanmar	NULL
Nepal	NULL
Niger	NULL
Nigeria	NULL
Côte d?Ivoire	NULL
Pakistan	NULL
Peru	NULL
Poland	NULL
France	NULL
Romania	NULL
Germany	NULL
Saudi Arabia	NULL
Somalia	NULL
Sri Lanka	NULL
Sudan	NULL
Syria	NULL
Taiwan	NULL
Tanzania	NULL
Thailand	NULL
Czech Republic	NULL
Turkey	NULL
Uganda	NULL
Ukraine	NULL
Hungary	NULL
Uzbekistan	NULL
Belarus	NULL
Venezuela	NULL
Russian Federation	NULL
Vietnam	NULL
show variables like 'join_buffer_size';
Variable_name	Value
join_buffer_size	131072
set join_cache_level=4;
show variables like 'join_cache_level';
Variable_name	Value
join_cache_level	4
EXPLAIN
SELECT City.Name, Country.Name FROM City,Country
WHERE City.Country=Country.Code AND 
Country.Name LIKE 'L%' AND City.Population > 100000;
id	select_type	table	type	possible_keys	key	key_len	ref	rows	Extra
1	SIMPLE	Country	range	PRIMARY,Name	Name	52	NULL	10	Using index condition; Rowid-ordered scan
1	SIMPLE	City	hash_ALL	Population,Country	#hash#Country	3	world.Country.Code	4079	Using where; Using join buffer (flat, BNLH join)
SELECT City.Name, Country.Name FROM City,Country
WHERE City.Country=Country.Code AND 
Country.Name LIKE 'L%' AND City.Population > 100000;
Name	Name
Vientiane	Laos
Riga	Latvia
Daugavpils	Latvia
Maseru	Lesotho
Beirut	Lebanon
Tripoli	Lebanon
Monrovia	Liberia
Tripoli	Libyan Arab Jamahiriya
Bengasi	Libyan Arab Jamahiriya
Misrata	Libyan Arab Jamahiriya
Vilnius	Lithuania
Kaunas	Lithuania
Klaipeda	Lithuania
?iauliai	Lithuania
Panevezys	Lithuania
EXPLAIN
SELECT City.Name, Country.Name, CountryLanguage.Language
FROM City,Country,CountryLanguage
WHERE City.Country=Country.Code AND
CountryLanguage.Country=Country.Code AND
City.Name LIKE 'L%' AND Country.Population > 3000000 AND
CountryLanguage.Percentage > 50 AND
LENGTH(Language) < LENGTH(City.Name) - 2;
id	select_type	table	type	possible_keys	key	key_len	ref	rows	Extra
1	SIMPLE	CountryLanguage	ALL	PRIMARY,Percentage	NULL	NULL	NULL	984	Using where
1	SIMPLE	Country	hash_ALL	PRIMARY	#hash#PRIMARY	3	world.CountryLanguage.Country	239	Using where; Using join buffer (flat, BNLH join)
1	SIMPLE	City	hash_ALL	Country	#hash#Country	3	world.CountryLanguage.Country	4079	Using where; Using join buffer (incremental, BNLH join)
SELECT City.Name, Country.Name, CountryLanguage.Language
FROM City,Country,CountryLanguage
WHERE City.Country=Country.Code AND
CountryLanguage.Country=Country.Code AND
City.Name LIKE 'L%' AND Country.Population > 3000000 AND
CountryLanguage.Percentage > 50 AND
LENGTH(Language) < LENGTH(City.Name) - 2;
Name	Name	Language
La Matanza	Argentina	Spanish
Lomas de Zamora	Argentina	Spanish
Lauro de Freitas	Brazil	Portuguese
Los Angeles	Chile	Spanish
Las Palmas de Gran Canaria	Spain	Spanish
L´Hospitalet de Llobregat	Spain	Spanish
Lleida (Lérida)	Spain	Spanish
Liupanshui	China	Chinese
Lianyungang	China	Chinese
Liangcheng	China	Chinese
Lengshuijiang	China	Chinese
Lázaro Cárdenas	Mexico	Spanish
Lagos de Moreno	Mexico	Spanish
Las Margaritas	Mexico	Spanish
Lashio (Lasho)	Myanmar	Burmese
Lalitapur	Nepal	Nepali
Ludwigshafen am Rhein	Germany	German
Leverkusen	Germany	German
Luchou	Taiwan	Min
Lungtan	Taiwan	Min
Lower Hutt	New Zealand	English
Los Teques	Venezuela	Spanish
Leninsk-Kuznetski	Russian Federation	Russian
Los Angeles	United States	English
Long Beach	United States	English
Lexington-Fayette	United States	English
Louisville	United States	English
Little Rock	United States	English
EXPLAIN
SELECT Name FROM City
WHERE City.Country IN (SELECT Code FROM Country WHERE Country.Name LIKE 'L%') AND
City.Population > 100000;
id	select_type	table	type	possible_keys	key	key_len	ref	rows	Extra
1	PRIMARY	Country	range	PRIMARY,Name	Name	52	NULL	10	Using index condition; Rowid-ordered scan
1	PRIMARY	City	hash_ALL	Population,Country	#hash#Country	3	world.Country.Code	4079	Using where; Using join buffer (flat, BNLH join)
SELECT Name FROM City
WHERE City.Country IN (SELECT Code FROM Country WHERE Country.Name LIKE 'L%') AND
City.Population > 100000;
Name
Vientiane
Riga
Daugavpils
Maseru
Beirut
Tripoli
Monrovia
Tripoli
Bengasi
Misrata
Vilnius
Kaunas
Klaipeda
?iauliai
Panevezys
EXPLAIN
SELECT Country.Name, IF(ISNULL(CountryLanguage.Country), NULL, CountryLanguage.Percentage)
FROM Country LEFT JOIN CountryLanguage ON
(CountryLanguage.Country=Country.Code AND Language='English')
WHERE 
Country.Population > 10000000;
id	select_type	table	type	possible_keys	key	key_len	ref	rows	Extra
1	SIMPLE	Country	ALL	NULL	NULL	NULL	NULL	239	Using where
1	SIMPLE	CountryLanguage	hash_ALL	PRIMARY	#hash#PRIMARY	33	world.Country.Code,const	984	Using where; Using join buffer (flat, BNLH join)
SELECT Country.Name, IF(ISNULL(CountryLanguage.Country), NULL, CountryLanguage.Percentage)
FROM Country LEFT JOIN CountryLanguage ON
(CountryLanguage.Country=Country.Code AND Language='English')
WHERE 
Country.Population > 10000000;
Name	IF(ISNULL(CountryLanguage.Country), NULL, CountryLanguage.Percentage)
Australia	81.2
United Kingdom	97.3
Canada	60.4
United States	86.2
Zimbabwe	2.2
Japan	0.1
South Africa	8.5
Malaysia	1.6
Afghanistan	NULL
Netherlands	NULL
Algeria	NULL
Angola	NULL
Argentina	NULL
Bangladesh	NULL
Belgium	NULL
Brazil	NULL
Burkina Faso	NULL
Chile	NULL
Ecuador	NULL
Egypt	NULL
Spain	NULL
Ethiopia	NULL
Philippines	NULL
Ghana	NULL
Guatemala	NULL
Indonesia	NULL
India	NULL
Iraq	NULL
Iran	NULL
Italy	NULL
Yemen	NULL
Yugoslavia	NULL
Cambodia	NULL
Cameroon	NULL
Kazakstan	NULL
Kenya	NULL
China	NULL
Colombia	NULL
Congo, The Democratic Republic of the	NULL
North Korea	NULL
South Korea	NULL
Greece	NULL
Cuba	NULL
Madagascar	NULL
Malawi	NULL
Mali	NULL
Morocco	NULL
Mexico	NULL
Mozambique	NULL
Myanmar	NULL
Nepal	NULL
Niger	NULL
Nigeria	NULL
Côte d?Ivoire	NULL
Pakistan	NULL
Peru	NULL
Poland	NULL
France	NULL
Romania	NULL
Germany	NULL
Saudi Arabia	NULL
Somalia	NULL
Sri Lanka	NULL
Sudan	NULL
Syria	NULL
Taiwan	NULL
Tanzania	NULL
Thailand	NULL
Czech Republic	NULL
Turkey	NULL
Uganda	NULL
Ukraine	NULL
Hungary	NULL
Uzbekistan	NULL
Belarus	NULL
Venezuela	NULL
Russian Federation	NULL
Vietnam	NULL
EXPLAIN
SELECT Country.Name, Country.Population, City.Name, City.Population 
FROM Country LEFT JOIN City
ON City.Country=Country.Code AND City.Population > 5000000
WHERE Country.Name LIKE 'C%' AND Country.Population > 10000000;
id	select_type	table	type	possible_keys	key	key_len	ref	rows	Extra
1	SIMPLE	Country	range	Name	Name	52	NULL	#	Using index condition; Using where; Rowid-ordered scan
1	SIMPLE	City	hash_range	Population,Country	#hash#Country:Population	3:4	world.Country.Code	#	Using where; Rowid-ordered scan; Using join buffer (flat, BNLH join)
SELECT Country.Name, Country.Population, City.Name, City.Population 
FROM Country LEFT JOIN City
ON City.Country=Country.Code AND City.Population > 5000000
WHERE Country.Name LIKE 'C%' AND Country.Population > 10000000;
Name	Population	Name	Population
China	1277558000	Shanghai	9696300
China	1277558000	Peking	7472000
China	1277558000	Chongqing	6351600
China	1277558000	Tianjin	5286800
Colombia	42321000	Santafé de Bogotá	6260862
Congo, The Democratic Republic of the	51654000	Kinshasa	5064000
Chile	15211000	NULL	NULL
Cambodia	11168000	NULL	NULL
Cameroon	15085000	NULL	NULL
Canada	31147000	NULL	NULL
Cuba	11201000	NULL	NULL
Côte d?Ivoire	14786000	NULL	NULL
Czech Republic	10278100	NULL	NULL
CREATE INDEX City_Name ON City(Name);
EXPLAIN
SELECT Country.Name, Country.Population, City.Name, City.Population
FROM Country LEFT JOIN City 
ON City.Country=Country.Code AND
(City.Population > 5000000 OR City.Name LIKE 'Za%')
WHERE Country.Name LIKE 'C%' AND Country.Population > 10000000;
id	select_type	table	type	possible_keys	key	key_len	ref	rows	Extra
1	SIMPLE	Country	range	Name	Name	52	NULL	17	Using index condition; Using where; Rowid-ordered scan
1	SIMPLE	City	hash_index_merge	Population,Country,City_Name	#hash#Country:Population,City_Name	3:4,35	world.Country.Code	96	Using sort_union(Population,City_Name); Using where; Using join buffer (flat, BNLH join)
SELECT Country.Name, Country.Population, City.Name, City.Population
FROM Country LEFT JOIN City 
ON City.Country=Country.Code AND
(City.Population > 5000000 OR City.Name LIKE 'Za%')
WHERE Country.Name LIKE 'C%' AND Country.Population > 10000000;
Name	Population	Name	Population
China	1277558000	Shanghai	9696300
China	1277558000	Peking	7472000
China	1277558000	Chongqing	6351600
China	1277558000	Tianjin	5286800
China	1277558000	Zaozhuang	380846
China	1277558000	Zaoyang	162198
China	1277558000	Zalantun	130031
Colombia	42321000	Santafé de Bogotá	6260862
Congo, The Democratic Republic of the	51654000	Kinshasa	5064000
Chile	15211000	NULL	NULL
Cambodia	11168000	NULL	NULL
Cameroon	15085000	NULL	NULL
Canada	31147000	NULL	NULL
Cuba	11201000	NULL	NULL
Côte d?Ivoire	14786000	NULL	NULL
Czech Republic	10278100	NULL	NULL
DROP INDEX City_Name ON City;
show variables like 'join_buffer_size';
Variable_name	Value
join_buffer_size	131072
set join_cache_level=5;
show variables like 'join_cache_level';
Variable_name	Value
join_cache_level	5
EXPLAIN
SELECT City.Name, Country.Name FROM City,Country
WHERE City.Country=Country.Code AND 
Country.Name LIKE 'L%' AND City.Population > 100000;
id	select_type	table	type	possible_keys	key	key_len	ref	rows	Extra
1	SIMPLE	Country	range	PRIMARY,Name	Name	52	NULL	10	Using index condition; Rowid-ordered scan
1	SIMPLE	City	ref	Population,Country	Country	3	world.Country.Code	18	Using where; Using join buffer (flat, BKA join); Key-ordered Rowid-ordered scan
SELECT City.Name, Country.Name FROM City,Country
WHERE City.Country=Country.Code AND 
Country.Name LIKE 'L%' AND City.Population > 100000;
Name	Name
Vientiane	Laos
Riga	Latvia
Daugavpils	Latvia
Maseru	Lesotho
Beirut	Lebanon
Tripoli	Lebanon
Monrovia	Liberia
Tripoli	Libyan Arab Jamahiriya
Bengasi	Libyan Arab Jamahiriya
Misrata	Libyan Arab Jamahiriya
Vilnius	Lithuania
Kaunas	Lithuania
Klaipeda	Lithuania
?iauliai	Lithuania
Panevezys	Lithuania
EXPLAIN
SELECT City.Name, Country.Name, CountryLanguage.Language
FROM City,Country,CountryLanguage
WHERE City.Country=Country.Code AND
CountryLanguage.Country=Country.Code AND
City.Name LIKE 'L%' AND Country.Population > 3000000 AND
CountryLanguage.Percentage > 50 AND
LENGTH(Language) < LENGTH(City.Name) - 2;
id	select_type	table	type	possible_keys	key	key_len	ref	rows	Extra
1	SIMPLE	CountryLanguage	ALL	PRIMARY,Percentage	NULL	NULL	NULL	984	Using where
1	SIMPLE	Country	eq_ref	PRIMARY	PRIMARY	3	world.CountryLanguage.Country	1	Using where; Using join buffer (flat, BKA join); Key-ordered Rowid-ordered scan
1	SIMPLE	City	ref	Country	Country	3	world.CountryLanguage.Country	18	Using where; Using join buffer (flat, BKA join); Key-ordered Rowid-ordered scan
SELECT City.Name, Country.Name, CountryLanguage.Language
FROM City,Country,CountryLanguage
WHERE City.Country=Country.Code AND
CountryLanguage.Country=Country.Code AND
City.Name LIKE 'L%' AND Country.Population > 3000000 AND
CountryLanguage.Percentage > 50 AND
LENGTH(Language) < LENGTH(City.Name) - 2;
Name	Name	Language
La Matanza	Argentina	Spanish
Lomas de Zamora	Argentina	Spanish
Lauro de Freitas	Brazil	Portuguese
Los Angeles	Chile	Spanish
Las Palmas de Gran Canaria	Spain	Spanish
L´Hospitalet de Llobregat	Spain	Spanish
Lleida (Lérida)	Spain	Spanish
Liupanshui	China	Chinese
Lianyungang	China	Chinese
Liangcheng	China	Chinese
Lengshuijiang	China	Chinese
Lázaro Cárdenas	Mexico	Spanish
Lagos de Moreno	Mexico	Spanish
Las Margaritas	Mexico	Spanish
Lashio (Lasho)	Myanmar	Burmese
Lalitapur	Nepal	Nepali
Ludwigshafen am Rhein	Germany	German
Leverkusen	Germany	German
Luchou	Taiwan	Min
Lungtan	Taiwan	Min
Lower Hutt	New Zealand	English
Los Teques	Venezuela	Spanish
Leninsk-Kuznetski	Russian Federation	Russian
Los Angeles	United States	English
Long Beach	United States	English
Lexington-Fayette	United States	English
Louisville	United States	English
Little Rock	United States	English
EXPLAIN
SELECT Name FROM City
WHERE City.Country IN (SELECT Code FROM Country WHERE Country.Name LIKE 'L%') AND
City.Population > 100000;
id	select_type	table	type	possible_keys	key	key_len	ref	rows	Extra
1	PRIMARY	Country	range	PRIMARY,Name	Name	52	NULL	10	Using index condition; Rowid-ordered scan
1	PRIMARY	City	ref	Population,Country	Country	3	world.Country.Code	18	Using where; Using join buffer (flat, BKA join); Key-ordered Rowid-ordered scan
SELECT Name FROM City
WHERE City.Country IN (SELECT Code FROM Country WHERE Country.Name LIKE 'L%') AND
City.Population > 100000;
Name
Vientiane
Riga
Daugavpils
Maseru
Beirut
Tripoli
Monrovia
Tripoli
Bengasi
Misrata
Vilnius
Kaunas
Klaipeda
?iauliai
Panevezys
EXPLAIN
SELECT Country.Name, IF(ISNULL(CountryLanguage.Country), NULL, CountryLanguage.Percentage)
FROM Country LEFT JOIN CountryLanguage ON
(CountryLanguage.Country=Country.Code AND Language='English')
WHERE 
Country.Population > 10000000;
id	select_type	table	type	possible_keys	key	key_len	ref	rows	Extra
1	SIMPLE	Country	ALL	NULL	NULL	NULL	NULL	239	Using where
1	SIMPLE	CountryLanguage	eq_ref	PRIMARY	PRIMARY	33	world.Country.Code,const	1	Using where; Using join buffer (flat, BKA join); Key-ordered Rowid-ordered scan
SELECT Country.Name, IF(ISNULL(CountryLanguage.Country), NULL, CountryLanguage.Percentage)
FROM Country LEFT JOIN CountryLanguage ON
(CountryLanguage.Country=Country.Code AND Language='English')
WHERE 
Country.Population > 10000000;
Name	IF(ISNULL(CountryLanguage.Country), NULL, CountryLanguage.Percentage)
Australia	81.2
United Kingdom	97.3
Canada	60.4
United States	86.2
Zimbabwe	2.2
Japan	0.1
South Africa	8.5
Malaysia	1.6
Afghanistan	NULL
Netherlands	NULL
Algeria	NULL
Angola	NULL
Argentina	NULL
Bangladesh	NULL
Belgium	NULL
Brazil	NULL
Burkina Faso	NULL
Chile	NULL
Ecuador	NULL
Egypt	NULL
Spain	NULL
Ethiopia	NULL
Philippines	NULL
Ghana	NULL
Guatemala	NULL
Indonesia	NULL
India	NULL
Iraq	NULL
Iran	NULL
Italy	NULL
Yemen	NULL
Yugoslavia	NULL
Cambodia	NULL
Cameroon	NULL
Kazakstan	NULL
Kenya	NULL
China	NULL
Colombia	NULL
Congo, The Democratic Republic of the	NULL
North Korea	NULL
South Korea	NULL
Greece	NULL
Cuba	NULL
Madagascar	NULL
Malawi	NULL
Mali	NULL
Morocco	NULL
Mexico	NULL
Mozambique	NULL
Myanmar	NULL
Nepal	NULL
Niger	NULL
Nigeria	NULL
Côte d?Ivoire	NULL
Pakistan	NULL
Peru	NULL
Poland	NULL
France	NULL
Romania	NULL
Germany	NULL
Saudi Arabia	NULL
Somalia	NULL
Sri Lanka	NULL
Sudan	NULL
Syria	NULL
Taiwan	NULL
Tanzania	NULL
Thailand	NULL
Czech Republic	NULL
Turkey	NULL
Uganda	NULL
Ukraine	NULL
Hungary	NULL
Uzbekistan	NULL
Belarus	NULL
Venezuela	NULL
Russian Federation	NULL
Vietnam	NULL
set join_cache_level=6;
show variables like 'join_cache_level';
Variable_name	Value
join_cache_level	6
EXPLAIN
SELECT City.Name, Country.Name FROM City,Country
WHERE City.Country=Country.Code AND 
Country.Name LIKE 'L%' AND City.Population > 100000;
id	select_type	table	type	possible_keys	key	key_len	ref	rows	Extra
1	SIMPLE	Country	range	PRIMARY,Name	Name	52	NULL	10	Using index condition; Rowid-ordered scan
1	SIMPLE	City	ref	Population,Country	Country	3	world.Country.Code	18	Using where; Using join buffer (flat, BKA join); Key-ordered Rowid-ordered scan
SELECT City.Name, Country.Name FROM City,Country
WHERE City.Country=Country.Code AND 
Country.Name LIKE 'L%' AND City.Population > 100000;
Name	Name
Vientiane	Laos
Riga	Latvia
Daugavpils	Latvia
Maseru	Lesotho
Beirut	Lebanon
Tripoli	Lebanon
Monrovia	Liberia
Tripoli	Libyan Arab Jamahiriya
Bengasi	Libyan Arab Jamahiriya
Misrata	Libyan Arab Jamahiriya
Vilnius	Lithuania
Kaunas	Lithuania
Klaipeda	Lithuania
?iauliai	Lithuania
Panevezys	Lithuania
EXPLAIN
SELECT City.Name, Country.Name, CountryLanguage.Language
FROM City,Country,CountryLanguage
WHERE City.Country=Country.Code AND
CountryLanguage.Country=Country.Code AND
City.Name LIKE 'L%' AND Country.Population > 3000000 AND
CountryLanguage.Percentage > 50 AND
LENGTH(Language) < LENGTH(City.Name) - 2;
id	select_type	table	type	possible_keys	key	key_len	ref	rows	Extra
1	SIMPLE	CountryLanguage	ALL	PRIMARY,Percentage	NULL	NULL	NULL	984	Using where
1	SIMPLE	Country	eq_ref	PRIMARY	PRIMARY	3	world.CountryLanguage.Country	1	Using where; Using join buffer (flat, BKA join); Key-ordered Rowid-ordered scan
1	SIMPLE	City	ref	Country	Country	3	world.CountryLanguage.Country	18	Using where; Using join buffer (incremental, BKA join); Key-ordered Rowid-ordered scan
SELECT City.Name, Country.Name, CountryLanguage.Language
FROM City,Country,CountryLanguage
WHERE City.Country=Country.Code AND
CountryLanguage.Country=Country.Code AND
City.Name LIKE 'L%' AND Country.Population > 3000000 AND
CountryLanguage.Percentage > 50 AND
LENGTH(Language) < LENGTH(City.Name) - 2;
Name	Name	Language
La Matanza	Argentina	Spanish
Lomas de Zamora	Argentina	Spanish
Lauro de Freitas	Brazil	Portuguese
Los Angeles	Chile	Spanish
Las Palmas de Gran Canaria	Spain	Spanish
L´Hospitalet de Llobregat	Spain	Spanish
Lleida (Lérida)	Spain	Spanish
Liupanshui	China	Chinese
Lianyungang	China	Chinese
Liangcheng	China	Chinese
Lengshuijiang	China	Chinese
Lázaro Cárdenas	Mexico	Spanish
Lagos de Moreno	Mexico	Spanish
Las Margaritas	Mexico	Spanish
Lashio (Lasho)	Myanmar	Burmese
Lalitapur	Nepal	Nepali
Ludwigshafen am Rhein	Germany	German
Leverkusen	Germany	German
Luchou	Taiwan	Min
Lungtan	Taiwan	Min
Lower Hutt	New Zealand	English
Los Teques	Venezuela	Spanish
Leninsk-Kuznetski	Russian Federation	Russian
Los Angeles	United States	English
Long Beach	United States	English
Lexington-Fayette	United States	English
Louisville	United States	English
Little Rock	United States	English
EXPLAIN
SELECT Name FROM City
WHERE City.Country IN (SELECT Code FROM Country WHERE Country.Name LIKE 'L%') AND
City.Population > 100000;
id	select_type	table	type	possible_keys	key	key_len	ref	rows	Extra
1	PRIMARY	Country	range	PRIMARY,Name	Name	52	NULL	10	Using index condition; Rowid-ordered scan
1	PRIMARY	City	ref	Population,Country	Country	3	world.Country.Code	18	Using where; Using join buffer (flat, BKA join); Key-ordered Rowid-ordered scan
SELECT Name FROM City
WHERE City.Country IN (SELECT Code FROM Country WHERE Country.Name LIKE 'L%') AND
City.Population > 100000;
Name
Vientiane
Riga
Daugavpils
Maseru
Beirut
Tripoli
Monrovia
Tripoli
Bengasi
Misrata
Vilnius
Kaunas
Klaipeda
?iauliai
Panevezys
EXPLAIN
SELECT Country.Name, IF(ISNULL(CountryLanguage.Country), NULL, CountryLanguage.Percentage)
FROM Country LEFT JOIN CountryLanguage ON
(CountryLanguage.Country=Country.Code AND Language='English')
WHERE 
Country.Population > 10000000;
id	select_type	table	type	possible_keys	key	key_len	ref	rows	Extra
1	SIMPLE	Country	ALL	NULL	NULL	NULL	NULL	239	Using where
1	SIMPLE	CountryLanguage	eq_ref	PRIMARY	PRIMARY	33	world.Country.Code,const	1	Using where; Using join buffer (flat, BKA join); Key-ordered Rowid-ordered scan
SELECT Country.Name, IF(ISNULL(CountryLanguage.Country), NULL, CountryLanguage.Percentage)
FROM Country LEFT JOIN CountryLanguage ON
(CountryLanguage.Country=Country.Code AND Language='English')
WHERE 
Country.Population > 10000000;
Name	IF(ISNULL(CountryLanguage.Country), NULL, CountryLanguage.Percentage)
Australia	81.2
United Kingdom	97.3
Canada	60.4
United States	86.2
Zimbabwe	2.2
Japan	0.1
South Africa	8.5
Malaysia	1.6
Afghanistan	NULL
Netherlands	NULL
Algeria	NULL
Angola	NULL
Argentina	NULL
Bangladesh	NULL
Belgium	NULL
Brazil	NULL
Burkina Faso	NULL
Chile	NULL
Ecuador	NULL
Egypt	NULL
Spain	NULL
Ethiopia	NULL
Philippines	NULL
Ghana	NULL
Guatemala	NULL
Indonesia	NULL
India	NULL
Iraq	NULL
Iran	NULL
Italy	NULL
Yemen	NULL
Yugoslavia	NULL
Cambodia	NULL
Cameroon	NULL
Kazakstan	NULL
Kenya	NULL
China	NULL
Colombia	NULL
Congo, The Democratic Republic of the	NULL
North Korea	NULL
South Korea	NULL
Greece	NULL
Cuba	NULL
Madagascar	NULL
Malawi	NULL
Mali	NULL
Morocco	NULL
Mexico	NULL
Mozambique	NULL
Myanmar	NULL
Nepal	NULL
Niger	NULL
Nigeria	NULL
Côte d?Ivoire	NULL
Pakistan	NULL
Peru	NULL
Poland	NULL
France	NULL
Romania	NULL
Germany	NULL
Saudi Arabia	NULL
Somalia	NULL
Sri Lanka	NULL
Sudan	NULL
Syria	NULL
Taiwan	NULL
Tanzania	NULL
Thailand	NULL
Czech Republic	NULL
Turkey	NULL
Uganda	NULL
Ukraine	NULL
Hungary	NULL
Uzbekistan	NULL
Belarus	NULL
Venezuela	NULL
Russian Federation	NULL
Vietnam	NULL
set join_cache_level=7;
show variables like 'join_cache_level';
Variable_name	Value
join_cache_level	7
EXPLAIN
SELECT City.Name, Country.Name FROM City,Country
WHERE City.Country=Country.Code AND 
Country.Name LIKE 'L%' AND City.Population > 100000;
id	select_type	table	type	possible_keys	key	key_len	ref	rows	Extra
1	SIMPLE	Country	range	PRIMARY,Name	Name	52	NULL	10	Using index condition; Rowid-ordered scan
1	SIMPLE	City	ref	Population,Country	Country	3	world.Country.Code	18	Using where; Using join buffer (flat, BKAH join); Key-ordered Rowid-ordered scan
SELECT City.Name, Country.Name FROM City,Country
WHERE City.Country=Country.Code AND 
Country.Name LIKE 'L%' AND City.Population > 100000;
Name	Name
Vientiane	Laos
Riga	Latvia
Daugavpils	Latvia
Maseru	Lesotho
Beirut	Lebanon
Tripoli	Lebanon
Monrovia	Liberia
Tripoli	Libyan Arab Jamahiriya
Bengasi	Libyan Arab Jamahiriya
Misrata	Libyan Arab Jamahiriya
Vilnius	Lithuania
Kaunas	Lithuania
Klaipeda	Lithuania
?iauliai	Lithuania
Panevezys	Lithuania
EXPLAIN
SELECT City.Name, Country.Name, CountryLanguage.Language
FROM City,Country,CountryLanguage
WHERE City.Country=Country.Code AND
CountryLanguage.Country=Country.Code AND
City.Name LIKE 'L%' AND Country.Population > 3000000 AND
CountryLanguage.Percentage > 50 AND
LENGTH(Language) < LENGTH(City.Name) - 2;
id	select_type	table	type	possible_keys	key	key_len	ref	rows	Extra
1	SIMPLE	CountryLanguage	ALL	PRIMARY,Percentage	NULL	NULL	NULL	984	Using where
1	SIMPLE	Country	eq_ref	PRIMARY	PRIMARY	3	world.CountryLanguage.Country	1	Using where; Using join buffer (flat, BKAH join); Key-ordered Rowid-ordered scan
1	SIMPLE	City	ref	Country	Country	3	world.CountryLanguage.Country	18	Using where; Using join buffer (flat, BKAH join); Key-ordered Rowid-ordered scan
SELECT City.Name, Country.Name, CountryLanguage.Language
FROM City,Country,CountryLanguage
WHERE City.Country=Country.Code AND
CountryLanguage.Country=Country.Code AND
City.Name LIKE 'L%' AND Country.Population > 3000000 AND
CountryLanguage.Percentage > 50 AND
LENGTH(Language) < LENGTH(City.Name) - 2;
Name	Name	Language
La Matanza	Argentina	Spanish
Lomas de Zamora	Argentina	Spanish
Lauro de Freitas	Brazil	Portuguese
Los Angeles	Chile	Spanish
Las Palmas de Gran Canaria	Spain	Spanish
L´Hospitalet de Llobregat	Spain	Spanish
Lleida (Lérida)	Spain	Spanish
Liupanshui	China	Chinese
Lianyungang	China	Chinese
Liangcheng	China	Chinese
Lengshuijiang	China	Chinese
Lázaro Cárdenas	Mexico	Spanish
Lagos de Moreno	Mexico	Spanish
Las Margaritas	Mexico	Spanish
Lashio (Lasho)	Myanmar	Burmese
Lalitapur	Nepal	Nepali
Ludwigshafen am Rhein	Germany	German
Leverkusen	Germany	German
Luchou	Taiwan	Min
Lungtan	Taiwan	Min
Lower Hutt	New Zealand	English
Los Teques	Venezuela	Spanish
Leninsk-Kuznetski	Russian Federation	Russian
Los Angeles	United States	English
Long Beach	United States	English
Lexington-Fayette	United States	English
Louisville	United States	English
Little Rock	United States	English
EXPLAIN
SELECT Name FROM City
WHERE City.Country IN (SELECT Code FROM Country WHERE Country.Name LIKE 'L%') AND
City.Population > 100000;
id	select_type	table	type	possible_keys	key	key_len	ref	rows	Extra
1	PRIMARY	Country	range	PRIMARY,Name	Name	52	NULL	10	Using index condition; Rowid-ordered scan
1	PRIMARY	City	ref	Population,Country	Country	3	world.Country.Code	18	Using where; Using join buffer (flat, BKAH join); Key-ordered Rowid-ordered scan
SELECT Name FROM City
WHERE City.Country IN (SELECT Code FROM Country WHERE Country.Name LIKE 'L%') AND
City.Population > 100000;
Name
Vientiane
Riga
Daugavpils
Maseru
Beirut
Tripoli
Monrovia
Tripoli
Bengasi
Misrata
Vilnius
Kaunas
Klaipeda
?iauliai
Panevezys
EXPLAIN
SELECT Country.Name, IF(ISNULL(CountryLanguage.Country), NULL, CountryLanguage.Percentage)
FROM Country LEFT JOIN CountryLanguage ON
(CountryLanguage.Country=Country.Code AND Language='English')
WHERE 
Country.Population > 10000000;
id	select_type	table	type	possible_keys	key	key_len	ref	rows	Extra
1	SIMPLE	Country	ALL	NULL	NULL	NULL	NULL	239	Using where
1	SIMPLE	CountryLanguage	eq_ref	PRIMARY	PRIMARY	33	world.Country.Code,const	1	Using where; Using join buffer (flat, BKAH join); Key-ordered Rowid-ordered scan
SELECT Country.Name, IF(ISNULL(CountryLanguage.Country), NULL, CountryLanguage.Percentage)
FROM Country LEFT JOIN CountryLanguage ON
(CountryLanguage.Country=Country.Code AND Language='English')
WHERE 
Country.Population > 10000000;
Name	IF(ISNULL(CountryLanguage.Country), NULL, CountryLanguage.Percentage)
Australia	81.2
United Kingdom	97.3
Canada	60.4
United States	86.2
Zimbabwe	2.2
Japan	0.1
South Africa	8.5
Malaysia	1.6
Afghanistan	NULL
Netherlands	NULL
Algeria	NULL
Angola	NULL
Argentina	NULL
Bangladesh	NULL
Belgium	NULL
Brazil	NULL
Burkina Faso	NULL
Chile	NULL
Ecuador	NULL
Egypt	NULL
Spain	NULL
Ethiopia	NULL
Philippines	NULL
Ghana	NULL
Guatemala	NULL
Indonesia	NULL
India	NULL
Iraq	NULL
Iran	NULL
Italy	NULL
Yemen	NULL
Yugoslavia	NULL
Cambodia	NULL
Cameroon	NULL
Kazakstan	NULL
Kenya	NULL
China	NULL
Colombia	NULL
Congo, The Democratic Republic of the	NULL
North Korea	NULL
South Korea	NULL
Greece	NULL
Cuba	NULL
Madagascar	NULL
Malawi	NULL
Mali	NULL
Morocco	NULL
Mexico	NULL
Mozambique	NULL
Myanmar	NULL
Nepal	NULL
Niger	NULL
Nigeria	NULL
Côte d?Ivoire	NULL
Pakistan	NULL
Peru	NULL
Poland	NULL
France	NULL
Romania	NULL
Germany	NULL
Saudi Arabia	NULL
Somalia	NULL
Sri Lanka	NULL
Sudan	NULL
Syria	NULL
Taiwan	NULL
Tanzania	NULL
Thailand	NULL
Czech Republic	NULL
Turkey	NULL
Uganda	NULL
Ukraine	NULL
Hungary	NULL
Uzbekistan	NULL
Belarus	NULL
Venezuela	NULL
Russian Federation	NULL
Vietnam	NULL
set join_cache_level=8;
show variables like 'join_cache_level';
Variable_name	Value
join_cache_level	8
EXPLAIN
SELECT City.Name, Country.Name FROM City,Country
WHERE City.Country=Country.Code AND 
Country.Name LIKE 'L%' AND City.Population > 100000;
id	select_type	table	type	possible_keys	key	key_len	ref	rows	Extra
1	SIMPLE	Country	range	PRIMARY,Name	Name	52	NULL	10	Using index condition; Rowid-ordered scan
1	SIMPLE	City	ref	Population,Country	Country	3	world.Country.Code	18	Using where; Using join buffer (flat, BKAH join); Key-ordered Rowid-ordered scan
SELECT City.Name, Country.Name FROM City,Country
WHERE City.Country=Country.Code AND 
Country.Name LIKE 'L%' AND City.Population > 100000;
Name	Name
Vientiane	Laos
Riga	Latvia
Daugavpils	Latvia
Maseru	Lesotho
Beirut	Lebanon
Tripoli	Lebanon
Monrovia	Liberia
Tripoli	Libyan Arab Jamahiriya
Bengasi	Libyan Arab Jamahiriya
Misrata	Libyan Arab Jamahiriya
Vilnius	Lithuania
Kaunas	Lithuania
Klaipeda	Lithuania
?iauliai	Lithuania
Panevezys	Lithuania
EXPLAIN
SELECT City.Name, Country.Name, CountryLanguage.Language
FROM City,Country,CountryLanguage
WHERE City.Country=Country.Code AND
CountryLanguage.Country=Country.Code AND
City.Name LIKE 'L%' AND Country.Population > 3000000 AND
CountryLanguage.Percentage > 50 AND
LENGTH(Language) < LENGTH(City.Name) - 2;
id	select_type	table	type	possible_keys	key	key_len	ref	rows	Extra
1	SIMPLE	CountryLanguage	ALL	PRIMARY,Percentage	NULL	NULL	NULL	984	Using where
1	SIMPLE	Country	eq_ref	PRIMARY	PRIMARY	3	world.CountryLanguage.Country	1	Using where; Using join buffer (flat, BKAH join); Key-ordered Rowid-ordered scan
1	SIMPLE	City	ref	Country	Country	3	world.CountryLanguage.Country	18	Using where; Using join buffer (incremental, BKAH join); Key-ordered Rowid-ordered scan
SELECT City.Name, Country.Name, CountryLanguage.Language
FROM City,Country,CountryLanguage
WHERE City.Country=Country.Code AND
CountryLanguage.Country=Country.Code AND
City.Name LIKE 'L%' AND Country.Population > 3000000 AND
CountryLanguage.Percentage > 50 AND
LENGTH(Language) < LENGTH(City.Name) - 2;
Name	Name	Language
La Matanza	Argentina	Spanish
Lomas de Zamora	Argentina	Spanish
Lauro de Freitas	Brazil	Portuguese
Los Angeles	Chile	Spanish
Las Palmas de Gran Canaria	Spain	Spanish
L´Hospitalet de Llobregat	Spain	Spanish
Lleida (Lérida)	Spain	Spanish
Liupanshui	China	Chinese
Lianyungang	China	Chinese
Liangcheng	China	Chinese
Lengshuijiang	China	Chinese
Lázaro Cárdenas	Mexico	Spanish
Lagos de Moreno	Mexico	Spanish
Las Margaritas	Mexico	Spanish
Lashio (Lasho)	Myanmar	Burmese
Lalitapur	Nepal	Nepali
Ludwigshafen am Rhein	Germany	German
Leverkusen	Germany	German
Luchou	Taiwan	Min
Lungtan	Taiwan	Min
Lower Hutt	New Zealand	English
Los Teques	Venezuela	Spanish
Leninsk-Kuznetski	Russian Federation	Russian
Los Angeles	United States	English
Long Beach	United States	English
Lexington-Fayette	United States	English
Louisville	United States	English
Little Rock	United States	English
EXPLAIN
SELECT Name FROM City
WHERE City.Country IN (SELECT Code FROM Country WHERE Country.Name LIKE 'L%') AND
City.Population > 100000;
id	select_type	table	type	possible_keys	key	key_len	ref	rows	Extra
1	PRIMARY	Country	range	PRIMARY,Name	Name	52	NULL	10	Using index condition; Rowid-ordered scan
1	PRIMARY	City	ref	Population,Country	Country	3	world.Country.Code	18	Using where; Using join buffer (flat, BKAH join); Key-ordered Rowid-ordered scan
SELECT Name FROM City
WHERE City.Country IN (SELECT Code FROM Country WHERE Country.Name LIKE 'L%') AND
City.Population > 100000;
Name
Vientiane
Riga
Daugavpils
Maseru
Beirut
Tripoli
Monrovia
Tripoli
Bengasi
Misrata
Vilnius
Kaunas
Klaipeda
?iauliai
Panevezys
EXPLAIN
SELECT Country.Name, IF(ISNULL(CountryLanguage.Country), NULL, CountryLanguage.Percentage)
FROM Country LEFT JOIN CountryLanguage ON
(CountryLanguage.Country=Country.Code AND Language='English')
WHERE 
Country.Population > 10000000;
id	select_type	table	type	possible_keys	key	key_len	ref	rows	Extra
1	SIMPLE	Country	ALL	NULL	NULL	NULL	NULL	239	Using where
1	SIMPLE	CountryLanguage	eq_ref	PRIMARY	PRIMARY	33	world.Country.Code,const	1	Using where; Using join buffer (flat, BKAH join); Key-ordered Rowid-ordered scan
SELECT Country.Name, IF(ISNULL(CountryLanguage.Country), NULL, CountryLanguage.Percentage)
FROM Country LEFT JOIN CountryLanguage ON
(CountryLanguage.Country=Country.Code AND Language='English')
WHERE 
Country.Population > 10000000;
Name	IF(ISNULL(CountryLanguage.Country), NULL, CountryLanguage.Percentage)
Australia	81.2
United Kingdom	97.3
Canada	60.4
United States	86.2
Zimbabwe	2.2
Japan	0.1
South Africa	8.5
Malaysia	1.6
Afghanistan	NULL
Netherlands	NULL
Algeria	NULL
Angola	NULL
Argentina	NULL
Bangladesh	NULL
Belgium	NULL
Brazil	NULL
Burkina Faso	NULL
Chile	NULL
Ecuador	NULL
Egypt	NULL
Spain	NULL
Ethiopia	NULL
Philippines	NULL
Ghana	NULL
Guatemala	NULL
Indonesia	NULL
India	NULL
Iraq	NULL
Iran	NULL
Italy	NULL
Yemen	NULL
Yugoslavia	NULL
Cambodia	NULL
Cameroon	NULL
Kazakstan	NULL
Kenya	NULL
China	NULL
Colombia	NULL
Congo, The Democratic Republic of the	NULL
North Korea	NULL
South Korea	NULL
Greece	NULL
Cuba	NULL
Madagascar	NULL
Malawi	NULL
Mali	NULL
Morocco	NULL
Mexico	NULL
Mozambique	NULL
Myanmar	NULL
Nepal	NULL
Niger	NULL
Nigeria	NULL
Côte d?Ivoire	NULL
Pakistan	NULL
Peru	NULL
Poland	NULL
France	NULL
Romania	NULL
Germany	NULL
Saudi Arabia	NULL
Somalia	NULL
Sri Lanka	NULL
Sudan	NULL
Syria	NULL
Taiwan	NULL
Tanzania	NULL
Thailand	NULL
Czech Republic	NULL
Turkey	NULL
Uganda	NULL
Ukraine	NULL
Hungary	NULL
Uzbekistan	NULL
Belarus	NULL
Venezuela	NULL
Russian Federation	NULL
Vietnam	NULL
set join_buffer_size=256;
show variables like 'join_buffer_size';
Variable_name	Value
join_buffer_size	256
set join_cache_level=3;
show variables like 'join_cache_level';
Variable_name	Value
join_cache_level	3
EXPLAIN
SELECT City.Name, Country.Name FROM City,Country
WHERE City.Country=Country.Code AND 
Country.Name LIKE 'L%' AND City.Population > 100000;
id	select_type	table	type	possible_keys	key	key_len	ref	rows	Extra
1	SIMPLE	Country	range	PRIMARY,Name	Name	52	NULL	10	Using index condition; Rowid-ordered scan
1	SIMPLE	City	hash_ALL	Population,Country	#hash#Country	3	world.Country.Code	4079	Using where; Using join buffer (flat, BNLH join)
SELECT City.Name, Country.Name FROM City,Country
WHERE City.Country=Country.Code AND 
Country.Name LIKE 'L%' AND City.Population > 100000;
Name	Name
Vientiane	Laos
Riga	Latvia
Daugavpils	Latvia
Maseru	Lesotho
Beirut	Lebanon
Tripoli	Lebanon
Monrovia	Liberia
Tripoli	Libyan Arab Jamahiriya
Bengasi	Libyan Arab Jamahiriya
Misrata	Libyan Arab Jamahiriya
Vilnius	Lithuania
Kaunas	Lithuania
Klaipeda	Lithuania
?iauliai	Lithuania
Panevezys	Lithuania
EXPLAIN
SELECT City.Name, Country.Name, CountryLanguage.Language
FROM City,Country,CountryLanguage
WHERE City.Country=Country.Code AND
CountryLanguage.Country=Country.Code AND
City.Name LIKE 'L%' AND Country.Population > 3000000 AND
CountryLanguage.Percentage > 50 AND
LENGTH(Language) < LENGTH(City.Name) - 2;
id	select_type	table	type	possible_keys	key	key_len	ref	rows	Extra
1	SIMPLE	CountryLanguage	ALL	PRIMARY,Percentage	NULL	NULL	NULL	984	Using where
1	SIMPLE	Country	hash_ALL	PRIMARY	#hash#PRIMARY	3	world.CountryLanguage.Country	239	Using where; Using join buffer (flat, BNLH join)
1	SIMPLE	City	hash_ALL	Country	#hash#Country	3	world.CountryLanguage.Country	4079	Using where; Using join buffer (flat, BNLH join)
SELECT City.Name, Country.Name, CountryLanguage.Language
FROM City,Country,CountryLanguage
WHERE City.Country=Country.Code AND
CountryLanguage.Country=Country.Code AND
City.Name LIKE 'L%' AND Country.Population > 3000000 AND
CountryLanguage.Percentage > 50 AND
LENGTH(Language) < LENGTH(City.Name) - 2;
Name	Name	Language
La Matanza	Argentina	Spanish
Lomas de Zamora	Argentina	Spanish
Lauro de Freitas	Brazil	Portuguese
Los Angeles	Chile	Spanish
Las Palmas de Gran Canaria	Spain	Spanish
L´Hospitalet de Llobregat	Spain	Spanish
Lleida (Lérida)	Spain	Spanish
Liupanshui	China	Chinese
Lianyungang	China	Chinese
Liangcheng	China	Chinese
Lengshuijiang	China	Chinese
Lázaro Cárdenas	Mexico	Spanish
Lagos de Moreno	Mexico	Spanish
Las Margaritas	Mexico	Spanish
Lashio (Lasho)	Myanmar	Burmese
Lalitapur	Nepal	Nepali
Ludwigshafen am Rhein	Germany	German
Leverkusen	Germany	German
Luchou	Taiwan	Min
Lungtan	Taiwan	Min
Lower Hutt	New Zealand	English
Los Teques	Venezuela	Spanish
Leninsk-Kuznetski	Russian Federation	Russian
Los Angeles	United States	English
Long Beach	United States	English
Lexington-Fayette	United States	English
Louisville	United States	English
Little Rock	United States	English
EXPLAIN
SELECT Name FROM City
WHERE City.Country IN (SELECT Code FROM Country WHERE Country.Name LIKE 'L%') AND
City.Population > 100000;
id	select_type	table	type	possible_keys	key	key_len	ref	rows	Extra
1	PRIMARY	Country	range	PRIMARY,Name	Name	52	NULL	10	Using index condition; Rowid-ordered scan
1	PRIMARY	City	hash_ALL	Population,Country	#hash#Country	3	world.Country.Code	4079	Using where; Using join buffer (flat, BNLH join)
SELECT Name FROM City
WHERE City.Country IN (SELECT Code FROM Country WHERE Country.Name LIKE 'L%') AND
City.Population > 100000;
Name
Vientiane
Riga
Daugavpils
Maseru
Beirut
Tripoli
Monrovia
Tripoli
Bengasi
Misrata
Vilnius
Kaunas
Klaipeda
?iauliai
Panevezys
set join_cache_level=4;
show variables like 'join_cache_level';
Variable_name	Value
join_cache_level	4
EXPLAIN
SELECT City.Name, Country.Name FROM City,Country
WHERE City.Country=Country.Code AND 
Country.Name LIKE 'L%' AND City.Population > 100000;
id	select_type	table	type	possible_keys	key	key_len	ref	rows	Extra
1	SIMPLE	Country	range	PRIMARY,Name	Name	52	NULL	10	Using index condition; Rowid-ordered scan
1	SIMPLE	City	hash_ALL	Population,Country	#hash#Country	3	world.Country.Code	4079	Using where; Using join buffer (flat, BNLH join)
SELECT City.Name, Country.Name FROM City,Country
WHERE City.Country=Country.Code AND 
Country.Name LIKE 'L%' AND City.Population > 100000;
Name	Name
Vientiane	Laos
Riga	Latvia
Daugavpils	Latvia
Maseru	Lesotho
Beirut	Lebanon
Tripoli	Lebanon
Monrovia	Liberia
Tripoli	Libyan Arab Jamahiriya
Bengasi	Libyan Arab Jamahiriya
Misrata	Libyan Arab Jamahiriya
Vilnius	Lithuania
Kaunas	Lithuania
Klaipeda	Lithuania
?iauliai	Lithuania
Panevezys	Lithuania
EXPLAIN
SELECT City.Name, Country.Name, CountryLanguage.Language
FROM City,Country,CountryLanguage
WHERE City.Country=Country.Code AND
CountryLanguage.Country=Country.Code AND
City.Name LIKE 'L%' AND Country.Population > 3000000 AND
CountryLanguage.Percentage > 50 AND
LENGTH(Language) < LENGTH(City.Name) - 2;
id	select_type	table	type	possible_keys	key	key_len	ref	rows	Extra
1	SIMPLE	CountryLanguage	ALL	PRIMARY,Percentage	NULL	NULL	NULL	984	Using where
1	SIMPLE	Country	hash_ALL	PRIMARY	#hash#PRIMARY	3	world.CountryLanguage.Country	239	Using where; Using join buffer (flat, BNLH join)
1	SIMPLE	City	hash_ALL	Country	#hash#Country	3	world.CountryLanguage.Country	4079	Using where; Using join buffer (incremental, BNLH join)
SELECT City.Name, Country.Name, CountryLanguage.Language
FROM City,Country,CountryLanguage
WHERE City.Country=Country.Code AND
CountryLanguage.Country=Country.Code AND
City.Name LIKE 'L%' AND Country.Population > 3000000 AND
CountryLanguage.Percentage > 50 AND
LENGTH(Language) < LENGTH(City.Name) - 2;
Name	Name	Language
La Matanza	Argentina	Spanish
Lomas de Zamora	Argentina	Spanish
Lauro de Freitas	Brazil	Portuguese
Los Angeles	Chile	Spanish
Las Palmas de Gran Canaria	Spain	Spanish
L´Hospitalet de Llobregat	Spain	Spanish
Lleida (Lérida)	Spain	Spanish
Liupanshui	China	Chinese
Lianyungang	China	Chinese
Liangcheng	China	Chinese
Lengshuijiang	China	Chinese
Lázaro Cárdenas	Mexico	Spanish
Lagos de Moreno	Mexico	Spanish
Las Margaritas	Mexico	Spanish
Lashio (Lasho)	Myanmar	Burmese
Lalitapur	Nepal	Nepali
Ludwigshafen am Rhein	Germany	German
Leverkusen	Germany	German
Luchou	Taiwan	Min
Lungtan	Taiwan	Min
Lower Hutt	New Zealand	English
Los Teques	Venezuela	Spanish
Leninsk-Kuznetski	Russian Federation	Russian
Los Angeles	United States	English
Long Beach	United States	English
Lexington-Fayette	United States	English
Louisville	United States	English
Little Rock	United States	English
EXPLAIN
SELECT Name FROM City
WHERE City.Country IN (SELECT Code FROM Country WHERE Country.Name LIKE 'L%') AND
City.Population > 100000;
id	select_type	table	type	possible_keys	key	key_len	ref	rows	Extra
1	PRIMARY	Country	range	PRIMARY,Name	Name	52	NULL	10	Using index condition; Rowid-ordered scan
1	PRIMARY	City	hash_ALL	Population,Country	#hash#Country	3	world.Country.Code	4079	Using where; Using join buffer (flat, BNLH join)
SELECT Name FROM City
WHERE City.Country IN (SELECT Code FROM Country WHERE Country.Name LIKE 'L%') AND
City.Population > 100000;
Name
Vientiane
Riga
Daugavpils
Maseru
Beirut
Tripoli
Monrovia
Tripoli
Bengasi
Misrata
Vilnius
Kaunas
Klaipeda
?iauliai
Panevezys
set join_cache_level=5;
show variables like 'join_cache_level';
Variable_name	Value
join_cache_level	5
EXPLAIN
SELECT City.Name, Country.Name FROM City,Country
WHERE City.Country=Country.Code AND 
Country.Name LIKE 'L%' AND City.Population > 100000;
id	select_type	table	type	possible_keys	key	key_len	ref	rows	Extra
1	SIMPLE	Country	range	PRIMARY,Name	Name	52	NULL	10	Using index condition; Rowid-ordered scan
1	SIMPLE	City	ref	Population,Country	Country	3	world.Country.Code	18	Using where; Using join buffer (flat, BKA join); Key-ordered Rowid-ordered scan
SELECT City.Name, Country.Name FROM City,Country
WHERE City.Country=Country.Code AND 
Country.Name LIKE 'L%' AND City.Population > 100000;
Name	Name
Vientiane	Laos
Riga	Latvia
Daugavpils	Latvia
Maseru	Lesotho
Beirut	Lebanon
Tripoli	Lebanon
Monrovia	Liberia
Tripoli	Libyan Arab Jamahiriya
Bengasi	Libyan Arab Jamahiriya
Misrata	Libyan Arab Jamahiriya
Vilnius	Lithuania
Kaunas	Lithuania
Klaipeda	Lithuania
?iauliai	Lithuania
Panevezys	Lithuania
EXPLAIN
SELECT City.Name, Country.Name, CountryLanguage.Language
FROM City,Country,CountryLanguage
WHERE City.Country=Country.Code AND
CountryLanguage.Country=Country.Code AND
City.Name LIKE 'L%' AND Country.Population > 3000000 AND
CountryLanguage.Percentage > 50 AND
LENGTH(Language) < LENGTH(City.Name) - 2;
id	select_type	table	type	possible_keys	key	key_len	ref	rows	Extra
1	SIMPLE	CountryLanguage	ALL	PRIMARY,Percentage	NULL	NULL	NULL	984	Using where
1	SIMPLE	Country	eq_ref	PRIMARY	PRIMARY	3	world.CountryLanguage.Country	1	Using where; Using join buffer (flat, BKA join); Key-ordered Rowid-ordered scan
1	SIMPLE	City	ref	Country	Country	3	world.CountryLanguage.Country	18	Using where; Using join buffer (flat, BKA join); Key-ordered Rowid-ordered scan
SELECT City.Name, Country.Name, CountryLanguage.Language
FROM City,Country,CountryLanguage
WHERE City.Country=Country.Code AND
CountryLanguage.Country=Country.Code AND
City.Name LIKE 'L%' AND Country.Population > 3000000 AND
CountryLanguage.Percentage > 50 AND
LENGTH(Language) < LENGTH(City.Name) - 2;
Name	Name	Language
La Matanza	Argentina	Spanish
Lomas de Zamora	Argentina	Spanish
Lauro de Freitas	Brazil	Portuguese
Los Angeles	Chile	Spanish
Las Palmas de Gran Canaria	Spain	Spanish
L´Hospitalet de Llobregat	Spain	Spanish
Lleida (Lérida)	Spain	Spanish
Liupanshui	China	Chinese
Lianyungang	China	Chinese
Liangcheng	China	Chinese
Lengshuijiang	China	Chinese
Lázaro Cárdenas	Mexico	Spanish
Lagos de Moreno	Mexico	Spanish
Las Margaritas	Mexico	Spanish
Lashio (Lasho)	Myanmar	Burmese
Lalitapur	Nepal	Nepali
Ludwigshafen am Rhein	Germany	German
Leverkusen	Germany	German
Luchou	Taiwan	Min
Lungtan	Taiwan	Min
Lower Hutt	New Zealand	English
Los Teques	Venezuela	Spanish
Leninsk-Kuznetski	Russian Federation	Russian
Los Angeles	United States	English
Long Beach	United States	English
Lexington-Fayette	United States	English
Louisville	United States	English
Little Rock	United States	English
EXPLAIN
SELECT Name FROM City
WHERE City.Country IN (SELECT Code FROM Country WHERE Country.Name LIKE 'L%') AND
City.Population > 100000;
id	select_type	table	type	possible_keys	key	key_len	ref	rows	Extra
1	PRIMARY	Country	range	PRIMARY,Name	Name	52	NULL	10	Using index condition; Rowid-ordered scan
1	PRIMARY	City	ref	Population,Country	Country	3	world.Country.Code	18	Using where; Using join buffer (flat, BKA join); Key-ordered Rowid-ordered scan
SELECT Name FROM City
WHERE City.Country IN (SELECT Code FROM Country WHERE Country.Name LIKE 'L%') AND
City.Population > 100000;
Name
Vientiane
Riga
Daugavpils
Maseru
Beirut
Tripoli
Monrovia
Tripoli
Bengasi
Misrata
Vilnius
Kaunas
Klaipeda
?iauliai
Panevezys
set join_cache_level=6;
show variables like 'join_cache_level';
Variable_name	Value
join_cache_level	6
EXPLAIN
SELECT City.Name, Country.Name FROM City,Country
WHERE City.Country=Country.Code AND 
Country.Name LIKE 'L%' AND City.Population > 100000;
id	select_type	table	type	possible_keys	key	key_len	ref	rows	Extra
1	SIMPLE	Country	range	PRIMARY,Name	Name	52	NULL	10	Using index condition; Rowid-ordered scan
1	SIMPLE	City	ref	Population,Country	Country	3	world.Country.Code	18	Using where; Using join buffer (flat, BKA join); Key-ordered Rowid-ordered scan
SELECT City.Name, Country.Name FROM City,Country
WHERE City.Country=Country.Code AND 
Country.Name LIKE 'L%' AND City.Population > 100000;
Name	Name
Vientiane	Laos
Riga	Latvia
Daugavpils	Latvia
Maseru	Lesotho
Beirut	Lebanon
Tripoli	Lebanon
Monrovia	Liberia
Tripoli	Libyan Arab Jamahiriya
Bengasi	Libyan Arab Jamahiriya
Misrata	Libyan Arab Jamahiriya
Vilnius	Lithuania
Kaunas	Lithuania
Klaipeda	Lithuania
?iauliai	Lithuania
Panevezys	Lithuania
EXPLAIN
SELECT City.Name, Country.Name, CountryLanguage.Language
FROM City,Country,CountryLanguage
WHERE City.Country=Country.Code AND
CountryLanguage.Country=Country.Code AND
City.Name LIKE 'L%' AND Country.Population > 3000000 AND
CountryLanguage.Percentage > 50 AND
LENGTH(Language) < LENGTH(City.Name) - 2;
id	select_type	table	type	possible_keys	key	key_len	ref	rows	Extra
1	SIMPLE	CountryLanguage	ALL	PRIMARY,Percentage	NULL	NULL	NULL	984	Using where
1	SIMPLE	Country	eq_ref	PRIMARY	PRIMARY	3	world.CountryLanguage.Country	1	Using where; Using join buffer (flat, BKA join); Key-ordered Rowid-ordered scan
1	SIMPLE	City	ref	Country	Country	3	world.CountryLanguage.Country	18	Using where; Using join buffer (incremental, BKA join); Key-ordered Rowid-ordered scan
SELECT City.Name, Country.Name, CountryLanguage.Language
FROM City,Country,CountryLanguage
WHERE City.Country=Country.Code AND
CountryLanguage.Country=Country.Code AND
City.Name LIKE 'L%' AND Country.Population > 3000000 AND
CountryLanguage.Percentage > 50 AND
LENGTH(Language) < LENGTH(City.Name) - 2;
Name	Name	Language
La Matanza	Argentina	Spanish
Lomas de Zamora	Argentina	Spanish
Lauro de Freitas	Brazil	Portuguese
Los Angeles	Chile	Spanish
Las Palmas de Gran Canaria	Spain	Spanish
L´Hospitalet de Llobregat	Spain	Spanish
Lleida (Lérida)	Spain	Spanish
Liupanshui	China	Chinese
Lianyungang	China	Chinese
Liangcheng	China	Chinese
Lengshuijiang	China	Chinese
Lázaro Cárdenas	Mexico	Spanish
Lagos de Moreno	Mexico	Spanish
Las Margaritas	Mexico	Spanish
Lashio (Lasho)	Myanmar	Burmese
Lalitapur	Nepal	Nepali
Ludwigshafen am Rhein	Germany	German
Leverkusen	Germany	German
Luchou	Taiwan	Min
Lungtan	Taiwan	Min
Lower Hutt	New Zealand	English
Los Teques	Venezuela	Spanish
Leninsk-Kuznetski	Russian Federation	Russian
Los Angeles	United States	English
Long Beach	United States	English
Lexington-Fayette	United States	English
Louisville	United States	English
Little Rock	United States	English
EXPLAIN
SELECT Name FROM City
WHERE City.Country IN (SELECT Code FROM Country WHERE Country.Name LIKE 'L%') AND
City.Population > 100000;
id	select_type	table	type	possible_keys	key	key_len	ref	rows	Extra
1	PRIMARY	Country	range	PRIMARY,Name	Name	52	NULL	10	Using index condition; Rowid-ordered scan
1	PRIMARY	City	ref	Population,Country	Country	3	world.Country.Code	18	Using where; Using join buffer (flat, BKA join); Key-ordered Rowid-ordered scan
SELECT Name FROM City
WHERE City.Country IN (SELECT Code FROM Country WHERE Country.Name LIKE 'L%') AND
City.Population > 100000;
Name
Vientiane
Riga
Daugavpils
Maseru
Beirut
Tripoli
Monrovia
Tripoli
Bengasi
Misrata
Vilnius
Kaunas
Klaipeda
?iauliai
Panevezys
set join_cache_level=7;
show variables like 'join_cache_level';
Variable_name	Value
join_cache_level	7
EXPLAIN
SELECT City.Name, Country.Name FROM City,Country
WHERE City.Country=Country.Code AND 
Country.Name LIKE 'L%' AND City.Population > 100000;
id	select_type	table	type	possible_keys	key	key_len	ref	rows	Extra
1	SIMPLE	Country	range	PRIMARY,Name	Name	52	NULL	10	Using index condition; Rowid-ordered scan
1	SIMPLE	City	ref	Population,Country	Country	3	world.Country.Code	18	Using where; Using join buffer (flat, BKAH join); Key-ordered Rowid-ordered scan
SELECT City.Name, Country.Name FROM City,Country
WHERE City.Country=Country.Code AND 
Country.Name LIKE 'L%' AND City.Population > 100000;
Name	Name
Vientiane	Laos
Riga	Latvia
Daugavpils	Latvia
Maseru	Lesotho
Beirut	Lebanon
Tripoli	Lebanon
Monrovia	Liberia
Tripoli	Libyan Arab Jamahiriya
Bengasi	Libyan Arab Jamahiriya
Misrata	Libyan Arab Jamahiriya
Vilnius	Lithuania
Kaunas	Lithuania
Klaipeda	Lithuania
?iauliai	Lithuania
Panevezys	Lithuania
EXPLAIN
SELECT City.Name, Country.Name, CountryLanguage.Language
FROM City,Country,CountryLanguage
WHERE City.Country=Country.Code AND
CountryLanguage.Country=Country.Code AND
City.Name LIKE 'L%' AND Country.Population > 3000000 AND
CountryLanguage.Percentage > 50 AND
LENGTH(Language) < LENGTH(City.Name) - 2;
id	select_type	table	type	possible_keys	key	key_len	ref	rows	Extra
1	SIMPLE	CountryLanguage	ALL	PRIMARY,Percentage	NULL	NULL	NULL	984	Using where
1	SIMPLE	Country	eq_ref	PRIMARY	PRIMARY	3	world.CountryLanguage.Country	1	Using where; Using join buffer (flat, BKAH join); Key-ordered Rowid-ordered scan
1	SIMPLE	City	ref	Country	Country	3	world.CountryLanguage.Country	18	Using where; Using join buffer (flat, BKAH join); Key-ordered Rowid-ordered scan
SELECT City.Name, Country.Name, CountryLanguage.Language
FROM City,Country,CountryLanguage
WHERE City.Country=Country.Code AND
CountryLanguage.Country=Country.Code AND
City.Name LIKE 'L%' AND Country.Population > 3000000 AND
CountryLanguage.Percentage > 50 AND
LENGTH(Language) < LENGTH(City.Name) - 2;
Name	Name	Language
La Matanza	Argentina	Spanish
Lomas de Zamora	Argentina	Spanish
Lauro de Freitas	Brazil	Portuguese
Los Angeles	Chile	Spanish
Las Palmas de Gran Canaria	Spain	Spanish
L´Hospitalet de Llobregat	Spain	Spanish
Lleida (Lérida)	Spain	Spanish
Liupanshui	China	Chinese
Lianyungang	China	Chinese
Liangcheng	China	Chinese
Lengshuijiang	China	Chinese
Lázaro Cárdenas	Mexico	Spanish
Lagos de Moreno	Mexico	Spanish
Las Margaritas	Mexico	Spanish
Lashio (Lasho)	Myanmar	Burmese
Lalitapur	Nepal	Nepali
Ludwigshafen am Rhein	Germany	German
Leverkusen	Germany	German
Luchou	Taiwan	Min
Lungtan	Taiwan	Min
Lower Hutt	New Zealand	English
Los Teques	Venezuela	Spanish
Leninsk-Kuznetski	Russian Federation	Russian
Los Angeles	United States	English
Long Beach	United States	English
Lexington-Fayette	United States	English
Louisville	United States	English
Little Rock	United States	English
EXPLAIN
SELECT Name FROM City
WHERE City.Country IN (SELECT Code FROM Country WHERE Country.Name LIKE 'L%') AND
City.Population > 100000;
id	select_type	table	type	possible_keys	key	key_len	ref	rows	Extra
1	PRIMARY	Country	range	PRIMARY,Name	Name	52	NULL	10	Using index condition; Rowid-ordered scan
1	PRIMARY	City	ref	Population,Country	Country	3	world.Country.Code	18	Using where; Using join buffer (flat, BKAH join); Key-ordered Rowid-ordered scan
SELECT Name FROM City
WHERE City.Country IN (SELECT Code FROM Country WHERE Country.Name LIKE 'L%') AND
City.Population > 100000;
Name
Vientiane
Riga
Daugavpils
Maseru
Beirut
Tripoli
Monrovia
Tripoli
Bengasi
Misrata
Vilnius
Kaunas
Klaipeda
?iauliai
Panevezys
set join_cache_level=8;
show variables like 'join_cache_level';
Variable_name	Value
join_cache_level	8
EXPLAIN
SELECT City.Name, Country.Name FROM City,Country
WHERE City.Country=Country.Code AND 
Country.Name LIKE 'L%' AND City.Population > 100000;
id	select_type	table	type	possible_keys	key	key_len	ref	rows	Extra
1	SIMPLE	Country	range	PRIMARY,Name	Name	52	NULL	10	Using index condition; Rowid-ordered scan
1	SIMPLE	City	ref	Population,Country	Country	3	world.Country.Code	18	Using where; Using join buffer (flat, BKAH join); Key-ordered Rowid-ordered scan
SELECT City.Name, Country.Name FROM City,Country
WHERE City.Country=Country.Code AND 
Country.Name LIKE 'L%' AND City.Population > 100000;
Name	Name
Vientiane	Laos
Riga	Latvia
Daugavpils	Latvia
Maseru	Lesotho
Beirut	Lebanon
Tripoli	Lebanon
Monrovia	Liberia
Tripoli	Libyan Arab Jamahiriya
Bengasi	Libyan Arab Jamahiriya
Misrata	Libyan Arab Jamahiriya
Vilnius	Lithuania
Kaunas	Lithuania
Klaipeda	Lithuania
?iauliai	Lithuania
Panevezys	Lithuania
EXPLAIN
SELECT City.Name, Country.Name, CountryLanguage.Language
FROM City,Country,CountryLanguage
WHERE City.Country=Country.Code AND
CountryLanguage.Country=Country.Code AND
City.Name LIKE 'L%' AND Country.Population > 3000000 AND
CountryLanguage.Percentage > 50 AND
LENGTH(Language) < LENGTH(City.Name) - 2;
id	select_type	table	type	possible_keys	key	key_len	ref	rows	Extra
1	SIMPLE	CountryLanguage	ALL	PRIMARY,Percentage	NULL	NULL	NULL	984	Using where
1	SIMPLE	Country	eq_ref	PRIMARY	PRIMARY	3	world.CountryLanguage.Country	1	Using where; Using join buffer (flat, BKAH join); Key-ordered Rowid-ordered scan
1	SIMPLE	City	ref	Country	Country	3	world.CountryLanguage.Country	18	Using where; Using join buffer (incremental, BKAH join); Key-ordered Rowid-ordered scan
SELECT City.Name, Country.Name, CountryLanguage.Language
FROM City,Country,CountryLanguage
WHERE City.Country=Country.Code AND
CountryLanguage.Country=Country.Code AND
City.Name LIKE 'L%' AND Country.Population > 3000000 AND
CountryLanguage.Percentage > 50 AND
LENGTH(Language) < LENGTH(City.Name) - 2;
Name	Name	Language
La Matanza	Argentina	Spanish
Lomas de Zamora	Argentina	Spanish
Lauro de Freitas	Brazil	Portuguese
Los Angeles	Chile	Spanish
Las Palmas de Gran Canaria	Spain	Spanish
L´Hospitalet de Llobregat	Spain	Spanish
Lleida (Lérida)	Spain	Spanish
Liupanshui	China	Chinese
Lianyungang	China	Chinese
Liangcheng	China	Chinese
Lengshuijiang	China	Chinese
Lázaro Cárdenas	Mexico	Spanish
Lagos de Moreno	Mexico	Spanish
Las Margaritas	Mexico	Spanish
Lashio (Lasho)	Myanmar	Burmese
Lalitapur	Nepal	Nepali
Ludwigshafen am Rhein	Germany	German
Leverkusen	Germany	German
Luchou	Taiwan	Min
Lungtan	Taiwan	Min
Lower Hutt	New Zealand	English
Los Teques	Venezuela	Spanish
Leninsk-Kuznetski	Russian Federation	Russian
Los Angeles	United States	English
Long Beach	United States	English
Lexington-Fayette	United States	English
Louisville	United States	English
Little Rock	United States	English
EXPLAIN
SELECT Name FROM City
WHERE City.Country IN (SELECT Code FROM Country WHERE Country.Name LIKE 'L%') AND
City.Population > 100000;
id	select_type	table	type	possible_keys	key	key_len	ref	rows	Extra
1	PRIMARY	Country	range	PRIMARY,Name	Name	52	NULL	10	Using index condition; Rowid-ordered scan
1	PRIMARY	City	ref	Population,Country	Country	3	world.Country.Code	18	Using where; Using join buffer (flat, BKAH join); Key-ordered Rowid-ordered scan
SELECT Name FROM City
WHERE City.Country IN (SELECT Code FROM Country WHERE Country.Name LIKE 'L%') AND
City.Population > 100000;
Name
Vientiane
Riga
Daugavpils
Maseru
Beirut
Tripoli
Monrovia
Tripoli
Bengasi
Misrata
Vilnius
Kaunas
Klaipeda
?iauliai
Panevezys
set join_cache_level=default;
set join_buffer_size=default;
show variables like 'join_buffer_size';
Variable_name	Value
join_buffer_size	131072
show variables like 'join_cache_level';
Variable_name	Value
join_cache_level	2
set join_cache_level=1;
SELECT City.Name, Country.Name FROM City,Country
WHERE City.Country=Country.Code AND City.Population > 3000000;
Name	Name
Sydney	Australia
Dhaka	Bangladesh
São Paulo	Brazil
Rio de Janeiro	Brazil
London	United Kingdom
Santiago de Chile	Chile
Cairo	Egypt
Alexandria	Egypt
Jakarta	Indonesia
Mumbai (Bombay)	India
Delhi	India
Calcutta [Kolkata]	India
Chennai (Madras)	India
Baghdad	Iraq
Teheran	Iran
Tokyo	Japan
Jokohama [Yokohama]	Japan
Shanghai	China
Peking	China
Chongqing	China
Tianjin	China
Wuhan	China
Harbin	China
Shenyang	China
Kanton [Guangzhou]	China
Chengdu	China
Santafé de Bogotá	Colombia
Kinshasa	Congo, The Democratic Republic of the
Seoul	South Korea
Pusan	South Korea
Ciudad de México	Mexico
Rangoon (Yangon)	Myanmar
Karachi	Pakistan
Lahore	Pakistan
Lima	Peru
Berlin	Germany
Riyadh	Saudi Arabia
Singapore	Singapore
Bangkok	Thailand
Istanbul	Turkey
Ankara	Turkey
Moscow	Russian Federation
St Petersburg	Russian Federation
Ho Chi Minh City	Vietnam
New York	United States
Los Angeles	United States
set join_cache_level=8;
set join_buffer_size=384;
EXPLAIN
SELECT City.Name, Country.Name FROM City,Country
WHERE City.Country=Country.Code AND City.Population > 3000000;
id	select_type	table	type	possible_keys	key	key_len	ref	rows	Extra
1	SIMPLE	City	range	Population,Country	Population	4	NULL	#	Using index condition; Rowid-ordered scan
1	SIMPLE	Country	eq_ref	PRIMARY	PRIMARY	3	world.City.Country	#	Using join buffer (flat, BKAH join); Key-ordered Rowid-ordered scan
SELECT City.Name, Country.Name FROM City,Country
WHERE City.Country=Country.Code AND City.Population > 3000000;
Name	Name
Alexandria	Egypt
Ankara	Turkey
Baghdad	Iraq
Bangkok	Thailand
Berlin	Germany
Cairo	Egypt
Calcutta [Kolkata]	India
Chengdu	China
Chennai (Madras)	India
Chongqing	China
Ciudad de México	Mexico
Delhi	India
Dhaka	Bangladesh
Harbin	China
Ho Chi Minh City	Vietnam
Istanbul	Turkey
Jakarta	Indonesia
Jokohama [Yokohama]	Japan
Kanton [Guangzhou]	China
Karachi	Pakistan
Kinshasa	Congo, The Democratic Republic of the
Lahore	Pakistan
Lima	Peru
London	United Kingdom
Los Angeles	United States
Moscow	Russian Federation
Mumbai (Bombay)	India
New York	United States
Peking	China
Pusan	South Korea
Rangoon (Yangon)	Myanmar
Rio de Janeiro	Brazil
Riyadh	Saudi Arabia
Santafé de Bogotá	Colombia
Santiago de Chile	Chile
Seoul	South Korea
Shanghai	China
Shenyang	China
Singapore	Singapore
St Petersburg	Russian Federation
Sydney	Australia
São Paulo	Brazil
Teheran	Iran
Tianjin	China
Tokyo	Japan
Wuhan	China
set join_buffer_size=default;
set join_cache_level=6;
ALTER TABLE Country MODIFY Name varchar(52) NOT NULL default '';
SELECT City.Name, Country.Name FROM City,Country
WHERE City.Country=Country.Code AND 
Country.Name LIKE 'L%' AND City.Population > 100000;
Name	Name
Vientiane	Laos
Riga	Latvia
Daugavpils	Latvia
Maseru	Lesotho
Beirut	Lebanon
Tripoli	Lebanon
Monrovia	Liberia
Tripoli	Libyan Arab Jamahiriya
Bengasi	Libyan Arab Jamahiriya
Misrata	Libyan Arab Jamahiriya
Vilnius	Lithuania
Kaunas	Lithuania
Klaipeda	Lithuania
?iauliai	Lithuania
Panevezys	Lithuania
ALTER TABLE Country MODIFY Name varchar(300) NOT NULL default '';
SELECT City.Name, Country.Name FROM City,Country
WHERE City.Country=Country.Code AND 
Country.Name LIKE 'L%' AND City.Population > 100000;
Name	Name
Vientiane	Laos
Riga	Latvia
Daugavpils	Latvia
Maseru	Lesotho
Beirut	Lebanon
Tripoli	Lebanon
Monrovia	Liberia
Tripoli	Libyan Arab Jamahiriya
Bengasi	Libyan Arab Jamahiriya
Misrata	Libyan Arab Jamahiriya
Vilnius	Lithuania
Kaunas	Lithuania
Klaipeda	Lithuania
?iauliai	Lithuania
Panevezys	Lithuania
ALTER TABLE Country ADD COLUMN PopulationBar text;
UPDATE Country 
SET PopulationBar=REPEAT('x', CAST(Population/100000 AS unsigned int));
SELECT City.Name, Country.Name, Country.PopulationBar FROM City,Country
WHERE City.Country=Country.Code AND 
Country.Name LIKE 'L%' AND City.Population > 100000;
Name	Name	PopulationBar
Vientiane	Laos	xxxxxxxxxxxxxxxxxxxxxxxxxxxxxxxxxxxxxxxxxxxxxxxxxxxxxx
Riga	Latvia	xxxxxxxxxxxxxxxxxxxxxxxx
Daugavpils	Latvia	xxxxxxxxxxxxxxxxxxxxxxxx
Maseru	Lesotho	xxxxxxxxxxxxxxxxxxxxxx
Beirut	Lebanon	xxxxxxxxxxxxxxxxxxxxxxxxxxxxxxxxx
Tripoli	Lebanon	xxxxxxxxxxxxxxxxxxxxxxxxxxxxxxxxx
Monrovia	Liberia	xxxxxxxxxxxxxxxxxxxxxxxxxxxxxxxx
Tripoli	Libyan Arab Jamahiriya	xxxxxxxxxxxxxxxxxxxxxxxxxxxxxxxxxxxxxxxxxxxxxxxxxxxxxxxx
Bengasi	Libyan Arab Jamahiriya	xxxxxxxxxxxxxxxxxxxxxxxxxxxxxxxxxxxxxxxxxxxxxxxxxxxxxxxx
Misrata	Libyan Arab Jamahiriya	xxxxxxxxxxxxxxxxxxxxxxxxxxxxxxxxxxxxxxxxxxxxxxxxxxxxxxxx
Vilnius	Lithuania	xxxxxxxxxxxxxxxxxxxxxxxxxxxxxxxxxxxxx
Kaunas	Lithuania	xxxxxxxxxxxxxxxxxxxxxxxxxxxxxxxxxxxxx
Klaipeda	Lithuania	xxxxxxxxxxxxxxxxxxxxxxxxxxxxxxxxxxxxx
?iauliai	Lithuania	xxxxxxxxxxxxxxxxxxxxxxxxxxxxxxxxxxxxx
Panevezys	Lithuania	xxxxxxxxxxxxxxxxxxxxxxxxxxxxxxxxxxxxx
set join_buffer_size=256;
SELECT City.Name, Country.Name, Country.PopulationBar FROM City,Country
WHERE City.Country=Country.Code AND 
Country.Name LIKE 'L%' AND City.Population > 100000;
Name	Name	PopulationBar
Vientiane	Laos	xxxxxxxxxxxxxxxxxxxxxxxxxxxxxxxxxxxxxxxxxxxxxxxxxxxxxx
Riga	Latvia	xxxxxxxxxxxxxxxxxxxxxxxx
Daugavpils	Latvia	xxxxxxxxxxxxxxxxxxxxxxxx
Maseru	Lesotho	xxxxxxxxxxxxxxxxxxxxxx
Beirut	Lebanon	xxxxxxxxxxxxxxxxxxxxxxxxxxxxxxxxx
Tripoli	Lebanon	xxxxxxxxxxxxxxxxxxxxxxxxxxxxxxxxx
Monrovia	Liberia	xxxxxxxxxxxxxxxxxxxxxxxxxxxxxxxx
Tripoli	Libyan Arab Jamahiriya	xxxxxxxxxxxxxxxxxxxxxxxxxxxxxxxxxxxxxxxxxxxxxxxxxxxxxxxx
Bengasi	Libyan Arab Jamahiriya	xxxxxxxxxxxxxxxxxxxxxxxxxxxxxxxxxxxxxxxxxxxxxxxxxxxxxxxx
Misrata	Libyan Arab Jamahiriya	xxxxxxxxxxxxxxxxxxxxxxxxxxxxxxxxxxxxxxxxxxxxxxxxxxxxxxxx
Vilnius	Lithuania	xxxxxxxxxxxxxxxxxxxxxxxxxxxxxxxxxxxxx
Kaunas	Lithuania	xxxxxxxxxxxxxxxxxxxxxxxxxxxxxxxxxxxxx
Klaipeda	Lithuania	xxxxxxxxxxxxxxxxxxxxxxxxxxxxxxxxxxxxx
?iauliai	Lithuania	xxxxxxxxxxxxxxxxxxxxxxxxxxxxxxxxxxxxx
Panevezys	Lithuania	xxxxxxxxxxxxxxxxxxxxxxxxxxxxxxxxxxxxx
set join_cache_level=default;
set join_buffer_size=default;
DROP DATABASE world;
use test;
CREATE TABLE t1(
affiliatetometaid int  NOT NULL default '0',
uniquekey int NOT NULL default '0',
metaid int  NOT NULL default '0',
affiliateid int  NOT NULL default '0',
xml text,
isactive char(1) NOT NULL default 'Y',
PRIMARY KEY  (affiliatetometaid)
);
CREATE UNIQUE INDEX t1_uniquekey ON t1(uniquekey);
CREATE INDEX t1_affiliateid ON t1(affiliateid);
CREATE INDEX t1_metaid on t1 (metaid);
INSERT INTO t1 VALUES
(1616, 1571693233, 1391, 2, NULL, 'Y'), (1943, 1993216749, 1726, 2, NULL, 'Y');
CREATE TABLE t2(
metaid int  NOT NULL default '0',
name varchar(80) NOT NULL default '',
dateadded timestamp NOT NULL ,
xml text,
status int default NULL,
origin int default NULL,
gid int NOT NULL default '1',
formattypeid int  default NULL,
PRIMARY KEY  (metaid)
);
CREATE INDEX t2_status ON t2(status);
CREATE INDEX t2_gid ON t2(gid);
CREATE INDEX t2_formattypeid ON t2(formattypeid);
INSERT INTO t2 VALUES
(1391, "I Just Died", "2003-10-02 10:07:37", "", 1, NULL, 3, NULL),
(1726, "Me, Myself & I", "2003-12-05 11:24:36", " ", 1, NULL, 3, NULL);
CREATE TABLE t3(
mediaid int  NOT NULL ,
metaid int  NOT NULL default '0',
formatid int  NOT NULL default '0',
status int default NULL,
path varchar(100) NOT NULL default '',
datemodified timestamp NOT NULL ,
resourcetype int  NOT NULL default '1',
parameters text,
signature int  default NULL,
quality int  NOT NULL default '255',
PRIMARY KEY  (mediaid)
);
CREATE INDEX t3_metaid ON t3(metaid);
CREATE INDEX t3_formatid ON t3(formatid);
CREATE INDEX t3_status ON t3(status);
CREATE INDEX t3_metaidformatid ON t3(metaid,formatid);
CREATE INDEX t3_signature ON t3(signature);
CREATE INDEX t3_quality ON t3(quality);
INSERT INTO t3 VALUES
(6, 4, 8, 0, "010101_anastacia_spmidi.mid", "2004-03-16 13:40:00", 1, NULL, NULL, 255),
(3343, 3, 8, 1, "010102_4VN4bsPwnxRQUJW5Zp1RhG2IL9vvl_8.mid", "2004-03-16 13:40:00", 1, NULL, NULL, 255);
CREATE TABLE t4(
formatid int  NOT NULL ,
name varchar(60) NOT NULL default '',
formatclassid int  NOT NULL default '0',
mime varchar(60) default NULL,
extension varchar(10) default NULL,
priority int NOT NULL default '0',
canaddtocapability char(1) NOT NULL default 'Y',
PRIMARY KEY  (formatid)
);
CREATE INDEX t4_formatclassid ON t4(formatclassid);
CREATE INDEX t4_formats_idx ON t4(canaddtocapability);
INSERT INTO t4 VALUES
(19, "XHTML", 11, "text/html", "xhtml", 10, 'Y'),
(54, "AMR (wide band)", 13, "audio/amr-wb", "awb", 0, 'Y');
CREATE TABLE t5(
formatclassid int  NOT NULL ,
name varchar(60) NOT NULL default '',
priority int NOT NULL default '0',
formattypeid int  NOT NULL default '0',
PRIMARY KEY  (formatclassid)
);
CREATE INDEX t5_formattypeid on t5(formattypeid);
INSERT INTO t5 VALUES
(11, "Info", 0, 4), (13, "Digital Audio", 0, 2);
CREATE TABLE t6(
formattypeid int  NOT NULL ,
name varchar(60) NOT NULL default '',
priority int default NULL,
PRIMARY KEY  (formattypeid)
);
INSERT INTO t6 VALUES
(2, "Ringtones", 0);
CREATE TABLE t7(
metaid int  NOT NULL default '0',
artistid int  NOT NULL default '0',
PRIMARY KEY  (metaid,artistid)
);
INSERT INTO t7 VALUES
(4, 5), (3, 4);
CREATE TABLE t8(
artistid int  NOT NULL ,
name varchar(80) NOT NULL default '',
PRIMARY KEY  (artistid)
);
INSERT INTO t8 VALUES
(5, "Anastacia"), (4, "John Mayer");
CREATE TABLE t9(
subgenreid int  NOT NULL default '0',
metaid int  NOT NULL default '0',
PRIMARY KEY  (subgenreid,metaid)
) ;
CREATE INDEX t9_subgenreid ON t9(subgenreid);
CREATE INDEX t9_metaid ON t9(metaid);
INSERT INTO t9 VALUES 
(138, 4), (31, 3);
CREATE TABLE t10(
subgenreid int  NOT NULL ,
genreid int  NOT NULL default '0',
name varchar(80) NOT NULL default '',
PRIMARY KEY  (subgenreid)
) ;
CREATE INDEX t10_genreid ON t10(genreid);
INSERT INTO t10 VALUES 
(138, 19, ''), (31, 3, '');
CREATE TABLE t11(
genreid int  NOT NULL default '0',
name char(80) NOT NULL default '',
priority int NOT NULL default '0',
masterclip char(1) default NULL,
PRIMARY KEY  (genreid)
) ;
CREATE INDEX t11_masterclip ON t11( masterclip);
INSERT INTO t11 VALUES
(19, "Pop & Dance", 95, 'Y'), (3, "Rock & Alternative", 100, 'Y');
set join_cache_level=6;
EXPLAIN
SELECT t1.uniquekey, t1.xml AS affiliateXml,
t8.name AS artistName, t8.artistid, 
t11.name AS genreName, t11.genreid, t11.priority AS genrePriority,
t10.subgenreid, t10.name AS subgenreName,
t2.name AS metaName, t2.metaid, t2.xml AS metaXml,
t4.priority + t5.priority + t6.priority AS overallPriority,
t3.path AS path, t3.mediaid, 
t4.formatid, t4.name AS formatName, 
t5.formatclassid, t5.name AS formatclassName, 
t6.formattypeid, t6.name AS formattypeName 
FROM t1, t2, t3, t4, t5, t6, t7, t8, t9, t10, t11
WHERE t7.metaid = t2.metaid AND t7.artistid = t8.artistid AND
t9.metaid = t2.metaid AND t9.subgenreid = t10.subgenreid AND 
t10.genreid = t11.genreid AND  t3.metaid = t2.metaid AND
t3.formatid = t4.formatid AND t4.formatclassid = t5.formatclassid AND
t4.canaddtocapability =  'Y' AND t5.formattypeid = t6.formattypeid AND
t6.formattypeid IN (2) AND (t3.formatid IN (31, 8, 76)) AND
t1.metaid = t2.metaid AND t1.affiliateid = '2';
id	select_type	table	type	possible_keys	key	key_len	ref	rows	Extra
1	SIMPLE	t6	system	PRIMARY	NULL	NULL	NULL	1	
1	SIMPLE	t1	ref	t1_affiliateid,t1_metaid	t1_affiliateid	4	const	1	
1	SIMPLE	t2	eq_ref	PRIMARY	PRIMARY	4	test.t1.metaid	1	Using join buffer (flat, BKA join); Key-ordered Rowid-ordered scan
1	SIMPLE	t7	ref	PRIMARY	PRIMARY	4	test.t1.metaid	1	Using index
1	SIMPLE	t8	eq_ref	PRIMARY	PRIMARY	4	test.t7.artistid	1	Using join buffer (flat, BKA join); Key-ordered Rowid-ordered scan
1	SIMPLE	t3	ref	t3_metaid,t3_formatid,t3_metaidformatid	t3_metaidformatid	4	test.t1.metaid	1	Using index condition; Using join buffer (incremental, BKA join); Key-ordered Rowid-ordered scan
1	SIMPLE	t4	eq_ref	PRIMARY,t4_formatclassid,t4_formats_idx	PRIMARY	4	test.t3.formatid	1	Using where; Using join buffer (incremental, BKA join); Key-ordered Rowid-ordered scan
1	SIMPLE	t5	eq_ref	PRIMARY,t5_formattypeid	PRIMARY	4	test.t4.formatclassid	1	Using where; Using join buffer (incremental, BKA join); Key-ordered Rowid-ordered scan
1	SIMPLE	t9	index	PRIMARY,t9_subgenreid,t9_metaid	PRIMARY	8	NULL	2	Using where; Using index; Using join buffer (incremental, BNL join)
1	SIMPLE	t10	eq_ref	PRIMARY,t10_genreid	PRIMARY	4	test.t9.subgenreid	1	Using join buffer (incremental, BKA join); Key-ordered Rowid-ordered scan
1	SIMPLE	t11	eq_ref	PRIMARY	PRIMARY	4	test.t10.genreid	1	Using join buffer (incremental, BKA join); Key-ordered Rowid-ordered scan
SELECT t1.uniquekey, t1.xml AS affiliateXml,
t8.name AS artistName, t8.artistid, 
t11.name AS genreName, t11.genreid, t11.priority AS genrePriority,
t10.subgenreid, t10.name AS subgenreName,
t2.name AS metaName, t2.metaid, t2.xml AS metaXml,
t4.priority + t5.priority + t6.priority AS overallPriority,
t3.path AS path, t3.mediaid, 
t4.formatid, t4.name AS formatName, 
t5.formatclassid, t5.name AS formatclassName, 
t6.formattypeid, t6.name AS formattypeName 
FROM t1, t2, t3, t4, t5, t6, t7, t8, t9, t10, t11
WHERE t7.metaid = t2.metaid AND t7.artistid = t8.artistid AND
t9.metaid = t2.metaid AND t9.subgenreid = t10.subgenreid AND 
t10.genreid = t11.genreid AND  t3.metaid = t2.metaid AND
t3.formatid = t4.formatid AND t4.formatclassid = t5.formatclassid AND
t4.canaddtocapability =  'Y' AND t5.formattypeid = t6.formattypeid AND
t6.formattypeid IN (2) AND (t3.formatid IN (31, 8, 76)) AND
t1.metaid = t2.metaid AND t1.affiliateid = '2';
uniquekey	affiliateXml	artistName	artistid	genreName	genreid	genrePriority	subgenreid	subgenreName	metaName	metaid	metaXml	overallPriority	path	mediaid	formatid	formatName	formatclassid	formatclassName	formattypeid	formattypeName
DROP TABLE t1,t2,t3,t4,t5,t6,t7,t8,t9,t10,t11;
CREATE TABLE t1 (a1 int, filler1 char(64) default ' ' );
CREATE TABLE t2 (
a2 int, b2 int, filler2 char(64) default ' ', 
PRIMARY KEY idx(a2,b2,filler2)
) ;
CREATE TABLE t3 (b3 int, c3 int, INDEX idx(b3));
INSERT INTO t1(a1) VALUES 
(4), (7), (1), (9), (8), (5), (3), (6), (2);
INSERT INTO t2(a2,b2) VALUES
(1,30), (3,40), (2,61), (6,73), (8,92), (9,27), (4,18), (5,84), (7,56),
(4,14), (6,76), (8,98), (7,55), (1,39), (2,68), (3,45), (9,21), (5,81),
(5,88), (2,65), (6,74), (9,23), (1,37), (3,44), (4,17), (8,99), (7,51),
(9,28), (7,52), (1,33), (4,13), (5,87), (3,43), (8,91), (2,62), (6,79),
(3,49), (8,93), (7,34), (5,82), (6,78), (2,63), (1,32), (9,22), (4,11);
INSERT INTO t3 VALUES
(30,302), (92,923), (18,187), (45,459), (30,309), 
(39,393), (68,685), (45,458), (21,210), (81,817),
(40,405), (61,618), (73,738), (92,929), (27,275),
(18,188), (84,846), (56,564), (14,144), (76,763), 
(98,982), (55,551), (17,174), (99,998), (51,513),
(28,282), (52,527), (33,336), (13,138), (87,878), 
(43,431), (91,916), (62,624), (79,797), (49,494),
(93,933), (34,347), (82,829), (78,780), (63,634), 
(32,329), (22,228), (11,114), (74,749), (23,236);
set join_cache_level=1;
EXPLAIN
SELECT a1<>a2, a1, a2, b2, b3, c3,
SUBSTR(filler1,1,1) AS s1, SUBSTR(filler2,1,1) AS s2
FROM t1,t2,t3 WHERE a1=a2 AND b2=b3 AND MOD(c3,10)>7;
id	select_type	table	type	possible_keys	key	key_len	ref	rows	Extra
1	SIMPLE	t1	ALL	NULL	NULL	NULL	NULL	9	Using where
1	SIMPLE	t2	ref	PRIMARY	PRIMARY	4	test.t1.a1	1	Using index
1	SIMPLE	t3	ref	idx	idx	5	test.t2.b2	5	Using where
SELECT a1<>a2, a1, a2, b2, b3, c3,
SUBSTR(filler1,1,1) AS s1, SUBSTR(filler2,1,1) AS s2
FROM t1,t2,t3 WHERE a1=a2 AND b2=b3 AND MOD(c3,10)>7;
a1<>a2	a1	a2	b2	b3	c3	s1	s2
0	4	4	13	13	138		
0	4	4	18	18	188		
0	1	1	30	30	309		
0	1	1	32	32	329		
0	9	9	22	22	228		
0	8	8	92	92	929		
0	8	8	99	99	998		
0	5	5	82	82	829		
0	5	5	87	87	878		
0	3	3	45	45	459		
0	3	3	45	45	458		
0	6	6	73	73	738		
0	6	6	74	74	749		
0	2	2	61	61	618		
set join_cache_level=5;
set join_buffer_size=512;
EXPLAIN
SELECT a1<>a2, a1, a2, b2, b3, c3,
SUBSTR(filler1,1,1) AS s1, SUBSTR(filler2,1,1) AS s2
FROM t1,t2,t3 WHERE a1=a2 AND b2=b3 AND MOD(c3,10)>7;
id	select_type	table	type	possible_keys	key	key_len	ref	rows	Extra
1	SIMPLE	t1	ALL	NULL	NULL	NULL	NULL	9	Using where
1	SIMPLE	t2	ref	PRIMARY	PRIMARY	4	test.t1.a1	1	Using index
1	SIMPLE	t3	ref	idx	idx	5	test.t2.b2	5	Using where; Using join buffer (flat, BKA join); Key-ordered Rowid-ordered scan
SELECT a1<>a2, a1, a2, b2, b3, c3,
SUBSTR(filler1,1,1) AS s1, SUBSTR(filler2,1,1) AS s2
FROM t1,t2,t3 WHERE a1=a2 AND b2=b3 AND MOD(c3,10)>7;
a1<>a2	a1	a2	b2	b3	c3	s1	s2
0	4	4	18	18	188		
0	4	4	13	13	138		
0	1	1	30	30	309		
0	1	1	32	32	329		
0	9	9	22	22	228		
0	8	8	92	92	929		
0	8	8	99	99	998		
0	5	5	82	82	829		
0	3	3	45	45	459		
0	3	3	45	45	458		
0	5	5	87	87	878		
0	2	2	61	61	618		
0	6	6	73	73	738		
0	6	6	74	74	749		
DROP TABLE t1,t2,t3;
CREATE TABLE t1 (a int, b int, INDEX idx(b));
CREATE TABLE t2 (a int, b int, INDEX idx(a));
INSERT INTO t1 VALUES (5,30), (3,20), (7,40), (2,10), (8,30), (1,10), (4,20);
INSERT INTO t2 VALUES (7,10), (1,20), (2,20), (8,20), (8,10), (1,20);
INSERT INTO t2 VALUES (1,10), (4,20), (3,20), (7,20), (7,10), (1,20);
INSERT INTO t2 VALUES (17,10), (11,20), (12,20), (18,20), (18,10), (11,20);
INSERT INTO t2 VALUES (11,10), (14,20), (13,20), (17,20), (17,10), (11,20);
set join_buffer_size=32;
Warnings:
Warning	1292	Truncated incorrect join_buffer_size value: '32'
set join_cache_level=8;
EXPLAIN SELECT * FROM t1,t2 WHERE t1.a=t2.a AND t1.b >= 30;
id	select_type	table	type	possible_keys	key	key_len	ref	rows	Extra
1	SIMPLE	t1	ALL	idx	NULL	NULL	NULL	7	Using where
1	SIMPLE	t2	ref	idx	idx	5	test.t1.a	2	Using join buffer (flat, BKAH join); Key-ordered Rowid-ordered scan
SELECT * FROM t1,t2 WHERE t1.a=t2.a AND t1.b >= 30;
a	b	a	b
7	40	7	10
7	40	7	10
7	40	7	20
8	30	8	10
8	30	8	20
DROP TABLE t1,t2;
#
# Bug #40134: outer join with not exists optimization and join buffer
#
set join_cache_level=default;
set join_buffer_size=default;
CREATE TABLE t1 (a int NOT NULL);
INSERT INTO t1 VALUES (2), (4), (3), (5), (1);
CREATE TABLE t2 (a int NOT NULL, b int NOT NULL, INDEX i_a(a));
INSERT INTO t2 VALUES (4,10), (2,10), (2,30), (2,20), (4,20);
INSERT INTO t2 VALUES (14,10), (12,10), (15,30), (12,20), (14,20);
EXPLAIN
SELECT * FROM t1 LEFT JOIN t2 ON t1.a=t2.a WHERE t2.b IS NULL;
id	select_type	table	type	possible_keys	key	key_len	ref	rows	Extra
1	SIMPLE	t1	ALL	NULL	NULL	NULL	NULL	5	
1	SIMPLE	t2	ref	i_a	i_a	4	test.t1.a	2	Using where; Not exists
SELECT * FROM t1 LEFT JOIN t2 ON t1.a=t2.a WHERE t2.b IS NULL;
a	a	b
3	NULL	NULL
5	NULL	NULL
1	NULL	NULL
SET join_cache_level=6;
EXPLAIN
SELECT * FROM t1 LEFT JOIN t2 ON t1.a=t2.a WHERE t2.b IS NULL;
id	select_type	table	type	possible_keys	key	key_len	ref	rows	Extra
1	SIMPLE	t1	ALL	NULL	NULL	NULL	NULL	5	
1	SIMPLE	t2	ref	i_a	i_a	4	test.t1.a	2	Using where; Not exists; Using join buffer (flat, BKA join); Key-ordered Rowid-ordered scan
SELECT * FROM t1 LEFT JOIN t2 ON t1.a=t2.a WHERE t2.b IS NULL;
a	a	b
3	NULL	NULL
5	NULL	NULL
1	NULL	NULL
DROP TABLE t1, t2;
set join_cache_level=default;
set join_buffer_size=default;
#
# BUG#40136: Group by is ignored when join buffer is used for an outer join
#
create table t1(a int PRIMARY KEY, b int);
insert into t1 values
(5, 10), (2, 70), (7, 80), (6, 20), (1, 50), (9, 40), (8, 30), (3, 60);
create table t2 (p int, a int, INDEX i_a(a));
insert into t2 values
(103, 7), (109, 3), (102, 3), (108, 1), (106, 3),
(107, 7), (105, 1), (101, 3), (100, 7), (110, 1);
set @save_join_cache_level=@@join_cache_level;
set join_cache_level=6;
The following must not show "using join cache":
explain
select t1.a, count(t2.p) as count
from t1 left join t2 on t1.a=t2.a and t2.p % 2 = 1 group by t1.a;
id	select_type	table	type	possible_keys	key	key_len	ref	rows	Extra
1	SIMPLE	t1	index	NULL	PRIMARY	4	NULL	8	Using index; Using temporary; Using filesort
1	SIMPLE	t2	ref	i_a	i_a	5	test.t1.a	2	Using where; Using join buffer (flat, BKA join); Key-ordered Rowid-ordered scan
select t1.a, count(t2.p) as count
from t1 left join t2 on t1.a=t2.a and t2.p % 2 = 1 group by t1.a;
a	count
1	1
2	0
3	2
5	0
6	0
7	2
8	0
9	0
set join_cache_level=@save_join_cache_level;
drop table t1, t2;
#
# BUG#40268: Nested outer join with not null-rejecting where condition
#            over an inner table which is not the last in the nest
#
CREATE TABLE t2 (a int, b int, c int);
CREATE TABLE t3 (a int, b int, c int);
CREATE TABLE t4 (a int, b int, c int);
INSERT INTO t2 VALUES (3,3,0), (4,2,0), (5,3,0);
INSERT INTO t3 VALUES (1,2,0), (2,2,0);
INSERT INTO t4 VALUES (3,2,0), (4,2,0);
set join_cache_level=6;
SELECT t2.a,t2.b,t3.a,t3.b,t4.a,t4.b
FROM t2 LEFT JOIN (t3, t4) ON t2.b=t4.b
WHERE t3.a+2<t2.a OR t3.c IS NULL;
a	b	a	b	a	b
4	2	1	2	3	2
4	2	1	2	4	2
3	3	NULL	NULL	NULL	NULL
5	3	NULL	NULL	NULL	NULL
set join_cache_level=default;
DROP TABLE t2, t3, t4;
#
# Bug #40192: outer join with where clause when using BNL 
#
create table t1 (a int, b int);
insert into t1 values (2, 20), (3, 30), (1, 10);
create table t2 (a int, c int);
insert into t2 values (1, 101), (3, 102), (1, 100);
set join_cache_level=6;
select * from t1 left join t2 on t1.a=t2.a;
a	b	a	c
1	10	1	101
3	30	3	102
1	10	1	100
2	20	NULL	NULL
explain select * from t1 left join t2 on t1.a=t2.a where t2.c=102 or t2.c is null;
id	select_type	table	type	possible_keys	key	key_len	ref	rows	Extra
1	SIMPLE	t1	ALL	NULL	NULL	NULL	NULL	3	
1	SIMPLE	t2	hash_ALL	NULL	#hash#$hj	5	test.t1.a	3	Using where; Using join buffer (flat, BNLH join)
select * from t1 left join t2 on t1.a=t2.a where t2.c=102 or t2.c is null;
a	b	a	c
3	30	3	102
2	20	NULL	NULL
set join_cache_level=default;
drop table t1, t2;
#
# Bug #40317: outer join with with constant on expression equal to FALSE
#
create table t1 (a int);
insert into t1 values (30), (40), (20);
create table t2 (b int);
insert into t2 values (200), (100);
set join_cache_level=6;
select * from t1 left join t2 on (1=0);
a	b
30	NULL
40	NULL
20	NULL
explain select * from t1 left join t2 on (1=0) where a=40;
id	select_type	table	type	possible_keys	key	key_len	ref	rows	Extra
1	SIMPLE	t1	ALL	NULL	NULL	NULL	NULL	3	Using where
1	SIMPLE	t2	ALL	NULL	NULL	NULL	NULL	2	Using where; Using join buffer (flat, BNL join)
select * from t1 left join t2 on (1=0) where a=40;
a	b
40	NULL
set join_cache_level=0;
explain select * from t1 left join t2 on (1=0);
id	select_type	table	type	possible_keys	key	key_len	ref	rows	Extra
1	SIMPLE	t1	ALL	NULL	NULL	NULL	NULL	3	
1	SIMPLE	t2	ALL	NULL	NULL	NULL	NULL	2	Using where
set join_cache_level=default;
drop table t1, t2;
#
# Bug #41204: small buffer with big rec_per_key for ref access
#
CREATE TABLE t1 (a int);
INSERT INTO t1 VALUES (0);
INSERT INTO t1(a) SELECT a FROM t1;
INSERT INTO t1(a) SELECT a FROM t1;
INSERT INTO t1(a) SELECT a FROM t1;
INSERT INTO t1(a) SELECT a FROM t1;
INSERT INTO t1(a) SELECT a FROM t1;
INSERT INTO t1(a) SELECT a FROM t1;
INSERT INTO t1(a) SELECT a FROM t1;
INSERT INTO t1(a) SELECT a FROM t1;
INSERT INTO t1(a) SELECT a FROM t1;
INSERT INTO t1(a) SELECT a FROM t1;
INSERT INTO t1(a) SELECT a FROM t1;
INSERT INTO t1 VALUES (20000), (10000);
CREATE TABLE t2 (pk int AUTO_INCREMENT PRIMARY KEY, b int, c int, INDEX idx(b));
INSERT INTO t2(b,c) VALUES (10000, 3), (20000, 7), (20000, 1), (10000, 9), (20000, 5);
INSERT INTO t2(b,c) SELECT b,c FROM t2;
INSERT INTO t2(b,c) SELECT b,c FROM t2;
INSERT INTO t2(b,c) SELECT b,c FROM t2;
INSERT INTO t2(b,c) SELECT b,c FROM t2;
INSERT INTO t2(b,c) SELECT b,c FROM t2;
INSERT INTO t2(b,c) SELECT b,c FROM t2;
INSERT INTO t2(b,c) SELECT b,c FROM t2;
INSERT INTO t2(b,c) SELECT b,c FROM t2;
ANALYZE TABLE t1,t2;
set join_cache_level=6;
set join_buffer_size=1024;
EXPLAIN SELECT AVG(c) FROM t1,t2 WHERE t1.a=t2.b;
id	select_type	table	type	possible_keys	key	key_len	ref	rows	Extra
1	SIMPLE	t1	ALL	NULL	NULL	NULL	NULL	2050	Using where
1	SIMPLE	t2	ref	idx	idx	5	test.t1.a	640	Using join buffer (flat, BKA join); Key-ordered Rowid-ordered scan
SELECT AVG(c) FROM t1,t2 WHERE t1.a=t2.b;
AVG(c)
5.0000
set join_buffer_size=default;
set join_cache_level=default;
DROP TABLE t1, t2;
#
# Bug #41894: big join buffer of level 7 used to join records
#              with null values in place of varchar strings
#
CREATE TABLE t1 (a int NOT NULL AUTO_INCREMENT PRIMARY KEY,
b varchar(127) DEFAULT NULL);
INSERT INTO t1(a) VALUES (1);
INSERT INTO t1(b) SELECT b FROM t1;
INSERT INTO t1(b) SELECT b FROM t1;
INSERT INTO t1(b) SELECT b FROM t1;
INSERT INTO t1(b) SELECT b FROM t1;
INSERT INTO t1(b) SELECT b FROM t1;
INSERT INTO t1(b) SELECT b FROM t1;
INSERT INTO t1(b) SELECT b FROM t1;
INSERT INTO t1(b) SELECT b FROM t1;
INSERT INTO t1(b) SELECT b FROM t1;
INSERT INTO t1(b) SELECT b FROM t1;
INSERT INTO t1(b) SELECT b FROM t1;
INSERT INTO t1(b) SELECT b FROM t1;
INSERT INTO t1(b) SELECT b FROM t1;
INSERT INTO t1(b) SELECT b FROM t1;
CREATE TABLE t2 (a int NOT NULL PRIMARY KEY, b varchar(127) DEFAULT NULL);
INSERT INTO t2 SELECT * FROM t1;
CREATE TABLE t3 (a int NOT NULL PRIMARY KEY, b varchar(127) DEFAULT NULL);
INSERT INTO t3 SELECT * FROM t1;
set join_cache_level=7;
set join_buffer_size=1024*1024;
EXPLAIN
SELECT COUNT(*) FROM t1,t2,t3
WHERE t1.a=t2.a AND t2.a=t3.a AND
t1.b IS NULL AND t2.b IS NULL AND t3.b IS NULL;
id	select_type	table	type	possible_keys	key	key_len	ref	rows	Extra
1	SIMPLE	t1	ALL	PRIMARY	NULL	NULL	NULL	16384	Using where
1	SIMPLE	t2	eq_ref	PRIMARY	PRIMARY	4	test.t1.a	1	Using where; Using join buffer (flat, BKAH join); Key-ordered Rowid-ordered scan
1	SIMPLE	t3	eq_ref	PRIMARY	PRIMARY	4	test.t1.a	1	Using where; Using join buffer (flat, BKAH join); Key-ordered Rowid-ordered scan
SELECT COUNT(*) FROM t1,t2,t3
WHERE t1.a=t2.a AND t2.a=t3.a AND
t1.b IS NULL AND t2.b IS NULL AND t3.b IS NULL;
COUNT(*)
16384
set join_buffer_size=default;
set join_cache_level=default;
DROP TABLE t1,t2,t3;
#
# Bug #42020: join buffer is used  for outer join with fields of 
#             several outer tables in join buffer
#
CREATE TABLE t1 (
a bigint NOT NULL,
PRIMARY KEY (a) 
);
INSERT INTO t1 VALUES
(2), (1);
CREATE TABLE t2 (
a bigint NOT NULL,
b bigint NOT NULL,
PRIMARY KEY (a,b)
);
INSERT INTO t2 VALUES
(2,30), (2,40), (2,50), (2,60), (2,70), (2,80),
(1,10), (1, 20), (1,30), (1,40), (1,50);
CREATE TABLE t3 (
pk bigint NOT NULL AUTO_INCREMENT,
a bigint NOT NULL,
b bigint NOT NULL,
val bigint DEFAULT '0',
PRIMARY KEY (pk),
KEY idx (a,b)
);
INSERT INTO t3(a,b) VALUES
(2,30), (2,40), (2,50), (2,60), (2,70), (2,80),
(4,30), (4,40), (4,50), (4,60), (4,70), (4,80),
(5,30), (5,40), (5,50), (5,60), (5,70), (5,80),
(7,30), (7,40), (7,50), (7,60), (7,70), (7,80);
set join_cache_level=0;
SELECT t1.a, t2.a, t3.a, t2.b, t3.b, t3.val 
FROM (t1,t2) LEFT JOIN t3 ON (t1.a=t3.a AND t2.b=t3.b) 
WHERE t1.a=t2.a;
a	a	a	b	b	val
1	1	NULL	10	NULL	NULL
1	1	NULL	20	NULL	NULL
1	1	NULL	30	NULL	NULL
1	1	NULL	40	NULL	NULL
1	1	NULL	50	NULL	NULL
2	2	2	30	30	0
2	2	2	40	40	0
2	2	2	50	50	0
2	2	2	60	60	0
2	2	2	70	70	0
2	2	2	80	80	0
set join_cache_level=6;
set join_buffer_size=256;
EXPLAIN
SELECT t1.a, t2.a, t3.a, t2.b, t3.b, t3.val 
FROM (t1,t2) LEFT JOIN t3 ON (t1.a=t3.a AND t2.b=t3.b) 
WHERE t1.a=t2.a;
id	select_type	table	type	possible_keys	key	key_len	ref	rows	Extra
1	SIMPLE	t1	index	PRIMARY	PRIMARY	8	NULL	2	Using index
1	SIMPLE	t2	ref	PRIMARY	PRIMARY	8	test.t1.a	1	Using index
1	SIMPLE	t3	ref	idx	idx	16	test.t1.a,test.t2.b	2	Using join buffer (flat, BKA join); Key-ordered Rowid-ordered scan
SELECT t1.a, t2.a, t3.a, t2.b, t3.b, t3.val 
FROM (t1,t2) LEFT JOIN t3 ON (t1.a=t3.a AND t2.b=t3.b) 
WHERE t1.a=t2.a;
a	a	a	b	b	val
1	1	NULL	10	NULL	NULL
1	1	NULL	20	NULL	NULL
1	1	NULL	30	NULL	NULL
1	1	NULL	40	NULL	NULL
1	1	NULL	50	NULL	NULL
2	2	2	30	30	0
2	2	2	40	40	0
2	2	2	50	50	0
2	2	2	60	60	0
2	2	2	70	70	0
2	2	2	80	80	0
DROP INDEX idx ON t3;
set join_cache_level=2;
EXPLAIN
SELECT t1.a, t2.a, t3.a, t2.b, t3.b, t3.val 
FROM (t1,t2) LEFT JOIN t3 ON (t1.a=t3.a AND t2.b=t3.b) 
WHERE t1.a=t2.a;
id	select_type	table	type	possible_keys	key	key_len	ref	rows	Extra
1	SIMPLE	t1	index	PRIMARY	PRIMARY	8	NULL	2	Using index
1	SIMPLE	t2	ref	PRIMARY	PRIMARY	8	test.t1.a	1	Using index
1	SIMPLE	t3	ALL	NULL	NULL	NULL	NULL	24	Using where; Using join buffer (flat, BNL join)
SELECT t1.a, t2.a, t3.a, t2.b, t3.b, t3.val 
FROM (t1,t2) LEFT JOIN t3 ON (t1.a=t3.a AND t2.b=t3.b) 
WHERE t1.a=t2.a;
a	a	a	b	b	val
1	1	NULL	10	NULL	NULL
1	1	NULL	20	NULL	NULL
1	1	NULL	30	NULL	NULL
1	1	NULL	40	NULL	NULL
1	1	NULL	50	NULL	NULL
2	2	2	30	30	0
2	2	2	40	40	0
2	2	2	50	50	0
2	2	2	60	60	0
2	2	2	70	70	0
2	2	2	80	80	0
set join_buffer_size=default;
set join_cache_level=default;
DROP TABLE t1,t2,t3;
create table t1(f1 int, f2 int);
insert into t1 values (1,1),(2,2),(3,3);
create table t2(f1 int not null, f2 int not null, f3 char(200), key(f1,f2));
insert into t2 values (1,1, 'qwerty'),(1,2, 'qwerty'),(1,3, 'qwerty');
insert into t2 values (2,1, 'qwerty'),(2,2, 'qwerty'),(2,3, 'qwerty'),
(2,4, 'qwerty'),(2,5, 'qwerty');
insert into t2 values (3,1, 'qwerty'),(3,4, 'qwerty');
insert into t2 values (4,1, 'qwerty'),(4,2, 'qwerty'),(4,3, 'qwerty'),
(4,4, 'qwerty');
insert into t2 values (1,1, 'qwerty'),(1,2, 'qwerty'),(1,3, 'qwerty');
insert into t2 values (2,1, 'qwerty'),(2,2, 'qwerty'),(2,3, 'qwerty'),
(2,4, 'qwerty'),(2,5, 'qwerty');
insert into t2 values (3,1, 'qwerty'),(3,4, 'qwerty');
insert into t2 values (4,1, 'qwerty'),(4,2, 'qwerty'),(4,3, 'qwerty'),
(4,4, 'qwerty');
flush status;
set join_cache_level=5;
select t2.f1, t2.f2, t2.f3 from t1,t2
where t1.f1=t2.f1 and t2.f2 between t1.f1 and t1.f2 and t2.f2 + 1 >= t1.f1 + 1;
f1	f2	f3
1	1	qwerty
2	2	qwerty
1	1	qwerty
2	2	qwerty
explain select t2.f1, t2.f2, t2.f3 from t1,t2
where t1.f1=t2.f1 and t2.f2 between t1.f1 and t2.f2;
id	select_type	table	type	possible_keys	key	key_len	ref	rows	Extra
1	SIMPLE	t1	ALL	NULL	NULL	NULL	NULL	3	Using where
1	SIMPLE	t2	ref	f1	f1	4	test.t1.f1	3	Using index condition(BKA); Using join buffer (flat, BKA join); Key-ordered Rowid-ordered scan
show status like "Handler_icp%";
Variable_name	Value
Handler_icp_attempts	20
Handler_icp_match	4
set join_cache_level=6;
select t2.f1, t2.f2, t2.f3 from t1,t2
where t1.f1=t2.f1 and t2.f2 between t1.f1 and t1.f2 and t2.f2 + 1 >= t1.f1 + 1;
f1	f2	f3
1	1	qwerty
2	2	qwerty
1	1	qwerty
2	2	qwerty
explain select t2.f1, t2.f2, t2.f3 from t1,t2
where t1.f1=t2.f1 and t2.f2 between t1.f1 and t2.f2;
id	select_type	table	type	possible_keys	key	key_len	ref	rows	Extra
1	SIMPLE	t1	ALL	NULL	NULL	NULL	NULL	3	Using where
1	SIMPLE	t2	ref	f1	f1	4	test.t1.f1	3	Using index condition(BKA); Using join buffer (flat, BKA join); Key-ordered Rowid-ordered scan
show status like "Handler_icp%";
Variable_name	Value
Handler_icp_attempts	40
Handler_icp_match	8
set join_cache_level=7;
select t2.f1, t2.f2, t2.f3 from t1,t2
where t1.f1=t2.f1 and t2.f2 between t1.f1 and t1.f2 and t2.f2 + 1 >= t1.f1 + 1;
f1	f2	f3
1	1	qwerty
2	2	qwerty
1	1	qwerty
2	2	qwerty
explain select t2.f1, t2.f2, t2.f3 from t1,t2
where t1.f1=t2.f1 and t2.f2 between t1.f1 and t2.f2;
id	select_type	table	type	possible_keys	key	key_len	ref	rows	Extra
1	SIMPLE	t1	ALL	NULL	NULL	NULL	NULL	3	Using where
1	SIMPLE	t2	ref	f1	f1	4	test.t1.f1	3	Using index condition(BKA); Using where; Using join buffer (flat, BKAH join); Key-ordered Rowid-ordered scan
show status like "Handler_icp%";
Variable_name	Value
Handler_icp_attempts	60
Handler_icp_match	12
set join_cache_level=8;
select t2.f1, t2.f2, t2.f3 from t1,t2
where t1.f1=t2.f1 and t2.f2 between t1.f1 and t1.f2 and t2.f2 + 1 >= t1.f1 + 1;
f1	f2	f3
1	1	qwerty
2	2	qwerty
1	1	qwerty
2	2	qwerty
explain select t2.f1, t2.f2, t2.f3 from t1,t2
where t1.f1=t2.f1 and t2.f2 between t1.f1 and t2.f2;
id	select_type	table	type	possible_keys	key	key_len	ref	rows	Extra
1	SIMPLE	t1	ALL	NULL	NULL	NULL	NULL	3	Using where
1	SIMPLE	t2	ref	f1	f1	4	test.t1.f1	3	Using index condition(BKA); Using where; Using join buffer (flat, BKAH join); Key-ordered Rowid-ordered scan
show status like "Handler_icp%";
Variable_name	Value
Handler_icp_attempts	80
Handler_icp_match	16
drop table t1,t2;
set join_cache_level=default;
#
# Bug #42955: join with GROUP BY/ORDER BY and when BKA is enabled 
#             
create table t1 (d int, id1 int, index idx1 (d, id1));
insert into t1 values
(3, 20), (2, 40), (3, 10), (1, 10), (3, 20), (1, 40), (2, 30), (3, 30);
create table t2 (id1 int, id2 int, index idx2 (id1));
insert into t2 values 
(20, 100), (30, 400), (20, 400), (30, 200), (10, 300), (10, 200), (40, 100),
(40, 200), (30, 300), (10, 400), (20, 200), (20, 300);
insert into t2 values 
(21, 10), (31, 400), (21, 400), (31, 200), (11, 300), (11, 200), (41, 100),
(41, 200), (31, 300), (11, 400), (21, 200), (21, 300);
set join_cache_level=6;
explain
select t1.id1, sum(t2.id2) from t1 join t2 on t1.id1=t2.id1 
where t1.d=3 group by t1.id1;
id	select_type	table	type	possible_keys	key	key_len	ref	rows	Extra
1	SIMPLE	t1	ref	idx1	idx1	5	const	4	Using where; Using index; Using temporary; Using filesort
1	SIMPLE	t2	ref	idx2	idx2	5	test.t1.id1	2	Using join buffer (flat, BKA join); Key-ordered Rowid-ordered scan
select t1.id1, sum(t2.id2) from t1 join t2 on t1.id1=t2.id1 
where t1.d=3 group by t1.id1;
id1	sum(t2.id2)
10	900
20	2000
30	900
explain
select t1.id1  from t1 join t2 on t1.id1=t2.id1 
where t1.d=3 and t2.id2 > 200 order by t1.id1;
id	select_type	table	type	possible_keys	key	key_len	ref	rows	Extra
1	SIMPLE	t1	ref	idx1	idx1	5	const	4	Using where; Using index; Using temporary; Using filesort
1	SIMPLE	t2	ref	idx2	idx2	5	test.t1.id1	2	Using where; Using join buffer (flat, BKA join); Key-ordered Rowid-ordered scan
select t1.id1  from t1 join t2 on t1.id1=t2.id1 
where t1.d=3 and t2.id2 > 200 order by t1.id1;
id1
10
10
20
20
20
20
30
30
set join_cache_level=default;
drop table t1,t2;
#
# Bug #44019: star-like multi-join query executed join_cache_level=6 
#             
create table t1 (a int, b int, c int, d int);
create table t2 (b int, e varchar(16), index idx(b));
create table t3 (d int, f varchar(16), index idx(d));
create table t4 (c int, g varchar(16), index idx(c));
insert into t1 values
(5, 50, 500, 5000), (3, 30, 300, 3000), (9, 90, 900, 9000),
(2, 20, 200, 2000), (4, 40, 400, 4000), (8, 80, 800, 800),
(7, 70, 700, 7000);
insert into t2 values
(30, 'bbb'), (10, 'b'), (70, 'bbbbbbb'), (60, 'bbbbbb'),
(31, 'bbb'), (11, 'b'), (71, 'bbbbbbb'), (61, 'bbbbbb'),
(32, 'bbb'), (12, 'b'), (72, 'bbbbbbb'), (62, 'bbbbbb');
insert into t2 values
(130, 'bbb'), (110, 'b'), (170, 'bbbbbbb'), (160, 'bbbbbb'),
(131, 'bbb'), (111, 'b'), (171, 'bbbbbbb'), (161, 'bbbbbb'),
(132, 'bbb'), (112, 'b'), (172, 'bbbbbbb'), (162, 'bbbbbb');
insert into t3 values
(4000, 'dddd'), (3000, 'ddd'), (1000, 'd'), (8000, 'dddddddd'),
(4001, 'dddd'), (3001, 'ddd'), (1001, 'd'), (8001, 'dddddddd'),
(4002, 'dddd'), (3002, 'ddd'), (1002, 'd'), (8002, 'dddddddd');
insert into t3 values
(14000, 'dddd'), (13000, 'ddd'), (11000, 'd'), (18000, 'dddddddd'),
(14001, 'dddd'), (13001, 'ddd'), (11001, 'd'), (18001, 'dddddddd'),
(4002, 'dddd'), (3002, 'ddd'), (1002, 'd'), (8002, 'dddddddd');
insert into t4 values
(200, 'cc'), (600, 'cccccc'), (300, 'ccc'), (500, 'ccccc'),
(201, 'cc'), (601, 'cccccc'), (301, 'ccc'), (501, 'ccccc'),
(202, 'cc'), (602, 'cccccc'), (302, 'ccc'), (502, 'ccccc');
insert into t4 values
(1200, 'cc'), (1600, 'cccccc'), (1300, 'ccc'), (1500, 'ccccc'),
(1201, 'cc'), (1601, 'cccccc'), (1301, 'ccc'), (1501, 'ccccc'),
(1202, 'cc'), (1602, 'cccccc'), (1302, 'ccc'), (1502, 'ccccc');
analyze table t2,t3,t4;
set join_cache_level=1;
explain 
select t1.a, t1.b, t1.c, t1.d, t2.e, t3.f, t4.g from t1,t2,t3,t4
where t2.b=t1.b and t3.d=t1.d and t4.c=t1.c;
id	select_type	table	type	possible_keys	key	key_len	ref	rows	Extra
1	SIMPLE	t1	ALL	NULL	NULL	NULL	NULL	7	Using where
1	SIMPLE	t2	ref	idx	idx	5	test.t1.b	1	
1	SIMPLE	t3	ref	idx	idx	5	test.t1.d	1	
1	SIMPLE	t4	ref	idx	idx	5	test.t1.c	1	
select t1.a, t1.b, t1.c, t1.d, t2.e, t3.f, t4.g from t1,t2,t3,t4
where t2.b=t1.b and t3.d=t1.d and t4.c=t1.c;
a	b	c	d	e	f	g
3	30	300	3000	bbb	ddd	ccc
set join_cache_level=6;
explain 
select t1.a, t1.b, t1.c, t1.d, t2.e, t3.f, t4.g from t1,t2,t3,t4
where t2.b=t1.b and t3.d=t1.d and t4.c=t1.c;
id	select_type	table	type	possible_keys	key	key_len	ref	rows	Extra
1	SIMPLE	t1	ALL	NULL	NULL	NULL	NULL	7	Using where
1	SIMPLE	t2	ref	idx	idx	5	test.t1.b	1	Using join buffer (flat, BKA join); Key-ordered Rowid-ordered scan
1	SIMPLE	t3	ref	idx	idx	5	test.t1.d	1	Using join buffer (incremental, BKA join); Key-ordered Rowid-ordered scan
1	SIMPLE	t4	ref	idx	idx	5	test.t1.c	1	Using join buffer (incremental, BKA join); Key-ordered Rowid-ordered scan
select t1.a, t1.b, t1.c, t1.d, t2.e, t3.f, t4.g from t1,t2,t3,t4
where t2.b=t1.b and t3.d=t1.d and t4.c=t1.c;
a	b	c	d	e	f	g
3	30	300	3000	bbb	ddd	ccc
set join_cache_level=default;
drop table t1,t2,t3,t4;
#
# Bug #44250: Corruption of linked join buffers when using BKA 
#             
CREATE TABLE t1 (
id1 bigint(20) DEFAULT NULL,
id2 bigint(20) DEFAULT NULL,
id3 bigint(20) DEFAULT NULL,
num1 bigint(20) DEFAULT NULL,
num2 int(11) DEFAULT NULL,
num3 bigint(20) DEFAULT NULL
);
CREATE TABLE t2 (
id3 bigint(20) NOT NULL DEFAULT '0',
id4 bigint(20) DEFAULT NULL,
enum1 enum('Enabled','Disabled','Paused') DEFAULT NULL,
PRIMARY KEY (id3)
);
CREATE TABLE t3 (
id4 bigint(20) NOT NULL DEFAULT '0',
text1 text,
PRIMARY KEY (id4)
);
CREATE TABLE t4 (
id2 bigint(20) NOT NULL DEFAULT '0',
dummy int(11) DEFAULT '0',
PRIMARY KEY (id2)
);
CREATE TABLE t5 (
id1 bigint(20) NOT NULL DEFAULT '0',
id2 bigint(20) NOT NULL DEFAULT '0',
enum2 enum('Active','Deleted','Paused') DEFAULT NULL,
PRIMARY KEY (id1,id2)
);
set join_cache_level=8;
set join_buffer_size=2048;
EXPLAIN
SELECT STRAIGHT_JOIN t1.id1, t1.num3, t3.text1, t3.id4, t2.id3, t4.dummy
FROM t1 JOIN  t2 JOIN  t3 JOIN  t4 JOIN  t5 
WHERE t1.id1=t5.id1 AND t1.id2=t5.id2 and  t4.id2=t1.id2 AND
t5.enum2='Active' AND t3.id4=t2.id4 AND t2.id3=t1.id3 AND t3.text1<'D';
id	select_type	table	type	possible_keys	key	key_len	ref	rows	Extra
1	SIMPLE	t1	ALL	NULL	NULL	NULL	NULL	349	Using where
1	SIMPLE	t2	eq_ref	PRIMARY	PRIMARY	8	test.t1.id3	1	Using where; Using join buffer (flat, BKAH join); Key-ordered Rowid-ordered scan
1	SIMPLE	t3	eq_ref	PRIMARY	PRIMARY	8	test.t2.id4	1	Using where; Using join buffer (incremental, BKAH join); Key-ordered Rowid-ordered scan
1	SIMPLE	t4	eq_ref	PRIMARY	PRIMARY	8	test.t1.id2	1	Using join buffer (incremental, BKAH join); Key-ordered Rowid-ordered scan
1	SIMPLE	t5	eq_ref	PRIMARY	PRIMARY	16	test.t1.id1,test.t1.id2	1	Using where; Using join buffer (incremental, BKAH join); Key-ordered Rowid-ordered scan
SELECT STRAIGHT_JOIN t1.id1, t1.num3, t3.text1, t3.id4, t2.id3, t4.dummy
FROM t1 JOIN  t2 JOIN  t3 JOIN  t4 JOIN  t5 
WHERE t1.id1=t5.id1 AND t1.id2=t5.id2 and  t4.id2=t1.id2 AND
t5.enum2='Active' AND t3.id4=t2.id4 AND t2.id3=t1.id3 AND t3.text1<'D';
id1	num3	text1	id4	id3	dummy
228172702	14	AAAAAAAAAAAAAAAAAAAAAAAAAAAAAAAAAAAAAAAAAAAAAAAAAAAAAAAAAAAAAAAAAAAAAAAAAAAAAA	2567095402	2667134182	0
228172702	134	AAAAAAAAAAAAAAAAAAAAAAAAAAAAAAAAAAAAAAAAAAAAAAAAAAAAAAAAAAAAAAAAAAAAAAAAAAAAAA	2567095402	2667134182	0
228172702	15	AAAAAAAAAAAAAAAAAAAAAAAAAAAAAAAAAAAAAAAAAAAAAAAAAAAAAAAAAAAAAAAAAAAAAAAAAAAAAA	2567095402	2667134182	0
228172702	3	AAAAAAAAAAAAAAAAAAAAAAAAAAAAAAAAAAAAAAAAAAAAAAAAAAAAAAAAAAAAAAAAAAAAAAAAAAAAAA	2567095402	2667134182	0
228808822	61	CCCCCCCCCCCCCCCCCCCCCCCCCCCCCCCCCCCCCCCCCCCCCCCCCCCCCCCCCCCCCCCCCCCCCCCCCCCCCCCCCCCCCCC	826928662	935693782	0
228808822	13	CCCCCCCCCCCCCCCCCCCCCCCCCCCCCCCCCCCCCCCCCCCCCCCCCCCCCCCCCCCCCCCCCCCCCCCCCCCCCCCCCCCCCCC	826928662	935693782	0
228808822	60	CCCCCCCCCCCCCCCCCCCCCCCCCCCCCCCCCCCCCCCCCCCCCCCCCCCCCCCCCCCCCCCCCCCCCCCCCCCCCCCCCCCCCCC	826928662	935693782	0
228808822	13	CCCCCCCCCCCCCCCCCCCCCCCCCCCCCCCCCCCCCCCCCCCCCCCCCCCCCCCCCCCCCCCCCCCCCCCCCCCCCCCCCCCCCCC	826928662	935693782	0
228808822	3	CCCCCCCCCCCCCCCCCCCCCCCCCCCCCCCCCCCCCCCCCCCCCCCCCCCCCCCCCCCCCCCCCCCCCCCCCCCCCCCCCCCCCCC	826928662	935693782	0
228808822	4	CCCCCCCCCCCCCCCCCCCCCCCCCCCCCCCCCCCCCCCCCCCCCCCCCCCCCCCCCCCCCCCCCCCCCCCCCCCCCCCCCCCCCCC	826928662	935693782	0
228808822	6	CCCCCCCCCCCCCCCCCCCCCCCCCCCCCCCCCCCCCCCCCCCCCCCCCCCCCCCCCCCCCCCCCCCCCCCCCCCCCCCCCCCCCCC	826928662	935693782	0
228808822	18	CCCCCCCCCCCCCCCCCCCCCCCCCCCCCCCCCCCCCCCCCCCCCCCCCCCCCCCCCCCCCCCCCCCCCCCCCCCCCCCCCCCCCCC	826928662	935693782	0
228808822	1	CCCCCCCCCCCCCCCCCCCCCCCCCCCCCCCCCCCCCCCCCCCCCCCCCCCCCCCCCCCCCCCCCCCCCCCCCCCCCCCCCCCCCCC	826928662	935693782	0
228808822	3	CCCCCCCCCCCCCCCCCCCCCCCCCCCCCCCCCCCCCCCCCCCCCCCCCCCCCCCCCCCCCCCCCCCCCCCCCCCCCCCCCCCCCCC	826928662	935693782	0
228808822	17	CCCCCCCCCCCCCCCCCCCCCCCCCCCCCCCCCCCCCCCCCCCCCCCCCCCCCCCCCCCCCCCCCCCCCCCCCCCCCCCCCCCCCCC	826928662	935693782	0
228808822	50	CCCCCCCCCCCCCCCCCCCCCCCCCCCCCCCCCCCCCCCCCCCCCCCCCCCCCCCCCCCCCCCCCCCCCCCCCCCCCCCCCCCCCCC	826928662	935693782	0
228808822	4	CCCCCCCCCCCCCCCCCCCCCCCCCCCCCCCCCCCCCCCCCCCCCCCCCCCCCCCCCCCCCCCCCCCCCCCCCCCCCCCCCCCCCCC	826928662	935693782	0
228808822	89	CCCCCCCCCCCCCCCCCCCCCCCCCCCCCCCCCCCCCCCCCCCCCCCCCCCCCCCCCCCCCCCCCCCCCCCCCCCCCCCCCCCCCCC	2381969632	2482416112	0
228808822	19	CCCCCCCCCCCCCCCCCCCCCCCCCCCCCCCCCCCCCCCCCCCCCCCCCCCCCCCCCCCCCCCCCCCCCCCCCCCCCCCCCCCCCCC	2381969632	2482416112	0
228808822	9	CCCCCCCCCCCCCCCCCCCCCCCCCCCCCCCCCCCCCCCCCCCCCCCCCCCCCCCCCCCCCCCCCCCCCCCCCCCCCCCCCCCCCCC	2381969632	2482416112	0
228808822	84	CCCCCCCCCCCCCCCCCCCCCCCCCCCCCCCCCCCCCCCCCCCCCCCCCCCCCCCCCCCCCCCCCCCCCCCCCCCCCCCCCCCCCCC	2381969632	2482416112	0
228808822	14	CCCCCCCCCCCCCCCCCCCCCCCCCCCCCCCCCCCCCCCCCCCCCCCCCCCCCCCCCCCCCCCCCCCCCCCCCCCCCCCCCCCCCCC	2381969632	2482416112	0
228808822	1	CCCCCCCCCCCCCCCCCCCCCCCCCCCCCCCCCCCCCCCCCCCCCCCCCCCCCCCCCCCCCCCCCCCCCCCCCCCCCCCCCCCCCCC	2381969632	2482416112	0
228808822	10	CCCCCCCCCCCCCCCCCCCCCCCCCCCCCCCCCCCCCCCCCCCCCCCCCCCCCCCCCCCCCCCCCCCCCCCCCCCCCCCCCCCCCCC	2381969632	2482416112	0
228808822	26	CCCCCCCCCCCCCCCCCCCCCCCCCCCCCCCCCCCCCCCCCCCCCCCCCCCCCCCCCCCCCCCCCCCCCCCCCCCCCCCCCCCCCCC	2381969632	2482416112	0
228808822	4	CCCCCCCCCCCCCCCCCCCCCCCCCCCCCCCCCCCCCCCCCCCCCCCCCCCCCCCCCCCCCCCCCCCCCCCCCCCCCCCCCCCCCCC	2381969632	2482416112	0
228808822	3	CCCCCCCCCCCCCCCCCCCCCCCCCCCCCCCCCCCCCCCCCCCCCCCCCCCCCCCCCCCCCCCCCCCCCCCCCCCCCCCCCCCCCCC	2381969632	2482416112	0
228808822	1	CCCCCCCCCCCCCCCCCCCCCCCCCCCCCCCCCCCCCCCCCCCCCCCCCCCCCCCCCCCCCCCCCCCCCCCCCCCCCCCCCCCCCCC	2381969632	2482416112	0
228808822	3	CCCCCCCCCCCCCCCCCCCCCCCCCCCCCCCCCCCCCCCCCCCCCCCCCCCCCCCCCCCCCCCCCCCCCCCCCCCCCCCCCCCCCCC	2381969632	2482416112	0
228808822	28	CCCCCCCCCCCCCCCCCCCCCCCCCCCCCCCCCCCCCCCCCCCCCCCCCCCCCCCCCCCCCCCCCCCCCCCCCCCCCCCCCCCCCCC	2381969632	2482416112	0
228808822	62	CCCCCCCCCCCCCCCCCCCCCCCCCCCCCCCCCCCCCCCCCCCCCCCCCCCCCCCCCCCCCCCCCCCCCCCCCCCCCCCCCCCCCCC	2381969632	2482416112	0
set join_buffer_size=default;
set join_cache_level=default;
DROP TABLE t1,t2,t3,t4,t5;
#
# Bug#45267: Incomplete check caused wrong result.
#
CREATE TABLE t1 (
`pk` int(11) NOT NULL AUTO_INCREMENT PRIMARY KEY
);
CREATE TABLE t3 (
`pk` int(11) NOT NULL AUTO_INCREMENT PRIMARY KEY
);
INSERT INTO t3 VALUES
(1),(2),(3),(4),(5),(6),(7),(8),(9),(10),(11),(12),(13),(14),(15),
(16),(17),(18),(19),(20);
CREATE TABLE t2 (
`pk` int(11) NOT NULL AUTO_INCREMENT,
`int_nokey` int(11) NOT NULL,
`time_key` time NOT NULL,
PRIMARY KEY (`pk`),
KEY `time_key` (`time_key`)
);
INSERT INTO t2 VALUES (10,9,'22:36:46'),(11,0,'08:46:46');
SELECT DISTINCT t1.`pk`
FROM t1 RIGHT JOIN t2 STRAIGHT_JOIN t3 ON t2.`int_nokey`  ON t2.`time_key`
GROUP BY 1;
pk
NULL
DROP TABLE IF EXISTS t1, t2, t3;
#
# Bug #46328: Use of aggregate function without GROUP BY clause 
#             returns many rows (vs. one )
#             
CREATE TABLE t1 (
int_key int(11) NOT NULL,
KEY int_key (int_key)
);
INSERT INTO t1 VALUES
(0),(2),(2),(2),(3),(4),(5),(5),(6),(6),(8),(8),(9),(9);
CREATE TABLE t2 (
int_key int(11) NOT NULL,
KEY int_key (int_key)
);
INSERT INTO t2 VALUES (2),(3);

# The query shall return 1 record with a max value 9 and one of the 
# int_key values inserted above (undefined which one). A changed 
# execution plan may change the value in the second column
SELECT  MAX(t1.int_key), t1.int_key
FROM t1 STRAIGHT_JOIN t2  
ORDER BY t1.int_key;
MAX(t1.int_key)	int_key
9	0

explain 
SELECT  MAX(t1.int_key), t1.int_key
FROM t1 STRAIGHT_JOIN t2  
ORDER BY t1.int_key;
id	select_type	table	type	possible_keys	key	key_len	ref	rows	Extra
1	SIMPLE	t1	index	NULL	int_key	4	NULL	14	Using index
1	SIMPLE	t2	index	NULL	int_key	4	NULL	2	Using index; Using join buffer (flat, BNL join)

DROP TABLE t1,t2;
SET join_cache_level=default;
#
# Regression test for
# Bug#46733 - NULL value not returned for aggregate on empty result 
#             set w/ semijoin on
#
CREATE TABLE t1 (
i int(11) NOT NULL,
v varchar(1) DEFAULT NULL,
PRIMARY KEY (i)
);
INSERT INTO t1 VALUES (10,'a'),(11,'b'),(12,'c'),(13,'d');
CREATE TABLE t2 (
i int(11) NOT NULL,
v varchar(1) DEFAULT NULL,
PRIMARY KEY (i)
);
INSERT INTO t2 VALUES (1,'x'),(2,'y');

SELECT MAX(t1.i) 
FROM t1 JOIN t2 ON t2.v
ORDER BY t2.v;
MAX(t1.i)
NULL
Warnings:
Warning	1292	Truncated incorrect DOUBLE value: 'x'
Warning	1292	Truncated incorrect DOUBLE value: 'y'

EXPLAIN
SELECT MAX(t1.i) 
FROM t1 JOIN t2 ON t2.v
ORDER BY t2.v;
id	select_type	table	type	possible_keys	key	key_len	ref	rows	Extra
1	SIMPLE	t2	ALL	NULL	NULL	NULL	NULL	2	Using where
1	SIMPLE	t1	index	NULL	PRIMARY	4	NULL	4	Using index; Using join buffer (flat, BNL join)

DROP TABLE t1,t2;
#
# Bug #45092: join buffer contains two blob columns one of which is
#             used in the key employed to access the joined table
#
CREATE TABLE t1 (c1 int, c2 int, key (c2));
INSERT INTO t1 VALUES (1,1);
INSERT INTO t1 VALUES (2,2);
CREATE TABLE t2 (c1 text, c2 text);
INSERT INTO t2 VALUES('tt', 'uu');
INSERT INTO t2 VALUES('zzzz', 'xxxxxxxxx');
ANALYZE TABLE t1,t2;
set join_cache_level=6;
SELECT t1.*, t2.*, LENGTH(t2.c1), LENGTH(t2.c2) FROM t1,t2
WHERE t1.c2=LENGTH(t2.c2) and t1.c1=LENGTH(t2.c1);
c1	c2	c1	c2	LENGTH(t2.c1)	LENGTH(t2.c2)
2	2	tt	uu	2	2
set join_cache_level=default;
DROP TABLE t1,t2;
#
# Bug #51092: linked join buffer is used for a 3-way cross join query 
#             that selects only records of the first table
#
create table t1 (a int, b int);
insert into t1 values (1,1),(2,2);
create table t2 (a int, b int);
insert into t2 values (1,1),(2,2);
create table t3 (a int, b int);
insert into t3 values (1,1),(2,2);
set join_cache_level=1;
explain select t1.* from t1,t2,t3;
id	select_type	table	type	possible_keys	key	key_len	ref	rows	Extra
1	SIMPLE	t1	ALL	NULL	NULL	NULL	NULL	2	
1	SIMPLE	t2	ALL	NULL	NULL	NULL	NULL	2	Using join buffer (flat, BNL join)
1	SIMPLE	t3	ALL	NULL	NULL	NULL	NULL	2	Using join buffer (flat, BNL join)
select t1.* from t1,t2,t3;
a	b
1	1
2	2
1	1
2	2
1	1
2	2
1	1
2	2
set join_cache_level=2;
explain select t1.* from t1,t2,t3;
id	select_type	table	type	possible_keys	key	key_len	ref	rows	Extra
1	SIMPLE	t1	ALL	NULL	NULL	NULL	NULL	2	
1	SIMPLE	t2	ALL	NULL	NULL	NULL	NULL	2	Using join buffer (flat, BNL join)
1	SIMPLE	t3	ALL	NULL	NULL	NULL	NULL	2	Using join buffer (incremental, BNL join)
select t1.* from t1,t2,t3;
a	b
1	1
2	2
1	1
2	2
1	1
2	2
1	1
2	2
set join_cache_level=default;
drop table t1,t2,t3;
#
# Bug #52394:  using join buffer for 3 table join with ref access 
# LP #623209: and no references to the columns of the middle table
#
set join_cache_level=6;
CREATE TABLE t1 (a int(11), b varchar(1));
INSERT INTO t1 VALUES (6,'r'),(27,'o');
CREATE TABLE t2(a int);
INSERT INTO t2 VALUES(1),(2),(3),(4),(5);
CREATE TABLE t3 (a int(11) primary key, b varchar(1));
INSERT INTO t3 VALUES
(14,'d'),(15,'z'),(16,'e'),(17,'h'),(18,'b'),(19,'s'),(20,'e'),
(21,'j'),(22,'e'),(23,'f'),(24,'v'),(25,'x'),(26,'m'),(27,'o');
EXPLAIN
SELECT t3.a FROM t1,t2,t3 WHERE t1.a = t3.a AND t1.b = t3.b;
id	select_type	table	type	possible_keys	key	key_len	ref	rows	Extra
1	SIMPLE	t1	ALL	NULL	NULL	NULL	NULL	2	Using where
1	SIMPLE	t3	eq_ref	PRIMARY	PRIMARY	4	test.t1.a	1	Using where; Using join buffer (flat, BKA join); Key-ordered Rowid-ordered scan
1	SIMPLE	t2	ALL	NULL	NULL	NULL	NULL	5	Using join buffer (incremental, BNL join)
SELECT t3.a FROM t1,t2,t3 WHERE t1.a = t3.a AND t1.b = t3.b;
a
27
27
27
27
27
DROP TABLE t1,t2,t3;
set join_cache_level=default;
#
# Bug #51084: Batched key access crashes for SELECT with
#             derived table and LEFT JOIN 
#
CREATE TABLE t1 (
carrier int,
id int PRIMARY KEY
);
INSERT INTO t1 VALUES (1,11),(1,12),(2,13);
CREATE TABLE t2 (
scan_date int,
package_id int
);
INSERT INTO t2 VALUES (2008,21),(2008,22);
CREATE TABLE t3 (
carrier int PRIMARY KEY,
id int
);
INSERT INTO t3 VALUES (1,31);
CREATE TABLE t4 (
carrier_id int,
INDEX carrier_id(carrier_id)
);
INSERT INTO t4 VALUES (31),(32);
SET join_cache_level=8;
SELECT COUNT(*)
FROM (t2 JOIN t1) LEFT JOIN (t3 JOIN t4 ON t3.id = t4.carrier_id)
ON t3.carrier = t1.carrier;
COUNT(*)
6
EXPLAIN
SELECT COUNT(*)
FROM (t2 JOIN t1) LEFT JOIN (t3 JOIN t4 ON t3.id = t4.carrier_id)
ON t3.carrier = t1.carrier;
id	select_type	table	type	possible_keys	key	key_len	ref	rows	Extra
1	SIMPLE	t2	ALL	NULL	NULL	NULL	NULL	2	
1	SIMPLE	t1	ALL	NULL	NULL	NULL	NULL	3	Using join buffer (flat, BNL join)
1	SIMPLE	t3	eq_ref	PRIMARY	PRIMARY	4	test.t1.carrier	1	Using where
1	SIMPLE	t4	ref	carrier_id	carrier_id	5	test.t3.id	2	Using index
SET join_cache_level=default;
DROP TABLE t1,t2,t3,t4;
#
# Bug #52636: allowing JOINs on NULL values w/ join_cache_level = 5-8
#
CREATE TABLE t1 (b int);
INSERT INTO t1 VALUES (NULL),(3);
CREATE TABLE t2 (a int, b int, KEY (b));
INSERT INTO t2 VALUES
(100,NULL),(150,200),(50,150),(250,350),(180,210),(100,150),
(101,NULL),(151,200),(51,150),(251,350),(181,210),(101,150);
set join_cache_level = 5;
explain SELECT t2.a FROM t1 LEFT JOIN t2 ON t2.b  = t1.b;
id	select_type	table	type	possible_keys	key	key_len	ref	rows	Extra
1	SIMPLE	t1	ALL	NULL	NULL	NULL	NULL	2	
1	SIMPLE	t2	ref	b	b	5	test.t1.b	2	Using where; Using join buffer (flat, BKA join); Key-ordered Rowid-ordered scan
SELECT t2.a FROM t1 LEFT JOIN t2 ON t2.b  = t1.b;
a
NULL
NULL
set join_cache_level = 8;
explain SELECT t2.a FROM t1 LEFT JOIN t2 ON t2.b  = t1.b;
id	select_type	table	type	possible_keys	key	key_len	ref	rows	Extra
1	SIMPLE	t1	ALL	NULL	NULL	NULL	NULL	2	
1	SIMPLE	t2	ref	b	b	5	test.t1.b	2	Using where; Using join buffer (flat, BKAH join); Key-ordered Rowid-ordered scan
SELECT t2.a FROM t1 LEFT JOIN t2 ON t2.b  = t1.b;
a
NULL
NULL
delete from t1;
INSERT INTO t1 VALUES (NULL),(NULL);
set join_cache_level = 5;
explain SELECT t2.a FROM t1 LEFT JOIN t2 ON t2.b  = t1.b;
id	select_type	table	type	possible_keys	key	key_len	ref	rows	Extra
1	SIMPLE	t1	ALL	NULL	NULL	NULL	NULL	2	
1	SIMPLE	t2	ref	b	b	5	test.t1.b	2	Using where; Using join buffer (flat, BKA join); Key-ordered Rowid-ordered scan
SELECT t2.a FROM t1 LEFT JOIN t2 ON t2.b  = t1.b;
a
NULL
NULL
DROP TABLE t1,t2;
CREATE TABLE t1 (b varchar(100));
INSERT INTO t1 VALUES (NULL),("some varchar");
CREATE TABLE t2 (a int, b varchar(100), KEY (b));
INSERT INTO t2 VALUES (100,NULL),(150,"varchar"),(200,NULL),(250,"long long varchar");
INSERT INTO t2 VALUES (100,NULL),(150,"long varchar"),(200,"varchar"),(250,"long long long varchar");
set join_cache_level = 5;
explain SELECT t2.a FROM t1 LEFT JOIN t2 ON t2.b  = t1.b;
id	select_type	table	type	possible_keys	key	key_len	ref	rows	Extra
1	SIMPLE	t1	ALL	NULL	NULL	NULL	NULL	2	
1	SIMPLE	t2	ref	b	b	103	test.t1.b	2	Using where; Using join buffer (flat, BKA join); Key-ordered Rowid-ordered scan
SELECT t2.a FROM t1 LEFT JOIN t2 ON t2.b  = t1.b;
a
NULL
NULL
set join_cache_level = 8;
explain SELECT t2.a FROM t1 LEFT JOIN t2 ON t2.b  = t1.b;
id	select_type	table	type	possible_keys	key	key_len	ref	rows	Extra
1	SIMPLE	t1	ALL	NULL	NULL	NULL	NULL	2	
1	SIMPLE	t2	ref	b	b	103	test.t1.b	2	Using where; Using join buffer (flat, BKAH join); Key-ordered Rowid-ordered scan
SELECT t2.a FROM t1 LEFT JOIN t2 ON t2.b  = t1.b;
a
NULL
NULL
set join_cache_level = default;
DROP TABLE t1,t2;
#
# Bug #54359: Extra rows with join_cache_level=7,8 and two joins
#             and multi-column index"
#
CREATE TABLE t1 (
pk int NOT NULL,
a int DEFAULT NULL,
b varchar(16) DEFAULT NULL,
c varchar(16) DEFAULT NULL,
INDEX idx (b,a))
;
INSERT INTO t1 VALUES (4,9,'k','k');
INSERT INTO t1 VALUES (12,5,'k','k');
set join_cache_level = 8;
EXPLAIN
SELECT t.a FROM t1 t, t1 s FORCE INDEX(idx)
WHERE s.pk AND s.a  >= t.pk AND  s.b  = t.c;
id	select_type	table	type	possible_keys	key	key_len	ref	rows	Extra
1	SIMPLE	t	ALL	NULL	NULL	NULL	NULL	2	Using where
1	SIMPLE	s	ref	idx	idx	19	test.t.c	1	Using index condition(BKA); Using where; Using join buffer (flat, BKAH join); Key-ordered Rowid-ordered scan
SELECT t.a FROM t1 t, t1 s FORCE INDEX(idx)
WHERE s.pk AND s.a  >= t.pk AND  s.b  = t.c;
a
9
9
set join_cache_level = default;
DROP TABLE t1;
#
# Bug #54235: Extra rows with join_cache_level=6,8 and two LEFT JOINs
#
CREATE TABLE t1 (a int);
CREATE TABLE t2 (a int);
CREATE TABLE t3 (a int);
CREATE TABLE t4 (a int);
INSERT INTO t1 VALUES (null), (2), (null), (1);
set join_cache_level = 6;
EXPLAIN
SELECT t1.a 
FROM t1 LEFT JOIN (t2 LEFT JOIN t3 ON t2.a) ON 0 
WHERE t1.a OR t3.a;
id	select_type	table	type	possible_keys	key	key_len	ref	rows	Extra
1	SIMPLE	t1	ALL	NULL	NULL	NULL	NULL	4	
1	SIMPLE	t2	ALL	NULL	NULL	NULL	NULL	0	Using where; Using join buffer (flat, BNL join)
1	SIMPLE	t3	ALL	NULL	NULL	NULL	NULL	0	Using where; Using join buffer (incremental, BNL join)
SELECT t1.a 
FROM t1 LEFT JOIN (t2 LEFT JOIN t3 ON t2.a) ON 0 
WHERE t1.a OR t3.a;
a
2
1
EXPLAIN
SELECT t1.a 
FROM t1 LEFT JOIN (t2 LEFT JOIN (t3 LEFT JOIN t4 ON 1) ON t2.a) ON 0
WHERE t1.a OR t4.a;
id	select_type	table	type	possible_keys	key	key_len	ref	rows	Extra
1	SIMPLE	t1	ALL	NULL	NULL	NULL	NULL	4	
1	SIMPLE	t2	ALL	NULL	NULL	NULL	NULL	0	Using where; Using join buffer (flat, BNL join)
1	SIMPLE	t3	ALL	NULL	NULL	NULL	NULL	0	Using where; Using join buffer (incremental, BNL join)
1	SIMPLE	t4	ALL	NULL	NULL	NULL	NULL	0	Using where; Using join buffer (incremental, BNL join)
SELECT t1.a 
FROM t1 LEFT JOIN (t2 LEFT JOIN (t3 LEFT JOIN t4 ON 1) ON t2.a) ON 0
WHERE t1.a OR t4.a;
a
2
1
set join_cache_level = default;
DROP TABLE t1,t2,t3,t4;
#
# Bug #663840: Memory overwrite causing crash with hash join
#
SET SESSION join_cache_level=3;
SET SESSION join_buffer_size=100;
Warnings:
Warning	1292	Truncated incorrect join_buffer_size value: '100'
CREATE TABLE t3 (
i int NOT NULL,
j int NOT NULL,
d date NOT NULL,
t time NOT NULL,
v varchar(1) NOT NULL,
u varchar(1) NOT NULL,
INDEX idx (v)
)  COLLATE=latin1_bin;
INSERT INTO t3 VALUES
(3,8,'2008-12-04','00:00:00','v','v'), (3,8,'2009-03-28','00:00:00','f','f'),
(3,5,'1900-01-01','00:55:47','v','v'), (2,8,'2009-10-02','00:00:00','s','s'),
(1,8,'1900-01-01','20:51:59','a','a'), (0,6,'2008-06-04','09:47:27','p','p'),
(8,7,'2009-01-13','21:58:29','z','z'), (5,2,'1900-01-01','22:45:53','a','a'),
(9,5,'2008-01-28','14:06:48','h','h'), (5,7,'2004-09-18','22:17:16','h','h'),
(4,2,'2006-10-14','14:59:37','v','v'), (2,9,'1900-01-01','23:37:40','v','v'),
(33,142,'2000-11-28','14:14:01','b','b'), (5,3,'2008-04-04','02:54:19','y','y'),
(1,0,'2002-07-13','06:34:26','v','v'), (9,3,'2003-01-03','18:07:38','m','m'),
(1,5,'2006-04-02','13:55:23','z','z'), (3,9,'2006-10-19','20:32:28','n','n'),
(8,1,'2005-06-08','11:57:44','d','d'), (231,107,'2006-12-26','03:10:35','a','a');
INSERT INTO t3 VALUES
(103,108,'2008-12-04','00:00:00','a','v'), (103,108,'2009-03-28','00:00:00','b','f'),
(103,105,'1900-01-01','00:55:47','c','v'), (102,108,'2009-10-02','00:00:00','d','s'),
(100,108,'1900-01-01','20:51:59','e','a'), (100,106,'2008-06-04','09:47:27','f','p'),
(108,107,'2009-01-13','21:58:29','g','z'), (105,102,'1900-01-01','22:45:53','h','a'),
(109,105,'2008-01-28','14:06:48','i','h'), (105,107,'2004-09-18','22:17:16','j','h'),
(104,102,'2006-10-14','14:59:37','k','v'), (102,109,'1900-01-01','23:37:40','l','v'),
(1033,1142,'2000-11-28','14:14:01','m','b'), (105,103,'2008-04-04','02:54:19','n','y'),
(100,100,'2002-07-13','06:34:26','o','v'), (109,103,'2003-01-03','18:07:38','p','m'),
(100,105,'2006-04-02','13:55:23','q','z'), (103,109,'2006-10-19','20:32:28','s','n'),
(108,100,'2005-06-08','11:57:44','t','d'), (1231,1107,'2006-12-26','03:10:35','v','a');
CREATE TABLE t1 SELECT * FROM t3;
DELETE FROM t1 WHERE i > 8;
CREATE TABLE t2 SELECT * FROM t3;
DELETE FROM t2 WHERE j > 10;
EXPLAIN
SELECT t1.i, t1.d,  t1.v, t2.i, t2.d, t2.t, t2.v FROM t1,t2,t3
WHERE t3.u <='a' AND t2.j < 5 AND t3.v = t2.u;
id	select_type	table	type	possible_keys	key	key_len	ref	rows	Extra
1	SIMPLE	t1	ALL	NULL	NULL	NULL	NULL	16	
1	SIMPLE	t2	ALL	NULL	NULL	NULL	NULL	18	Using where; Using join buffer (flat, BNL join)
1	SIMPLE	t3	hash_ALL	idx	#hash#idx	3	test.t2.u	40	Using where; Using join buffer (flat, BNLH join)
SELECT t1.i, t1.d,  t1.v, t2.i, t2.d, t2.t, t2.v FROM t1,t2,t3
WHERE t3.u <='a' AND t2.j < 5 AND t3.v = t2.u;
i	d	v	i	d	t	v
0	2008-06-04	p	1	2002-07-13	06:34:26	v
0	2008-06-04	p	4	2006-10-14	14:59:37	v
0	2008-06-04	p	5	1900-01-01	22:45:53	a
0	2008-06-04	p	5	1900-01-01	22:45:53	a
0	2008-06-04	p	5	1900-01-01	22:45:53	a
1	1900-01-01	a	1	2002-07-13	06:34:26	v
1	1900-01-01	a	4	2006-10-14	14:59:37	v
1	1900-01-01	a	5	1900-01-01	22:45:53	a
1	1900-01-01	a	5	1900-01-01	22:45:53	a
1	1900-01-01	a	5	1900-01-01	22:45:53	a
1	2002-07-13	v	1	2002-07-13	06:34:26	v
1	2002-07-13	v	4	2006-10-14	14:59:37	v
1	2002-07-13	v	5	1900-01-01	22:45:53	a
1	2002-07-13	v	5	1900-01-01	22:45:53	a
1	2002-07-13	v	5	1900-01-01	22:45:53	a
1	2006-04-02	z	1	2002-07-13	06:34:26	v
1	2006-04-02	z	4	2006-10-14	14:59:37	v
1	2006-04-02	z	5	1900-01-01	22:45:53	a
1	2006-04-02	z	5	1900-01-01	22:45:53	a
1	2006-04-02	z	5	1900-01-01	22:45:53	a
2	1900-01-01	v	1	2002-07-13	06:34:26	v
2	1900-01-01	v	4	2006-10-14	14:59:37	v
2	1900-01-01	v	5	1900-01-01	22:45:53	a
2	1900-01-01	v	5	1900-01-01	22:45:53	a
2	1900-01-01	v	5	1900-01-01	22:45:53	a
2	2009-10-02	s	1	2002-07-13	06:34:26	v
2	2009-10-02	s	4	2006-10-14	14:59:37	v
2	2009-10-02	s	5	1900-01-01	22:45:53	a
2	2009-10-02	s	5	1900-01-01	22:45:53	a
2	2009-10-02	s	5	1900-01-01	22:45:53	a
3	1900-01-01	v	1	2002-07-13	06:34:26	v
3	1900-01-01	v	4	2006-10-14	14:59:37	v
3	1900-01-01	v	5	1900-01-01	22:45:53	a
3	1900-01-01	v	5	1900-01-01	22:45:53	a
3	1900-01-01	v	5	1900-01-01	22:45:53	a
3	2006-10-19	n	1	2002-07-13	06:34:26	v
3	2006-10-19	n	4	2006-10-14	14:59:37	v
3	2006-10-19	n	5	1900-01-01	22:45:53	a
3	2006-10-19	n	5	1900-01-01	22:45:53	a
3	2006-10-19	n	5	1900-01-01	22:45:53	a
3	2008-12-04	v	1	2002-07-13	06:34:26	v
3	2008-12-04	v	4	2006-10-14	14:59:37	v
3	2008-12-04	v	5	1900-01-01	22:45:53	a
3	2008-12-04	v	5	1900-01-01	22:45:53	a
3	2008-12-04	v	5	1900-01-01	22:45:53	a
3	2009-03-28	f	1	2002-07-13	06:34:26	v
3	2009-03-28	f	4	2006-10-14	14:59:37	v
3	2009-03-28	f	5	1900-01-01	22:45:53	a
3	2009-03-28	f	5	1900-01-01	22:45:53	a
3	2009-03-28	f	5	1900-01-01	22:45:53	a
4	2006-10-14	v	1	2002-07-13	06:34:26	v
4	2006-10-14	v	4	2006-10-14	14:59:37	v
4	2006-10-14	v	5	1900-01-01	22:45:53	a
4	2006-10-14	v	5	1900-01-01	22:45:53	a
4	2006-10-14	v	5	1900-01-01	22:45:53	a
5	1900-01-01	a	1	2002-07-13	06:34:26	v
5	1900-01-01	a	4	2006-10-14	14:59:37	v
5	1900-01-01	a	5	1900-01-01	22:45:53	a
5	1900-01-01	a	5	1900-01-01	22:45:53	a
5	1900-01-01	a	5	1900-01-01	22:45:53	a
5	2004-09-18	h	1	2002-07-13	06:34:26	v
5	2004-09-18	h	4	2006-10-14	14:59:37	v
5	2004-09-18	h	5	1900-01-01	22:45:53	a
5	2004-09-18	h	5	1900-01-01	22:45:53	a
5	2004-09-18	h	5	1900-01-01	22:45:53	a
5	2008-04-04	y	1	2002-07-13	06:34:26	v
5	2008-04-04	y	4	2006-10-14	14:59:37	v
5	2008-04-04	y	5	1900-01-01	22:45:53	a
5	2008-04-04	y	5	1900-01-01	22:45:53	a
5	2008-04-04	y	5	1900-01-01	22:45:53	a
8	2005-06-08	d	1	2002-07-13	06:34:26	v
8	2005-06-08	d	4	2006-10-14	14:59:37	v
8	2005-06-08	d	5	1900-01-01	22:45:53	a
8	2005-06-08	d	5	1900-01-01	22:45:53	a
8	2005-06-08	d	5	1900-01-01	22:45:53	a
8	2009-01-13	z	1	2002-07-13	06:34:26	v
8	2009-01-13	z	4	2006-10-14	14:59:37	v
8	2009-01-13	z	5	1900-01-01	22:45:53	a
8	2009-01-13	z	5	1900-01-01	22:45:53	a
8	2009-01-13	z	5	1900-01-01	22:45:53	a
DROP TABLE t1,t2,t3;
SET SESSION join_cache_level=DEFAULT;
SET SESSION join_buffer_size=DEFAULT;
#
# Bug #664508: 'Simple' GROUP BY + ORDER BY 
#              when join buffers are used
#
CREATE TABLE t1 (
pk int NOT NULL, i int NOT NULL, v  varchar(1) NOT NULL,
PRIMARY KEY (pk), INDEX idx1(i), INDEX idx2 (v,i)
) COLLATE latin1_bin;
INSERT INTO t1 VALUES
(10,8,'v'), (11,8,'f'), (13,8,'s'), (14,8,'a'),
(15,6,'p'), (16,7,'z'), (17,2,'a'), (18,5,'h'), (19,7,'h'),
(25,3,'m'), (26,5,'a'), (27,9,'n'), (28,1,'d'), (29,107,'a');
INSERT INTO t1 VALUES
(110,8,'x'), (111,8,'y'), (112,5,'v'), (113,8,'z'), (114,8,'i'),
(115,6,'j'), (116,7,'t'), (117,2,'b'), (118,5,'j'), (119,7,'w'),
(125,3,'q'), (126,5,'o'), (127,9,'n'), (128,1,'e'), (129,107,'c');
INSERT INTO t1 VALUES
(210,8,'b'), (211,8,'c'), (212,5,'d'), (213,8,'e'), (214,8,'g'),
(215,6,'f'), (216,7,'h'), (217,2,'i'), (218,5,'j'), (219,7,'k'),
(225,3,'l'), (226,5,'m'), (227,9,'n'), (228,1,'o'), (229,107,'p');
CREATE TABLE t2 (
pk int NOT NULL, i int NOT NULL, v varchar(1) NOT NULL,
PRIMARY KEY (pk), INDEX idx1(i), INDEX idx2(v,i)
) COLLATE latin1_bin;
INSERT INTO t2 VALUES
(10,8,'v'), (11,8,'f'), (12,5,'v'), (13,8,'s'), (14,8,'a'),
(15,6,'p'), (16,7,'z'), (17,2,'a'), (18,5,'h'), (19,7,'h'),
(20,2,'v'), (21,9,'v'), (22,142,'b'), (23,3,'y'), (24,0,'v'),
(25,3,'m'), (26,5,'b'), (27,9,'n'), (28,1,'d'), (29,107,'a');
CREATE TABLE t3 (
pk int NOT NULL, i int NOT NULL,  v varchar(1) NOT NULL,
PRIMARY KEY (pk), INDEX idx1(i), INDEX idx2(v,i)
) COLLATE latin1_bin;
INSERT INTO t3 VALUES
(1,9,'x'), (2,5,'g'), (3,1,'o'), (4,0,'g'), (5,1,'v'),
(6,190,'m'), (7,6,'x'), (8,3,'c'), (9,4,'z'), (10,3,'i'),
(11,186,'x'), (12,1,'g'), (13,8,'q'), (14,226,'m'), (15,133,'p'),
(16,6,'e'), (17,3,'t'), (18,8,'j'), (19,5,'h'), (20,7,'w');
SET SESSION join_cache_level=1;
EXPLAIN
SELECT t2.v FROM t1, t2, t3
WHERE t3.v <> t2.v AND t3.pk = t2.i AND t1.v = t3.v AND t1.pk*2<100 
GROUP BY t2.v ORDER BY t1.pk,t2.v;
id	select_type	table	type	possible_keys	key	key_len	ref	rows	Extra
1	SIMPLE	t2	index	idx1	idx2	7	NULL	20	Using index; Using temporary; Using filesort
1	SIMPLE	t3	eq_ref	PRIMARY,idx2	PRIMARY	4	test.t2.i	1	Using where
1	SIMPLE	t1	ref	idx2	idx2	3	test.t3.v	5	Using where
SELECT t2.v FROM t1, t2, t3
WHERE t3.v <> t2.v AND t3.pk = t2.i AND t1.v = t3.v AND t1.pk*2<100 
GROUP BY t2.v ORDER BY t1.pk,t2.v;
v
b
h
n
v
p
SET SESSION join_cache_level=6;
EXPLAIN
SELECT t2.v FROM t1, t2, t3 
WHERE t3.v <> t2.v AND t3.pk = t2.i AND t1.v = t3.v AND t1.pk*2<100 
GROUP BY t2.v ORDER BY t1.pk,t2.v;
id	select_type	table	type	possible_keys	key	key_len	ref	rows	Extra
1	SIMPLE	t2	index	idx1	idx2	7	NULL	20	Using index; Using temporary; Using filesort
1	SIMPLE	t3	eq_ref	PRIMARY,idx2	PRIMARY	4	test.t2.i	1	Using where; Using join buffer (flat, BKA join); Key-ordered Rowid-ordered scan
1	SIMPLE	t1	ref	idx2	idx2	3	test.t3.v	5	Using where; Using join buffer (incremental, BKA join); Key-ordered Rowid-ordered scan
SELECT t2.v FROM t1, t2, t3 
WHERE t3.v <> t2.v AND t3.pk = t2.i AND t1.v = t3.v AND t1.pk*2<100 
GROUP BY t2.v ORDER BY t1.pk,t2.v;
v
b
h
n
v
p
SET SESSION join_cache_level=4;
EXPLAIN
SELECT t2.v FROM t1, t2, t3 
WHERE t3.v <> t2.v AND t3.pk = t2.i AND t1.v = t3.v AND t1.pk*2<100 
GROUP BY t2.v ORDER BY t1.pk,t2.v;
id	select_type	table	type	possible_keys	key	key_len	ref	rows	Extra
1	SIMPLE	t2	index	idx1	idx2	7	NULL	20	Using index; Using temporary; Using filesort
1	SIMPLE	t3	hash_ALL	PRIMARY,idx2	#hash#PRIMARY	4	test.t2.i	20	Using where; Using join buffer (flat, BNLH join)
1	SIMPLE	t1	hash_ALL	idx2	#hash#idx2	3	test.t3.v	44	Using where; Using join buffer (incremental, BNLH join)
SELECT t2.v FROM t1, t2, t3
WHERE t3.v <> t2.v AND t3.pk = t2.i AND t1.v = t3.v AND t1.pk*2<100 
GROUP BY t2.v ORDER BY t1.pk,t2.v;
v
b
h
n
v
p
DROP TABLE t1,t2,t3;
SET SESSION join_cache_level=DEFAULT;
#
# Bug #668290: hash join with non-binary collations 
#
CREATE TABLE t1 (
i int DEFAULT NULL,
cl varchar(10) CHARACTER SET latin1 DEFAULT NULL,
cu varchar(10) CHARACTER SET utf8 DEFAULT NULL,
INDEX cl (cl),
INDEX cu (cu)
);
INSERT INTO t1 VALUES
(650903552,'cmxffkpsel','z'), (535298048,'tvtjrcmxff','y'),
(1626865664,'when','for'), (39649280,'rcvljitvtj','ercvljitvt'),
(792068096,'ttercvljit','jttercvlji');
INSERT INTO t1 SELECT * FROM t1;
CREATE TABLE t2 (
cu varchar(10) CHARACTER SET utf8 DEFAULT NULL,
i int DEFAULT NULL,
cl varchar(10) CHARACTER SET latin1 DEFAULT NULL,
INDEX cu (cu),
INDEX cl (cl)
);
INSERT INTO t2 VALUES 
('g',7,'like'), ('fujttercvl',6,'y'),
('s',2,'e'), ('didn\'t',0,'v'),
  ('gvdrodpedk',8,'chogvdrodp'), ('jichogvdro',7,'will');
EXPLAIN
SELECT t2.i FROM t1,t2 WHERE t1.cu = t2.cl ;
id	select_type	table	type	possible_keys	key	key_len	ref	rows	Extra
1	SIMPLE	t2	ALL	NULL	NULL	NULL	NULL	6	
1	SIMPLE	t1	ref	cu	cu	33	func	2	Using where; Using index
SELECT t2.i FROM t1,t2 WHERE t1.cu = t2.cl ;
i
6
6
SET SESSION join_cache_level = 4;
EXPLAIN
SELECT t2.i FROM t1,t2 WHERE t1.cu = t2.cl ;
id	select_type	table	type	possible_keys	key	key_len	ref	rows	Extra
1	SIMPLE	t2	ALL	NULL	NULL	NULL	NULL	6	
1	SIMPLE	t1	hash_index	cu	#hash#cu:cu	33:33	func	10	Using where; Using join buffer (flat, BNLH join)
SELECT t2.i FROM t1,t2 WHERE t1.cu = t2.cl ;
i
6
6
SET SESSION join_cache_level = DEFAULT;
DROP TABLE t1,t2;
#
# Bug #669382: hash join using a ref with constant key parts 
#
CREATE TABLE t1 (a int);
INSERT INTO t1 VALUES
(9), (11), (7), (8), (4), (1), (12), (3), (5);
INSERT INTO t1 SELECT * FROM t1;
INSERT INTO t1 SELECT * FROM t1;
CREATE TABLE t2 (a int, b int, c int, INDEX idx (a,b));
INSERT INTO t2 VALUES
(8, 80, 800), (1, 10, 100), (1, 11, 101), (3, 30, 300),
(1, 12, 102), (8, 81, 801), (7, 70, 700), (12, 120, 1200),
(8, 82, 802), (1, 13, 103), (1, 14, 104), (3, 31, 301),
(1, 15, 105), (8, 83, 803), (7, 71, 701);
SET SESSION join_cache_level = 4;
SET SESSION join_buffer_size = 256;
EXPLAIN
SELECT t1.a, t2.c FROM t1,t2 WHERE t1.a=t2.a AND t2.b=99;
id	select_type	table	type	possible_keys	key	key_len	ref	rows	Extra
1	SIMPLE	t2	ALL	idx	NULL	NULL	NULL	15	Using where
1	SIMPLE	t1	hash_ALL	NULL	#hash#$hj	5	test.t2.a	36	Using where; Using join buffer (flat, BNLH join)
SELECT t1.a, t2.c FROM t1,t2 WHERE t1.a=t2.a AND t2.b=99;
a	c
SET SESSION join_cache_level = DEFAULT;
SET SESSION join_buffer_size = DEFAULT;
DROP TABLE t1,t2;
#
# Bug #671901: hash join using a ref to a varchar field
#
CREATE TABLE t1 (
v varchar(10) CHARACTER SET latin1 COLLATE latin1_bin DEFAULT NULL,
i int  DEFAULT NULL
);
INSERT INTO t1 VALUES
('k',8), ('abcdefjh',-575340544), ('f',77), ('because', 2), ('f',-517472256),
('abcdefjhj',5), ('z',7);
CREATE TABLE t2 (
v varchar(10) CHARACTER SET latin1 COLLATE latin1_bin DEFAULT NULL,
i int DEFAULT NULL,
INDEX idx (v)
);
INSERT INTO t2 VALUES
('did',5), ('was',-1631322112), ('are',3), ('abcdefjhjk',3), 
('abcdefjhjk',4), ('tell',-824573952), ('t',0),('v',-1711013888),
('abcdefjhjk',1015414784), ('or',4), ('now',0), ('abcdefjhjk',-32702464),
('abcdefjhjk',4), ('time',1078394880), ('f',4), ('m',-1845559296), 
('ff', 5), ('abcdefjhjk',-1074397184);
INSERT INTO t2 VALUES
('dig',5), ('were',-1631322112), ('is',3), ('abcdefjhjl',3), 
('abcdefjh',4), ('told',-824573952), ('tt',0),('vv',-1711013888),
('abcdefjhjj',1015414784), ('and',4), ('here',0), ('abcdefjhjm',-32702464),
('abcdefjhji',4), ('space',1078394880), ('fs',4), ('mn',-1845559296), 
('fq', 5), ('abcdefjhjp',-1074397184);
EXPLAIN 
SELECT t1.v,t2.i FROM t1,t2 WHERE t2.v = t1.v;
id	select_type	table	type	possible_keys	key	key_len	ref	rows	Extra
1	SIMPLE	t1	ALL	NULL	NULL	NULL	NULL	7	Using where
1	SIMPLE	t2	ref	idx	idx	13	test.t1.v	3	
SELECT t1.v,t2.i FROM t1,t2 WHERE t2.v = t1.v;
v	i
abcdefjh	4
f	4
f	4
EXPLAIN
SELECT t1.v,t2.i FROM t1,t2 WHERE t2.v = concat(t1.v, t1.v);
id	select_type	table	type	possible_keys	key	key_len	ref	rows	Extra
1	SIMPLE	t1	ALL	NULL	NULL	NULL	NULL	7	
1	SIMPLE	t2	ref	idx	idx	13	func	3	Using index condition
SELECT t1.v,t2.i FROM t1,t2 WHERE t2.v = concat(t1.v, t1.v);
v	i
f	5
f	5
SET SESSION join_cache_level = 4;
EXPLAIN 
SELECT t1.v,t2.i FROM t1,t2 WHERE t2.v = t1.v;
id	select_type	table	type	possible_keys	key	key_len	ref	rows	Extra
1	SIMPLE	t1	ALL	NULL	NULL	NULL	NULL	7	Using where
1	SIMPLE	t2	hash_ALL	idx	#hash#idx	13	test.t1.v	36	Using join buffer (flat, BNLH join)
SELECT t1.v,t2.i FROM t1,t2 WHERE t2.v = t1.v;
v	i
f	4
f	4
abcdefjh	4
EXPLAIN
SELECT t1.v,t2.i FROM t1,t2 WHERE t2.v = concat(t1.v, t1.v);
id	select_type	table	type	possible_keys	key	key_len	ref	rows	Extra
1	SIMPLE	t1	ALL	NULL	NULL	NULL	NULL	7	
1	SIMPLE	t2	hash_ALL	idx	#hash#idx	13	func	36	Using where; Using join buffer (flat, BNLH join)
SELECT t1.v,t2.i FROM t1,t2 WHERE t2.v = concat(t1.v, t1.v);
v	i
f	5
f	5
SET SESSION join_cache_level = DEFAULT;
DROP TABLE t1,t2;
# Bug #672497: 3 way join with tiny incremental join buffer with
#              and a ref access from the first table 
#
CREATE TABLE t1 (
pk int PRIMARY KEY,
v varchar(10) CHARACTER SET latin1 COLLATE latin1_bin DEFAULT NULL,
INDEX idx (v)
);
INSERT INTO t1 VALUES
(1,'abcdefjhjk'), (2,'i'),(3,'abcdefjhjk'), (4,'well'), (5,'abcdefjhjk'),
(6,'abcdefjhjk'), (7,'that');
CREATE TABLE t2 (
pk int PRIMARY KEY,
i int DEFAULT NULL,
v varchar(1000) CHARACTER SET latin1 COLLATE latin1_bin DEFAULT NULL,
INDEX idx (v)
);
INSERT INTO t2 VALUES 
(1,6,'yes'), (2,NULL,'will'), (3,NULL,'o'), (4,NULL,'k'), (5,NULL,'she'),
(6,-1450835968,'abcdefjhjkl'), (7,-975831040,'abcdefjhjkl'), (8,NULL,'z'),
(10,-343932928,'t'),
(11,6,'yes'), (12,NULL,'will'), (13,NULL,'o'), (14,NULL,'k'), (15,NULL,'she'),
(16,-1450835968,'abcdefjhjkl'), (17,-975831040,'abcdefjhjkl'), (18,NULL,'z'),
(19,-343932928,'t');
INSERT INTO t2 VALUES 
(101,6,'yes'), (102,NULL,'will'), (103,NULL,'o'), (104,NULL,'k'), (105,NULL,'she'),
(106,-1450835968,'abcdefjhjkl'), (107,-975831040,'abcdefjhjkl'), (108,NULL,'z'),
(100,-343932928,'t'),
(111,6,'yes'), (112,NULL,'will'), (113,NULL,'o'), (114,NULL,'k'), (115,NULL,'she'),
(116,-1450835968,'abcdefjhjkl'), (117,-975831040,'abcdefjhjkl'), (118,NULL,'z'),
(119,-343932928,'t');
CREATE TABLE t3 (
pk int NOT NULL PRIMARY KEY,
i int,
v varchar(1024) CHARACTER SET utf8 COLLATE utf8_bin DEFAULT NULL,
INDEX idx (v(333))
);
INSERT INTO t3 VALUES 
(1,7,'abcdefjhjkl'),(2,6,'y'), (3,NULL,'to'),(4,7,'n'),(5,7,'look'), (6,NULL,'all'),
(7,1443168256,'c'), (8,1427046400,'right'),
(11,7,'abcdefjhjkl'), (12,6,'y'), (13,NULL,'to'), (14,7,'n'), (15,7,'look'),
(16,NULL,'all'), (17,1443168256,'c'), (18,1427046400,'right'),
(21,7,'abcdefjhjkl'), (22,6,'y'), (23,NULL,'to'), (24,7,'n'), (25,7,'look'),
(26,NULL,'all'), (27,1443168256,'c'), (28,1427046400,'right'),
(31,7,'abcdefjhjkl'), (32,6,'y'), (33,NULL,'to'), (34,7,'n'), (35,7,'look'),
(36,NULL,'all'), (37,1443168256,'c'), (38,1427046400,'right');
INSERT INTO t3 VALUES 
(101,7,'abcdefjhjkl'),(102,6,'y'), (103,NULL,'to'),(104,7,'n'),(105,7,'look'),
(106,NULL,'all'), (107,1443168256,'c'), (108,1427046400,'right'),
(111,7,'abcdefjhjkl'), (112,6,'y'), (113,NULL,'to'), (114,7,'n'), (115,7,'look'),
(116,NULL,'all'), (117,1443168256,'c'), (118,1427046400,'right'),
(121,7,'abcdefjhjkl'), (122,6,'y'), (123,NULL,'to'), (124,7,'n'), (125,7,'look'),
(126,NULL,'all'), (127,1443168256,'c'), (128,1427046400,'right'),
(131,7,'abcdefjhjkl'), (132,6,'y'), (133,NULL,'to'), (134,7,'n'), (135,7,'look'),
(136,NULL,'all'), (137,1443168256,'c'), (138,1427046400,'right');
SET SESSION join_buffer_size = 256;
SET SESSION join_cache_level = 4;
EXPLAIN
SELECT t3.i FROM t1,t2,t3
WHERE t1.v = t2.v AND t3.v = t1.v AND t2.i <> 0;
id	select_type	table	type	possible_keys	key	key_len	ref	rows	Extra
1	SIMPLE	t1	index	idx	idx	13	NULL	7	Using where; Using index
1	SIMPLE	t2	hash_ALL	idx	#hash#idx	1003	test.t1.v	36	Using where; Using join buffer (flat, BNLH join)
1	SIMPLE	t3	hash_ALL	idx	#hash#idx	1002	func	64	Using where; Using join buffer (incremental, BNLH join)
SELECT t3.i FROM t1,t2,t3
WHERE t1.v = t2.v AND t3.v = t1.v AND t2.i <> 0;
i
SET SESSION join_cache_level = DEFAULT;
SET SESSION join_buffer_size = DEFAULT;
DROP TABLE t1,t2,t3;
#
# Bug #672551: hash join over a long varchar field
#
CREATE TABLE t1 (
pk int PRIMARY KEY,
a varchar(512) CHARSET latin1 COLLATE latin1_bin DEFAULT NULL,
INDEX idx (a)
);
INSERT INTO t1 VALUES (2, 'aa'), (5, 'ccccccc'), (3, 'bb');
CREATE TABLE t2(
pk int PRIMARY KEY,
a varchar(512) CHARSET latin1 COLLATE latin1_bin DEFAULT NULL,
INDEX idx (a)
);
INSERT INTO t2 VALUES 
(10, 'a'), (20, 'c'), (30, 'aa'), (4, 'bb'),
(11, 'a'), (21, 'c'), (31, 'aa'), (41, 'cc'),
(12, 'a'), (22, 'c'), (32, 'bb'), (42, 'aa');
INSERT INTO t2 VALUES 
(110, 'a'), (120, 'c'), (130, 'aa'), (14, 'bb'),
(111, 'a'), (121, 'c'), (131, 'aa'), (141, 'cc'),
(112, 'a'), (122, 'c'), (132, 'bb'), (142, 'aa');
SELECT * FROM t1,t2 WHERE t2.a=t1.a;
pk	a	pk	a
2	aa	30	aa
2	aa	31	aa
2	aa	42	aa
2	aa	130	aa
2	aa	131	aa
2	aa	142	aa
3	bb	4	bb
3	bb	32	bb
3	bb	14	bb
3	bb	132	bb
SET SESSION join_cache_level = 4;
EXPLAIN
SELECT * FROM t1,t2 WHERE t2.a=t1.a;
id	select_type	table	type	possible_keys	key	key_len	ref	rows	Extra
1	SIMPLE	t1	ALL	idx	NULL	NULL	NULL	3	Using where
1	SIMPLE	t2	hash_ALL	idx	#hash#idx	515	test.t1.a	24	Using join buffer (flat, BNLH join)
SELECT * FROM t1,t2 WHERE t2.a=t1.a;
pk	a	pk	a
2	aa	30	aa
3	bb	4	bb
2	aa	31	aa
3	bb	32	bb
2	aa	42	aa
2	aa	130	aa
3	bb	14	bb
2	aa	131	aa
3	bb	132	bb
2	aa	142	aa
SET SESSION join_cache_level = DEFAULT;
DROP TABLE t1,t2;
#
# Bug #674431: nested outer join when join_cache_level is set to 7
#
CREATE TABLE t1 (a int, b varchar(32)) ;
INSERT INTO t1 VALUES (5,'h'), (NULL,'j');
CREATE TABLE t2 (a int, b varchar(32), c int) ;
INSERT INTO t2 VALUES (5,'h',100), (NULL,'j',200);
CREATE TABLE t3 (a int, b varchar(32), INDEX idx(b));
INSERT INTO t3 VALUES (77,'h'), (88,'g');
SET SESSION optimizer_switch = 'outer_join_with_cache=on';
SET SESSION join_cache_level = 7;
SELECT t3.a
FROM t1 LEFT JOIN
(t2 LEFT OUTER JOIN t3 ON t2.b = t3.b) ON t2.a = t1.b
WHERE t3.a BETWEEN 3 AND 11 OR t1.a <= t2.c;
a
SET SESSION optimizer_switch = 'outer_join_with_cache=off';
SET SESSION join_cache_level = DEFAULT;
DROP TABLE t1,t2,t3;
#
# Bug #52540: nested outer join when join_cache_level is set to 3
#
CREATE TABLE t1 (a int);
INSERT INTO t1 VALUES (2);
CREATE TABLE t2 (a varchar(10));
INSERT INTO t2 VALUES ('f'),('x');
CREATE TABLE t3 (pk int(11) PRIMARY KEY);
INSERT INTO t3 VALUES (2);
CREATE TABLE t4 (a varchar(10));
SET SESSION optimizer_switch = 'outer_join_with_cache=on';
SET SESSION join_cache_level = 3;
SELECT *
FROM t2 LEFT JOIN
((t1 JOIN t3 ON t1.a = t3.pk) LEFT JOIN t4 ON 1) ON 1;
a	a	pk	a
f	2	2	NULL
x	2	2	NULL
SET SESSION optimizer_switch = 'outer_join_with_cache=off';
SET SESSION join_cache_level = DEFAULT;
DROP TABLE t1,t2,t3,t4;
#
# Bug #674423: outer join with ON expression over only outer tables 
#
CREATE TABLE t1 (a int) ;
INSERT INTO t1 VALUES ('9');
CREATE TABLE t2 (pk int, a int) ;
INSERT INTO t2 VALUES ('9',NULL), ('1',NULL);
SET SESSION optimizer_switch = 'outer_join_with_cache=on';
SET SESSION join_cache_level = 0;
EXPLAIN
SELECT * FROM t2 LEFT JOIN t1 ON t2.a <> 0 WHERE t1.a <> 0 OR t2.pk < 9;
id	select_type	table	type	possible_keys	key	key_len	ref	rows	Extra
1	SIMPLE	t2	ALL	NULL	NULL	NULL	NULL	2	
1	SIMPLE	t1	ALL	NULL	NULL	NULL	NULL	1	Using where
SELECT * FROM t2 LEFT JOIN t1 ON t2.a <> 0 WHERE t1.a <>0 OR t2.pk < 9;
pk	a	a
1	NULL	NULL
SET SESSION join_cache_level = 1;
EXPLAIN
SELECT * FROM t2 LEFT JOIN t1 ON t2.a <> 0 WHERE t1.a <> 0 OR t2.pk < 9;
id	select_type	table	type	possible_keys	key	key_len	ref	rows	Extra
1	SIMPLE	t2	ALL	NULL	NULL	NULL	NULL	2	
1	SIMPLE	t1	ALL	NULL	NULL	NULL	NULL	1	Using where; Using join buffer (flat, BNL join)
SELECT * FROM t2 LEFT JOIN t1 ON t2.a <> 0 WHERE t1.a <> 0 OR t2.pk < 9;
pk	a	a
1	NULL	NULL
SET SESSION optimizer_switch = 'outer_join_with_cache=off';
SET SESSION join_cache_level = DEFAULT;
DROP TABLE t1,t2;
#
# Bug #675095: nested outer join using join buffer 
#
CREATE TABLE t1 (pk int, a1 int) ;
INSERT IGNORE INTO t1 VALUES (2,NULL), (8,0);
CREATE TABLE t2 (pk int, a2 int, c2 int, d2 int) ;
INSERT IGNORE INTO t2 VALUES  (9,0,0,2), (1,0,0,7);
CREATE TABLE t3 (pk int, a3 int, c3 int, d3 int) ;
INSERT IGNORE INTO t3 VALUES  (9,0,0,2), (1,0,0,7);
CREATE TABLE t4 (pk int, a4 int, INDEX idx(a4)) ;
INSERT IGNORE INTO t4 VALUES (2,NULL), (8,0);
INSERT IGNORE INTO t4 VALUES (12,10), (18,20);
INSERT IGNORE INTO t4 VALUES (22,11), (28,21);
INSERT IGNORE INTO t4 VALUES (32,12), (38,22);
CREATE TABLE t5 (pk int, a5 int) ;
INSERT IGNORE INTO t5 VALUES (2,0), (8,0);
SET SESSION optimizer_switch = 'outer_join_with_cache=on';
SET SESSION join_cache_level = 0;
EXPLAIN EXTENDED
SELECT *
FROM ((t1 LEFT JOIN (t2 JOIN t3 ON t2.c2 = t3.a3) ON t1.pk = t2.d2)
LEFT JOIN t4 ON t1.a1 = t4.a4) LEFT JOIN t5 ON t3.a3 = t5.a5;
id	select_type	table	type	possible_keys	key	key_len	ref	rows	filtered	Extra
1	SIMPLE	t1	ALL	NULL	NULL	NULL	NULL	2	100.00	
1	SIMPLE	t2	ALL	NULL	NULL	NULL	NULL	2	100.00	Using where
1	SIMPLE	t3	ALL	NULL	NULL	NULL	NULL	2	100.00	Using where
1	SIMPLE	t4	ref	idx	idx	5	test.t1.a1	2	100.00	Using where
1	SIMPLE	t5	ALL	NULL	NULL	NULL	NULL	2	100.00	Using where
Warnings:
Note	1003	select `test`.`t1`.`pk` AS `pk`,`test`.`t1`.`a1` AS `a1`,`test`.`t2`.`pk` AS `pk`,`test`.`t2`.`a2` AS `a2`,`test`.`t2`.`c2` AS `c2`,`test`.`t2`.`d2` AS `d2`,`test`.`t3`.`pk` AS `pk`,`test`.`t3`.`a3` AS `a3`,`test`.`t3`.`c3` AS `c3`,`test`.`t3`.`d3` AS `d3`,`test`.`t4`.`pk` AS `pk`,`test`.`t4`.`a4` AS `a4`,`test`.`t5`.`pk` AS `pk`,`test`.`t5`.`a5` AS `a5` from `test`.`t1` left join (`test`.`t2` join `test`.`t3`) on(((`test`.`t2`.`d2` = `test`.`t1`.`pk`) and (`test`.`t3`.`a3` = `test`.`t2`.`c2`))) left join `test`.`t4` on(((`test`.`t4`.`a4` = `test`.`t1`.`a1`) and (`test`.`t1`.`a1` is not null))) left join `test`.`t5` on((`test`.`t5`.`a5` = `test`.`t3`.`a3`)) where 1
SELECT *
FROM ((t1 LEFT JOIN (t2 JOIN t3 ON t2.c2 = t3.a3) ON t1.pk = t2.d2)
LEFT JOIN t4 ON t1.a1 = t4.a4) LEFT JOIN t5 ON t3.a3 = t5.a5;
pk	a1	pk	a2	c2	d2	pk	a3	c3	d3	pk	a4	pk	a5
2	NULL	9	0	0	2	9	0	0	2	NULL	NULL	2	0
2	NULL	9	0	0	2	9	0	0	2	NULL	NULL	8	0
2	NULL	9	0	0	2	1	0	0	7	NULL	NULL	2	0
2	NULL	9	0	0	2	1	0	0	7	NULL	NULL	8	0
8	0	NULL	NULL	NULL	NULL	NULL	NULL	NULL	NULL	8	0	NULL	NULL
SET SESSION join_cache_level = 2;
EXPLAIN EXTENDED
SELECT *
FROM ((t1 LEFT JOIN (t2 JOIN t3 ON t2.c2 = t3.a3) ON t1.pk = t2.d2)
LEFT JOIN t4 ON t1.a1 = t4.a4) LEFT JOIN t5 ON t3.a3 = t5.a5;
id	select_type	table	type	possible_keys	key	key_len	ref	rows	filtered	Extra
1	SIMPLE	t1	ALL	NULL	NULL	NULL	NULL	2	100.00	
1	SIMPLE	t2	ALL	NULL	NULL	NULL	NULL	2	100.00	Using where; Using join buffer (flat, BNL join)
1	SIMPLE	t3	ALL	NULL	NULL	NULL	NULL	2	100.00	Using where; Using join buffer (incremental, BNL join)
1	SIMPLE	t4	ref	idx	idx	5	test.t1.a1	2	100.00	Using where
1	SIMPLE	t5	ALL	NULL	NULL	NULL	NULL	2	100.00	Using where; Using join buffer (flat, BNL join)
Warnings:
Note	1003	select `test`.`t1`.`pk` AS `pk`,`test`.`t1`.`a1` AS `a1`,`test`.`t2`.`pk` AS `pk`,`test`.`t2`.`a2` AS `a2`,`test`.`t2`.`c2` AS `c2`,`test`.`t2`.`d2` AS `d2`,`test`.`t3`.`pk` AS `pk`,`test`.`t3`.`a3` AS `a3`,`test`.`t3`.`c3` AS `c3`,`test`.`t3`.`d3` AS `d3`,`test`.`t4`.`pk` AS `pk`,`test`.`t4`.`a4` AS `a4`,`test`.`t5`.`pk` AS `pk`,`test`.`t5`.`a5` AS `a5` from `test`.`t1` left join (`test`.`t2` join `test`.`t3`) on(((`test`.`t2`.`d2` = `test`.`t1`.`pk`) and (`test`.`t3`.`a3` = `test`.`t2`.`c2`))) left join `test`.`t4` on(((`test`.`t4`.`a4` = `test`.`t1`.`a1`) and (`test`.`t1`.`a1` is not null))) left join `test`.`t5` on((`test`.`t5`.`a5` = `test`.`t3`.`a3`)) where 1
SELECT *
FROM ((t1 LEFT JOIN (t2 JOIN t3 ON t2.c2 = t3.a3) ON t1.pk = t2.d2)
LEFT JOIN t4 ON t1.a1 = t4.a4) LEFT JOIN t5 ON t3.a3 = t5.a5;
pk	a1	pk	a2	c2	d2	pk	a3	c3	d3	pk	a4	pk	a5
2	NULL	9	0	0	2	9	0	0	2	NULL	NULL	2	0
2	NULL	9	0	0	2	1	0	0	7	NULL	NULL	2	0
2	NULL	9	0	0	2	9	0	0	2	NULL	NULL	8	0
2	NULL	9	0	0	2	1	0	0	7	NULL	NULL	8	0
8	0	NULL	NULL	NULL	NULL	NULL	NULL	NULL	NULL	8	0	NULL	NULL
SET SESSION join_cache_level = 1;
EXPLAIN EXTENDED
SELECT *
FROM ((t1 LEFT JOIN (t2 JOIN t3 ON t2.c2 = t3.a3) ON t1.pk = t2.d2)
LEFT JOIN t4 ON t1.a1 = t4.a4) LEFT JOIN t5 ON t3.a3 = t5.a5;
id	select_type	table	type	possible_keys	key	key_len	ref	rows	filtered	Extra
1	SIMPLE	t1	ALL	NULL	NULL	NULL	NULL	2	100.00	
1	SIMPLE	t2	ALL	NULL	NULL	NULL	NULL	2	100.00	Using where
1	SIMPLE	t3	ALL	NULL	NULL	NULL	NULL	2	100.00	Using where
1	SIMPLE	t4	ref	idx	idx	5	test.t1.a1	2	100.00	Using where
1	SIMPLE	t5	ALL	NULL	NULL	NULL	NULL	2	100.00	Using where; Using join buffer (flat, BNL join)
Warnings:
Note	1003	select `test`.`t1`.`pk` AS `pk`,`test`.`t1`.`a1` AS `a1`,`test`.`t2`.`pk` AS `pk`,`test`.`t2`.`a2` AS `a2`,`test`.`t2`.`c2` AS `c2`,`test`.`t2`.`d2` AS `d2`,`test`.`t3`.`pk` AS `pk`,`test`.`t3`.`a3` AS `a3`,`test`.`t3`.`c3` AS `c3`,`test`.`t3`.`d3` AS `d3`,`test`.`t4`.`pk` AS `pk`,`test`.`t4`.`a4` AS `a4`,`test`.`t5`.`pk` AS `pk`,`test`.`t5`.`a5` AS `a5` from `test`.`t1` left join (`test`.`t2` join `test`.`t3`) on(((`test`.`t2`.`d2` = `test`.`t1`.`pk`) and (`test`.`t3`.`a3` = `test`.`t2`.`c2`))) left join `test`.`t4` on(((`test`.`t4`.`a4` = `test`.`t1`.`a1`) and (`test`.`t1`.`a1` is not null))) left join `test`.`t5` on((`test`.`t5`.`a5` = `test`.`t3`.`a3`)) where 1
SELECT *
FROM ((t1 LEFT JOIN (t2 JOIN t3 ON t2.c2 = t3.a3) ON t1.pk = t2.d2)
LEFT JOIN t4 ON t1.a1 = t4.a4) LEFT JOIN t5 ON t3.a3 = t5.a5;
pk	a1	pk	a2	c2	d2	pk	a3	c3	d3	pk	a4	pk	a5
2	NULL	9	0	0	2	9	0	0	2	NULL	NULL	2	0
2	NULL	9	0	0	2	1	0	0	7	NULL	NULL	2	0
2	NULL	9	0	0	2	9	0	0	2	NULL	NULL	8	0
2	NULL	9	0	0	2	1	0	0	7	NULL	NULL	8	0
8	0	NULL	NULL	NULL	NULL	NULL	NULL	NULL	NULL	8	0	NULL	NULL
SET SESSION optimizer_switch = 'outer_join_with_cache=off';
SET SESSION join_cache_level = DEFAULT;
DROP TABLE t1,t2,t3,t4,t5;
#
# Bug #675516: nested outer join with 3 tables in the nest
#             using BNL + BNLH 
#
CREATE TABLE t1 (a1 int, b1 int, c1 int) ;
INSERT INTO t1 VALUES (7,8,0), (6,4,0);
CREATE TABLE t2 (a2 int) ;
INSERT INTO t2 VALUES (5);
CREATE TABLE t3 (a3 int, b3 int, c3 int, PRIMARY KEY (b3)) ;
INSERT INTO t3 VALUES (2,5,0);
CREATE TABLE t4 (a4 int, b4 int, c4 int) ;
INSERT INTO t4 VALUES (7,8,0);
SET SESSION optimizer_switch = 'outer_join_with_cache=on';
SET SESSION join_cache_level = 4;
EXPLAIN
SELECT * FROM
t1 LEFT JOIN 
((t2 JOIN t3 ON t2.a2 = t3.b3) JOIN t4 ON t4.b4 <> 0) ON t1.c1 = t3.c3
WHERE t3.a3 IS NULL;
id	select_type	table	type	possible_keys	key	key_len	ref	rows	Extra
1	SIMPLE	t1	ALL	NULL	NULL	NULL	NULL	2	
1	SIMPLE	t3	hash_ALL	PRIMARY	#hash#$hj	5	test.t1.c1	1	Using where; Using join buffer (flat, BNLH join)
1	SIMPLE	t2	hash_ALL	NULL	#hash#$hj	5	test.t3.b3	1	Using where; Using join buffer (incremental, BNLH join)
1	SIMPLE	t4	ALL	NULL	NULL	NULL	NULL	1	Using where; Using join buffer (incremental, BNL join)
SELECT * FROM
t1 LEFT JOIN 
((t2 JOIN t3 ON t2.a2 = t3.b3) JOIN t4 ON t4.b4 <> 0) ON t1.c1 = t3.c3
WHERE t3.a3 IS NULL;
a1	b1	c1	a2	a3	b3	c3	a4	b4	c4
SET SESSION join_cache_level = 0;
EXPLAIN
SELECT * FROM
t1 LEFT JOIN 
((t2 JOIN t3 ON t2.a2 = t3.b3) JOIN t4 ON t4.b4 <> 0) ON t1.c1 = t3.c3
WHERE t3.a3 IS NULL;
id	select_type	table	type	possible_keys	key	key_len	ref	rows	Extra
1	SIMPLE	t1	ALL	NULL	NULL	NULL	NULL	2	
1	SIMPLE	t2	ALL	NULL	NULL	NULL	NULL	1	Using where
1	SIMPLE	t3	eq_ref	PRIMARY	PRIMARY	4	test.t2.a2	1	Using where
1	SIMPLE	t4	ALL	NULL	NULL	NULL	NULL	1	Using where
SELECT * FROM
t1 LEFT JOIN 
((t2 JOIN t3 ON t2.a2 = t3.b3) JOIN t4 ON t4.b4 <> 0) ON t1.c1 = t3.c3
WHERE t3.a3 IS NULL;
a1	b1	c1	a2	a3	b3	c3	a4	b4	c4
SET SESSION optimizer_switch = 'outer_join_with_cache=off';
SET SESSION join_cache_level = DEFAULT;
DROP TABLE t1,t2,t3,t4;
#
# Bug #660963: nested outer join with join_cache_level set to 5
#
CREATE TABLE t1 (a1 int) ;
INSERT INTO t1 VALUES (0),(0);
CREATE TABLE t2 (a2 int, b2 int, PRIMARY KEY (a2)) ;
INSERT INTO t2 VALUES (2,1);
CREATE TABLE t3 (a3 int, b3 int, PRIMARY KEY (a3)) ;
INSERT INTO t3 VALUES (2,1);
SET SESSION optimizer_switch = 'outer_join_with_cache=on';
SET SESSION join_cache_level = 6;
EXPLAIN
SELECT * FROM t1 LEFT JOIN t2 JOIN t3 ON t3.a3 = t2.a2 ON t3.b3 <> 0;
id	select_type	table	type	possible_keys	key	key_len	ref	rows	Extra
1	SIMPLE	t1	ALL	NULL	NULL	NULL	NULL	2	
1	SIMPLE	t2	ALL	PRIMARY	NULL	NULL	NULL	1	Using where; Using join buffer (flat, BNL join)
1	SIMPLE	t3	eq_ref	PRIMARY	PRIMARY	4	test.t2.a2	1	Using where; Using join buffer (incremental, BKA join); Key-ordered Rowid-ordered scan
SELECT * FROM t1 LEFT JOIN t2 JOIN t3 ON t3.a3 = t2.a2 ON t3.b3 <> 0;
a1	a2	b2	a3	b3
0	2	1	2	1
0	2	1	2	1
SET SESSION join_cache_level = 5;
EXPLAIN
SELECT * FROM t1 LEFT JOIN t2 JOIN t3 ON t3.a3 = t2.a2 ON t3.b3 <> 0;
id	select_type	table	type	possible_keys	key	key_len	ref	rows	Extra
1	SIMPLE	t1	ALL	NULL	NULL	NULL	NULL	2	
1	SIMPLE	t2	ALL	PRIMARY	NULL	NULL	NULL	1	Using where; Using join buffer (flat, BNL join)
1	SIMPLE	t3	hash_ALL	PRIMARY	#hash#PRIMARY	4	test.t2.a2	1	Using where; Using join buffer (incremental, BNLH join)
SELECT * FROM t1 LEFT JOIN t2 JOIN t3 ON t3.a3 = t2.a2 ON t3.b3 <> 0;
a1	a2	b2	a3	b3
0	2	1	2	1
0	2	1	2	1
SET SESSION optimizer_switch = 'outer_join_with_cache=off';
SET SESSION join_cache_level = DEFAULT;
DROP TABLE t1,t2,t3;
#
# Bug #675922: incremental buffer for BKA with access from previous
#      buffers from non-nullable columns whose values may be null
#
CREATE TABLE t1 (a1 varchar(32)) ;
INSERT INTO t1 VALUES ('s'),('k');
CREATE TABLE t2 (a2 int PRIMARY KEY, b2 varchar(32)) ;
INSERT INTO t2 VALUES (7,'s');
CREATE TABLE t3 (a3 int PRIMARY KEY, b3 varchar(32)) ;
INSERT INTO t3 VALUES (7,'s');
CREATE TABLE t4 (a4 int) ;
INSERT INTO t4 VALUES (9);
CREATE TABLE t5(a5 int PRIMARY KEY, b5 int) ;
INSERT INTO t5 VALUES (7,0);
SET SESSION optimizer_switch = 'outer_join_with_cache=on';
SET SESSION join_cache_level = 0;
EXPLAIN
SELECT t4.a4, t5.b5 
FROM ((t1 LEFT JOIN (t2 JOIN t3 ON t2.a2 = t3.a3) ON t2.b2 = t1.a1)
LEFT JOIN t4 ON t4.a4 <> 0) LEFT JOIN t5 ON t5.a5 = t2.a2;
id	select_type	table	type	possible_keys	key	key_len	ref	rows	Extra
1	SIMPLE	t1	ALL	NULL	NULL	NULL	NULL	2	
1	SIMPLE	t2	ALL	PRIMARY	NULL	NULL	NULL	1	Using where
1	SIMPLE	t3	eq_ref	PRIMARY	PRIMARY	4	test.t2.a2	1	Using index
1	SIMPLE	t4	ALL	NULL	NULL	NULL	NULL	1	Using where
1	SIMPLE	t5	eq_ref	PRIMARY	PRIMARY	4	test.t2.a2	1	Using where
SELECT t4.a4, t5.b5 
FROM ((t1 LEFT JOIN (t2 JOIN t3 ON t2.a2 = t3.a3) ON t2.b2 = t1.a1)
LEFT JOIN t4 ON t4.a4 <> 0) LEFT JOIN t5 ON t5.a5 = t2.a2;
a4	b5
9	0
9	NULL
SET SESSION join_cache_level = 6;
EXPLAIN
SELECT t4.a4, t5.b5 
FROM ((t1 LEFT JOIN (t2 JOIN t3 ON t2.a2 = t3.a3) ON t2.b2 = t1.a1)
LEFT JOIN t4 ON t4.a4 <> 0) LEFT JOIN t5 ON t5.a5 = t2.a2;
id	select_type	table	type	possible_keys	key	key_len	ref	rows	Extra
1	SIMPLE	t1	ALL	NULL	NULL	NULL	NULL	2	
1	SIMPLE	t2	ALL	PRIMARY	NULL	NULL	NULL	1	Using where
1	SIMPLE	t3	eq_ref	PRIMARY	PRIMARY	4	test.t2.a2	1	Using index
1	SIMPLE	t4	ALL	NULL	NULL	NULL	NULL	1	Using where; Using join buffer (flat, BNL join)
1	SIMPLE	t5	eq_ref	PRIMARY	PRIMARY	4	test.t2.a2	1	Using where; Using join buffer (incremental, BKA join); Key-ordered Rowid-ordered scan
SELECT t4.a4, t5.b5 
FROM ((t1 LEFT JOIN (t2 JOIN t3 ON t2.a2 = t3.a3) ON t2.b2 = t1.a1)
LEFT JOIN t4 ON t4.a4 <> 0) LEFT JOIN t5 ON t5.a5 = t2.a2;
a4	b5
9	0
9	NULL
SET SESSION optimizer_switch = 'outer_join_with_cache=off';
SET SESSION join_cache_level = DEFAULT;
DROP TABLE t1,t2,t3,t4,t5;
#
# Bug #670380: hash join for non-binary collation
#
CREATE TABLE t1 (pk int PRIMARY KEY, a varchar(32));
CREATE TABLE t2 (pk int PRIMARY KEY, a varchar(32), INDEX idx(a));
INSERT INTO t1 VALUES
(10,'AAA'), (20,'BBBB'), (30,'Cc'), (40,'DD'), (50,'ee');
INSERT INTO t2 VALUES
(1,'Bbbb'), (2,'BBB'), (3,'bbbb'), (4,'AaA'), (5,'CC'),
(6,'cC'), (7,'CCC'), (8,'AAA'), (9,'bBbB'), (10,'aaaa'),
(11,'a'), (12,'dd'), (13,'EE'), (14,'ee'), (15,'D'),
(101,'Bbbb'), (102,'BBB'), (103,'bbbb'), (104,'AaA'), (105,'CC'),
(106,'cC'), (107,'CCC'), (108,'AAA'), (109,'bBbB'), (110,'aaaa'),
(111,'a'), (112,'dd'), (113,'EE'), (114,'ee'), (115,'D');
SET SESSION join_cache_level = 4;
EXPLAIN
SELECT * FROM t1,t2 WHERE t1.a=t2.a;
id	select_type	table	type	possible_keys	key	key_len	ref	rows	Extra
1	SIMPLE	t1	ALL	NULL	NULL	NULL	NULL	5	Using where
1	SIMPLE	t2	hash_ALL	idx	#hash#idx	35	test.t1.a	30	Using join buffer (flat, BNLH join)
SELECT * FROM t1,t2 WHERE t1.a=t2.a;
pk	a	pk	a
20	BBBB	1	Bbbb
20	BBBB	3	bbbb
10	AAA	4	AaA
30	Cc	5	CC
30	Cc	6	cC
10	AAA	8	AAA
20	BBBB	9	bBbB
40	DD	12	dd
50	ee	13	EE
50	ee	14	ee
20	BBBB	101	Bbbb
20	BBBB	103	bbbb
10	AAA	104	AaA
30	Cc	105	CC
30	Cc	106	cC
10	AAA	108	AAA
20	BBBB	109	bBbB
40	DD	112	dd
50	ee	113	EE
50	ee	114	ee
SET SESSION join_cache_level = DEFAULT;
DROP TABLE t1,t2;
#
# Bug #694092: incorrect detection of index only pushdown conditions
#
CREATE TABLE t1 (
f1 varchar(10), f3 int(11), PRIMARY KEY (f3)
);
INSERT INTO t1 VALUES ('y',1),('or',5);
CREATE TABLE t2 (
f3 int(11), f2 varchar(1024), f4 varchar(10), PRIMARY KEY (f3)
);
INSERT INTO t2 VALUES (6,'RPOYT','y'),(10,'JINQE','m');
SET SESSION join_cache_level = 1;
SET SESSION optimizer_switch = 'index_condition_pushdown=off';
EXPLAIN
SELECT * FROM t1,t2
WHERE t1.f1 = t2.f4 AND (t1.f3 = 1 AND t2.f3 = 4 OR t1.f3 = 2 AND t2.f3 = 6);
id	select_type	table	type	possible_keys	key	key_len	ref	rows	Extra
1	SIMPLE	t1	range	PRIMARY	PRIMARY	4	NULL	2	Using where; Rowid-ordered scan
1	SIMPLE	t2	range	PRIMARY	PRIMARY	4	NULL	2	Using where; Rowid-ordered scan; Using join buffer (flat, BNL join)
SELECT * FROM t1,t2
WHERE t1.f1 = t2.f4 AND (t1.f3 = 1 AND t2.f3 = 4 OR t1.f3 = 2 AND t2.f3 = 6);
f1	f3	f3	f2	f4
SET SESSION optimizer_switch = 'index_condition_pushdown=on';
EXPLAIN
SELECT * FROM t1,t2
WHERE t1.f1 = t2.f4 AND (t1.f3 = 1 AND t2.f3 = 4 OR t1.f3 = 2 AND t2.f3 = 6);
id	select_type	table	type	possible_keys	key	key_len	ref	rows	Extra
1	SIMPLE	t1	range	PRIMARY	PRIMARY	4	NULL	2	Using index condition; Using where; Rowid-ordered scan
1	SIMPLE	t2	range	PRIMARY	PRIMARY	4	NULL	2	Using index condition; Using where; Rowid-ordered scan; Using join buffer (flat, BNL join)
SELECT * FROM t1,t2
WHERE t1.f1 = t2.f4 AND (t1.f3 = 1 AND t2.f3 = 4 OR t1.f3 = 2 AND t2.f3 = 6);
f1	f3	f3	f2	f4
SET SESSION join_cache_level = DEFAULT;
SET SESSION optimizer_switch = @local_join_cache_test_optimizer_switch_default;
DROP TABLE t1,t2;
CREATE TABLE t1 (f1 int, f2 varchar(10), KEY (f1), KEY (f2)) ;
INSERT INTO t1 VALUES
(4,'e'), (891879424,'l'), (-243400704,'ectlyqupbk'), (1851981824,'of'),
(-1495203840,'you'), (4,'no'), (-1436942336,'c'), (891420672,'DQQYO'),
(608698368,'qergldqmec'), (1,'x');
CREATE TABLE t2 (f3 varchar(64), KEY (f3));
INSERT INTO t2 VALUES 
('d'), ('UALLN'), ('d'), ('z'), ('r'), ('YVAKV'), ('d'), ('TNGZK'), ('e'),
('xucupaxdyythsgiw'), ('why'), ('ttugkxucupaxdyyt'), ('l'), ('LHTKN'),
('d'), ('o'), ('v'), ('KGLCJ'), ('your');
SET SESSION optimizer_switch='index_merge_sort_intersection=off';
SET SESSION optimizer_switch = 'index_condition_pushdown=off';
EXPLAIN SELECT * FROM t1,t2 
WHERE t2.f3 = t1.f2 AND t1.f1 IN (9, 0, 100) ORDER BY t1.f2 LIMIT 1;
id	select_type	table	type	possible_keys	key	key_len	ref	rows	Extra
1	SIMPLE	t1	range	f1,f2	f2	13	NULL	10	Using where
1	SIMPLE	t2	ref	f3	f3	67	test.t1.f2	2	Using where; Using index
SELECT * FROM t1,t2 
WHERE t2.f3 = t1.f2 AND t1.f1 IN (9, 0 ,100) ORDER BY t1.f2 LIMIT 1;
f1	f2	f3
SET SESSION optimizer_switch = @local_join_cache_test_optimizer_switch_default;
SET SESSION optimizer_switch = 'index_condition_pushdown=on';
EXPLAIN SELECT * FROM t1,t2 
WHERE t2.f3 = t1.f2 AND t1.f1 IN (9, 0 ,100) ORDER BY t1.f2 LIMIT 1;
id	select_type	table	type	possible_keys	key	key_len	ref	rows	Extra
1	SIMPLE	t1	range	f1,f2	f2	13	NULL	10	Using where
1	SIMPLE	t2	ref	f3	f3	67	test.t1.f2	2	Using where; Using index
SELECT * FROM t1,t2 
WHERE t2.f3 = t1.f2 AND t1.f1 IN (9, 0 ,100) ORDER BY t1.f2 LIMIT 1;
f1	f2	f3
SET SESSION optimizer_switch = @local_join_cache_test_optimizer_switch_default;
DROP TABLE t1,t2;
#
# Bug #694443: hash join using IS NULL the an equi-join condition
#
CREATE TABLE t1 (a int PRIMARY KEY);
INSERT INTO t1 VALUES
(7), (4), (9), (1), (3), (8), (2);
CREATE TABLE t2 (a int, b int, INDEX idx (a));
INSERT INTO t2 VALUES
(NULL,10), (4,80), (7,70), (6,11), (7,90), (NULL,40),
(4,77), (4,50), (NULL,41), (7,99), (7,88), (8,12),
(1,21), (4,90), (7,91), (8,22), (6,92), (NULL,42),
(2,78), (2,51), (1,43), (5,97), (5,89);
SET SESSION join_cache_level = 1;
EXPLAIN 
SELECT * FROM t1,t2 WHERE t1.a < 3 and t2.a IS NULL;
id	select_type	table	type	possible_keys	key	key_len	ref	rows	Extra
1	SIMPLE	t1	range	PRIMARY	PRIMARY	4	NULL	3	Using where; Using index
1	SIMPLE	t2	ref	idx	idx	5	const	4	Using index condition
SELECT * FROM t1,t2 WHERE t1.a < 3 and t2.a IS NULL;
a	a	b
1	NULL	10
1	NULL	40
1	NULL	41
1	NULL	42
2	NULL	10
2	NULL	40
2	NULL	41
2	NULL	42
SET SESSION join_cache_level = 4;
EXPLAIN 
SELECT * FROM t1,t2 WHERE t1.a < 3 and t2.a IS NULL;
id	select_type	table	type	possible_keys	key	key_len	ref	rows	Extra
1	SIMPLE	t1	range	PRIMARY	PRIMARY	4	NULL	3	Using where; Using index
1	SIMPLE	t2	hash_range	idx	#hash#idx:idx	5:5	const	4	Using index condition; Rowid-ordered scan; Using join buffer (flat, BNLH join)
SELECT * FROM t1,t2 WHERE t1.a < 3 and t2.a IS NULL;
a	a	b
1	NULL	10
2	NULL	10
1	NULL	40
2	NULL	40
1	NULL	41
2	NULL	41
1	NULL	42
2	NULL	42
SET SESSION join_cache_level = DEFAULT;
DROP TABLE t1,t2;
#
# Bug #697557: hash join on a varchar field 
#
CREATE TABLE t1 ( f1 varchar(10) , f2 int(11) , KEY (f1));
INSERT INTO t1 VALUES ('r',1), ('m',2);
CREATE TABLE t2 ( f1 varchar(10) , f2 int(11) , KEY (f1));
INSERT INTO t2 VALUES
('hgtofubn',1), ('GDOXZ',91), ('n',2), ('fggxgalh',88),
('hgtofu',1), ('GDO',101), ('n',3), ('fggxga',55),
('hgtofu',3), ('GDO',33), ('nn',3), ('fggxgarrr',77),
('jgtofu',3), ('JDO',33), ('mn',3), ('jggxgarrr',77),
('igtofu',3), ('IDO',33), ('ln',3), ('iggxgarrr',77);
SET SESSION join_cache_level=3;
EXPLAIN 
SELECT * FROM t1,t2 WHERE t2.f1 = t1.f1;
id	select_type	table	type	possible_keys	key	key_len	ref	rows	Extra
1	SIMPLE	t1	ALL	f1	NULL	NULL	NULL	2	Using where
1	SIMPLE	t2	hash_ALL	f1	#hash#f1	13	test.t1.f1	20	Using join buffer (flat, BNLH join)
SELECT * FROM t1,t2 WHERE t2.f1 = t1.f1;
f1	f2	f1	f2
SET SESSION join_cache_level = DEFAULT;
DROP TABLE t1,t2;
#
# Bug #707827: hash join on varchar column with NULLs 
#
CREATE TABLE t1 (v varchar(1));
INSERT INTO t1 VALUES ('o'), ('u');
CREATE TABLE t2 (a int, v varchar(1), INDEX idx (v)) ;
INSERT INTO t2 VALUES
(8,NULL), (10,'b'), (5,'k'), (4,NULL),
(1,NULL), (11,'u'), (7,NULL), (2,'d'), 
(18,'u'), (11,'b'), (15,'k'), (12,'d'), 
(18,'x'), (11,'y'), (15,'l'), (12,'e');
SET SESSION join_buffer_size = 256;
SET SESSION join_cache_level = 4;
EXPLAIN
SELECT a FROM t1,t2 WHERE t2.v = t1.v ;
id	select_type	table	type	possible_keys	key	key_len	ref	rows	Extra
1	SIMPLE	t1	ALL	NULL	NULL	NULL	NULL	2	Using where
1	SIMPLE	t2	hash_ALL	idx	#hash#idx	4	test.t1.v	16	Using join buffer (flat, BNLH join)
SELECT a FROM t1,t2 WHERE t2.v = t1.v ;
a
11
18
SET SESSION join_cache_level = 1;
EXPLAIN
SELECT a FROM t1,t2 WHERE t2.v = t1.v ;
id	select_type	table	type	possible_keys	key	key_len	ref	rows	Extra
1	SIMPLE	t1	ALL	NULL	NULL	NULL	NULL	2	Using where
1	SIMPLE	t2	ref	idx	idx	4	test.t1.v	2	
SELECT a FROM t1,t2 WHERE t2.v = t1.v ;
a
11
18
SET SESSION join_cache_level = DEFAULT;
SET SESSION join_buffer_size = DEFAULT;
DROP TABLE t1,t2;
#
# Bug #802860: crash on join cache + derived + duplicate_weedout 
#
SET SESSION optimizer_switch=
'semijoin=on,materialization=off,firstmatch=off,loosescan=off,derived_with_keys=on';
CREATE TABLE t1 (a int) ;
INSERT IGNORE INTO t1 VALUES (0), (1), (0);
CREATE TABLE t2 (a int) ;
INSERT IGNORE INTO t2 VALUES (0), (3), (0), (2);
SET SESSION join_cache_level = 0;
EXPLAIN
SELECT * FROM (SELECT DISTINCT * FROM t1) t
WHERE t.a IN (SELECT t2.a FROM t2);
id	select_type	table	type	possible_keys	key	key_len	ref	rows	Extra
1	PRIMARY	t2	ALL	NULL	NULL	NULL	NULL	4	Using where; Start temporary
1	PRIMARY	<derived2>	ref	key0	key0	5	test.t2.a	2	End temporary
2	DERIVED	t1	ALL	NULL	NULL	NULL	NULL	3	Using temporary
SELECT * FROM (SELECT DISTINCT * FROM t1) t
WHERE t.a IN (SELECT t2.a FROM t2);
a
0
SET SESSION join_cache_level = 1;
EXPLAIN
SELECT * FROM (SELECT DISTINCT * FROM t1) t
WHERE t.a  IN (SELECT t2.a FROM t2);
id	select_type	table	type	possible_keys	key	key_len	ref	rows	Extra
1	PRIMARY	<derived2>	ALL	NULL	NULL	NULL	NULL	3	
1	PRIMARY	t2	ALL	NULL	NULL	NULL	NULL	4	Using where; Start temporary; End temporary; Using join buffer (flat, BNL join)
2	DERIVED	t1	ALL	NULL	NULL	NULL	NULL	3	Using temporary
SELECT * FROM (SELECT DISTINCT * FROM t1) t
WHERE t.a  IN (SELECT t2.a FROM t2);
a
0
SET SESSION join_cache_level = DEFAULT;
DROP TABLE t1, t2;
#
# Bug #887479: join_cache_level=3 + semijoin=on 
#
CREATE TABLE t1 (a int, b int);
INSERT INTO t1 VALUES (3914,17), (3710,5), (3888,20);
CREATE TABLE t2 (c int, KEY (c));
INSERT INTO t2 VALUES (27), (17), (33), (20), (3), (7), (18), (2);
SET @tmp887479_optimizer_switch=@@optimizer_switch;
SET SESSION optimizer_switch='semijoin=on';
SET SESSION optimizer_switch='semijoin_with_cache=on';
SET SESSION join_cache_level=1;
EXPLAIN
SELECT * FROM t1 WHERE (t1.b) IN (SELECT c FROM t2);
id	select_type	table	type	possible_keys	key	key_len	ref	rows	Extra
1	PRIMARY	t1	ALL	NULL	NULL	NULL	NULL	3	Using where
1	PRIMARY	t2	ref	c	c	5	test.t1.b	2	Using index; Start temporary; End temporary
SELECT * FROM t1 WHERE (t1.b) IN (SELECT c FROM t2);
a	b
3914	17
3888	20
SET SESSION join_cache_level=3;
EXPLAIN
SELECT * FROM t1 WHERE (t1.b) IN (SELECT c FROM t2);
id	select_type	table	type	possible_keys	key	key_len	ref	rows	Extra
1	PRIMARY	t1	ALL	NULL	NULL	NULL	NULL	3	Using where
1	PRIMARY	t2	hash_index	c	#hash#c:c	5:5	test.t1.b	8	Start temporary; End temporary; Using join buffer (flat, BNLH join)
SELECT * FROM t1 WHERE (t1.b) IN (SELECT c FROM t2);
a	b
3914	17
3888	20
SET SESSION join_cache_level = DEFAULT;
SET optimizer_switch=@tmp887479_optimizer_switch;
DROP TABLE t1,t2;
#
# Bug #899777: join_cache_level=4 + semijoin=on 
#
CREATE TABLE t1 (a int, b int, c int, UNIQUE INDEX idx (a));
INSERT INTO t1 VALUES (1,8,6), (2,2,8);
CREATE TABLE t2 (a int, b int, c int, UNIQUE INDEX idx (a));
INSERT INTO t2 VALUES (1,8,6), (2,2,8);
CREATE TABLE t3 (a int, b int, c int, UNIQUE INDEX idx (a));
INSERT INTO t3 VALUES (1,8,6), (2,2,8);
CREATE TABLE t4 (a int, b int, c int, UNIQUE INDEX idx (a));
INSERT INTO t4 VALUES (1,8,6), (2,2,8);
SET @tmp_optimizer_switch=@@optimizer_switch;
SET SESSION optimizer_switch='semijoin=on';
SET SESSION optimizer_switch='semijoin_with_cache=on';
SET SESSION join_cache_level=1;
EXPLAIN 
SELECT t1.* FROM t1,t2
WHERE (t1.b,t2.b) IN (SELECT t3.b,t4.b FROM t3,t4 WHERE t4.c=t3.b)
AND t1.a = 1;
id	select_type	table	type	possible_keys	key	key_len	ref	rows	Extra
1	PRIMARY	t1	const	idx	idx	5	const	1	
1	PRIMARY	t2	ALL	NULL	NULL	NULL	NULL	2	
1	PRIMARY	t3	ALL	NULL	NULL	NULL	NULL	2	Using where; Start temporary; Using join buffer (flat, BNL join)
1	PRIMARY	t4	ALL	NULL	NULL	NULL	NULL	2	Using where; End temporary; Using join buffer (flat, BNL join)
SELECT t1.* FROM t1,t2
WHERE (t1.b,t2.b) IN (SELECT t3.b,t4.b FROM t3,t4 WHERE t4.c=t3.b)
AND t1.a = 1;
a	b	c
1	8	6
SET SESSION join_cache_level=4;
EXPLAIN 
SELECT t1.* FROM t1,t2
WHERE (t1.b,t2.b) IN (SELECT t3.b,t4.b FROM t3,t4 WHERE t4.c=t3.b)
AND t1.a = 1;
id	select_type	table	type	possible_keys	key	key_len	ref	rows	Extra
1	PRIMARY	t1	const	idx	idx	5	const	1	
1	PRIMARY	t2	ALL	NULL	NULL	NULL	NULL	2	Using where
1	PRIMARY	t3	hash_ALL	NULL	#hash#$hj	5	const	2	Using where; Start temporary; Using join buffer (flat, BNLH join)
1	PRIMARY	t4	hash_ALL	NULL	#hash#$hj	10	const,test.t2.b	2	Using where; End temporary; Using join buffer (incremental, BNLH join)
SELECT t1.* FROM t1,t2
WHERE (t1.b,t2.b) IN (SELECT t3.b,t4.b FROM t3,t4 WHERE t4.c=t3.b)
AND t1.a = 1;
a	b	c
1	8	6
SET SESSION join_cache_level = DEFAULT;
SET optimizer_switch=@tmp_optimizer_switch;
DROP TABLE t1,t2,t3,t4;
#
# Bug #899509: an attempt to use hash join with join_cache_level=0 
#
CREATE TABLE t1 (a int);
INSERT INTO t1 VALUES (8), (7);
CREATE TABLE t2 (a int);
INSERT INTO t2 VALUES (8), (7);
CREATE TABLE t3 (a int);
INSERT INTO t3 VALUES (8), (7);
SET @tmp_optimizer_switch=@@optimizer_switch;
set optimizer_switch=default;
set @@optimizer_switch='semijoin_with_cache=off';
set @@optimizer_switch='outer_join_with_cache=off';
SET optimizer_switch='derived_merge=off,derived_with_keys=off';
SET join_cache_level=0;
EXPLAIN
SELECT * FROM (SELECT t1.* FROM t1, t2) t WHERE t.a IN (SELECT * FROM t3);
id	select_type	table	type	possible_keys	key	key_len	ref	rows	Extra
1	PRIMARY	<derived2>	ALL	NULL	NULL	NULL	NULL	4	
1	PRIMARY	<subquery3>	eq_ref	distinct_key	distinct_key	4	func	1	
3	MATERIALIZED	t3	ALL	NULL	NULL	NULL	NULL	2	
2	DERIVED	t1	ALL	NULL	NULL	NULL	NULL	2	
2	DERIVED	t2	ALL	NULL	NULL	NULL	NULL	2	
SELECT * FROM (SELECT t1.* FROM t1, t2) t WHERE t.a IN (SELECT * FROM t3);
a
8
8
7
7
SELECT * FROM ( SELECT ta.* FROM t1 AS ta, t1 ) tb WHERE a IN ( SELECT * FROM t1 );
a
8
8
7
7
SET SESSION join_cache_level = DEFAULT;
SET optimizer_switch=@tmp_optimizer_switch;
DROP TABLE t1,t2,t3;
#
# Bug #900469: semijoin + BNLH + ORDER BY 
#
CREATE TABLE t1 (a int, b int);
INSERT INTO t1 VALUES (8,10);
CREATE TABLE t2 (c int, d int);
INSERT INTO t2 VALUES (8,10);
INSERT INTO t2 VALUES (9,11);
CREATE TABLE t3 (c int, d int);
INSERT INTO t3 VALUES (8,10);
INSERT INTO t3 VALUES (9,11);
SET @tmp_optimizer_switch=@@optimizer_switch;
set @@optimizer_switch='semijoin_with_cache=on';
SET join_cache_level=1;
EXPLAIN
SELECT * FROM t1,t2 WHERE b IN (SELECT d FROM t3 WHERE c <= t2.c) ORDER BY a,d;
id	select_type	table	type	possible_keys	key	key_len	ref	rows	Extra
1	PRIMARY	t1	system	NULL	NULL	NULL	NULL	1	Using temporary; Using filesort
1	PRIMARY	t2	ALL	NULL	NULL	NULL	NULL	2	
1	PRIMARY	t3	ALL	NULL	NULL	NULL	NULL	2	Using where; Start temporary; End temporary; Using join buffer (flat, BNL join)
SELECT * FROM t1,t2 WHERE b IN (SELECT d FROM t3 WHERE c <= t2.c) ORDER BY a,d;
a	b	c	d
8	10	8	10
8	10	9	11
SET join_cache_level=3;
EXPLAIN
SELECT * FROM t1,t2 WHERE b IN (SELECT d FROM t3 WHERE c <= t2.c);
id	select_type	table	type	possible_keys	key	key_len	ref	rows	Extra
1	PRIMARY	t1	system	NULL	NULL	NULL	NULL	1	
1	PRIMARY	t2	ALL	NULL	NULL	NULL	NULL	2	
1	PRIMARY	t3	hash_ALL	NULL	#hash#$hj	5	const	2	Using where; Start temporary; End temporary; Using join buffer (flat, BNLH join)
SELECT * FROM t1,t2 WHERE b IN (SELECT d FROM t3 WHERE c <= t2.c);
a	b	c	d
8	10	8	10
8	10	9	11
SET join_cache_level=3;
EXPLAIN
SELECT * FROM t1,t2 WHERE b IN (SELECT d FROM t3 WHERE c <= t2.c) ORDER BY a,d;
id	select_type	table	type	possible_keys	key	key_len	ref	rows	Extra
1	PRIMARY	t1	system	NULL	NULL	NULL	NULL	1	Using temporary; Using filesort
1	PRIMARY	t2	ALL	NULL	NULL	NULL	NULL	2	
1	PRIMARY	t3	hash_ALL	NULL	#hash#$hj	5	const	2	Using where; Start temporary; End temporary; Using join buffer (flat, BNLH join)
SELECT * FROM t1,t2 WHERE b IN (SELECT d FROM t3 WHERE c <= t2.c) ORDER BY a,d;
a	b	c	d
8	10	8	10
8	10	9	11
SET SESSION join_cache_level = DEFAULT;
SET optimizer_switch=@tmp_optimizer_switch;
DROP TABLE t1,t2,t3;
#
# Bug #901478: semijoin + ORDER BY + join_cache_level=4|6 
#
CREATE TABLE t1 (a char(1));
INSERT INTO t1 VALUES ('x');
CREATE TABLE t2 (a int, b int, c int, KEY(a), KEY(b), KEY(c));
INSERT INTO t2 VALUES
(9,1,0), (7,2,8), (2,3,5), (4,2,9), (8,3,8), (3,4,1), (5,5,4);
CREATE TABLE t3 (a CHAR(1));
INSERT INTO t3 VALUES ('x');
CREATE TABLE t4 (a int, b int, c int, KEY(b), KEY(c));
INSERT INTO t4 VALUES
(9,1,0), (7,2,8), (2,3,5), (4,2,9), (8,3,8), (3,4,1), (5,5,4);
INSERT INTO t4 VALUES
(19,11,10), (17,12,18), (12,13,15), (14,12,19),
(18,13,18), (13,14,11), (15,15,14);
SET @tmp_optimizer_switch=@@optimizer_switch;
SET @@optimizer_switch='semijoin=on';
SET @@optimizer_switch='firstmatch=off';
SET @@optimizer_switch='mrr=off';
SET @@optimizer_switch='semijoin_with_cache=off';
set join_cache_level=1;
EXPLAIN
SELECT * FROM t1,t2
WHERE t2.c IN (SELECT c FROM t3,t4 WHERE t4.a < 10) AND
t2.a BETWEEN 4 and 5
ORDER BY t2.b;
id	select_type	table	type	possible_keys	key	key_len	ref	rows	Extra
1	PRIMARY	t1	system	NULL	NULL	NULL	NULL	1	Using filesort
1	PRIMARY	t3	system	NULL	NULL	NULL	NULL	1	
1	PRIMARY	t2	range	a,c	a	5	NULL	1	Using index condition; Using where
1	PRIMARY	t4	ref	c	c	5	test.t2.c	2	Using where; Start temporary; End temporary
SELECT * FROM t1,t2
WHERE t2.c IN (SELECT c FROM t3,t4 WHERE t4.a < 10) AND
t2.a BETWEEN 4 and 5
ORDER BY t2.b;
a	a	b	c
x	4	2	9
x	5	5	4
set join_cache_level=4;
EXPLAIN
SELECT * FROM t1,t2
WHERE t2.c IN (SELECT c FROM t3,t4 WHERE t4.a < 10) AND
t2.a BETWEEN 4 and 5
ORDER BY t2.b;
id	select_type	table	type	possible_keys	key	key_len	ref	rows	Extra
1	PRIMARY	t1	system	NULL	NULL	NULL	NULL	1	Using temporary; Using filesort
1	PRIMARY	t3	system	NULL	NULL	NULL	NULL	1	
1	PRIMARY	t2	range	a,c	a	5	NULL	1	Using index condition; Using where
1	PRIMARY	t4	ref	c	c	5	test.t2.c	2	Using where; Start temporary; End temporary
SELECT * FROM t1,t2
WHERE t2.c IN (SELECT c FROM t3,t4 WHERE t4.a < 10) AND
t2.a BETWEEN 4 and 5
ORDER BY t2.b;
a	a	b	c
x	4	2	9
x	5	5	4
SET @@optimizer_switch='semijoin_with_cache=on';
set join_cache_level=6;
EXPLAIN
SELECT * FROM t1,t2
WHERE t2.c IN (SELECT c FROM t3,t4 WHERE t4.a < 10) AND
t2.a BETWEEN 4 and 5
ORDER BY t2.b;
id	select_type	table	type	possible_keys	key	key_len	ref	rows	Extra
1	PRIMARY	t1	system	NULL	NULL	NULL	NULL	1	Using temporary; Using filesort
1	PRIMARY	t3	system	NULL	NULL	NULL	NULL	1	
1	PRIMARY	t2	range	a,c	a	5	NULL	1	Using index condition; Using where
1	PRIMARY	t4	ref	c	c	5	test.t2.c	2	Using where; Start temporary; End temporary
SELECT * FROM t1,t2
WHERE t2.c IN (SELECT c FROM t3,t4 WHERE t4.a < 10) AND
t2.a BETWEEN 4 and 5
ORDER BY t2.b;
a	a	b	c
x	4	2	9
x	5	5	4
SET join_cache_level = DEFAULT;
SET optimizer_switch=@tmp_optimizer_switch;
DROP TABLE t1,t2,t3,t4;
#
# Bug#53305 Duplicate weedout + join buffer (join cache --level=7,8)
#
create table t1 (uid int, fid int, index(uid));
insert into t1 values
(1,1), (1,2), (1,3), (1,4),
(2,5), (2,6), (2,7), (2,8),
(3,1), (3,2), (3,9);
create table t2 (uid int primary key, name varchar(128), index(name));
insert into t2 values 
(1, "A"), (2, "B"), (3, "C"), (4, "D"), (5, "E"),
(6, "F"), (7, "G"), (8, "H"), (9, "I");
create table t3 (uid int, fid int, index(uid));
insert into t3 values
(1,1), (1,2), (1,3),(1,4),
(2,5), (2,6), (2,7), (2,8),
(3,1), (3,2), (3,9);
set @tmp_optimizer_switch=@@optimizer_switch;
set  @@optimizer_switch='semijoin=on';
set optimizer_switch='materialization=off';
set optimizer_switch='loosescan=off,firstmatch=off';
set optimizer_switch='mrr_sort_keys=off';
set join_cache_level=7;
create table t4 (uid int primary key, name varchar(128), index(name));
insert into t4 values 
(1, "A"), (2, "B"), (3, "C"), (4, "D"), (5, "E"),
(6, "F"), (7, "G"), (8, "H"), (9, "I");
explain select name from t2, t1 
where t1.uid in (select t4.uid from t4, t3 where t3.uid=1 and t4.uid=t3.fid)
and t2.uid=t1.fid;
id	select_type	table	type	possible_keys	key	key_len	ref	rows	Extra
1	PRIMARY	t3	ref	uid	uid	5	const	4	Using where; Start temporary
1	PRIMARY	t4	eq_ref	PRIMARY	PRIMARY	4	test.t3.fid	1	Using index
1	PRIMARY	t1	ALL	uid	NULL	NULL	NULL	11	Using where; End temporary; Using join buffer (flat, BNL join)
1	PRIMARY	t2	eq_ref	PRIMARY	PRIMARY	4	test.t1.fid	1	Using join buffer (flat, BKAH join); Rowid-ordered scan
select name from t2, t1 
where t1.uid in (select t4.uid from t4, t3 where t3.uid=1 and t4.uid=t3.fid)
and t2.uid=t1.fid;
name
A
A
B
B
C
D
E
F
G
H
I
set join_cache_level = default;
set optimizer_switch=@tmp_optimizer_switch;
drop table t1,t2,t3,t4;
#
# Bug#50358 - semijoin execution of subquery with outerjoin
#             emplying join buffer
#
CREATE TABLE t1 (i int);
CREATE TABLE t2 (i int);
CREATE TABLE t3 (i int);
INSERT INTO t1 VALUES (1), (2);
INSERT INTO t2 VALUES (6);
INSERT INTO t3 VALUES (1), (2);
set @tmp_optimizer_switch=@@optimizer_switch;
set  @@optimizer_switch='semijoin=on';
set optimizer_switch='materialization=on';
set join_cache_level=0;
EXPLAIN
SELECT * FROM t1 WHERE t1.i IN 
(SELECT t3.i FROM t3 LEFT JOIN t2 ON t2.i=t3.i);
id	select_type	table	type	possible_keys	key	key_len	ref	rows	Extra
1	PRIMARY	t1	ALL	NULL	NULL	NULL	NULL	2	
1	PRIMARY	<subquery2>	eq_ref	distinct_key	distinct_key	4	func	1	
2	MATERIALIZED	t3	ALL	NULL	NULL	NULL	NULL	2	
2	MATERIALIZED	t2	ALL	NULL	NULL	NULL	NULL	1	Using where
SELECT * FROM t1 WHERE t1.i IN 
(SELECT t3.i FROM t3 LEFT JOIN t2 ON t2.i=t3.i);
i
1
2
set join_cache_level=2;
EXPLAIN
SELECT * FROM t1 WHERE t1.i IN 
(SELECT t3.i FROM t3 LEFT JOIN t2 ON t2.i=t3.i);
id	select_type	table	type	possible_keys	key	key_len	ref	rows	Extra
1	PRIMARY	t1	ALL	NULL	NULL	NULL	NULL	2	
1	PRIMARY	<subquery2>	eq_ref	distinct_key	distinct_key	4	func	1	
2	MATERIALIZED	t3	ALL	NULL	NULL	NULL	NULL	2	
2	MATERIALIZED	t2	ALL	NULL	NULL	NULL	NULL	1	Using where; Using join buffer (flat, BNL join)
SELECT * FROM t1 WHERE t1.i IN 
(SELECT t3.i FROM t3 LEFT JOIN t2 ON t2.i=t3.i);
i
1
2
set join_cache_level = default;
set optimizer_switch=@tmp_optimizer_switch;
DROP TABLE t1,t2,t3;
#
# Bug #12546542: missing row with semijoin=off + join cache
# (LP bug #922971)
#
CREATE TABLE t1 (a varchar(1024));
INSERT INTO t1 VALUES ('v'), ('we');
CREATE TABLE t2 (
a varchar(1024) CHARACTER SET utf8 DEFAULT NULL, b int, c int
);
INSERT INTO t2 VALUES ('we',4,NULL), ('v',1305673728,6);
CREATE TABLE t3 (b int, c int);
INSERT INTO t3 VALUES (4,4);
set @tmp_optimizer_switch=@@optimizer_switch;
set optimizer_switch='semijoin=off';
set optimizer_switch='materialization=off';
set join_cache_level=0;
EXPLAIN
SELECT * FROM t1
WHERE a IN (SELECT t2.a FROM t2 LEFT JOIN t3 ON t2.b = t3.b 
WHERE t2.c < 10 OR t3.c > 1);
id	select_type	table	type	possible_keys	key	key_len	ref	rows	Extra
1	PRIMARY	t1	ALL	NULL	NULL	NULL	NULL	2	Using where
2	DEPENDENT SUBQUERY	t2	ALL	NULL	NULL	NULL	NULL	2	Using where
2	DEPENDENT SUBQUERY	t3	ALL	NULL	NULL	NULL	NULL	1	Using where
SELECT * FROM t1
WHERE a IN (SELECT t2.a FROM t2 LEFT JOIN t3 ON t2.b = t3.b 
WHERE t2.c < 10 OR t3.c > 1);
a
v
we
set join_cache_level=2;
EXPLAIN
SELECT * FROM t1
WHERE a IN (SELECT t2.a FROM t2 LEFT JOIN t3 ON t2.b = t3.b
WHERE t2.c < 10 OR t3.c > 1);
id	select_type	table	type	possible_keys	key	key_len	ref	rows	Extra
1	PRIMARY	t1	ALL	NULL	NULL	NULL	NULL	2	Using where
2	DEPENDENT SUBQUERY	t2	ALL	NULL	NULL	NULL	NULL	2	Using where
2	DEPENDENT SUBQUERY	t3	ALL	NULL	NULL	NULL	NULL	1	Using where; Using join buffer (flat, BNL join)
SELECT * FROM t1
WHERE a IN (SELECT t2.a FROM t2 LEFT JOIN t3 ON t2.b = t3.b
WHERE t2.c < 10 OR t3.c > 1);
a
v
we
set join_cache_level = default;
set optimizer_switch=@tmp_optimizer_switch;
DROP TABLE t1,t2,t3;
#
# Bug #925985: LEFT JOIN with optimize_join_buffer_size=off +
#              join_buffer_size > join_buffer_space_limit
#
CREATE TABLE t1 (a int);
INSERT INTO t1 VALUES (5), (3);
CREATE TABLE t2 (a int, b int);
INSERT INTO t2 VALUES
(3,30), (1,10), (7,70), (2,20),
(3,31), (1,11), (7,71), (2,21),
(3,32), (1,12), (7,72), (2,22);
CREATE TABLE t3 (b int, c int);
INSERT INTO t3 VALUES (32, 302), (42,400), (30,300);
set @tmp_optimizer_switch=@@optimizer_switch;
set optimizer_switch='optimize_join_buffer_size=off';
set join_buffer_space_limit=4096;
set join_buffer_size=4096*2;
set join_cache_level=2;
set optimizer_switch='outer_join_with_cache=on';
EXPLAIN
SELECT * FROM t1, t2 LEFT JOIN t3 ON t2.b=t3.b WHERE t1.a=t2.a;
id	select_type	table	type	possible_keys	key	key_len	ref	rows	Extra
1	SIMPLE	t1	ALL	NULL	NULL	NULL	NULL	2	
1	SIMPLE	t2	ALL	NULL	NULL	NULL	NULL	12	Using where; Using join buffer (flat, BNL join)
1	SIMPLE	t3	ALL	NULL	NULL	NULL	NULL	3	Using where; Using join buffer (incremental, BNL join)
SELECT * FROM t1, t2 LEFT JOIN t3 ON t2.b=t3.b WHERE t1.a=t2.a;
a	a	b	b	c
3	3	30	30	300
3	3	31	NULL	NULL
3	3	32	32	302
set join_buffer_space_limit=default;
set join_buffer_size=default;
set join_cache_level=default;
set optimizer_switch=@tmp_optimizer_switch;
DROP TABLE t1,t2,t3;
#
# Bug #1058071: LEFT JOIN using blobs 
# (mdev-564)    when join buffer size is small 
#
CREATE TABLE t1 (
col269 decimal(31,10) unsigned DEFAULT NULL,
col280 geometry DEFAULT NULL,
col281 tinyint(1) DEFAULT NULL,
col282 time NOT NULL,
col284 datetime DEFAULT NULL,
col286 date DEFAULT NULL,
col287 datetime DEFAULT NULL,
col288 decimal(30,29) DEFAULT NULL,
col291 time DEFAULT NULL,
col292 time DEFAULT NULL
) ENGINE=Aria;
INSERT INTO t1 VALUES
(0.0,PointFromText('POINT(9 0)'),0,'11:24:05','2013-04-14 21:30:28',NULL,'2011-12-20 06:00:34',9.9,'13:04:39',NULL),
(0.0,NULL,127,'05:43:12','2012-09-05 06:15:27','2027-01-01','2011-10-29 10:48:29',0.0,'06:24:05','11:33:37'),
(0.0,NULL,127,'12:54:41','2013-01-12 11:32:58','2011-11-03','2013-01-03 02:00:34',00,'11:54:15','20:19:15'),
(0.0,PointFromText('POINT(9 0)'),0,'19:48:07','2012-07-16 15:45:25','2012-03-25','2013-09-07 17:21:52',0.5,'17:36:54','21:24:19'),
(0.0,PointFromText('POINT(9 0)'),0,'03:43:48','2012-09-28 00:00:00','2012-06-26','2011-11-16 05:01:09',00,'01:25:42','19:30:06'),
(0.0,LineStringFromText('LINESTRING(0 0,9 9,0 0,9 0,0 0)'),127,'11:33:21','2012-03-31 10:29:22','2012-10-10','2012-04-21 19:21:06',NULL,'05:13:22','09:48:34'),
(NULL,PointFromText('POINT(9 0)'),127,'00:00:00','0000-00-00','2012-04-04 21:26:12','2013-03-04',0.0,'12:54:30',NULL),
(NULL,PointFromText('POINT(9 0)'),1,'00:00:00','2013-05-01 22:37:49','2013-06-26','2012-09-22 17:31:03',0.0,'08:09:57','11:15:36');
Warnings:
Note	1265	Data truncated for column 'col286' at row 7
CREATE TABLE t2 (b int) ENGINE=Aria;
INSERT INTO t2 VALUES (NULL);
CREATE TABLE t3 (c int) ENGINE=Aria;
INSERT INTO t3 VALUES (NULL);
set @tmp_optimizer_switch=@@optimizer_switch;
set optimizer_switch = 'outer_join_with_cache=on,join_cache_incremental=on';
set join_buffer_size=128;
EXPLAIN
SELECT 1 AS c FROM t1 NATURAL LEFT JOIN t2 LEFT OUTER JOIN t3 ON 1
GROUP BY elt(t1.col282,1,t1.col280);
id	select_type	table	type	possible_keys	key	key_len	ref	rows	Extra
1	SIMPLE	t1	ALL	NULL	NULL	NULL	NULL	8	Using temporary; Using filesort
1	SIMPLE	t2	ALL	NULL	NULL	NULL	NULL	1	Using where; Using join buffer (flat, BNL join)
1	SIMPLE	t3	ALL	NULL	NULL	NULL	NULL	1	Using where; Using join buffer (incremental, BNL join)
SELECT 1 AS c FROM t1 NATURAL LEFT JOIN t2 LEFT OUTER JOIN t3 ON 1
GROUP BY elt(t1.col282,1,t1.col280);
c
1
set join_buffer_size=default;
set optimizer_switch=@tmp_optimizer_switch;
DROP table t1,t2,t3;
<<<<<<< HEAD
set join_buffer_size= default;
set @@optimizer_switch=@save_optimizer_switch;
#
# MDEV-5293: outer join, join buffering, and order by - invalid query plan
#
create table t0 (a int primary key) engine=myisam;
insert into t0 values (1);
create table t1(a int) engine=myisam;
insert into t1 values (0),(1),(2),(3),(4),(5),(6),(7),(8),(9);
alter table t1 add b int;
create table t2 like t1;
insert into t2 select * from t1;
#The following must use "Using temporary; Using filesort" and not just "Using filesort":
explain select * from t0,t1 left join t2 on t1.b=t2.b order by t0.a, t1.a;
id	select_type	table	type	possible_keys	key	key_len	ref	rows	Extra
1	SIMPLE	t0	system	NULL	NULL	NULL	NULL	1	Using temporary; Using filesort
1	SIMPLE	t1	ALL	NULL	NULL	NULL	NULL	10	
1	SIMPLE	t2	ALL	NULL	NULL	NULL	NULL	10	Using where; Using join buffer (flat, BNL join)
drop table t0,t1,t2;
=======
#
# mdev-6292: huge performance degradation for a sequence
#            of LEFT JOIN operations when using join buffer
#
CREATE TABLE t1 (
id int(11) NOT NULL AUTO_INCREMENT,
col1 varchar(255) NOT NULL DEFAULT '',
PRIMARY KEY (id)
) ENGINE=INNODB;
CREATE TABLE t2 (
id int(11) NOT NULL AUTO_INCREMENT,
parent_id smallint(3) NOT NULL DEFAULT '0',
col2 varchar(25) NOT NULL DEFAULT '',
PRIMARY KEY (id)
) ENGINE=INNODB;
set join_buffer_size=8192;
set join_cache_level=0;
set @init_time:=now();
SELECT t.* 
FROM 
t1 t 
LEFT JOIN t2 c1 ON c1.parent_id = t.id AND c1.col2 = "val"
  LEFT JOIN t2 c2 ON c2.parent_id = t.id AND c2.col2 = "val"
  LEFT JOIN t2 c3 ON c3.parent_id = t.id AND c3.col2 = "val"
  LEFT JOIN t2 c4 ON c4.parent_id = t.id AND c4.col2 = "val"
  LEFT JOIN t2 c5 ON c5.parent_id = t.id AND c5.col2 = "val"
  LEFT JOIN t2 c6 ON c6.parent_id = t.id AND c6.col2 = "val"
  LEFT JOIN t2 c7 ON c7.parent_id = t.id AND c7.col2 = "val"
  LEFT JOIN t2 c8 ON c8.parent_id = t.id AND c8.col2 = "val"
  LEFT JOIN t2 c9 ON c9.parent_id = t.id AND c9.col2 = "val"
  LEFT JOIN t2 c10 ON c10.parent_id = t.id AND c10.col2 = "val"
  LEFT JOIN t2 c11 ON c11.parent_id = t.id AND c11.col2 = "val"
  LEFT JOIN t2 c12 ON c12.parent_id = t.id AND c12.col2 = "val"
  LEFT JOIN t2 c13 ON c13.parent_id = t.id AND c13.col2 = "val"
  LEFT JOIN t2 c14 ON c14.parent_id = t.id AND c14.col2 = "val"
  LEFT JOIN t2 c15 ON c15.parent_id = t.id AND c15.col2 = "val"
  LEFT JOIN t2 c16 ON c16.parent_id = t.id AND c16.col2 = "val"
  LEFT JOIN t2 c17 ON c17.parent_id = t.id AND c17.col2 = "val"
  LEFT JOIN t2 c18 ON c18.parent_id = t.id AND c18.col2 = "val"
  LEFT JOIN t2 c19 ON c19.parent_id = t.id AND c19.col2 = "val"
  LEFT JOIN t2 c20 ON c20.parent_id = t.id AND c20.col2 = "val"
  LEFT JOIN t2 c21 ON c21.parent_id = t.id AND c21.col2 = "val"
  LEFT JOIN t2 c22 ON c22.parent_id = t.id AND c22.col2 = "val"
  LEFT JOIN t2 c23 ON c23.parent_id = t.id AND c23.col2 = "val"
  LEFT JOIN t2 c24 ON c24.parent_id = t.id AND c24.col2 = "val"
  LEFT JOIN t2 c25 ON c25.parent_id = t.id AND c25.col2 = "val"
ORDER BY 
col1;
id	col1
select timestampdiff(second, @init_time, now()) <= 1;
timestampdiff(second, @init_time, now()) <= 1
1
set join_cache_level=2;
set @init_time:=now();
SELECT t.* 
FROM 
t1 t 
LEFT JOIN t2 c1 ON c1.parent_id = t.id AND c1.col2 = "val"
  LEFT JOIN t2 c2 ON c2.parent_id = t.id AND c2.col2 = "val"
  LEFT JOIN t2 c3 ON c3.parent_id = t.id AND c3.col2 = "val"
  LEFT JOIN t2 c4 ON c4.parent_id = t.id AND c4.col2 = "val"
  LEFT JOIN t2 c5 ON c5.parent_id = t.id AND c5.col2 = "val"
  LEFT JOIN t2 c6 ON c6.parent_id = t.id AND c6.col2 = "val"
  LEFT JOIN t2 c7 ON c7.parent_id = t.id AND c7.col2 = "val"
  LEFT JOIN t2 c8 ON c8.parent_id = t.id AND c8.col2 = "val"
  LEFT JOIN t2 c9 ON c9.parent_id = t.id AND c9.col2 = "val"
  LEFT JOIN t2 c10 ON c10.parent_id = t.id AND c10.col2 = "val"
  LEFT JOIN t2 c11 ON c11.parent_id = t.id AND c11.col2 = "val"
  LEFT JOIN t2 c12 ON c12.parent_id = t.id AND c12.col2 = "val"
  LEFT JOIN t2 c13 ON c13.parent_id = t.id AND c13.col2 = "val"
  LEFT JOIN t2 c14 ON c14.parent_id = t.id AND c14.col2 = "val"
  LEFT JOIN t2 c15 ON c15.parent_id = t.id AND c15.col2 = "val"
  LEFT JOIN t2 c16 ON c16.parent_id = t.id AND c16.col2 = "val"
  LEFT JOIN t2 c17 ON c17.parent_id = t.id AND c17.col2 = "val"
  LEFT JOIN t2 c18 ON c18.parent_id = t.id AND c18.col2 = "val"
  LEFT JOIN t2 c19 ON c19.parent_id = t.id AND c19.col2 = "val"
  LEFT JOIN t2 c20 ON c20.parent_id = t.id AND c20.col2 = "val"
  LEFT JOIN t2 c21 ON c21.parent_id = t.id AND c21.col2 = "val"
  LEFT JOIN t2 c22 ON c22.parent_id = t.id AND c22.col2 = "val"
  LEFT JOIN t2 c23 ON c23.parent_id = t.id AND c23.col2 = "val"
  LEFT JOIN t2 c24 ON c24.parent_id = t.id AND c24.col2 = "val"
  LEFT JOIN t2 c25 ON c25.parent_id = t.id AND c25.col2 = "val"
ORDER BY 
col1;
id	col1
select timestampdiff(second, @init_time, now()) <= 1;
timestampdiff(second, @init_time, now()) <= 1
1
EXPLAIN
SELECT t.* 
FROM 
t1 t 
LEFT JOIN t2 c1 ON c1.parent_id = t.id AND c1.col2 = "val"
  LEFT JOIN t2 c2 ON c2.parent_id = t.id AND c2.col2 = "val"
  LEFT JOIN t2 c3 ON c3.parent_id = t.id AND c3.col2 = "val"
  LEFT JOIN t2 c4 ON c4.parent_id = t.id AND c4.col2 = "val"
  LEFT JOIN t2 c5 ON c5.parent_id = t.id AND c5.col2 = "val"
  LEFT JOIN t2 c6 ON c6.parent_id = t.id AND c6.col2 = "val"
  LEFT JOIN t2 c7 ON c7.parent_id = t.id AND c7.col2 = "val"
  LEFT JOIN t2 c8 ON c8.parent_id = t.id AND c8.col2 = "val"
  LEFT JOIN t2 c9 ON c9.parent_id = t.id AND c9.col2 = "val"
  LEFT JOIN t2 c10 ON c10.parent_id = t.id AND c10.col2 = "val"
  LEFT JOIN t2 c11 ON c11.parent_id = t.id AND c11.col2 = "val"
  LEFT JOIN t2 c12 ON c12.parent_id = t.id AND c12.col2 = "val"
  LEFT JOIN t2 c13 ON c13.parent_id = t.id AND c13.col2 = "val"
  LEFT JOIN t2 c14 ON c14.parent_id = t.id AND c14.col2 = "val"
  LEFT JOIN t2 c15 ON c15.parent_id = t.id AND c15.col2 = "val"
  LEFT JOIN t2 c16 ON c16.parent_id = t.id AND c16.col2 = "val"
  LEFT JOIN t2 c17 ON c17.parent_id = t.id AND c17.col2 = "val"
  LEFT JOIN t2 c18 ON c18.parent_id = t.id AND c18.col2 = "val"
  LEFT JOIN t2 c19 ON c19.parent_id = t.id AND c19.col2 = "val"
  LEFT JOIN t2 c20 ON c20.parent_id = t.id AND c20.col2 = "val"
  LEFT JOIN t2 c21 ON c21.parent_id = t.id AND c21.col2 = "val"
  LEFT JOIN t2 c22 ON c22.parent_id = t.id AND c22.col2 = "val"
  LEFT JOIN t2 c23 ON c23.parent_id = t.id AND c23.col2 = "val"
  LEFT JOIN t2 c24 ON c24.parent_id = t.id AND c24.col2 = "val"
  LEFT JOIN t2 c25 ON c25.parent_id = t.id AND c25.col2 = "val"
ORDER BY 
col1;
id	select_type	table	type	possible_keys	key	key_len	ref	rows	Extra
1	SIMPLE	t	ALL	NULL	NULL	NULL	NULL	1	Using temporary; Using filesort
1	SIMPLE	c1	ALL	NULL	NULL	NULL	NULL	1	Using where; Using join buffer (flat, BNL join)
1	SIMPLE	c2	ALL	NULL	NULL	NULL	NULL	1	Using where; Using join buffer (incremental, BNL join)
1	SIMPLE	c3	ALL	NULL	NULL	NULL	NULL	1	Using where; Using join buffer (incremental, BNL join)
1	SIMPLE	c4	ALL	NULL	NULL	NULL	NULL	1	Using where; Using join buffer (incremental, BNL join)
1	SIMPLE	c5	ALL	NULL	NULL	NULL	NULL	1	Using where; Using join buffer (incremental, BNL join)
1	SIMPLE	c6	ALL	NULL	NULL	NULL	NULL	1	Using where; Using join buffer (incremental, BNL join)
1	SIMPLE	c7	ALL	NULL	NULL	NULL	NULL	1	Using where; Using join buffer (incremental, BNL join)
1	SIMPLE	c8	ALL	NULL	NULL	NULL	NULL	1	Using where; Using join buffer (incremental, BNL join)
1	SIMPLE	c9	ALL	NULL	NULL	NULL	NULL	1	Using where; Using join buffer (incremental, BNL join)
1	SIMPLE	c10	ALL	NULL	NULL	NULL	NULL	1	Using where; Using join buffer (incremental, BNL join)
1	SIMPLE	c11	ALL	NULL	NULL	NULL	NULL	1	Using where; Using join buffer (incremental, BNL join)
1	SIMPLE	c12	ALL	NULL	NULL	NULL	NULL	1	Using where; Using join buffer (incremental, BNL join)
1	SIMPLE	c13	ALL	NULL	NULL	NULL	NULL	1	Using where; Using join buffer (incremental, BNL join)
1	SIMPLE	c14	ALL	NULL	NULL	NULL	NULL	1	Using where; Using join buffer (incremental, BNL join)
1	SIMPLE	c15	ALL	NULL	NULL	NULL	NULL	1	Using where; Using join buffer (incremental, BNL join)
1	SIMPLE	c16	ALL	NULL	NULL	NULL	NULL	1	Using where; Using join buffer (incremental, BNL join)
1	SIMPLE	c17	ALL	NULL	NULL	NULL	NULL	1	Using where; Using join buffer (incremental, BNL join)
1	SIMPLE	c18	ALL	NULL	NULL	NULL	NULL	1	Using where; Using join buffer (incremental, BNL join)
1	SIMPLE	c19	ALL	NULL	NULL	NULL	NULL	1	Using where; Using join buffer (incremental, BNL join)
1	SIMPLE	c20	ALL	NULL	NULL	NULL	NULL	1	Using where; Using join buffer (incremental, BNL join)
1	SIMPLE	c21	ALL	NULL	NULL	NULL	NULL	1	Using where; Using join buffer (incremental, BNL join)
1	SIMPLE	c22	ALL	NULL	NULL	NULL	NULL	1	Using where; Using join buffer (incremental, BNL join)
1	SIMPLE	c23	ALL	NULL	NULL	NULL	NULL	1	Using where; Using join buffer (incremental, BNL join)
1	SIMPLE	c24	ALL	NULL	NULL	NULL	NULL	1	Using where; Using join buffer (incremental, BNL join)
1	SIMPLE	c25	ALL	NULL	NULL	NULL	NULL	1	Using where; Using join buffer (incremental, BNL join)
set join_buffer_size=default;
set join_cache_level = default;
DROP TABLE t1,t2;
>>>>>>> 5023bb89
set @@optimizer_switch=@save_optimizer_switch;<|MERGE_RESOLUTION|>--- conflicted
+++ resolved
@@ -5637,7 +5637,6 @@
 set join_buffer_size=default;
 set optimizer_switch=@tmp_optimizer_switch;
 DROP table t1,t2,t3;
-<<<<<<< HEAD
 set join_buffer_size= default;
 set @@optimizer_switch=@save_optimizer_switch;
 #
@@ -5657,7 +5656,6 @@
 1	SIMPLE	t1	ALL	NULL	NULL	NULL	NULL	10	
 1	SIMPLE	t2	ALL	NULL	NULL	NULL	NULL	10	Using where; Using join buffer (flat, BNL join)
 drop table t0,t1,t2;
-=======
 #
 # mdev-6292: huge performance degradation for a sequence
 #            of LEFT JOIN operations when using join buffer
@@ -5807,5 +5805,4 @@
 set join_buffer_size=default;
 set join_cache_level = default;
 DROP TABLE t1,t2;
->>>>>>> 5023bb89
 set @@optimizer_switch=@save_optimizer_switch;