--- conflicted
+++ resolved
@@ -142,30 +142,6 @@
 1064
 select 3 from t1 ;
 ERROR 42S02: Table 'test.t1' doesn't exist
-<<<<<<< HEAD
-select 1 as `a'b`, 2 as `a"b`;
-a'b	a"b
-1	2
-select 'aaa\\','aa''a',"aa""a";
-aaa\	aa'a	aa"a
-aaa\	aa'a	aa"a
-
-Here comes a message
---------------------
-
-root@localhost
---------------
-
-"Here comes a very very long message that
-    - is longer then 80 characters    and
-    - consists of several lines"
---------------------------------------------------------------------------------
-
-. Here comes a very very long message that
-.      - is longer then 80 characters    and
-.      - consists of several lines
---------------------------------------------------------------------------------
-=======
 mysqltest: At line 1: query 'select 3 from t1' failed with wrong errno 1146 instead of 1064...
 mysqltest: At line 1: query 'select 3 from t1' failed: 1146: Table 'test.t1' doesn't exist
 hello
@@ -379,4 +355,25 @@
 SELECT 1 as a;
 a
 1
->>>>>>> 126e351c
+select 1 as `a'b`, 2 as `a"b`;
+a'b	a"b
+1	2
+select 'aaa\\','aa''a',"aa""a";
+aaa\	aa'a	aa"a
+aaa\	aa'a	aa"a
+
+Here comes a message
+--------------------
+
+root@localhost
+--------------
+
+"Here comes a very very long message that
+    - is longer then 80 characters    and
+    - consists of several lines"
+--------------------------------------------------------------------------------
+
+. Here comes a very very long message that
+.      - is longer then 80 characters    and
+.      - consists of several lines
+--------------------------------------------------------------------------------