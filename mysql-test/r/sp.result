use test;
drop table if exists t1;
create table t1 (
id   char(16) not null,
data int not null
);
drop table if exists t2;
create table t2 (
s   char(16),
i   int,
d   double
);
drop procedure if exists foo42;
create procedure foo42()
insert into test.t1 values ("foo", 42);
call foo42();
select * from t1;
id	data
foo	42
delete from t1;
drop procedure foo42;
drop procedure if exists bar;
create procedure bar(x char(16), y int)
insert into test.t1 values (x, y);
call bar("bar", 666);
select * from t1;
id	data
bar	666
delete from t1;
drop procedure if exists empty|
create procedure empty()
begin
end|
call empty()|
drop procedure empty|
drop procedure if exists scope|
create procedure scope(a int, b float)
begin
declare b int;
declare c float;
begin
declare c int;
end;
end|
drop procedure scope|
drop procedure if exists two|
create procedure two(x1 char(16), x2 char(16), y int)
begin
insert into test.t1 values (x1, y);
insert into test.t1 values (x2, y);
end|
call two("one", "two", 3)|
select * from t1|
id	data
one	3
two	3
delete from t1|
drop procedure two|
drop procedure if exists locset|
create procedure locset(x char(16), y int)
begin
declare z1, z2 int;
set z1 = y;
set z2 = z1+2;
insert into test.t1 values (x, z2);
end|
call locset("locset", 19)|
select * from t1|
id	data
locset	21
delete from t1|
drop procedure locset|
drop procedure if exists setcontext|
create procedure setcontext()
begin
declare data int default 2;
insert into t1 (id, data) values ("foo", 1);
replace t1 set data = data, id = "bar";
update t1 set id = "kaka", data = 3 where t1.data = data;
end|
call setcontext()|
select * from t1|
id	data
foo	1
kaka	3
delete from t1|
drop procedure setcontext|
drop table if exists t3|
create table t3 ( d date, i int, f double, s varchar(32) )|
drop procedure if exists nullset|
create procedure nullset()
begin
declare ld date;
declare li int;
declare lf double;
declare ls varchar(32);
set ld = null, li = null, lf = null, ls = null;
insert into t3 values (ld, li, lf, ls);
insert into t3 (i, f, s) values ((ld is null), 1,    "ld is null"),
((li is null), 1,    "li is null"),
((li = 0),     null, "li = 0"),
((lf is null), 1,    "lf is null"),
((lf = 0),     null, "lf = 0"),
((ls is null), 1,    "ls is null");
end|
call nullset()|
select * from t3|
d	i	f	s
NULL	NULL	NULL	NULL
NULL	1	1	ld is null
NULL	1	1	li is null
NULL	NULL	NULL	li = 0
NULL	1	1	lf is null
NULL	NULL	NULL	lf = 0
NULL	1	1	ls is null
drop table t3|
drop procedure nullset|
drop procedure if exists mixset|
create procedure mixset(x char(16), y int)
begin
declare z int;
set @z = y, z = 666, max_join_size = 100;
insert into test.t1 values (x, z);
end|
call mixset("mixset", 19)|
show variables like 'max_join_size'|
Variable_name	Value
max_join_size	100
select id,data,@z from t1|
id	data	@z
mixset	666	19
delete from t1|
drop procedure mixset|
drop procedure if exists zip|
create procedure zip(x char(16), y int)
begin
declare z int;
call zap(y, z);
call bar(x, z);
end|
drop procedure if exists zap|
create procedure zap(x int, out y int)
begin
declare z int;
set z = x+1, y = z;
end|
call zip("zip", 99)|
select * from t1|
id	data
zip	100
delete from t1|
drop procedure zip|
drop procedure bar|
call zap(7, @zap)|
select @zap|
@zap
8
drop procedure zap|
drop procedure if exists c1|
create procedure c1(x int)
call c2("c", x)|
drop procedure if exists c2|
create procedure c2(s char(16), x int)
call c3(x, s)|
drop procedure if exists c3|
create procedure c3(x int, s char(16))
call c4("level", x, s)|
drop procedure if exists c4|
create procedure c4(l char(8), x int, s char(16))
insert into t1 values (concat(l,s), x)|
call c1(42)|
select * from t1|
id	data
levelc	42
delete from t1|
drop procedure c1|
drop procedure c2|
drop procedure c3|
drop procedure c4|
drop procedure if exists iotest|
create procedure iotest(x1 char(16), x2 char(16), y int)
begin
call inc2(x2, y);
insert into test.t1 values (x1, y);
end|
drop procedure if exists inc2|
create procedure inc2(x char(16), y int)
begin
call inc(y);
insert into test.t1 values (x, y);
end|
drop procedure if exists inc|
create procedure inc(inout io int)
set io = io + 1|
call iotest("io1", "io2", 1)|
select * from t1|
id	data
io2	2
io1	1
delete from t1|
drop procedure iotest|
drop procedure inc2|
drop procedure if exists incr|
create procedure incr(inout x int)
call inc(x)|
select @zap|
@zap
8
call incr(@zap)|
select @zap|
@zap
9
drop procedure inc|
drop procedure incr|
drop procedure if exists cbv1|
create procedure cbv1()
begin
declare y int default 3;
call cbv2(y+1, y);
insert into test.t1 values ("cbv1", y);
end|
drop procedure if exists cbv2|
create procedure cbv2(y1 int, inout y2 int)
begin
set y2 = 4711;
insert into test.t1 values ("cbv2", y1);
end|
call cbv1()|
select * from t1|
id	data
cbv2	4
cbv1	4711
delete from t1|
drop procedure cbv1|
drop procedure cbv2|
insert into t2 values ("a", 1, 1.1), ("b", 2, 1.2), ("c", 3, 1.3)|
drop procedure if exists sub1|
create procedure sub1(id char(16), x int)
insert into test.t1 values (id, x)|
drop procedure if exists sub2|
create procedure sub2(id char(16))
begin
declare x int;
set x = (select sum(t.i) from test.t2 t);
insert into test.t1 values (id, x);
end|
drop procedure if exists sub3|
create function sub3(i int) returns int
return i+1|
call sub1("sub1a", (select 7))|
call sub1("sub1b", (select max(i) from t2))|
call sub1("sub1c", (select i,d from t2 limit 1))|
call sub1("sub1d", (select 1 from (select 1) a))|
call sub2("sub2");
select * from t1|
id	data
sub1a	7
sub1b	3
sub1c	1
sub1d	1
sub2	6
select sub3((select max(i) from t2))|
sub3((select max(i) from t2))
4
drop procedure sub1|
drop procedure sub2|
drop function sub3|
delete from t2|
drop procedure if exists a0|
create procedure a0(x int)
while x do
set x = x-1;
insert into test.t1 values ("a0", x);
end while|
call a0(3)|
select * from t1|
id	data
sub1a	7
sub1b	3
sub1c	1
sub1d	1
sub2	6
a0	2
a0	1
a0	0
delete from t1|
drop procedure a0|
drop procedure if exists a|
create procedure a(x int)
while x > 0 do
set x = x-1;
insert into test.t1 values ("a", x);
end while|
call a(3)|
select * from t1|
id	data
a	2
a	1
a	0
delete from t1|
drop procedure a|
drop procedure if exists b|
create procedure b(x int)
repeat
insert into test.t1 values (repeat("b",3), x);
set x = x-1;
until x = 0 end repeat|
call b(3)|
select * from t1|
id	data
bbb	3
bbb	2
bbb	1
delete from t1|
drop procedure b|
drop procedure if exists b2|
create procedure b2(x int)
repeat(select 1 into outfile 'b2');
insert into test.t1 values (repeat("b2",3), x);
set x = x-1;
until x = 0 end repeat|
drop procedure b2|
drop procedure if exists c|
create procedure c(x int)
hmm: while x > 0 do
insert into test.t1 values ("c", x);
set x = x-1;
iterate hmm;
insert into test.t1 values ("x", x);
end while hmm|
call c(3)|
select * from t1|
id	data
c	3
c	2
c	1
delete from t1|
drop procedure c|
drop procedure if exists d|
create procedure d(x int)
hmm: while x > 0 do
insert into test.t1 values ("d", x);
set x = x-1;
leave hmm;
insert into test.t1 values ("x", x);
end while|
call d(3)|
select * from t1|
id	data
d	3
delete from t1|
drop procedure d|
drop procedure if exists e|
create procedure e(x int)
foo: loop
if x = 0 then
leave foo;
end if;
insert into test.t1 values ("e", x);
set x = x-1;
end loop foo|
call e(3)|
select * from t1|
id	data
e	3
e	2
e	1
delete from t1|
drop procedure e|
drop procedure if exists f|
create procedure f(x int)
if x < 0 then
insert into test.t1 values ("f", 0);
elseif x = 0 then
insert into test.t1 values ("f", 1);
else
insert into test.t1 values ("f", 2);
end if|
call f(-2)|
call f(0)|
call f(4)|
select * from t1|
id	data
f	0
f	1
f	2
delete from t1|
drop procedure f|
drop procedure if exists g|
create procedure g(x int)
case
when x < 0 then
insert into test.t1 values ("g", 0);
when x = 0 then
insert into test.t1 values ("g", 1);
else
insert into test.t1 values ("g", 2);
end case|
call g(-42)|
call g(0)|
call g(1)|
select * from t1|
id	data
g	0
g	1
g	2
delete from t1|
drop procedure g|
drop procedure if exists h|
create procedure h(x int)
case x
when 0 then
insert into test.t1 values ("h0", x);
when 1 then
insert into test.t1 values ("h1", x);
else
insert into test.t1 values ("h?", x);
end case|
call h(0)|
call h(1)|
call h(17)|
select * from t1|
id	data
h0	0
h1	1
h?	17
delete from t1|
drop procedure h|
drop procedure if exists i|
create procedure i(x int)
foo:
begin
if x = 0 then
leave foo;
end if;
insert into test.t1 values ("i", x);
end foo|
call i(0)|
call i(3)|
select * from t1|
id	data
i	3
delete from t1|
drop procedure i|
drop procedure if exists goto1|
create procedure goto1()
begin
declare y int;
label a;
select * from t1;
select count(*) into y from t1;
if y > 2 then
goto b;
end if;
insert into t1 values ("j", y);
goto a;
label b;
end|
call goto1()|
id	data
id	data
j	0
id	data
j	0
j	1
id	data
j	0
j	1
j	2
drop procedure goto1|
drop procedure if exists goto2|
create procedure goto2(a int)
begin
declare x int default 0;
declare continue handler for sqlstate '42S98' set x = 1;
label a;
select * from t1;
b:
while x < 2 do
begin
declare continue handler for sqlstate '42S99' set x = 2;
if a = 0 then
set x = x + 1;
iterate b;
elseif a = 1 then
leave b;
elseif a = 2 then
set a = 1;
goto a;
end if;
end;
end while b;
select * from t1;
end|
call goto2(0)|
id	data
j	0
j	1
j	2
id	data
j	0
j	1
j	2
call goto2(1)|
id	data
j	0
j	1
j	2
id	data
j	0
j	1
j	2
call goto2(2)|
id	data
j	0
j	1
j	2
id	data
j	0
j	1
j	2
id	data
j	0
j	1
j	2
drop procedure goto2|
delete from t1|
drop procedure if exists goto3|
create procedure goto3()
begin
label L1;
begin
end;
goto L1;
end|
drop procedure goto3|
drop procedure if exists goto4|
create procedure goto4()
begin
begin
label lab1;
begin
goto lab1;
end;
end;
end|
drop procedure goto4|
drop procedure if exists goto5|
create procedure goto5()
begin
begin
begin
goto lab1;
end;
label lab1;
end;
end|
drop procedure goto5|
drop procedure if exists goto6|
create procedure goto6()
begin
label L1;
goto L5;
begin
label L2;
goto L1;
goto L5;
begin
label L3;
goto L1;
goto L2;
goto L3;
goto L4;
goto L5;
end;
goto L2;
goto L4;
label L4;
end;
label L5;
goto L1;
end|
drop procedure goto6|
insert into t1 values ("foo", 3), ("bar", 19)|
insert into t2 values ("x", 9, 4.1), ("y", -1, 19.2), ("z", 3, 2.2)|
drop procedure if exists sel1|
create procedure sel1()
begin
select * from t1;
end|
call sel1()|
id	data
foo	3
bar	19
drop procedure sel1|
drop procedure if exists sel2|
create procedure sel2()
begin
select * from t1;
select * from t2;
end|
call sel2()|
id	data
foo	3
bar	19
s	i	d
x	9	4.1
y	-1	19.2
z	3	2.2
drop procedure sel2|
delete from t1|
delete from t2|
drop procedure if exists into_test|
create procedure into_test(x char(16), y int)
begin
insert into test.t1 values (x, y);
select id,data into x,y from test.t1 limit 1;
insert into test.t1 values (concat(x, "2"), y+2);
end|
call into_test("into", 100)|
select * from t1|
id	data
into	100
into2	102
delete from t1|
drop procedure into_test|
drop procedure if exists into_tes2|
create procedure into_test2(x char(16), y int)
begin
insert into test.t1 values (x, y);
select id,data into x,@z from test.t1 limit 1;
insert into test.t1 values (concat(x, "2"), y+2);
end|
call into_test2("into", 100)|
select id,data,@z from t1|
id	data	@z
into	100	100
into2	102	100
delete from t1|
drop procedure into_test2|
drop procedure if exists into_test3|
create procedure into_test3()
begin
declare x char(16);
declare y int;
select * into x,y from test.t1 limit 1;
insert into test.t2 values (x, y, 0.0);
end|
insert into t1 values ("into3", 19)|
call into_test3()|
call into_test3()|
select * from t2|
s	i	d
into3	19	0
into3	19	0
delete from t1|
delete from t2|
drop procedure into_test3|
drop procedure if exists into_test4|
create procedure into_test4()
begin
declare x int;
select data into x from test.t1 limit 1;
insert into test.t3 values ("into4", x);
end|
delete from t1|
drop table if exists t3|
create table t3 ( s char(16), d int)|
call into_test4()|
select * from t3|
s	d
into4	NULL
insert into t1 values ("i4", 77)|
call into_test4()|
select * from t3|
s	d
into4	NULL
into4	77
delete from t1|
drop table t3|
drop procedure into_test4|
drop procedure if exists into_outfile|
create procedure into_outfile(x char(16), y int)
begin
insert into test.t1 values (x, y);
select * into outfile "/tmp/spout" from test.t1;
insert into test.t1 values (concat(x, "2"), y+2);
end|
call into_outfile("ofile", 1)|
delete from t1|
drop procedure into_outfile|
drop procedure if exists into_dumpfile|
create procedure into_dumpfile(x char(16), y int)
begin
insert into test.t1 values (x, y);
select * into dumpfile "/tmp/spdump" from test.t1 limit 1;
insert into test.t1 values (concat(x, "2"), y+2);
end|
call into_dumpfile("dfile", 1)|
delete from t1|
drop procedure into_dumpfile|
drop procedure if exists create_select|
create procedure create_select(x char(16), y int)
begin
insert into test.t1 values (x, y);
create temporary table test.t3 select * from test.t1;
insert into test.t3 values (concat(x, "2"), y+2);
end|
drop table if exists t3|
call create_select("cs", 90)|
select * from t1, t3|
id	data	id	data
cs	90	cs	90
cs	90	cs2	92
drop table if exists t3|
delete from t1|
drop procedure create_select|
drop function if exists e|
create function e() returns double
return 2.7182818284590452354|
set @e = e()|
select e(), @e|
e()	@e
2.718281828459	2.718281828459
drop function if exists inc|
create function inc(i int) returns int
return i+1|
select inc(1), inc(99), inc(-71)|
inc(1)	inc(99)	inc(-71)
2	100	-70
drop function if exists mul|
create function mul(x int, y int) returns int
return x*y|
select mul(1,1), mul(3,5), mul(4711, 666)|
mul(1,1)	mul(3,5)	mul(4711, 666)
1	15	3137526
drop function if exists append|
create function append(s1 char(8), s2 char(8)) returns char(16)
return concat(s1, s2)|
select append("foo", "bar")|
append("foo", "bar")
foobar
drop function if exists fac|
create function fac(n int unsigned) returns bigint unsigned
begin
declare f bigint unsigned default 1;
while n > 1 do
set f = f * n;
set n = n - 1;
end while;
return f;
end|
select fac(1), fac(2), fac(5), fac(10)|
fac(1)	fac(2)	fac(5)	fac(10)
1	2	120	3628800
drop function if exists fun|
create function fun(d double, i int, u int unsigned) returns double
return mul(inc(i), fac(u)) / e()|
select fun(2.3, 3, 5)|
fun(2.3, 3, 5)
176.58213176229
insert into t2 values (append("xxx", "yyy"), mul(4,3), e())|
insert into t2 values (append("a", "b"), mul(2,mul(3,4)), fun(1.7, 4, 6))|
select * from t2 where s = append("a", "b")|
s	i	d
ab	24	1324.36598821719
select * from t2 where i = mul(4,3) or i = mul(mul(3,4),2)|
s	i	d
xxxyyy	12	2.71828182845905
ab	24	1324.36598821719
select * from t2 where d = e()|
s	i	d
xxxyyy	12	2.71828182845905
select * from t2|
s	i	d
xxxyyy	12	2.71828182845905
ab	24	1324.36598821719
delete from t2|
drop function e|
drop function inc|
drop function mul|
drop function append|
drop function fun|
drop procedure if exists hndlr1|
create procedure hndlr1(val int)
begin
declare x int default 0;
declare foo condition for 1136;
declare bar condition for sqlstate '42S98';        # Just for testing syntax
declare zip condition for sqlstate value '42S99';  # Just for testing syntax
declare continue handler for foo set x = 1;
insert into test.t1 values ("hndlr1", val, 2);  # Too many values
if (x) then
insert into test.t1 values ("hndlr1", val);   # This instead then
end if;
end|
call hndlr1(42)|
select * from t1|
id	data
hndlr1	42
delete from t1|
drop procedure hndlr1|
drop procedure if exists hndlr2|
create procedure hndlr2(val int)
begin
declare x int default 0;
begin
declare exit handler for sqlstate '21S01' set x = 1;
insert into test.t1 values ("hndlr2", val, 2); # Too many values
end;
insert into test.t1 values ("hndlr2", x);
end|
call hndlr2(42)|
select * from t1|
id	data
hndlr2	1
delete from t1|
drop procedure hndlr2|
drop procedure if exists hndlr3|
create procedure hndlr3(val int)
begin
declare x int default 0;
declare continue handler for sqlexception        # Any error
begin
declare z int;
set z = 2 * val;
set x = 1;
end;
if val < 10 then
begin
declare y int;
set y = val + 10;
insert into test.t1 values ("hndlr3", y, 2);  # Too many values
if x then
insert into test.t1 values ("hndlr3", y);
end if;
end;
end if;
end|
call hndlr3(3)|
select * from t1|
id	data
hndlr3	13
delete from t1|
drop procedure hndlr3|
drop table if exists t3|
create table t3 ( id   char(16), data int )|
drop procedure if exists hndlr4|
create procedure hndlr4()
begin
declare x int default 0;
declare val int;	                           # No default
declare continue handler for sqlstate '02000' set x=1;
select data into val from test.t3 where id='z' limit 1;  # No hits
insert into test.t3 values ('z', val);
end|
call hndlr4()|
select * from t3|
id	data
z	NULL
drop table t3|
drop procedure hndlr4|
drop procedure if exists cur1|
create procedure cur1()
begin
declare a char(16);
declare b int;
declare c double;
declare done int default 0;
declare c cursor for select * from test.t2;
declare continue handler for sqlstate '02000' set done = 1;
open c;
repeat
fetch c into a, b, c;
if not done then
insert into test.t1 values (a, b+c);
end if;
until done end repeat;
close c;
end|
insert into t2 values ("foo", 42, -1.9), ("bar", 3, 12.1), ("zap", 666, -3.14)|
call cur1()|
select * from t1|
id	data
foo	40
bar	15
zap	663
drop procedure cur1|
drop table if exists t3|
create table t3 ( s char(16), i int )|
drop procedure if exists cur2|
create procedure cur2()
begin
declare done int default 0;
declare c1 cursor for select id,data from test.t1;
declare c2 cursor for select i from test.t2;
declare continue handler for sqlstate '02000' set done = 1;
open c1;
open c2;
repeat
begin
declare a char(16);
declare b,c int;
fetch from c1 into a, b;
fetch next from c2 into c;
if not done then
if b < c then
insert into test.t3 values (a, b);
else
insert into test.t3 values (a, c);
end if;
end if;
end;
until done end repeat;
close c1;
close c2;
end|
call cur2()|
select * from t3|
s	i
foo	40
bar	3
zap	663
delete from t1|
delete from t2|
drop table t3|
drop procedure cur2|
drop procedure if exists chistics|
create procedure chistics()
language sql
modifies sql data
not deterministic
sql security definer
comment 'Characteristics procedure test'
  insert into t1 values ("chistics", 1)|
show create procedure chistics|
Procedure	sql_mode	Create Procedure
chistics		CREATE PROCEDURE `test`.`chistics`()
    MODIFIES SQL DATA
    COMMENT 'Characteristics procedure test'
insert into t1 values ("chistics", 1)
call chistics()|
select * from t1|
id	data
chistics	1
delete from t1|
alter procedure chistics sql security invoker|
show create procedure chistics|
Procedure	sql_mode	Create Procedure
chistics		CREATE PROCEDURE `test`.`chistics`()
    MODIFIES SQL DATA
    SQL SECURITY INVOKER
    COMMENT 'Characteristics procedure test'
insert into t1 values ("chistics", 1)
drop procedure chistics|
drop function if exists chistics|
create function chistics() returns int
language sql
deterministic
sql security invoker
comment 'Characteristics procedure test'
  return 42|
show create function chistics|
Function	sql_mode	Create Function
chistics		CREATE FUNCTION `test`.`chistics`() RETURNS int(11)
    DETERMINISTIC
    SQL SECURITY INVOKER
    COMMENT 'Characteristics procedure test'
return 42
select chistics()|
chistics()
42
alter function chistics
no sql
comment 'Characteristics function test'|
show create function chistics|
Function	sql_mode	Create Function
chistics		CREATE FUNCTION `test`.`chistics`() RETURNS int(11)
    NO SQL
    DETERMINISTIC
    SQL SECURITY INVOKER
    COMMENT 'Characteristics function test'
return 42
drop function chistics|
insert into t1 values ("foo", 1), ("bar", 2), ("zip", 3)|
set @@sql_mode = 'ANSI'|
drop procedure if exists modes$
create procedure modes(out c1 int, out c2 int)
begin
declare done int default 0;
declare x int;
declare c cursor for select data from t1;
declare continue handler for sqlstate '02000' set done = 1;
select 1 || 2 into c1;
set c2 = 0;
open c;
repeat
fetch c into x;
if not done then
set c2 = c2 + 1;
end if;
until done end repeat;
close c;
end$
set @@sql_mode = ''|
set sql_select_limit = 1|
call modes(@c1, @c2)|
set sql_select_limit = default|
select @c1, @c2|
@c1	@c2
12	3
delete from t1|
drop procedure modes|
create database sp_db1|
drop database sp_db1|
create database sp_db2|
use sp_db2|
create table t3 ( s char(4), t int )|
insert into t3 values ("abcd", 42), ("dcba", 666)|
use test|
drop database sp_db2|
create database sp_db3|
use sp_db3|
drop procedure if exists dummy|
create procedure dummy(out x int)
set x = 42|
use test|
drop database sp_db3|
select type,db,name from mysql.proc where db = 'sp_db3'|
type	db	name
drop procedure if exists rc|
create procedure rc()
begin
delete from t1;
insert into t1 values ("a", 1), ("b", 2), ("c", 3);
end|
call rc()|
select row_count()|
row_count()
3
update t1 set data=42 where id = "b";
select row_count()|
row_count()
1
delete from t1|
select row_count()|
row_count()
3
delete from t1|
select row_count()|
row_count()
0
select * from t1|
id	data
select row_count()|
row_count()
-1
drop procedure rc|
drop function if exists f0|
drop function if exists f1|
drop function if exists f2|
drop function if exists f3|
drop function if exists f4|
drop function if exists f5|
drop function if exists f6|
drop function if exists f7|
drop function if exists f8|
drop view if exists v0|
drop view if exists v1|
drop view if exists v2|
delete from t1|
delete from t2|
insert into t1 values ("a", 1), ("b", 2) |
insert into t2 values ("a", 1, 1.0), ("b", 2, 2.0), ("c", 3, 3.0) |
create function f1() returns int
return (select sum(data) from t1)|
select f1()|
f1()
3
select id, f1() from t1|
id	f1()
a	3
b	3
create function f2() returns int
return (select data from t1 where data <= (select sum(data) from t1) limit 1)|
select f2()|
f2()
1
select id, f2() from t1|
id	f2()
a	1
b	1
create function f3() returns int
begin
declare n int;
declare m int;
set n:= (select min(data) from t1);
set m:= (select max(data) from t1);
return n < m;
end|
select f3()|
f3()
1
select id, f3() from t1|
id	f3()
a	1
b	1
select f1(), f3()|
f1()	f3()
3	1
select id, f1(), f3() from t1|
id	f1()	f3()
a	3	1
b	3	1
create function f4() returns double 
return (select d from t1, t2 where t1.data = t2.i and t1.id= "b")|
select f4()|
f4()
2
select s, f4() from t2|
s	f4()
a	2
b	2
c	2
create function f5(i int) returns int
begin
if i <= 0 then
return 0;
elseif i = 1  then
return (select count(*) from t1 where data = i);
else
return (select count(*) + f5( i - 1) from t1 where data = i);
end if;
end|
select f5(1)|
f5(1)
1
select f5(2)|
ERROR HY000: Table 't1' was not locked with LOCK TABLES
create function f6() returns int
begin
declare n int;
set n:= f1();
return (select count(*) from t1 where data <= f7() and data <= n);
end|
create function f7() returns int
return (select sum(data) from t1 where data <= f1())|
select f6()|
f6()
2
select id, f6() from t1|
id	f6()
a	2
b	2
create view v1 (a) as select f1()|
select * from v1|
a
3
select id, a from t1, v1|
id	a
a	3
b	3
select * from v1, v1 as v|
a	a
3	3
create view v2 (a) as select a*10 from v1|
select * from v2|
a
30
select id, a from t1, v2|
id	a
a	30
b	30
select * from v1, v2|
a	a
3	30
create function f8 () returns int
return (select count(*) from v2)|
select *, f8() from v1|
a	f8()
3	1
drop function f1|
select * from v1|
ERROR HY000: View 'test.v1' references invalid table(s) or column(s) or function(s)
create function f1() returns int
return (select sum(data) from t1) + (select sum(data) from v1)|
drop function f1|
create function f1() returns int
return (select sum(data) from t1)|
create function f0() returns int
return (select * from (select 100) as r)|
select f0()|
f0()
100
select *, f0() from (select 1) as t|
1	f0()
1	100
create view v0 as select f0()|
select * from v0|
f0()
100
select *, f0() from v0|
f0()	f0()
100	100
lock tables t1 read, t1 as t11 read, mysql.proc read|
select f3()|
f3()
1
select id, f3() from t1 as t11|
id	f3()
a	1
b	1
select f0()|
f0()
100
select * from v0|
f0()
100
select *, f0() from v0, (select 123) as d1|
f0()	123	f0()
100	123	100
select id, f3() from t1|
ERROR HY000: Table 't1' was not locked with LOCK TABLES
select f4()|
ERROR HY000: Table 't2' was not locked with LOCK TABLES
unlock tables|
lock tables v2 read, mysql.proc read|
select * from v2|
a
30
select * from v1|
a
3
select * from v1, v2|
ERROR HY000: Table 't1' was not locked with LOCK TABLES
select f4()|
ERROR HY000: Table 't2' was not locked with LOCK TABLES
unlock tables|
drop function f0|
drop function f1|
drop function f2|
drop function f3|
drop function f4|
drop function f5|
drop function f6|
drop function f7|
drop function f8|
drop view v0|
drop view v1|
drop view v2|
delete from t1 |
delete from t2 |
drop table if exists fac|
create table fac (n int unsigned not null primary key, f bigint unsigned)|
drop procedure if exists ifac|
create procedure ifac(n int unsigned)
begin
declare i int unsigned default 1;
if n > 20 then
set n = 20;		# bigint overflow otherwise
end if;
while i <= n do
begin
insert into test.fac values (i, fac(i));
set i = i + 1;
end;
end while;
end|
call ifac(20)|
select * from fac|
n	f
1	1
2	2
3	6
4	24
5	120
6	720
7	5040
8	40320
9	362880
10	3628800
11	39916800
12	479001600
13	6227020800
14	87178291200
15	1307674368000
16	20922789888000
17	355687428096000
18	6402373705728000
19	121645100408832000
20	2432902008176640000
drop table fac|
show function status like '%f%'|
Db	Name	Type	Definer	Modified	Created	Security_type	Comment
test	fac	FUNCTION	root@localhost	0000-00-00 00:00:00	0000-00-00 00:00:00	DEFINER	
drop procedure ifac|
drop function fac|
show function status like '%f%'|
Db	Name	Type	Definer	Modified	Created	Security_type	Comment
drop table if exists primes|
create table primes (
i int unsigned not null primary key,
p bigint unsigned not null
)|
insert into primes values
( 0,   3), ( 1,   5), ( 2,   7), ( 3,  11), ( 4,  13),
( 5,  17), ( 6,  19), ( 7,  23), ( 8,  29), ( 9,  31),
(10,  37), (11,  41), (12,  43), (13,  47), (14,  53),
(15,  59), (16,  61), (17,  67), (18,  71), (19,  73),
(20,  79), (21,  83), (22,  89), (23,  97), (24, 101),
(25, 103), (26, 107), (27, 109), (28, 113), (29, 127),
(30, 131), (31, 137), (32, 139), (33, 149), (34, 151),
(35, 157), (36, 163), (37, 167), (38, 173), (39, 179),
(40, 181), (41, 191), (42, 193), (43, 197), (44, 199)|
drop procedure if exists opp|
create procedure opp(n bigint unsigned, out pp bool)
begin
declare r double;
declare b, s bigint unsigned default 0;
set r = sqrt(n);
again:
loop
if s = 45 then
set b = b+200, s = 0;
else
begin
declare p bigint unsigned;
select t.p into p from test.primes t where t.i = s;
if b+p > r then
set pp = 1;
leave again;
end if;
if mod(n, b+p) = 0 then
set pp = 0;
leave again;
end if;
set s = s+1;
end;
end if;
end loop;
end|
drop procedure if exists ip|
create procedure ip(m int unsigned)
begin
declare p bigint unsigned;
declare i int unsigned;
set i=45, p=201;
while i < m do
begin
declare pp bool default 0;
call opp(p, pp);
if pp then
insert into test.primes values (i, p);
set i = i+1;
end if;
set p = p+2;
end;
end while;
end|
show create procedure opp|
Procedure	sql_mode	Create Procedure
<<<<<<< HEAD
opp		CREATE PROCEDURE `test`.`opp`(n bigint unsigned, out pp bool)
=======
bug2267_1		CREATE PROCEDURE `test`.`bug2267_1`()
begin
show procedure status;
end
call bug2267_4()|
Function	sql_mode	Create Function
fac		CREATE FUNCTION `test`.`fac`(n int unsigned) RETURNS bigint(20) unsigned
>>>>>>> 5e1d2ad6
begin
declare r double;
declare b, s bigint unsigned default 0;
set r = sqrt(n);
again:
loop
if s = 45 then
set b = b+200, s = 0;
else
begin
declare p bigint unsigned;
select t.p into p from test.primes t where t.i = s;
if b+p > r then
set pp = 1;
leave again;
end if;
if mod(n, b+p) = 0 then
set pp = 0;
leave again;
end if;
set s = s+1;
end;
end if;
end loop;
end
show procedure status like '%p%'|
Db	Name	Type	Definer	Modified	Created	Security_type	Comment
test	ip	PROCEDURE	root@localhost	0000-00-00 00:00:00	0000-00-00 00:00:00	DEFINER	
test	opp	PROCEDURE	root@localhost	0000-00-00 00:00:00	0000-00-00 00:00:00	DEFINER	
call ip(200)|
select * from primes where i=45 or i=100 or i=199|
i	p
45	211
100	557
199	1229
drop table primes|
drop procedure opp|
drop procedure ip|
show procedure status like '%p%'|
Db	Name	Type	Definer	Modified	Created	Security_type	Comment
drop table if exists fib|
create table fib ( f bigint unsigned not null )|
insert into fib values (1), (1)|
drop procedure if exists fib|
create procedure fib(n int unsigned)
begin
if n > 0 then
begin
declare x, y bigint unsigned;
declare c cursor for select f from fib order by f desc limit 2;
open c;
fetch c into y;
fetch c into x;
close c;
insert into fib values (x+y);
call fib(n-1);
end;
end if;
end|
call fib(20)|
select * from fib order by f asc|
f
1
1
2
3
5
8
13
21
34
55
89
144
233
377
610
987
1597
2584
4181
6765
10946
17711
drop table fib|
drop procedure fib|
drop procedure if exists bar|
create procedure bar(x char(16), y int)
comment "111111111111" sql security invoker
insert into test.t1 values (x, y)|
show procedure status like 'bar'|
Db	Name	Type	Definer	Modified	Created	Security_type	Comment
test	bar	PROCEDURE	root@localhost	0000-00-00 00:00:00	0000-00-00 00:00:00	INVOKER	111111111111
alter procedure bar comment "2222222222" sql security definer|
alter procedure bar comment "3333333333"|
alter procedure bar|
show create procedure bar|
Procedure	sql_mode	Create Procedure
bar		CREATE PROCEDURE `test`.`bar`(x char(16), y int)
    COMMENT '3333333333'
insert into test.t1 values (x, y)
show procedure status like 'bar'|
Db	Name	Type	Definer	Modified	Created	Security_type	Comment
test	bar	PROCEDURE	root@localhost	0000-00-00 00:00:00	0000-00-00 00:00:00	DEFINER	3333333333
drop procedure bar|
drop procedure if exists p1|
create procedure p1 ()
select (select s1 from t3) from t3|
create table t3 (s1 int)|
call p1()|
(select s1 from t3)
insert into t3 values (1)|
call p1()|
(select s1 from t3)
1
drop procedure p1|
drop table t3|
drop function if exists foo|
create function `foo` () returns int
return 5|
select `foo` ()|
`foo` ()
5
drop function `foo`|
drop function if exists t1max|
Warnings:
Note	1305	FUNCTION t1max does not exist
create function t1max() returns int
begin
declare x int;
select max(data) into x from t1;
return x;
end|
insert into t1 values ("foo", 3), ("bar", 2), ("zip", 5), ("zap", 1)|
select t1max()|
t1max()
5
drop function t1max|
drop table if exists t3|
create table t3 (
v char(16) not null primary key,
c int unsigned not null
)|
create function getcount(s char(16)) returns int
begin
declare x int;
select count(*) into x from t3 where v = s;
if x = 0 then
insert into t3 values (s, 1);
else
update t3 set c = c+1 where v = s;
end if;
return x;
end|
select * from t1 where data = getcount("bar")|
id	data
zap	1
select * from t3|
v	c
bar	4
select getcount("zip")|
getcount("zip")
0
select getcount("zip")|
getcount("zip")
1
select * from t3|
v	c
bar	4
zip	2
select getcount(id) from t1 where data = 3|
getcount(id)
0
select getcount(id) from t1 where data = 5|
getcount(id)
1
select * from t3|
v	c
bar	4
zip	3
foo	1
drop table t3|
drop function getcount|
drop procedure if exists bug822|
create procedure bug822(a_id char(16), a_data int)
begin
declare n int;
select count(*) into n from t1 where id = a_id and data = a_data;
if n = 0 then
insert into t1 (id, data) values (a_id, a_data);
end if;
end|
delete from t1|
call bug822('foo', 42)|
call bug822('foo', 42)|
call bug822('bar', 666)|
select * from t1|
id	data
foo	42
bar	666
delete from t1|
drop procedure bug822|
drop procedure if exists bug1495|
create procedure bug1495()
begin
declare x int;
select data into x from t1 order by id limit 1;
if x > 10 then
insert into t1 values ("less", x-10);
else
insert into t1 values ("more", x+10);
end if;
end|
insert into t1 values ('foo', 12)|
call bug1495()|
delete from t1 where id='foo'|
insert into t1 values ('bar', 7)|
call bug1495()|
delete from t1 where id='bar'|
select * from t1|
id	data
less	2
more	17
delete from t1|
drop procedure bug1495|
drop procedure if exists bug1547|
create procedure bug1547(s char(16))
begin
declare x int;
select data into x from t1 where s = id limit 1;
if x > 10 then
insert into t1 values ("less", x-10);
else
insert into t1 values ("more", x+10);
end if;
end|
insert into t1 values ("foo", 12), ("bar", 7)|
call bug1547("foo")|
call bug1547("bar")|
select * from t1|
id	data
foo	12
bar	7
less	2
more	17
delete from t1|
drop procedure bug1547|
drop table if exists t70|
create table t70 (s1 int,s2 int)|
insert into t70 values (1,2)|
drop procedure if exists bug1656|
create procedure bug1656(out p1 int, out p2 int)
select * into p1, p1 from t70|
call bug1656(@1, @2)|
select @1, @2|
@1	@2
2	NULL
drop table t70|
drop procedure bug1656|
drop table if exists t3|
create table t3(a int)|
drop procedure if exists bug1862|
create procedure bug1862()
begin
insert into t3 values(2);    
flush tables;
end|
call bug1862()|
call bug1862()|
select * from t3|
a
2
2
drop table t3|
drop procedure bug1862|
drop procedure if exists bug1874|
create procedure bug1874()
begin
declare x int;
declare y double;
select max(data) into x from t1;
insert into t2 values ("max", x, 0);
select min(data) into x from t1;
insert into t2 values ("min", x, 0);
select sum(data) into x from t1;
insert into t2 values ("sum", x, 0);
select avg(data) into y from t1;
insert into t2 values ("avg", 0, y);
end|
insert into t1 (data) values (3), (1), (5), (9), (4)|
call bug1874()|
select * from t2|
s	i	d
max	9	0
min	1	0
sum	22	0
avg	0	4.4
delete from t1|
delete from t2|
drop procedure bug1874|
drop procedure if exists bug2260|
create procedure bug2260()
begin
declare v1 int;
declare c1 cursor for select data from t1;
declare continue handler for not found set @x2 = 1;
open c1;
fetch c1 into v1;
set @x2 = 2;
close c1;
end|
call bug2260()|
select @x2|
@x2
2
drop procedure bug2260|
drop procedure if exists bug2227|
create procedure bug2227(x int)
begin
declare y float default 2.6;
declare z char(16) default "zzz";
select 1.3, x, y, 42, z;
end|
call bug2227(9)|
1.3	x	y	42	z
1.3	9	2.6	42	zzz
drop procedure bug2227|
drop function if exists bug2674|
create function bug2674() returns int
return @@sort_buffer_size|
set @osbs = @@sort_buffer_size|
set @@sort_buffer_size = 262000|
select bug2674()|
bug2674()
262000
drop function bug2674|
set @@sort_buffer_size = @osbs|
drop procedure if exists bug3259_1 |
create procedure bug3259_1 () begin end|
drop procedure if exists BUG3259_2 |
create procedure BUG3259_2 () begin end|
drop procedure if exists Bug3259_3 |
create procedure Bug3259_3 () begin end|
call BUG3259_1()|
call BUG3259_1()|
call bug3259_2()|
call Bug3259_2()|
call bug3259_3()|
call bUG3259_3()|
drop procedure bUg3259_1|
drop procedure BuG3259_2|
drop procedure BUG3259_3|
drop function if exists bug2772|
create function bug2772() returns char(10) character set latin2
return 'a'|
select bug2772()|
bug2772()
a
drop function bug2772|
drop procedure if exists bug2776_1|
create procedure bug2776_1(out x int)
begin
declare v int;
set v = default;
set x = v;
end|
drop procedure if exists bug2776_2|
create procedure bug2776_2(out x int)
begin
declare v int default 42;
set v = default;
set x = v;
end|
set @x = 1|
call bug2776_1(@x)|
select @x|
@x
NULL
call bug2776_2(@x)|
select @x|
@x
42
drop procedure bug2776_1|
drop procedure bug2776_2|
drop table if exists t3|
create table t3 (s1 smallint)|
insert into t3 values (123456789012)|
Warnings:
Warning	1264	Out of range value adjusted for column 's1' at row 1
drop procedure if exists bug2780|
create procedure bug2780()
begin
declare exit handler for sqlwarning set @x = 1; 
set @x = 0;
insert into t3 values (123456789012);
insert into t3 values (0);
end|
call bug2780()|
select @x|
@x
1
select * from t3|
s1
32767
32767
drop procedure bug2780|
drop table t3|
create table t3 (content varchar(10) )|
insert into t3 values ("test1")|
insert into t3 values ("test2")|
create table t4 (f1 int, rc int, t3 int)|
drop procedure if exists bug1863|
create procedure bug1863(in1 int)
begin 
declare ind int default 0;
declare t1 int;
declare t2 int;
declare t3 int;
declare rc int default 0;
declare continue handler for 1065 set rc = 1;
drop temporary table if exists temp_t1;
create temporary table temp_t1 (
f1 int auto_increment, f2 varchar(20), primary key (f1)
);
insert into temp_t1 (f2) select content from t3;
select f2 into t3 from temp_t1 where f1 = 10;
if (rc) then
insert into t4 values (1, rc, t3);
end if;
insert into t4 values (2, rc, t3);
end|
call bug1863(10)|
call bug1863(10)|
select * from t4|
f1	rc	t3
2	0	NULL
2	0	NULL
drop procedure bug1863|
drop temporary table temp_t1;
drop table t3, t4|
drop table if exists t3, t4|
create table t3 ( 
OrderID  int not null,
MarketID int,
primary key (OrderID)
)|
create table t4 ( 
MarketID int not null,
Market varchar(60),
Status char(1),
primary key (MarketID)
)|
insert t3 (OrderID,MarketID) values (1,1)|
insert t3 (OrderID,MarketID) values (2,2)|
insert t4 (MarketID,Market,Status) values (1,"MarketID One","A")|
insert t4 (MarketID,Market,Status) values (2,"MarketID Two","A")|
drop procedure if exists bug2656_1|
create procedure bug2656_1()
begin 
select
m.Market
from  t4 m JOIN t3 o 
ON o.MarketID != 1 and o.MarketID = m.MarketID;
end |
drop procedure if exists bug2656_2|
create procedure bug2656_2()
begin 
select
m.Market
from  
t4 m, t3 o
where       
m.MarketID != 1 and m.MarketID = o.MarketID;
end |
call bug2656_1()|
Market
MarketID Two
call bug2656_1()|
Market
MarketID Two
call bug2656_2()|
Market
MarketID Two
call bug2656_2()|
Market
MarketID Two
drop procedure bug2656_1|
drop procedure bug2656_2|
drop table t3, t4|
drop procedure if exists bug3426|
create procedure bug3426(in_time int unsigned, out x int)
begin
if in_time is null then
set @stamped_time=10;
set x=1;
else
set @stamped_time=in_time;
set x=2;
end if;
end|
call bug3426(1000, @i)|
select @i, from_unixtime(@stamped_time, '%d-%m-%Y %h:%i:%s') as time|
@i	time
2	01-01-1970 03:16:40
call bug3426(NULL, @i)|
select @i, from_unixtime(@stamped_time, '%d-%m-%Y %h:%i:%s') as time|
@i	time
1	01-01-1970 03:00:10
alter procedure bug3426 sql security invoker|
call bug3426(NULL, @i)|
select @i, from_unixtime(@stamped_time, '%d-%m-%Y %h:%i:%s') as time|
@i	time
1	01-01-1970 03:00:10
call bug3426(1000, @i)|
select @i, from_unixtime(@stamped_time, '%d-%m-%Y %h:%i:%s') as time|
@i	time
2	01-01-1970 03:16:40
drop procedure bug3426|
drop table if exists t3, t4|
create table t3 (
a int primary key, 
ach char(1)
) engine = innodb|
create table t4 (
b int  primary key , 
bch char(1)
) engine = innodb|
insert into t3 values (1 , 'aCh1' ) , ('2' , 'aCh2')|
Warnings:
Warning	1265	Data truncated for column 'ach' at row 1
Warning	1265	Data truncated for column 'ach' at row 2
insert into t4 values (1 , 'bCh1' )|
Warnings:
Warning	1265	Data truncated for column 'bch' at row 1
drop procedure if exists bug3448|
create procedure bug3448()
select * from t3 inner join t4 on t3.a = t4.b|
select * from t3 inner join t4 on t3.a = t4.b|
a	ach	b	bch
1	a	1	b
call bug3448()|
a	ach	b	bch
1	a	1	b
call bug3448()|
a	ach	b	bch
1	a	1	b
drop procedure bug3448|
drop table t3, t4|
drop table if exists t3|
create table t3 (
id int unsigned auto_increment not null primary key,
title VARCHAR(200),
body text,
fulltext (title,body)
)|
insert into t3 (title,body) values
('MySQL Tutorial','DBMS stands for DataBase ...'),
('How To Use MySQL Well','After you went through a ...'),
('Optimizing MySQL','In this tutorial we will show ...'),
('1001 MySQL Tricks','1. Never run mysqld as root. 2. ...'),
('MySQL vs. YourSQL','In the following database comparison ...'),
('MySQL Security','When configured properly, MySQL ...')|
drop procedure if exists bug3734 |
create procedure bug3734 (param1 varchar(100))
select * from t3 where match (title,body) against (param1)|
call bug3734('database')|
id	title	body
5	MySQL vs. YourSQL	In the following database comparison ...
1	MySQL Tutorial	DBMS stands for DataBase ...
call bug3734('Security')|
id	title	body
6	MySQL Security	When configured properly, MySQL ...
drop procedure bug3734|
drop table t3|
drop procedure if exists bug3863|
create procedure bug3863()
begin
set @a = 0;
while @a < 5 do
set @a = @a + 1;
end while;
end|
call bug3863()|
select @a|
@a
5
call bug3863()|
select @a|
@a
5
drop procedure bug3863|
create table t3 (
id int(10) unsigned not null default 0,
rid int(10) unsigned not null default 0,
msg text not null,
primary key (id),
unique key rid (rid, id)
)|
drop procedure if exists bug2460_1|
create procedure bug2460_1(in v int)
begin
( select n0.id from t3 as n0 where n0.id = v )
union
( select n0.id from t3 as n0, t3 as n1
where n0.id = n1.rid and n1.id = v )
union
( select n0.id from t3 as n0, t3 as n1, t3 as n2
where n0.id = n1.rid and n1.id = n2.rid and n2.id = v );
end|
call bug2460_1(2)|
id
call bug2460_1(2)|
id
insert into t3 values (1, 1, 'foo'), (2, 1, 'bar'), (3, 1, 'zip zap')|
call bug2460_1(2)|
id
2
1
call bug2460_1(2)|
id
2
1
drop procedure if exists bug2460_2|
create procedure bug2460_2()
begin
drop table if exists t3;
create temporary table t3 (s1 int);
insert into t3 select 1 union select 1;
end|
call bug2460_2()|
call bug2460_2()|
select * from t3|
s1
1
drop procedure bug2460_1|
drop procedure bug2460_2|
drop table t3|
set @@sql_mode = ''|
drop procedure if exists bug2564_1|
create procedure bug2564_1()
comment 'Joe''s procedure'
  insert into `t1` values ("foo", 1)|
set @@sql_mode = 'ANSI_QUOTES'|
drop procedure if exists bug2564_2|
create procedure bug2564_2()
insert into "t1" values ('foo', 1)|
set @@sql_mode = ''$
drop function if exists bug2564_3$
create function bug2564_3(x int, y int) returns int
return x || y$
set @@sql_mode = 'ANSI'$
drop function if exists bug2564_4$
create function bug2564_4(x int, y int) returns int
return x || y$
set @@sql_mode = ''|
show create procedure bug2564_1|
Procedure	sql_mode	Create Procedure
bug2564_1		CREATE PROCEDURE `test`.`bug2564_1`()
    COMMENT 'Joe''s procedure'
insert into `t1` values ("foo", 1)
show create procedure bug2564_2|
Procedure	sql_mode	Create Procedure
bug2564_2	ANSI_QUOTES	CREATE PROCEDURE "test"."bug2564_2"()
insert into "t1" values ('foo', 1)
show create function bug2564_3|
Function	sql_mode	Create Function
bug2564_3		CREATE FUNCTION `test`.`bug2564_3`(x int, y int) RETURNS int(11)
return x || y
show create function bug2564_4|
Function	sql_mode	Create Function
bug2564_4	REAL_AS_FLOAT,PIPES_AS_CONCAT,ANSI_QUOTES,IGNORE_SPACE,ONLY_FULL_GROUP_BY,ANSI	CREATE FUNCTION "test"."bug2564_4"(x int, y int) RETURNS int(11)
return x || y
drop procedure bug2564_1|
drop procedure bug2564_2|
drop function bug2564_3|
drop function bug2564_4|
drop function if exists bug3132|
create function bug3132(s char(20)) returns char(50)
return concat('Hello, ', s, '!')|
select bug3132('Bob') union all select bug3132('Judy')|
bug3132('Bob')
Hello, Bob!
Hello, Judy!
drop function bug3132|
drop procedure if exists bug3843|
create procedure bug3843()
analyze table t1|
call bug3843()|
Table	Op	Msg_type	Msg_text
test.t1	analyze	status	OK
call bug3843()|
Table	Op	Msg_type	Msg_text
test.t1	analyze	status	Table is already up to date
select 1+2|
1+2
3
drop procedure bug3843|
drop table if exists t3|
create table t3 ( s1 char(10) )|
insert into t3 values ('a'), ('b')|
drop procedure if exists bug3368|
create procedure bug3368(v char(10))
begin
select group_concat(v) from t3;
end|
call bug3368('x')|
group_concat(v)
x,x
call bug3368('yz')|
group_concat(v)
yz,yz
drop procedure bug3368|
drop table t3|
drop table if exists t3|
create table t3 (f1 int, f2 int)|
insert into t3 values (1,1)|
drop procedure if exists bug4579_1|
create procedure bug4579_1 ()
begin
declare sf1 int;
select f1 into sf1 from t3 where f1=1 and f2=1;
update t3 set f2 = f2 + 1 where f1=1 and f2=1;
call bug4579_2();
end|
drop procedure if exists bug4579_2|
create procedure bug4579_2 ()
begin
end|
call bug4579_1()|
call bug4579_1()|
call bug4579_1()|
drop procedure bug4579_1|
drop procedure bug4579_2|
drop table t3|
drop table if exists t3|
drop procedure if exists bug2773|
create function bug2773() returns int return null|
create table t3 as select bug2773()|
show create table t3|
Table	Create Table
t3	CREATE TABLE `t3` (
  `bug2773()` int(11) default NULL
) ENGINE=MyISAM DEFAULT CHARSET=latin1
drop table t3|
drop function bug2773|
drop procedure if exists bug3788|
create function bug3788() returns date return cast("2005-03-04" as date)|
select bug3788()|
bug3788()
2005-03-04
drop function bug3788|
create function bug3788() returns binary(5) return 5|
select bug3788()|
bug3788()
5
drop function bug3788|
drop table if exists t3|
create table t3 (f1 int, f2 int, f3 int)|
insert into t3 values (1,1,1)|
drop procedure if exists bug4726|
create procedure bug4726()
begin
declare tmp_o_id INT;
declare tmp_d_id INT default 1;
while tmp_d_id <= 2 do
begin
select f1 into tmp_o_id from t3 where f2=1 and f3=1;
set tmp_d_id = tmp_d_id + 1;
end;
end while;
end|
call bug4726()|
call bug4726()|
call bug4726()|
drop procedure bug4726|
drop table t3|
drop procedure if exists bug4902|
create procedure bug4902()
begin
show charset like 'foo';
show collation like 'foo';
show column types;
show create table t1;
show create database test;
show databases like 'foo';
show errors;
show columns from t1;
show grants for 'root'@'localhost';
show keys from t1;
show open tables like 'foo';
show privileges;
show status like 'foo';
show tables like 'foo';
show variables like 'foo';
show warnings;
end|
call bug4902()|
Charset	Description	Default collation	Maxlen
Collation	Charset	Id	Default	Compiled	Sortlen
Type	Size	Min_Value	Max_Value	Prec	Scale	Nullable	Auto_Increment	Unsigned	Zerofill	Searchable	Case_Sensitive	Default	Comment
tinyint	1	-128	127	0	0	YES	YES	NO	YES	YES	NO	NULL,0	A very small integer
tinyint unsigned	1	0	255	0	0	YES	YES	YES	YES	YES	NO	NULL,0	A very small integer
Table	Create Table
t1	CREATE TABLE `t1` (
  `id` char(16) NOT NULL,
  `data` int(11) NOT NULL
) ENGINE=MyISAM DEFAULT CHARSET=latin1
Database	Create Database
test	CREATE DATABASE `test` /*!40100 DEFAULT CHARACTER SET latin1 */
Database (foo)
Level	Code	Message
Field	Type	Null	Key	Default	Extra
id	char(16)	NO			
data	int(11)	NO			
Grants for root@localhost
GRANT ALL PRIVILEGES ON *.* TO 'root'@'localhost' WITH GRANT OPTION
Table	Non_unique	Key_name	Seq_in_index	Column_name	Collation	Cardinality	Sub_part	Packed	Null	Index_type	Comment
Database	Table	In_use	Name_locked
Privilege	Context	Comment
Alter	Tables	To alter the table
Alter routine	Functions,Procedures	To alter or drop stored functions/procedures
Create	Databases,Tables,Indexes	To create new databases and tables
Create routine	Functions,Procedures	To use CREATE FUNCTION/PROCEDURE
Create temporary tables	Databases	To use CREATE TEMPORARY TABLE
Create view	Tables	To create new views
Delete	Tables	To delete existing rows
Drop	Databases,Tables	To drop databases, tables, and views
Execute	Functions,Procedures	To execute stored routines
File	File access on server	To read and write files on the server
Grant option	Databases,Tables,Functions,Procedures	To give to other users those privileges you possess
Index	Tables	To create or drop indexes
Insert	Tables	To insert data into tables
Lock tables	Databases	To use LOCK TABLES (together with SELECT privilege)
Process	Server Admin	To view the plain text of currently executing queries
References	Databases,Tables	To have references on tables
Reload	Server Admin	To reload or refresh tables, logs and privileges
Replication client	Server Admin	To ask where the slave or master servers are
Replication slave	Server Admin	To read binary log events from the master
Select	Tables	To retrieve rows from table
Show databases	Server Admin	To see all databases with SHOW DATABASES
Show view	Tables	To see views with SHOW CREATE VIEW
Shutdown	Server Admin	To shut down the server
Super	Server Admin	To use KILL thread, SET GLOBAL, CHANGE MASTER, etc.
Update	Tables	To update existing rows
Usage	Server Admin	No privileges - allow connect only
Variable_name	Value
Tables_in_test (foo)
Variable_name	Value
Level	Code	Message
call bug4902()|
Charset	Description	Default collation	Maxlen
Collation	Charset	Id	Default	Compiled	Sortlen
Type	Size	Min_Value	Max_Value	Prec	Scale	Nullable	Auto_Increment	Unsigned	Zerofill	Searchable	Case_Sensitive	Default	Comment
tinyint	1	-128	127	0	0	YES	YES	NO	YES	YES	NO	NULL,0	A very small integer
tinyint unsigned	1	0	255	0	0	YES	YES	YES	YES	YES	NO	NULL,0	A very small integer
Table	Create Table
t1	CREATE TABLE `t1` (
  `id` char(16) NOT NULL,
  `data` int(11) NOT NULL
) ENGINE=MyISAM DEFAULT CHARSET=latin1
Database	Create Database
test	CREATE DATABASE `test` /*!40100 DEFAULT CHARACTER SET latin1 */
Database (foo)
Level	Code	Message
Field	Type	Null	Key	Default	Extra
id	char(16)	NO			
data	int(11)	NO			
Grants for root@localhost
GRANT ALL PRIVILEGES ON *.* TO 'root'@'localhost' WITH GRANT OPTION
Table	Non_unique	Key_name	Seq_in_index	Column_name	Collation	Cardinality	Sub_part	Packed	Null	Index_type	Comment
Database	Table	In_use	Name_locked
Privilege	Context	Comment
Alter	Tables	To alter the table
Alter routine	Functions,Procedures	To alter or drop stored functions/procedures
Create	Databases,Tables,Indexes	To create new databases and tables
Create routine	Functions,Procedures	To use CREATE FUNCTION/PROCEDURE
Create temporary tables	Databases	To use CREATE TEMPORARY TABLE
Create view	Tables	To create new views
Delete	Tables	To delete existing rows
Drop	Databases,Tables	To drop databases, tables, and views
Execute	Functions,Procedures	To execute stored routines
File	File access on server	To read and write files on the server
Grant option	Databases,Tables,Functions,Procedures	To give to other users those privileges you possess
Index	Tables	To create or drop indexes
Insert	Tables	To insert data into tables
Lock tables	Databases	To use LOCK TABLES (together with SELECT privilege)
Process	Server Admin	To view the plain text of currently executing queries
References	Databases,Tables	To have references on tables
Reload	Server Admin	To reload or refresh tables, logs and privileges
Replication client	Server Admin	To ask where the slave or master servers are
Replication slave	Server Admin	To read binary log events from the master
Select	Tables	To retrieve rows from table
Show databases	Server Admin	To see all databases with SHOW DATABASES
Show view	Tables	To see views with SHOW CREATE VIEW
Shutdown	Server Admin	To shut down the server
Super	Server Admin	To use KILL thread, SET GLOBAL, CHANGE MASTER, etc.
Update	Tables	To update existing rows
Usage	Server Admin	No privileges - allow connect only
Variable_name	Value
Tables_in_test (foo)
Variable_name	Value
Level	Code	Message
drop procedure bug4902|
drop procedure if exists bug4902_2|
create procedure bug4902_2()
begin
show processlist;
end|
call bug4902_2()|
Id	User	Host	db	Command	Time	State	Info
#	root	localhost	test	Query	#	NULL	show processlist
call bug4902_2()|
Id	User	Host	db	Command	Time	State	Info
#	root	localhost	test	Query	#	NULL	show processlist
drop procedure bug4902_2|
drop table if exists t3|
drop procedure if exists bug4904|
create procedure bug4904()
begin
declare continue handler for sqlstate 'HY000' begin end;
create table t2 as select * from t3;
end|
call bug4904()|
ERROR 42S02: Table 'test.t3' doesn't exist
drop procedure bug4904|
create table t3 (s1 char character set latin1, s2 char character set latin2)|
drop procedure if exists bug4904|
create procedure bug4904 ()
begin
declare continue handler for sqlstate 'HY000' begin end;
select s1 from t3 union select s2 from t3; 
end|
call bug4904()|
drop procedure bug4904|
drop table t3|
drop procedure if exists bug336|
create procedure bug336(out y int)
begin
declare x int;
set x = (select sum(t.data) from test.t1 t);
set y = x;
end|
insert into t1 values ("a", 2), ("b", 3)|
call bug336(@y)|
select @y|
@y
5
delete from t1|
drop procedure bug336|
drop procedure if exists bug3157|
create procedure bug3157()
begin
if exists(select * from t1) then
set @n= @n + 1;
end if;
if (select count(*) from t1) then
set @n= @n + 1;
end if;
end|
set @n = 0|
insert into t1 values ("a", 1)|
call bug3157()|
select @n|
@n
2
delete from t1|
drop procedure bug3157|
drop procedure if exists bug5251|
create procedure bug5251()
begin
end|
select created into @c1 from mysql.proc
where db='test' and name='bug5251'|
alter procedure bug5251 comment 'foobar'|
select count(*) from mysql.proc
where  db='test' and name='bug5251' and created = @c1|
count(*)
1
drop procedure bug5251|
drop procedure if exists bug5251|
create procedure bug5251()
checksum table t1|
call bug5251()|
Table	Checksum
test.t1	0
call bug5251()|
Table	Checksum
test.t1	0
drop procedure bug5251|
drop procedure if exists bug5287|
create procedure bug5287(param1 int)
label1:
begin
declare c cursor for select 5;
loop
if param1 >= 0 then
leave label1;
end if;
end loop;
end|
call bug5287(1)|
drop procedure bug5287|
drop procedure if exists bug5307|
create procedure bug5307()
begin
end; set @x = 3|
call bug5307()|
select @x|
@x
3
drop procedure bug5307|
drop procedure if exists bug5258|
create procedure bug5258()
begin
end|
drop procedure if exists bug5258_aux|
create procedure bug5258_aux()
begin
declare c, m char(19);
select created,modified into c,m from mysql.proc where name = 'bug5258';
if c = m then
select 'Ok';
else
select c, m;
end if;
end|
call bug5258_aux()|
Ok
Ok
drop procedure bug5258|
drop procedure bug5258_aux|
drop function if exists bug4487|
create function bug4487() returns char
begin
declare v char;
return v;
end|
select bug4487()|
bug4487()
NULL
drop function bug4487|
drop procedure if exists bug4941|
drop procedure if exists bug4941|
create procedure bug4941(out x int)
begin
declare c cursor for select i from t2 limit 1;
open c;
fetch c into x;
close c;
end|
insert into t2 values (null, null, null)|
set @x = 42|
call bug4941(@x)|
select @x|
@x
NULL
delete from t1|
drop procedure bug4941|
drop procedure if exists bug3583|
drop procedure if exists bug3583|
create procedure bug3583()
begin
declare c int;
select * from t1;
select count(*) into c from t1;
select c;
end|
insert into t1 values ("x", 3), ("y", 5)|
set @x = @@query_cache_size|
set global query_cache_size = 10*1024*1024|
flush status|
flush query cache|
show status like 'Qcache_hits'|
Variable_name	Value
Qcache_hits	0
call bug3583()|
id	data
x	3
y	5
c
2
show status like 'Qcache_hits'|
Variable_name	Value
Qcache_hits	0
call bug3583()|
id	data
x	3
y	5
c
2
call bug3583()|
id	data
x	3
y	5
c
2
show status like 'Qcache_hits'|
Variable_name	Value
Qcache_hits	2
set global query_cache_size = @x|
flush status|
flush query cache|
delete from t1|
drop procedure bug3583|
drop table if exists t3|
drop procedure if exists bug4905|
create table t3 (s1 int,primary key (s1))|
drop procedure if exists bug4905|
create procedure bug4905()
begin
declare v int;
declare continue handler for sqlstate '23000' set v = 5;
insert into t3 values (1);
end|
call bug4905()|
select row_count()|
row_count()
1
call bug4905()|
select row_count()|
row_count()
0
call bug4905()|
select row_count()|
row_count()
0
select * from t3|
s1
1
drop procedure bug4905|
drop table t3|
drop function if exists bug6022|
drop function if exists bug6022|
create function bug6022(x int) returns int
begin
if x < 0 then
return 0;
else
return bug6022(x-1);
end if;
end|
select bug6022(5)|
bug6022(5)
0
drop function bug6022|
drop procedure if exists bug6029|
drop procedure if exists bug6029|
create procedure bug6029()
begin
declare exit handler for 1136  select '1136';
declare exit handler for sqlstate '23000'  select 'sqlstate 23000';
declare continue handler for sqlexception  select 'sqlexception';
insert into t3 values (1);
insert into t3 values (1,2);
end|
create table t3 (s1 int, primary key (s1))|
insert into t3 values (1)|
call bug6029()|
sqlstate 23000
sqlstate 23000
delete from t3|
call bug6029()|
1136
1136
drop procedure bug6029|
drop table t3|
drop procedure if exists bug8540|
create procedure bug8540()
begin
declare x int default 1;
select x as y, x+0 as z;
end|
call bug8540()|
y	z
1	1
drop procedure bug8540|
drop table if exists t3|
create table t3 (s1 int)|
drop procedure if exists bug6642|
create procedure bug6642()
select abs(count(s1)) from t3|
call bug6642()|
abs(count(s1))
0
call bug6642()|
abs(count(s1))
0
drop procedure bug6642|
insert into t3 values (0),(1)|
drop procedure if exists bug7013|
create procedure bug7013()
select s1,count(s1) from t3 group by s1 with rollup|
call bug7013()|
s1	count(s1)
0	1
1	1
NULL	2
call bug7013()|
s1	count(s1)
0	1
1	1
NULL	2
drop procedure bug7013|
drop table if exists t4|
create table t4 (
a mediumint(8) unsigned not null auto_increment,
b smallint(5) unsigned not null,
c char(32) not null,
primary key  (a)
) engine=myisam default charset=latin1|
insert into t4 values (1, 2, 'oneword')|
insert into t4 values (2, 2, 'anotherword')|
drop procedure if exists bug7743|
create procedure bug7743 ( searchstring char(28) )
begin
declare var mediumint(8) unsigned;
select a into var from t4 where b = 2 and c = binary searchstring limit 1;
select var;
end|
call bug7743("oneword")|
var
1
call bug7743("OneWord")|
var
NULL
Warnings:
Warning	1329	No data to FETCH
call bug7743("anotherword")|
var
2
call bug7743("AnotherWord")|
var
NULL
Warnings:
Warning	1329	No data to FETCH
drop procedure bug7743|
drop table t4|
delete from t3|
insert into t3 values(1)|
drop procedure if exists bug7992_1|
Warnings:
Note	1305	PROCEDURE bug7992_1 does not exist
drop procedure if exists bug7992_2|
Warnings:
Note	1305	PROCEDURE bug7992_2 does not exist
create procedure bug7992_1()
begin
declare i int;
select max(s1)+1 into i from t3;
end|
create procedure bug7992_2()
insert into t3 (s1) select max(t4.s1)+1 from t3 as t4|
call bug7992_1()|
call bug7992_1()|
call bug7992_2()|
call bug7992_2()|
drop procedure bug7992_1|
drop procedure bug7992_2|
drop table t3|
drop table if exists t3|
create table t3 (  userid bigint(20) not null default 0 )|
drop procedure if exists bug8116|
create procedure bug8116(in _userid int)
select * from t3 where userid = _userid|
call bug8116(42)|
userid
call bug8116(42)|
userid
drop procedure bug8116|
drop table t3|
drop procedure if exists bug6857|
create procedure bug6857(counter int)
begin
declare t0, t1 int;
declare plus bool default 0;
set t0 = current_time();
while counter > 0 do
set counter = counter - 1;
end while;
set t1 = current_time();
if t1 > t0 then
set plus = 1;
end if;
select plus;
end|
drop procedure bug6857|
drop procedure if exists bug8757|
create procedure bug8757()
begin
declare x int;
declare c1 cursor for select data from t1 limit 1;
begin
declare y int;
declare c2 cursor for select i from t2 limit 1;
open c2;
fetch c2 into y;
close c2;
select 2,y;
end;
open c1;
fetch c1 into x;
close c1;
select 1,x;
end|
delete from t1|
delete from t2|
insert into t1 values ("x", 1)|
insert into t2 values ("y", 2, 0.0)|
call bug8757()|
2	y
2	2
1	x
1	1
delete from t1|
delete from t2|
drop procedure bug8757|
drop procedure if exists bug8762|
drop procedure if exists bug8762; create procedure bug8762() begin end|
drop procedure if exists bug8762; create procedure bug8762() begin end|
drop procedure bug8762|
drop function if exists bug5240|
create function bug5240 () returns int
begin
declare x int;
declare c cursor for select data from t1 limit 1;
open c;
fetch c into x;
close c;
return x;
end|
delete from t1|
insert into t1 values ("answer", 42)|
select id, bug5240() from t1|
id	bug5240()
answer	42
drop function bug5240|
drop function if exists bug5278|
create function bug5278 () returns char
begin
SET PASSWORD FOR 'bob'@'%.loc.gov' = PASSWORD('newpass');
return 'okay';
end|
select bug5278()|
ERROR 42000: Can't find any matching row in the user table
select bug5278()|
ERROR 42000: Can't find any matching row in the user table
drop function bug5278|
drop procedure if exists p1|
create table t3(id int)|
insert into t3 values(1)|
create procedure bug7992()
begin
declare i int;
select max(id)+1 into i from t3;
end|
call bug7992()|
call bug7992()|
drop procedure bug7992|
drop table t3|
create table t3 (
lpitnumber int(11) default null,
lrecordtype int(11) default null
)|
create table t4 (
lbsiid int(11) not null default '0',
ltradingmodeid int(11) not null default '0',
ltradingareaid int(11) not null default '0',
csellingprice decimal(19,4) default null,
primary key  (lbsiid,ltradingmodeid,ltradingareaid)
)|
create table t5 (
lbsiid int(11) not null default '0',
ltradingareaid int(11) not null default '0',
primary key  (lbsiid,ltradingareaid)
)|
drop procedure if exists bug8849|
create procedure bug8849()
begin
insert into t5
(
t5.lbsiid,
t5.ltradingareaid
)
select distinct t3.lpitnumber, t4.ltradingareaid
from
t4 join t3 on
t3.lpitnumber = t4.lbsiid
and t3.lrecordtype = 1
left join t4 as price01 on
price01.lbsiid = t4.lbsiid and
price01.ltradingmodeid = 1 and
t4.ltradingareaid = price01.ltradingareaid;
end|
call bug8849()|
call bug8849()|
call bug8849()|
drop procedure bug8849|
drop tables t3,t4,t5|
drop procedure if exists bug8937|
create procedure bug8937()
begin
declare s,x,y,z int;
declare a float;
select sum(data),avg(data),min(data),max(data) into s,x,y,z from t1;
select s,x,y,z;
select avg(data) into a from t1;
select a;
end|
delete from t1|
insert into t1 (data) values (1), (2), (3), (4), (6)|
call bug8937()|
s	x	y	z
16	3	1	6
a
3.2000
drop procedure bug8937|
delete from t1|
drop table t1,t2;<|MERGE_RESOLUTION|>--- conflicted
+++ resolved
@@ -1359,17 +1359,7 @@
 end|
 show create procedure opp|
 Procedure	sql_mode	Create Procedure
-<<<<<<< HEAD
 opp		CREATE PROCEDURE `test`.`opp`(n bigint unsigned, out pp bool)
-=======
-bug2267_1		CREATE PROCEDURE `test`.`bug2267_1`()
-begin
-show procedure status;
-end
-call bug2267_4()|
-Function	sql_mode	Create Function
-fac		CREATE FUNCTION `test`.`fac`(n int unsigned) RETURNS bigint(20) unsigned
->>>>>>> 5e1d2ad6
 begin
 declare r double;
 declare b, s bigint unsigned default 0;
