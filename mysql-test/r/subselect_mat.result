set @subselect_mat_test_optimizer_switch_value='materialization=on,in_to_exists=off,semijoin=off';
set @subselect_sj_mat_tmp= @@optimizer_switch;
set optimizer_switch=ifnull(@subselect_mat_test_optimizer_switch_value, 'semijoin=on,firstmatch=on,loosescan=on,semijoin_with_cache=on');
set optimizer_switch='mrr=on,mrr_sort_keys=on,index_condition_pushdown=on';
set @optimizer_switch_local_default= @@optimizer_switch;
set @save_join_cache_level=@@join_cache_level;
set join_cache_level=1;
drop table if exists t1, t2, t3, t4, t5, t1i, t2i, t3i;
drop table if exists columns;
drop table if exists t1_16, t2_16, t3_16;
drop view if exists v1, v2, v1m, v2m;
create table t1 (a1 char(8), a2 char(8));
create table t2 (b1 char(8), b2 char(8));
create table t3 (c1 char(8), c2 char(8));
insert into t1 values ('1 - 00', '2 - 00');
insert into t1 values ('1 - 01', '2 - 01');
insert into t1 values ('1 - 02', '2 - 02');
insert into t2 values ('1 - 01', '2 - 01');
insert into t2 values ('1 - 01', '2 - 01');
insert into t2 values ('1 - 02', '2 - 02');
insert into t2 values ('1 - 02', '2 - 02');
insert into t2 values ('1 - 03', '2 - 03');
insert into t3 values ('1 - 01', '2 - 01');
insert into t3 values ('1 - 02', '2 - 02');
insert into t3 values ('1 - 03', '2 - 03');
insert into t3 values ('1 - 04', '2 - 04');
create table t1i (a1 char(8), a2 char(8));
create table t2i (b1 char(8), b2 char(8));
create table t3i (c1 char(8), c2 char(8));
create index it1i1 on t1i (a1);
create index it1i2 on t1i (a2);
create index it1i3 on t1i (a1, a2);
create index it2i1 on t2i (b1);
create index it2i2 on t2i (b2);
create index it2i3 on t2i (b1, b2);
create index it3i1 on t3i (c1);
create index it3i2 on t3i (c2);
create index it3i3 on t3i (c1, c2);
insert into t1i select * from t1;
insert into t2i select * from t2;
insert into t3i select * from t3;
set @@optimizer_switch='materialization=on,in_to_exists=off,firstmatch=off';
/******************************************************************************
* Simple tests.
******************************************************************************/
# non-indexed nullable fields
explain extended
select * from t1 where a1 in (select b1 from t2 where b1 > '0');
id	select_type	table	type	possible_keys	key	key_len	ref	rows	filtered	Extra
1	PRIMARY	t1	ALL	NULL	NULL	NULL	NULL	3	100.00	Using where
2	MATERIALIZED	t2	ALL	NULL	NULL	NULL	NULL	5	100.00	Using where
Warnings:
Note	1003	select `test`.`t1`.`a1` AS `a1`,`test`.`t1`.`a2` AS `a2` from `test`.`t1` where <expr_cache><`test`.`t1`.`a1`>(<in_optimizer>(`test`.`t1`.`a1`,`test`.`t1`.`a1` in ( <materialize> (select `test`.`t2`.`b1` from `test`.`t2` where (`test`.`t2`.`b1` > '0') ), <primary_index_lookup>(`test`.`t1`.`a1` in <temporary table> on distinct_key where ((`test`.`t1`.`a1` = `<subquery2>`.`b1`))))))
select * from t1 where a1 in (select b1 from t2 where b1 > '0');
a1	a2
1 - 01	2 - 01
1 - 02	2 - 02
explain extended
select * from t1 where a1 in (select b1 from t2 where b1 > '0' group by b1);
id	select_type	table	type	possible_keys	key	key_len	ref	rows	filtered	Extra
1	PRIMARY	t1	ALL	NULL	NULL	NULL	NULL	3	100.00	Using where
2	MATERIALIZED	t2	ALL	NULL	NULL	NULL	NULL	5	100.00	Using where
Warnings:
Note	1003	select `test`.`t1`.`a1` AS `a1`,`test`.`t1`.`a2` AS `a2` from `test`.`t1` where <expr_cache><`test`.`t1`.`a1`>(<in_optimizer>(`test`.`t1`.`a1`,`test`.`t1`.`a1` in ( <materialize> (select `test`.`t2`.`b1` from `test`.`t2` where (`test`.`t2`.`b1` > '0') ), <primary_index_lookup>(`test`.`t1`.`a1` in <temporary table> on distinct_key where ((`test`.`t1`.`a1` = `<subquery2>`.`b1`))))))
select * from t1 where a1 in (select b1 from t2 where b1 > '0' group by b1);
a1	a2
1 - 01	2 - 01
1 - 02	2 - 02
explain extended
select * from t1 where (a1, a2) in (select b1, b2 from t2 where b1 > '0' group by b1, b2);
id	select_type	table	type	possible_keys	key	key_len	ref	rows	filtered	Extra
1	PRIMARY	t1	ALL	NULL	NULL	NULL	NULL	3	100.00	Using where
2	MATERIALIZED	t2	ALL	NULL	NULL	NULL	NULL	5	100.00	Using where
Warnings:
Note	1003	select `test`.`t1`.`a1` AS `a1`,`test`.`t1`.`a2` AS `a2` from `test`.`t1` where <expr_cache><`test`.`t1`.`a1`,`test`.`t1`.`a2`>(<in_optimizer>((`test`.`t1`.`a1`,`test`.`t1`.`a2`),(`test`.`t1`.`a1`,`test`.`t1`.`a2`) in ( <materialize> (select `test`.`t2`.`b1`,`test`.`t2`.`b2` from `test`.`t2` where (`test`.`t2`.`b1` > '0') ), <primary_index_lookup>(`test`.`t1`.`a1` in <temporary table> on distinct_key where ((`test`.`t1`.`a1` = `<subquery2>`.`b1`) and (`test`.`t1`.`a2` = `<subquery2>`.`b2`))))))
select * from t1 where (a1, a2) in (select b1, b2 from t2 where b1 > '0' group by b1, b2);
a1	a2
1 - 01	2 - 01
1 - 02	2 - 02
explain extended
select * from t1 where (a1, a2) in (select b1, min(b2) from t2 where b1 > '0' group by b1);
id	select_type	table	type	possible_keys	key	key_len	ref	rows	filtered	Extra
1	PRIMARY	t1	ALL	NULL	NULL	NULL	NULL	3	100.00	Using where
2	MATERIALIZED	t2	ALL	NULL	NULL	NULL	NULL	5	100.00	Using where; Using temporary
Warnings:
Note	1003	select `test`.`t1`.`a1` AS `a1`,`test`.`t1`.`a2` AS `a2` from `test`.`t1` where <expr_cache><`test`.`t1`.`a1`,`test`.`t1`.`a2`>(<in_optimizer>((`test`.`t1`.`a1`,`test`.`t1`.`a2`),(`test`.`t1`.`a1`,`test`.`t1`.`a2`) in ( <materialize> (select `test`.`t2`.`b1`,min(`test`.`t2`.`b2`) from `test`.`t2` where (`test`.`t2`.`b1` > '0') group by `test`.`t2`.`b1` ), <primary_index_lookup>(`test`.`t1`.`a1` in <temporary table> on distinct_key where ((`test`.`t1`.`a1` = `<subquery2>`.`b1`) and (`test`.`t1`.`a2` = `<subquery2>`.`min(b2)`))))))
select * from t1 where (a1, a2) in (select b1, min(b2) from t2 where b1 > '0' group by b1);
a1	a2
1 - 01	2 - 01
1 - 02	2 - 02
explain extended
select * from t1i where a1 in (select b1 from t2i where b1 > '0');
id	select_type	table	type	possible_keys	key	key_len	ref	rows	filtered	Extra
1	PRIMARY	t1i	index	NULL	_it1_idx	#	NULL	3	100.00	Using where; 
2	MATERIALIZED	t2i	index	it2i1,it2i3	it2i1	#	NULL	5	100.00	Using where; 
Warnings:
Note	1003	select `test`.`t1i`.`a1` AS `a1`,`test`.`t1i`.`a2` AS `a2` from `test`.`t1i` where <expr_cache><`test`.`t1i`.`a1`>(<in_optimizer>(`test`.`t1i`.`a1`,`test`.`t1i`.`a1` in ( <materialize> (select `test`.`t2i`.`b1` from `test`.`t2i` where (`test`.`t2i`.`b1` > '0') ), <primary_index_lookup>(`test`.`t1i`.`a1` in <temporary table> on distinct_key where ((`test`.`t1i`.`a1` = `<subquery2>`.`b1`))))))
select * from t1i where a1 in (select b1 from t2i where b1 > '0');
a1	a2
1 - 01	2 - 01
1 - 02	2 - 02
explain extended
select * from t1i where a1 in (select max(b1) from t2i where b1 > '0' group by b1);
id	select_type	table	type	possible_keys	key	key_len	ref	rows	filtered	Extra
1	PRIMARY	t1i	index	NULL	#	18	#	3	100.00	#
2	MATERIALIZED	t2i	index	it2i1,it2i3	#	9	#	5	100.00	#
Warnings:
Note	1003	select `test`.`t1i`.`a1` AS `a1`,`test`.`t1i`.`a2` AS `a2` from `test`.`t1i` where <expr_cache><`test`.`t1i`.`a1`>(<in_optimizer>(`test`.`t1i`.`a1`,`test`.`t1i`.`a1` in ( <materialize> (select max(`test`.`t2i`.`b1`) from `test`.`t2i` where (`test`.`t2i`.`b1` > '0') group by `test`.`t2i`.`b1` ), <primary_index_lookup>(`test`.`t1i`.`a1` in <temporary table> on distinct_key where ((`test`.`t1i`.`a1` = `<subquery2>`.`max(b1)`))))))
select * from t1i where a1 in (select max(b1) from t2i where b1 > '0' group by b1);
a1	a2
1 - 01	2 - 01
1 - 02	2 - 02
explain extended
select * from t1i where (a1, a2) in (select b1, b2 from t2i where b1 > '0');
id	select_type	table	type	possible_keys	key	key_len	ref	rows	filtered	Extra
1	PRIMARY	t1i	index	NULL	_it1_idx	#	NULL	3	100.00	Using where; 
2	MATERIALIZED	t2i	index	it2i1,it2i3	it2i3	#	NULL	5	100.00	Using where; 
Warnings:
Note	1003	select `test`.`t1i`.`a1` AS `a1`,`test`.`t1i`.`a2` AS `a2` from `test`.`t1i` where <expr_cache><`test`.`t1i`.`a1`,`test`.`t1i`.`a2`>(<in_optimizer>((`test`.`t1i`.`a1`,`test`.`t1i`.`a2`),(`test`.`t1i`.`a1`,`test`.`t1i`.`a2`) in ( <materialize> (select `test`.`t2i`.`b1`,`test`.`t2i`.`b2` from `test`.`t2i` where (`test`.`t2i`.`b1` > '0') ), <primary_index_lookup>(`test`.`t1i`.`a1` in <temporary table> on distinct_key where ((`test`.`t1i`.`a1` = `<subquery2>`.`b1`) and (`test`.`t1i`.`a2` = `<subquery2>`.`b2`))))))
select * from t1i where (a1, a2) in (select b1, b2 from t2i where b1 > '0');
a1	a2
1 - 01	2 - 01
1 - 02	2 - 02
explain extended
select * from t1i where (a1, a2) in (select b1, max(b2) from t2i where b1 > '0' group by b1);
id	select_type	table	type	possible_keys	key	key_len	ref	rows	filtered	Extra
1	PRIMARY	t1i	index	NULL	#	#	#	3	100.00	#
2	MATERIALIZED	t2i	range	it2i1,it2i3	#	#	#	3	100.00	#
Warnings:
Note	1003	select `test`.`t1i`.`a1` AS `a1`,`test`.`t1i`.`a2` AS `a2` from `test`.`t1i` where <expr_cache><`test`.`t1i`.`a1`,`test`.`t1i`.`a2`>(<in_optimizer>((`test`.`t1i`.`a1`,`test`.`t1i`.`a2`),(`test`.`t1i`.`a1`,`test`.`t1i`.`a2`) in ( <materialize> (select `test`.`t2i`.`b1`,max(`test`.`t2i`.`b2`) from `test`.`t2i` where (`test`.`t2i`.`b1` > '0') group by `test`.`t2i`.`b1` ), <primary_index_lookup>(`test`.`t1i`.`a1` in <temporary table> on distinct_key where ((`test`.`t1i`.`a1` = `<subquery2>`.`b1`) and (`test`.`t1i`.`a2` = `<subquery2>`.`max(b2)`))))))
select * from t1i where (a1, a2) in (select b1, max(b2) from t2i where b1 > '0' group by b1);
a1	a2
1 - 01	2 - 01
1 - 02	2 - 02
explain extended
select * from t1i where (a1, a2) in (select b1, min(b2) from t2i where b1 > '0' group by b1);
id	select_type	table	type	possible_keys	key	key_len	ref	rows	filtered	Extra
1	PRIMARY	t1i	index	NULL	#	#	#	3	100.00	#
2	MATERIALIZED	t2i	range	it2i1,it2i3	#	#	#	3	100.00	#
Warnings:
Note	1003	select `test`.`t1i`.`a1` AS `a1`,`test`.`t1i`.`a2` AS `a2` from `test`.`t1i` where <expr_cache><`test`.`t1i`.`a1`,`test`.`t1i`.`a2`>(<in_optimizer>((`test`.`t1i`.`a1`,`test`.`t1i`.`a2`),(`test`.`t1i`.`a1`,`test`.`t1i`.`a2`) in ( <materialize> (select `test`.`t2i`.`b1`,min(`test`.`t2i`.`b2`) from `test`.`t2i` where (`test`.`t2i`.`b1` > '0') group by `test`.`t2i`.`b1` ), <primary_index_lookup>(`test`.`t1i`.`a1` in <temporary table> on distinct_key where ((`test`.`t1i`.`a1` = `<subquery2>`.`b1`) and (`test`.`t1i`.`a2` = `<subquery2>`.`min(b2)`))))))
select * from t1i where (a1, a2) in (select b1, min(b2) from t2i where b1 > '0' group by b1);
a1	a2
1 - 01	2 - 01
1 - 02	2 - 02
explain extended
select * from t1 where (a1, a2) in (select b1, max(b2) from t2i group by b1);
id	select_type	table	type	possible_keys	key	key_len	ref	rows	filtered	Extra
1	PRIMARY	t1	ALL	NULL	NULL	NULL	NULL	3	100.00	Using where
2	MATERIALIZED	t2i	range	NULL	it2i3	9	NULL	3	100.00	Using index for group-by
Warnings:
Note	1003	select `test`.`t1`.`a1` AS `a1`,`test`.`t1`.`a2` AS `a2` from `test`.`t1` where <expr_cache><`test`.`t1`.`a1`,`test`.`t1`.`a2`>(<in_optimizer>((`test`.`t1`.`a1`,`test`.`t1`.`a2`),(`test`.`t1`.`a1`,`test`.`t1`.`a2`) in ( <materialize> (select `test`.`t2i`.`b1`,max(`test`.`t2i`.`b2`) from `test`.`t2i` group by `test`.`t2i`.`b1` ), <primary_index_lookup>(`test`.`t1`.`a1` in <temporary table> on distinct_key where ((`test`.`t1`.`a1` = `<subquery2>`.`b1`) and (`test`.`t1`.`a2` = `<subquery2>`.`max(b2)`))))))
select * from t1 where (a1, a2) in (select b1, max(b2) from t2i group by b1);
a1	a2
1 - 01	2 - 01
1 - 02	2 - 02
prepare st1 from "explain select * from t1 where (a1, a2) in (select b1, max(b2) from t2i group by b1)";
execute st1;
id	select_type	table	type	possible_keys	key	key_len	ref	rows	Extra
1	PRIMARY	t1	ALL	NULL	NULL	NULL	NULL	3	Using where
2	MATERIALIZED	t2i	range	NULL	it2i3	9	NULL	3	Using index for group-by
execute st1;
id	select_type	table	type	possible_keys	key	key_len	ref	rows	Extra
1	PRIMARY	t1	ALL	NULL	NULL	NULL	NULL	3	Using where
2	MATERIALIZED	t2i	range	NULL	it2i3	9	NULL	3	Using index for group-by
prepare st2 from "select * from t1 where (a1, a2) in (select b1, max(b2) from t2i group by b1)";
execute st2;
a1	a2
1 - 01	2 - 01
1 - 02	2 - 02
execute st2;
a1	a2
1 - 01	2 - 01
1 - 02	2 - 02
explain extended
select * from t1 where (a1, a2) in (select b1, min(b2) from t2i where b1 > '0' group by b1);
id	select_type	table	type	possible_keys	key	key_len	ref	rows	filtered	Extra
1	PRIMARY	t1	ALL	NULL	NULL	NULL	NULL	3	100.00	Using where
2	MATERIALIZED	t2i	range	it2i1,it2i3	it2i3	18	NULL	3	100.00	Using where; Using index for group-by
Warnings:
Note	1003	select `test`.`t1`.`a1` AS `a1`,`test`.`t1`.`a2` AS `a2` from `test`.`t1` where <expr_cache><`test`.`t1`.`a1`,`test`.`t1`.`a2`>(<in_optimizer>((`test`.`t1`.`a1`,`test`.`t1`.`a2`),(`test`.`t1`.`a1`,`test`.`t1`.`a2`) in ( <materialize> (select `test`.`t2i`.`b1`,min(`test`.`t2i`.`b2`) from `test`.`t2i` where (`test`.`t2i`.`b1` > '0') group by `test`.`t2i`.`b1` ), <primary_index_lookup>(`test`.`t1`.`a1` in <temporary table> on distinct_key where ((`test`.`t1`.`a1` = `<subquery2>`.`b1`) and (`test`.`t1`.`a2` = `<subquery2>`.`min(b2)`))))))
select * from t1 where (a1, a2) in (select b1, min(b2) from t2i where b1 > '0' group by b1);
a1	a2
1 - 01	2 - 01
1 - 02	2 - 02
select * from t1 where (a1, a2) in (select b1, min(b2) from t2i limit 1,1);
ERROR 42000: This version of MySQL doesn't yet support 'LIMIT & IN/ALL/ANY/SOME subquery'
set @save_optimizer_switch=@@optimizer_switch;
set @@optimizer_switch=@optimizer_switch_local_default;
set @@optimizer_switch='semijoin=off';
prepare st1 from
"select * from t1 where (a1, a2) in (select b1, min(b2) from t2 where b1 > '0' group by b1)";
set @@optimizer_switch=@optimizer_switch_local_default;
set @@optimizer_switch='materialization=off,in_to_exists=on';
execute st1;
a1	a2
1 - 01	2 - 01
1 - 02	2 - 02
set @@optimizer_switch=@optimizer_switch_local_default;
set @@optimizer_switch='semijoin=off';
execute st1;
a1	a2
1 - 01	2 - 01
1 - 02	2 - 02
set @@optimizer_switch=@optimizer_switch_local_default;
set @@optimizer_switch='materialization=off,in_to_exists=on';
prepare st1 from
"select * from t1 where (a1, a2) in (select b1, min(b2) from t2 where b1 > '0' group by b1)";
set @@optimizer_switch=@optimizer_switch_local_default;
set @@optimizer_switch='semijoin=off';
execute st1;
a1	a2
1 - 01	2 - 01
1 - 02	2 - 02
set @@optimizer_switch=@optimizer_switch_local_default;
set @@optimizer_switch='materialization=off,in_to_exists=on';
execute st1;
a1	a2
1 - 01	2 - 01
1 - 02	2 - 02
set @@optimizer_switch=@save_optimizer_switch;
explain extended
select * from t1 where (a1, a2) in (select b1, b2 from t2 order by b1, b2);
id	select_type	table	type	possible_keys	key	key_len	ref	rows	filtered	Extra
1	PRIMARY	t1	ALL	NULL	NULL	NULL	NULL	3	100.00	Using where
2	MATERIALIZED	t2	ALL	NULL	NULL	NULL	NULL	5	100.00	
Warnings:
Note	1003	select `test`.`t1`.`a1` AS `a1`,`test`.`t1`.`a2` AS `a2` from `test`.`t1` where <expr_cache><`test`.`t1`.`a1`,`test`.`t1`.`a2`>(<in_optimizer>((`test`.`t1`.`a1`,`test`.`t1`.`a2`),(`test`.`t1`.`a1`,`test`.`t1`.`a2`) in ( <materialize> (select `test`.`t2`.`b1`,`test`.`t2`.`b2` from `test`.`t2` order by `test`.`t2`.`b1`,`test`.`t2`.`b2` ), <primary_index_lookup>(`test`.`t1`.`a1` in <temporary table> on distinct_key where ((`test`.`t1`.`a1` = `<subquery2>`.`b1`) and (`test`.`t1`.`a2` = `<subquery2>`.`b2`))))))
select * from t1 where (a1, a2) in (select b1, b2 from t2 order by b1, b2);
a1	a2
1 - 01	2 - 01
1 - 02	2 - 02
explain extended
select * from t1i where (a1, a2) in (select b1, b2 from t2i order by b1, b2);
id	select_type	table	type	possible_keys	key	key_len	ref	rows	filtered	Extra
1	PRIMARY	t1i	index	NULL	it1i3	18	NULL	3	100.00	Using where; Using index
2	MATERIALIZED	t2i	index	NULL	it2i3	18	NULL	5	100.00	Using index
Warnings:
Note	1003	select `test`.`t1i`.`a1` AS `a1`,`test`.`t1i`.`a2` AS `a2` from `test`.`t1i` where <expr_cache><`test`.`t1i`.`a1`,`test`.`t1i`.`a2`>(<in_optimizer>((`test`.`t1i`.`a1`,`test`.`t1i`.`a2`),(`test`.`t1i`.`a1`,`test`.`t1i`.`a2`) in ( <materialize> (select `test`.`t2i`.`b1`,`test`.`t2i`.`b2` from `test`.`t2i` order by `test`.`t2i`.`b1`,`test`.`t2i`.`b2` ), <primary_index_lookup>(`test`.`t1i`.`a1` in <temporary table> on distinct_key where ((`test`.`t1i`.`a1` = `<subquery2>`.`b1`) and (`test`.`t1i`.`a2` = `<subquery2>`.`b2`))))))
select * from t1i where (a1, a2) in (select b1, b2 from t2i order by b1, b2);
a1	a2
1 - 01	2 - 01
1 - 02	2 - 02
/******************************************************************************
* Views, UNIONs, several levels of nesting.
******************************************************************************/
# materialize the result of subquery over temp-table view
create algorithm=merge view v1 as
select b1, c2 from t2, t3 where b2 > c2;
create algorithm=merge view v2 as
select b1, c2 from t2, t3 group by b2, c2;
Warnings:
Warning	1354	View merge algorithm can't be used here for now (assumed undefined algorithm)
create algorithm=temptable view v1m as
select b1, c2 from t2, t3 where b2 > c2;
create algorithm=temptable view v2m as
select b1, c2 from t2, t3 group by b2, c2;
select * from v1 where (c2, b1) in (select c2, b1 from v2 where b1 is not null);
b1	c2
1 - 02	2 - 01
1 - 02	2 - 01
1 - 03	2 - 01
1 - 03	2 - 02
select * from v1 where (c2, b1) in (select distinct c2, b1 from v2 where b1 is not null);
b1	c2
1 - 02	2 - 01
1 - 02	2 - 01
1 - 03	2 - 01
1 - 03	2 - 02
select * from v1m where (c2, b1) in (select c2, b1 from v2m where b1 is not null);
b1	c2
1 - 02	2 - 01
1 - 02	2 - 01
1 - 03	2 - 01
1 - 03	2 - 02
select * from v1m where (c2, b1) in (select distinct c2, b1 from v2m where b1 is not null);
b1	c2
1 - 02	2 - 01
1 - 02	2 - 01
1 - 03	2 - 01
1 - 03	2 - 02
drop view v1, v2, v1m, v2m;
explain extended
select * from t1
where (a1, a2) in (select b1, b2 from t2 where b1 >  '0') and
(a1, a2) in (select c1, c2 from t3
where (c1, c2) in (select b1, b2 from t2i where b2 > '0'));
id	select_type	table	type	possible_keys	key	key_len	ref	rows	filtered	Extra
1	PRIMARY	t1	ALL	NULL	NULL	NULL	NULL	3	100.00	Using where
3	MATERIALIZED	t3	ALL	NULL	NULL	NULL	NULL	4	100.00	Using where
4	MATERIALIZED	t2i	index	it2i2	it2i3	18	NULL	5	100.00	Using where; Using index
2	MATERIALIZED	t2	ALL	NULL	NULL	NULL	NULL	5	100.00	Using where
Warnings:
Note	1003	select `test`.`t1`.`a1` AS `a1`,`test`.`t1`.`a2` AS `a2` from `test`.`t1` where (<expr_cache><`test`.`t1`.`a1`,`test`.`t1`.`a2`>(<in_optimizer>((`test`.`t1`.`a1`,`test`.`t1`.`a2`),(`test`.`t1`.`a1`,`test`.`t1`.`a2`) in ( <materialize> (select `test`.`t2`.`b1`,`test`.`t2`.`b2` from `test`.`t2` where (`test`.`t2`.`b1` > '0') ), <primary_index_lookup>(`test`.`t1`.`a1` in <temporary table> on distinct_key where ((`test`.`t1`.`a1` = `<subquery2>`.`b1`) and (`test`.`t1`.`a2` = `<subquery2>`.`b2`)))))) and <expr_cache><`test`.`t1`.`a1`,`test`.`t1`.`a2`>(<in_optimizer>((`test`.`t1`.`a1`,`test`.`t1`.`a2`),(`test`.`t1`.`a1`,`test`.`t1`.`a2`) in ( <materialize> (select `test`.`t3`.`c1`,`test`.`t3`.`c2` from `test`.`t3` where <expr_cache><`test`.`t3`.`c1`,`test`.`t3`.`c2`>(<in_optimizer>((`test`.`t3`.`c1`,`test`.`t3`.`c2`),(`test`.`t3`.`c1`,`test`.`t3`.`c2`) in ( <materialize> (select `test`.`t2i`.`b1`,`test`.`t2i`.`b2` from `test`.`t2i` where (`test`.`t2i`.`b2` > '0') ), <primary_index_lookup>(`test`.`t3`.`c1` in <temporary table> on distinct_key where ((`test`.`t3`.`c1` = `<subquery4>`.`b1`) and (`test`.`t3`.`c2` = `<subquery4>`.`b2`)))))) ), <primary_index_lookup>(`test`.`t1`.`a1` in <temporary table> on distinct_key where ((`test`.`t1`.`a1` = `<subquery3>`.`c1`) and (`test`.`t1`.`a2` = `<subquery3>`.`c2`)))))))
select * from t1
where (a1, a2) in (select b1, b2 from t2 where b1 >  '0') and
(a1, a2) in (select c1, c2 from t3
where (c1, c2) in (select b1, b2 from t2i where b2 > '0'));
a1	a2
1 - 01	2 - 01
1 - 02	2 - 02
explain extended
select * from t1i
where (a1, a2) in (select b1, b2 from t2i where b1 >  '0') and
(a1, a2) in (select c1, c2 from t3i
where (c1, c2) in (select b1, b2 from t2i where b2 > '0'));
id	select_type	table	type	possible_keys	key	key_len	ref	rows	filtered	Extra
1	PRIMARY	t1i	index	NULL	#	#	#	3	100.00	#
3	MATERIALIZED	t3i	index	NULL	#	#	#	4	100.00	#
4	MATERIALIZED	t2i	index	it2i2	#	#	#	5	100.00	#
2	MATERIALIZED	t2i	index	it2i1,it2i3	#	#	#	5	100.00	#
Warnings:
Note	1003	select `test`.`t1i`.`a1` AS `a1`,`test`.`t1i`.`a2` AS `a2` from `test`.`t1i` where (<expr_cache><`test`.`t1i`.`a1`,`test`.`t1i`.`a2`>(<in_optimizer>((`test`.`t1i`.`a1`,`test`.`t1i`.`a2`),(`test`.`t1i`.`a1`,`test`.`t1i`.`a2`) in ( <materialize> (select `test`.`t2i`.`b1`,`test`.`t2i`.`b2` from `test`.`t2i` where (`test`.`t2i`.`b1` > '0') ), <primary_index_lookup>(`test`.`t1i`.`a1` in <temporary table> on distinct_key where ((`test`.`t1i`.`a1` = `<subquery2>`.`b1`) and (`test`.`t1i`.`a2` = `<subquery2>`.`b2`)))))) and <expr_cache><`test`.`t1i`.`a1`,`test`.`t1i`.`a2`>(<in_optimizer>((`test`.`t1i`.`a1`,`test`.`t1i`.`a2`),(`test`.`t1i`.`a1`,`test`.`t1i`.`a2`) in ( <materialize> (select `test`.`t3i`.`c1`,`test`.`t3i`.`c2` from `test`.`t3i` where <expr_cache><`test`.`t3i`.`c1`,`test`.`t3i`.`c2`>(<in_optimizer>((`test`.`t3i`.`c1`,`test`.`t3i`.`c2`),(`test`.`t3i`.`c1`,`test`.`t3i`.`c2`) in ( <materialize> (select `test`.`t2i`.`b1`,`test`.`t2i`.`b2` from `test`.`t2i` where (`test`.`t2i`.`b2` > '0') ), <primary_index_lookup>(`test`.`t3i`.`c1` in <temporary table> on distinct_key where ((`test`.`t3i`.`c1` = `<subquery4>`.`b1`) and (`test`.`t3i`.`c2` = `<subquery4>`.`b2`)))))) ), <primary_index_lookup>(`test`.`t1i`.`a1` in <temporary table> on distinct_key where ((`test`.`t1i`.`a1` = `<subquery3>`.`c1`) and (`test`.`t1i`.`a2` = `<subquery3>`.`c2`)))))))
select * from t1i
where (a1, a2) in (select b1, b2 from t2i where b1 >  '0') and
(a1, a2) in (select c1, c2 from t3i
where (c1, c2) in (select b1, b2 from t2i where b2 > '0'));
a1	a2
1 - 01	2 - 01
1 - 02	2 - 02
explain extended
select * from t1
where (a1, a2) in (select b1, b2 from t2
where b2 in (select c2 from t3 where c2 LIKE '%02') or
b2 in (select c2 from t3 where c2 LIKE '%03')) and
(a1, a2) in (select c1, c2 from t3
where (c1, c2) in (select b1, b2 from t2i where b2 > '0'));
id	select_type	table	type	possible_keys	key	key_len	ref	rows	filtered	Extra
1	PRIMARY	t1	ALL	NULL	NULL	NULL	NULL	3	100.00	Using where
5	MATERIALIZED	t3	ALL	NULL	NULL	NULL	NULL	4	100.00	Using where
6	MATERIALIZED	t2i	index	it2i2	it2i3	18	NULL	5	100.00	Using where; Using index
2	MATERIALIZED	t2	ALL	NULL	NULL	NULL	NULL	5	100.00	Using where
4	MATERIALIZED	t3	ALL	NULL	NULL	NULL	NULL	4	100.00	Using where
3	MATERIALIZED	t3	ALL	NULL	NULL	NULL	NULL	4	100.00	Using where
Warnings:
Note	1003	select `test`.`t1`.`a1` AS `a1`,`test`.`t1`.`a2` AS `a2` from `test`.`t1` where (<expr_cache><`test`.`t1`.`a1`,`test`.`t1`.`a2`>(<in_optimizer>((`test`.`t1`.`a1`,`test`.`t1`.`a2`),(`test`.`t1`.`a1`,`test`.`t1`.`a2`) in ( <materialize> (select `test`.`t2`.`b1`,`test`.`t2`.`b2` from `test`.`t2` where (<expr_cache><`test`.`t2`.`b2`>(<in_optimizer>(`test`.`t2`.`b2`,`test`.`t2`.`b2` in ( <materialize> (select `test`.`t3`.`c2` from `test`.`t3` where (`test`.`t3`.`c2` like '%02') ), <primary_index_lookup>(`test`.`t2`.`b2` in <temporary table> on distinct_key where ((`test`.`t2`.`b2` = `<subquery3>`.`c2`)))))) or <expr_cache><`test`.`t2`.`b2`>(<in_optimizer>(`test`.`t2`.`b2`,`test`.`t2`.`b2` in ( <materialize> (select `test`.`t3`.`c2` from `test`.`t3` where (`test`.`t3`.`c2` like '%03') ), <primary_index_lookup>(`test`.`t2`.`b2` in <temporary table> on distinct_key where ((`test`.`t2`.`b2` = `<subquery4>`.`c2`))))))) ), <primary_index_lookup>(`test`.`t1`.`a1` in <temporary table> on distinct_key where ((`test`.`t1`.`a1` = `<subquery2>`.`b1`) and (`test`.`t1`.`a2` = `<subquery2>`.`b2`)))))) and <expr_cache><`test`.`t1`.`a1`,`test`.`t1`.`a2`>(<in_optimizer>((`test`.`t1`.`a1`,`test`.`t1`.`a2`),(`test`.`t1`.`a1`,`test`.`t1`.`a2`) in ( <materialize> (select `test`.`t3`.`c1`,`test`.`t3`.`c2` from `test`.`t3` where <expr_cache><`test`.`t3`.`c1`,`test`.`t3`.`c2`>(<in_optimizer>((`test`.`t3`.`c1`,`test`.`t3`.`c2`),(`test`.`t3`.`c1`,`test`.`t3`.`c2`) in ( <materialize> (select `test`.`t2i`.`b1`,`test`.`t2i`.`b2` from `test`.`t2i` where (`test`.`t2i`.`b2` > '0') ), <primary_index_lookup>(`test`.`t3`.`c1` in <temporary table> on distinct_key where ((`test`.`t3`.`c1` = `<subquery6>`.`b1`) and (`test`.`t3`.`c2` = `<subquery6>`.`b2`)))))) ), <primary_index_lookup>(`test`.`t1`.`a1` in <temporary table> on distinct_key where ((`test`.`t1`.`a1` = `<subquery5>`.`c1`) and (`test`.`t1`.`a2` = `<subquery5>`.`c2`)))))))
select * from t1
where (a1, a2) in (select b1, b2 from t2
where b2 in (select c2 from t3 where c2 LIKE '%02') or
b2 in (select c2 from t3 where c2 LIKE '%03')) and
(a1, a2) in (select c1, c2 from t3
where (c1, c2) in (select b1, b2 from t2i where b2 > '0'));
a1	a2
1 - 02	2 - 02
explain extended
select * from t1
where (a1, a2) in (select b1, b2 from t2
where b2 in (select c2 from t3 t3a where c1 = a1) or
b2 in (select c2 from t3 t3b where c2 LIKE '%03')) and
(a1, a2) in (select c1, c2 from t3 t3c
where (c1, c2) in (select b1, b2 from t2i where b2 > '0'));
id	select_type	table	type	possible_keys	key	key_len	ref	rows	filtered	Extra
1	PRIMARY	t1	ALL	NULL	NULL	NULL	NULL	3	100.00	Using where
5	MATERIALIZED	t3c	ALL	NULL	NULL	NULL	NULL	4	100.00	Using where
6	MATERIALIZED	t2i	index	it2i2	it2i3	18	NULL	5	100.00	Using where; Using index
2	DEPENDENT SUBQUERY	t2	ALL	NULL	NULL	NULL	NULL	5	100.00	Using where
4	MATERIALIZED	t3b	ALL	NULL	NULL	NULL	NULL	4	100.00	Using where
3	DEPENDENT SUBQUERY	t3a	ALL	NULL	NULL	NULL	NULL	4	100.00	Using where
Warnings:
Note	1276	Field or reference 'test.t1.a1' of SELECT #3 was resolved in SELECT #1
Note	1003	select `test`.`t1`.`a1` AS `a1`,`test`.`t1`.`a2` AS `a2` from `test`.`t1` where (<expr_cache><`test`.`t1`.`a1`,`test`.`t1`.`a2`>(<in_optimizer>((`test`.`t1`.`a1`,`test`.`t1`.`a2`),<exists>(select `test`.`t2`.`b1`,`test`.`t2`.`b2` from `test`.`t2` where ((<expr_cache><`test`.`t2`.`b2`,`test`.`t1`.`a1`>(<in_optimizer>(`test`.`t2`.`b2`,<exists>(select `test`.`t3a`.`c2` from `test`.`t3` `t3a` where ((`test`.`t3a`.`c1` = `test`.`t1`.`a1`) and (<cache>(`test`.`t2`.`b2`) = `test`.`t3a`.`c2`))))) or <expr_cache><`test`.`t2`.`b2`>(<in_optimizer>(`test`.`t2`.`b2`,`test`.`t2`.`b2` in ( <materialize> (select `test`.`t3b`.`c2` from `test`.`t3` `t3b` where (`test`.`t3b`.`c2` like '%03') ), <primary_index_lookup>(`test`.`t2`.`b2` in <temporary table> on distinct_key where ((`test`.`t2`.`b2` = `<subquery4>`.`c2`))))))) and (<cache>(`test`.`t1`.`a1`) = `test`.`t2`.`b1`) and (<cache>(`test`.`t1`.`a2`) = `test`.`t2`.`b2`))))) and <expr_cache><`test`.`t1`.`a1`,`test`.`t1`.`a2`>(<in_optimizer>((`test`.`t1`.`a1`,`test`.`t1`.`a2`),(`test`.`t1`.`a1`,`test`.`t1`.`a2`) in ( <materialize> (select `test`.`t3c`.`c1`,`test`.`t3c`.`c2` from `test`.`t3` `t3c` where <expr_cache><`test`.`t3c`.`c1`,`test`.`t3c`.`c2`>(<in_optimizer>((`test`.`t3c`.`c1`,`test`.`t3c`.`c2`),(`test`.`t3c`.`c1`,`test`.`t3c`.`c2`) in ( <materialize> (select `test`.`t2i`.`b1`,`test`.`t2i`.`b2` from `test`.`t2i` where (`test`.`t2i`.`b2` > '0') ), <primary_index_lookup>(`test`.`t3c`.`c1` in <temporary table> on distinct_key where ((`test`.`t3c`.`c1` = `<subquery6>`.`b1`) and (`test`.`t3c`.`c2` = `<subquery6>`.`b2`)))))) ), <primary_index_lookup>(`test`.`t1`.`a1` in <temporary table> on distinct_key where ((`test`.`t1`.`a1` = `<subquery5>`.`c1`) and (`test`.`t1`.`a2` = `<subquery5>`.`c2`)))))))
select * from t1
where (a1, a2) in (select b1, b2 from t2
where b2 in (select c2 from t3 t3a where c1 = a1) or
b2 in (select c2 from t3 t3b where c2 LIKE '%03')) and
(a1, a2) in (select c1, c2 from t3 t3c
where (c1, c2) in (select b1, b2 from t2i where b2 > '0'));
a1	a2
1 - 01	2 - 01
1 - 02	2 - 02
explain extended
(select * from t1
where (a1, a2) in (select b1, b2 from t2
where b2 in (select c2 from t3 where c2 LIKE '%02') or
b2 in (select c2 from t3 where c2 LIKE '%03')
group by b1, b2) and
(a1, a2) in (select c1, c2 from t3
where (c1, c2) in (select b1, b2 from t2i where b2 > '0')))
UNION
(select * from t1i
where (a1, a2) in (select b1, b2 from t2i where b1 >  '0') and
(a1, a2) in (select c1, c2 from t3i
where (c1, c2) in (select b1, b2 from t2i where b2 > '0')));
id	select_type	table	type	possible_keys	key	key_len	ref	rows	filtered	Extra
1	PRIMARY	t1	ALL	NULL	#	#	#	3	100.00	#
5	MATERIALIZED	t3	ALL	NULL	#	#	#	4	100.00	#
6	MATERIALIZED	t2i	index	it2i2	#	#	#	5	100.00	#
2	MATERIALIZED	t2	ALL	NULL	#	#	#	5	100.00	#
4	MATERIALIZED	t3	ALL	NULL	#	#	#	4	100.00	#
3	MATERIALIZED	t3	ALL	NULL	#	#	#	4	100.00	#
7	UNION	t1i	index	NULL	#	#	#	3	100.00	#
9	MATERIALIZED	t3i	index	NULL	#	#	#	4	100.00	#
10	MATERIALIZED	t2i	index	it2i2	#	#	#	5	100.00	#
8	MATERIALIZED	t2i	index	it2i1,it2i3	#	#	#	5	100.00	#
NULL	UNION RESULT	<union1,7>	ALL	NULL	#	#	#	NULL	NULL	#
Warnings:
Note	1003	(select `test`.`t1`.`a1` AS `a1`,`test`.`t1`.`a2` AS `a2` from `test`.`t1` where (<expr_cache><`test`.`t1`.`a1`,`test`.`t1`.`a2`>(<in_optimizer>((`test`.`t1`.`a1`,`test`.`t1`.`a2`),(`test`.`t1`.`a1`,`test`.`t1`.`a2`) in ( <materialize> (select `test`.`t2`.`b1`,`test`.`t2`.`b2` from `test`.`t2` where (<expr_cache><`test`.`t2`.`b2`>(<in_optimizer>(`test`.`t2`.`b2`,`test`.`t2`.`b2` in ( <materialize> (select `test`.`t3`.`c2` from `test`.`t3` where (`test`.`t3`.`c2` like '%02') ), <primary_index_lookup>(`test`.`t2`.`b2` in <temporary table> on distinct_key where ((`test`.`t2`.`b2` = `<subquery3>`.`c2`)))))) or <expr_cache><`test`.`t2`.`b2`>(<in_optimizer>(`test`.`t2`.`b2`,`test`.`t2`.`b2` in ( <materialize> (select `test`.`t3`.`c2` from `test`.`t3` where (`test`.`t3`.`c2` like '%03') ), <primary_index_lookup>(`test`.`t2`.`b2` in <temporary table> on distinct_key where ((`test`.`t2`.`b2` = `<subquery4>`.`c2`))))))) ), <primary_index_lookup>(`test`.`t1`.`a1` in <temporary table> on distinct_key where ((`test`.`t1`.`a1` = `<subquery2>`.`b1`) and (`test`.`t1`.`a2` = `<subquery2>`.`b2`)))))) and <expr_cache><`test`.`t1`.`a1`,`test`.`t1`.`a2`>(<in_optimizer>((`test`.`t1`.`a1`,`test`.`t1`.`a2`),(`test`.`t1`.`a1`,`test`.`t1`.`a2`) in ( <materialize> (select `test`.`t3`.`c1`,`test`.`t3`.`c2` from `test`.`t3` where <expr_cache><`test`.`t3`.`c1`,`test`.`t3`.`c2`>(<in_optimizer>((`test`.`t3`.`c1`,`test`.`t3`.`c2`),(`test`.`t3`.`c1`,`test`.`t3`.`c2`) in ( <materialize> (select `test`.`t2i`.`b1`,`test`.`t2i`.`b2` from `test`.`t2i` where (`test`.`t2i`.`b2` > '0') ), <primary_index_lookup>(`test`.`t3`.`c1` in <temporary table> on distinct_key where ((`test`.`t3`.`c1` = `<subquery6>`.`b1`) and (`test`.`t3`.`c2` = `<subquery6>`.`b2`)))))) ), <primary_index_lookup>(`test`.`t1`.`a1` in <temporary table> on distinct_key where ((`test`.`t1`.`a1` = `<subquery5>`.`c1`) and (`test`.`t1`.`a2` = `<subquery5>`.`c2`)))))))) union (select `test`.`t1i`.`a1` AS `a1`,`test`.`t1i`.`a2` AS `a2` from `test`.`t1i` where (<expr_cache><`test`.`t1i`.`a1`,`test`.`t1i`.`a2`>(<in_optimizer>((`test`.`t1i`.`a1`,`test`.`t1i`.`a2`),(`test`.`t1i`.`a1`,`test`.`t1i`.`a2`) in ( <materialize> (select `test`.`t2i`.`b1`,`test`.`t2i`.`b2` from `test`.`t2i` where (`test`.`t2i`.`b1` > '0') ), <primary_index_lookup>(`test`.`t1i`.`a1` in <temporary table> on distinct_key where ((`test`.`t1i`.`a1` = `<subquery8>`.`b1`) and (`test`.`t1i`.`a2` = `<subquery8>`.`b2`)))))) and <expr_cache><`test`.`t1i`.`a1`,`test`.`t1i`.`a2`>(<in_optimizer>((`test`.`t1i`.`a1`,`test`.`t1i`.`a2`),(`test`.`t1i`.`a1`,`test`.`t1i`.`a2`) in ( <materialize> (select `test`.`t3i`.`c1`,`test`.`t3i`.`c2` from `test`.`t3i` where <expr_cache><`test`.`t3i`.`c1`,`test`.`t3i`.`c2`>(<in_optimizer>((`test`.`t3i`.`c1`,`test`.`t3i`.`c2`),(`test`.`t3i`.`c1`,`test`.`t3i`.`c2`) in ( <materialize> (select `test`.`t2i`.`b1`,`test`.`t2i`.`b2` from `test`.`t2i` where (`test`.`t2i`.`b2` > '0') ), <primary_index_lookup>(`test`.`t3i`.`c1` in <temporary table> on distinct_key where ((`test`.`t3i`.`c1` = `<subquery10>`.`b1`) and (`test`.`t3i`.`c2` = `<subquery10>`.`b2`)))))) ), <primary_index_lookup>(`test`.`t1i`.`a1` in <temporary table> on distinct_key where ((`test`.`t1i`.`a1` = `<subquery9>`.`c1`) and (`test`.`t1i`.`a2` = `<subquery9>`.`c2`))))))))
(select * from t1
where (a1, a2) in (select b1, b2 from t2
where b2 in (select c2 from t3 where c2 LIKE '%02') or
b2 in (select c2 from t3 where c2 LIKE '%03')
group by b1, b2) and
(a1, a2) in (select c1, c2 from t3
where (c1, c2) in (select b1, b2 from t2i where b2 > '0')))
UNION
(select * from t1i
where (a1, a2) in (select b1, b2 from t2i where b1 >  '0') and
(a1, a2) in (select c1, c2 from t3i
where (c1, c2) in (select b1, b2 from t2i where b2 > '0')));
a1	a2
1 - 02	2 - 02
1 - 01	2 - 01
explain extended
select * from t1
where (a1, a2) in (select * from t1 where a1 > '0' UNION select * from t2 where b1 < '9') and
(a1, a2) in (select c1, c2 from t3
where (c1, c2) in (select b1, b2 from t2i where b2 > '0'));
id	select_type	table	type	possible_keys	key	key_len	ref	rows	filtered	Extra
1	PRIMARY	t1	ALL	NULL	NULL	NULL	NULL	3	100.00	Using where
4	MATERIALIZED	t3	ALL	NULL	NULL	NULL	NULL	4	100.00	Using where
5	MATERIALIZED	t2i	index	it2i2	it2i3	18	NULL	5	100.00	Using where; Using index
2	DEPENDENT SUBQUERY	t1	ALL	NULL	NULL	NULL	NULL	3	100.00	Using where
3	DEPENDENT UNION	t2	ALL	NULL	NULL	NULL	NULL	5	100.00	Using where
NULL	UNION RESULT	<union2,3>	ALL	NULL	NULL	NULL	NULL	NULL	NULL	
Warnings:
Note	1003	select `test`.`t1`.`a1` AS `a1`,`test`.`t1`.`a2` AS `a2` from `test`.`t1` where (<expr_cache><`test`.`t1`.`a1`,`test`.`t1`.`a2`>(<in_optimizer>((`test`.`t1`.`a1`,`test`.`t1`.`a2`),<exists>(select `test`.`t1`.`a1`,`test`.`t1`.`a2` from `test`.`t1` where ((`test`.`t1`.`a1` > '0') and (<cache>(`test`.`t1`.`a1`) = `test`.`t1`.`a1`) and (<cache>(`test`.`t1`.`a2`) = `test`.`t1`.`a2`)) union select `test`.`t2`.`b1`,`test`.`t2`.`b2` from `test`.`t2` where ((`test`.`t2`.`b1` < '9') and (<cache>(`test`.`t1`.`a1`) = `test`.`t2`.`b1`) and (<cache>(`test`.`t1`.`a2`) = `test`.`t2`.`b2`))))) and <expr_cache><`test`.`t1`.`a1`,`test`.`t1`.`a2`>(<in_optimizer>((`test`.`t1`.`a1`,`test`.`t1`.`a2`),(`test`.`t1`.`a1`,`test`.`t1`.`a2`) in ( <materialize> (select `test`.`t3`.`c1`,`test`.`t3`.`c2` from `test`.`t3` where <expr_cache><`test`.`t3`.`c1`,`test`.`t3`.`c2`>(<in_optimizer>((`test`.`t3`.`c1`,`test`.`t3`.`c2`),(`test`.`t3`.`c1`,`test`.`t3`.`c2`) in ( <materialize> (select `test`.`t2i`.`b1`,`test`.`t2i`.`b2` from `test`.`t2i` where (`test`.`t2i`.`b2` > '0') ), <primary_index_lookup>(`test`.`t3`.`c1` in <temporary table> on distinct_key where ((`test`.`t3`.`c1` = `<subquery5>`.`b1`) and (`test`.`t3`.`c2` = `<subquery5>`.`b2`)))))) ), <primary_index_lookup>(`test`.`t1`.`a1` in <temporary table> on distinct_key where ((`test`.`t1`.`a1` = `<subquery4>`.`c1`) and (`test`.`t1`.`a2` = `<subquery4>`.`c2`)))))))
select * from t1
where (a1, a2) in (select * from t1 where a1 > '0' UNION select * from t2 where b1 < '9') and
(a1, a2) in (select c1, c2 from t3
where (c1, c2) in (select b1, b2 from t2i where b2 > '0'));
a1	a2
1 - 01	2 - 01
1 - 02	2 - 02
explain extended
select * from t1, t3
where (a1, a2) in (select * from t1 where a1 > '0' UNION select * from t2 where b1 < '9') and
(c1, c2) in (select c1, c2 from t3
where (c1, c2) in (select b1, b2 from t2i where b2 > '0')) and
a1 = c1;
id	select_type	table	type	possible_keys	key	key_len	ref	rows	filtered	Extra
1	PRIMARY	t1	ALL	NULL	NULL	NULL	NULL	3	100.00	Using where
1	PRIMARY	t3	ALL	NULL	NULL	NULL	NULL	4	100.00	Using where; Using join buffer (flat, BNL join)
4	MATERIALIZED	t3	ALL	NULL	NULL	NULL	NULL	4	100.00	Using where
5	MATERIALIZED	t2i	index	it2i2	it2i3	18	NULL	5	100.00	Using where; Using index
2	DEPENDENT SUBQUERY	t1	ALL	NULL	NULL	NULL	NULL	3	100.00	Using where
3	DEPENDENT UNION	t2	ALL	NULL	NULL	NULL	NULL	5	100.00	Using where
NULL	UNION RESULT	<union2,3>	ALL	NULL	NULL	NULL	NULL	NULL	NULL	
Warnings:
Note	1003	select `test`.`t1`.`a1` AS `a1`,`test`.`t1`.`a2` AS `a2`,`test`.`t3`.`c1` AS `c1`,`test`.`t3`.`c2` AS `c2` from `test`.`t1` join `test`.`t3` where ((`test`.`t3`.`c1` = `test`.`t1`.`a1`) and <expr_cache><`test`.`t1`.`a1`,`test`.`t1`.`a2`>(<in_optimizer>((`test`.`t1`.`a1`,`test`.`t1`.`a2`),<exists>(select `test`.`t1`.`a1`,`test`.`t1`.`a2` from `test`.`t1` where ((`test`.`t1`.`a1` > '0') and (<cache>(`test`.`t1`.`a1`) = `test`.`t1`.`a1`) and (<cache>(`test`.`t1`.`a2`) = `test`.`t1`.`a2`)) union select `test`.`t2`.`b1`,`test`.`t2`.`b2` from `test`.`t2` where ((`test`.`t2`.`b1` < '9') and (<cache>(`test`.`t1`.`a1`) = `test`.`t2`.`b1`) and (<cache>(`test`.`t1`.`a2`) = `test`.`t2`.`b2`))))) and <expr_cache><`test`.`t3`.`c1`,`test`.`t3`.`c2`>(<in_optimizer>((`test`.`t3`.`c1`,`test`.`t3`.`c2`),(`test`.`t3`.`c1`,`test`.`t3`.`c2`) in ( <materialize> (select `test`.`t3`.`c1`,`test`.`t3`.`c2` from `test`.`t3` where <expr_cache><`test`.`t3`.`c1`,`test`.`t3`.`c2`>(<in_optimizer>((`test`.`t3`.`c1`,`test`.`t3`.`c2`),(`test`.`t3`.`c1`,`test`.`t3`.`c2`) in ( <materialize> (select `test`.`t2i`.`b1`,`test`.`t2i`.`b2` from `test`.`t2i` where (`test`.`t2i`.`b2` > '0') ), <primary_index_lookup>(`test`.`t3`.`c1` in <temporary table> on distinct_key where ((`test`.`t3`.`c1` = `<subquery5>`.`b1`) and (`test`.`t3`.`c2` = `<subquery5>`.`b2`)))))) ), <primary_index_lookup>(`test`.`t3`.`c1` in <temporary table> on distinct_key where ((`test`.`t3`.`c1` = `<subquery4>`.`c1`) and (`test`.`t3`.`c2` = `<subquery4>`.`c2`)))))))
select * from t1, t3
where (a1, a2) in (select * from t1 where a1 > '0' UNION select * from t2 where b1 < '9') and
(c1, c2) in (select c1, c2 from t3
where (c1, c2) in (select b1, b2 from t2i where b2 > '0')) and
a1 = c1;
a1	a2	c1	c2
1 - 01	2 - 01	1 - 01	2 - 01
1 - 02	2 - 02	1 - 02	2 - 02
/******************************************************************************
* Negative tests, where materialization should not be applied.
******************************************************************************/
# UNION in a subquery
explain extended
select * from t3
where c1 in (select a1 from t1 where a1 > '0' UNION select b1 from t2 where b1 < '9');
id	select_type	table	type	possible_keys	key	key_len	ref	rows	filtered	Extra
1	PRIMARY	t3	ALL	NULL	NULL	NULL	NULL	4	100.00	Using where
2	DEPENDENT SUBQUERY	t1	ALL	NULL	NULL	NULL	NULL	3	100.00	Using where
3	DEPENDENT UNION	t2	ALL	NULL	NULL	NULL	NULL	5	100.00	Using where
NULL	UNION RESULT	<union2,3>	ALL	NULL	NULL	NULL	NULL	NULL	NULL	
Warnings:
Note	1003	select `test`.`t3`.`c1` AS `c1`,`test`.`t3`.`c2` AS `c2` from `test`.`t3` where <expr_cache><`test`.`t3`.`c1`>(<in_optimizer>(`test`.`t3`.`c1`,<exists>(select `test`.`t1`.`a1` from `test`.`t1` where ((`test`.`t1`.`a1` > '0') and (<cache>(`test`.`t3`.`c1`) = `test`.`t1`.`a1`)) union select `test`.`t2`.`b1` from `test`.`t2` where ((`test`.`t2`.`b1` < '9') and (<cache>(`test`.`t3`.`c1`) = `test`.`t2`.`b1`)))))
select * from t3
where c1 in (select a1 from t1 where a1 > '0' UNION select b1 from t2 where b1 < '9');
c1	c2
1 - 01	2 - 01
1 - 02	2 - 02
1 - 03	2 - 03
explain extended
select * from t1
where (a1, a2) in (select b1, b2 from t2
where b2 in (select c2 from t3 t3a where c1 = a1) or
b2 in (select c2 from t3 t3b where c2 LIKE '%03')) and
(a1, a2) in (select c1, c2 from t3 t3c
where (c1, c2) in (select b1, b2 from t2i where b2 > '0' or b2 = a2));
id	select_type	table	type	possible_keys	key	key_len	ref	rows	filtered	Extra
1	PRIMARY	t1	ALL	NULL	NULL	NULL	NULL	3	100.00	Using where
5	DEPENDENT SUBQUERY	t3c	ALL	NULL	NULL	NULL	NULL	4	100.00	Using where
6	DEPENDENT SUBQUERY	t2i	index_subquery	it2i1,it2i2,it2i3	it2i3	18	func,func	2	100.00	Using index; Using where
2	DEPENDENT SUBQUERY	t2	ALL	NULL	NULL	NULL	NULL	5	100.00	Using where
4	MATERIALIZED	t3b	ALL	NULL	NULL	NULL	NULL	4	100.00	Using where
3	DEPENDENT SUBQUERY	t3a	ALL	NULL	NULL	NULL	NULL	4	100.00	Using where
Warnings:
Note	1276	Field or reference 'test.t1.a1' of SELECT #3 was resolved in SELECT #1
Note	1276	Field or reference 'test.t1.a2' of SELECT #6 was resolved in SELECT #1
Note	1003	select `test`.`t1`.`a1` AS `a1`,`test`.`t1`.`a2` AS `a2` from `test`.`t1` where (<expr_cache><`test`.`t1`.`a1`,`test`.`t1`.`a2`>(<in_optimizer>((`test`.`t1`.`a1`,`test`.`t1`.`a2`),<exists>(select `test`.`t2`.`b1`,`test`.`t2`.`b2` from `test`.`t2` where ((<expr_cache><`test`.`t2`.`b2`,`test`.`t1`.`a1`>(<in_optimizer>(`test`.`t2`.`b2`,<exists>(select `test`.`t3a`.`c2` from `test`.`t3` `t3a` where ((`test`.`t3a`.`c1` = `test`.`t1`.`a1`) and (<cache>(`test`.`t2`.`b2`) = `test`.`t3a`.`c2`))))) or <expr_cache><`test`.`t2`.`b2`>(<in_optimizer>(`test`.`t2`.`b2`,`test`.`t2`.`b2` in ( <materialize> (select `test`.`t3b`.`c2` from `test`.`t3` `t3b` where (`test`.`t3b`.`c2` like '%03') ), <primary_index_lookup>(`test`.`t2`.`b2` in <temporary table> on distinct_key where ((`test`.`t2`.`b2` = `<subquery4>`.`c2`))))))) and (<cache>(`test`.`t1`.`a1`) = `test`.`t2`.`b1`) and (<cache>(`test`.`t1`.`a2`) = `test`.`t2`.`b2`))))) and <expr_cache><`test`.`t1`.`a1`,`test`.`t1`.`a2`>(<in_optimizer>((`test`.`t1`.`a1`,`test`.`t1`.`a2`),<exists>(select `test`.`t3c`.`c1`,`test`.`t3c`.`c2` from `test`.`t3` `t3c` where (<expr_cache><`test`.`t3c`.`c1`,`test`.`t3c`.`c2`,`test`.`t1`.`a2`>(<in_optimizer>((`test`.`t3c`.`c1`,`test`.`t3c`.`c2`),<exists>(<index_lookup>(<cache>(`test`.`t3c`.`c1`) in t2i on it2i3 where (((`test`.`t2i`.`b2` > '0') or (`test`.`t2i`.`b2` = `test`.`t1`.`a2`)) and (<cache>(`test`.`t3c`.`c1`) = `test`.`t2i`.`b1`) and (<cache>(`test`.`t3c`.`c2`) = `test`.`t2i`.`b2`)))))) and (<cache>(`test`.`t1`.`a1`) = `test`.`t3c`.`c1`) and (<cache>(`test`.`t1`.`a2`) = `test`.`t3c`.`c2`))))))
explain extended
select * from t1 where (a1, a2) in (select '1 - 01', '2 - 01');
id	select_type	table	type	possible_keys	key	key_len	ref	rows	filtered	Extra
1	PRIMARY	t1	ALL	NULL	NULL	NULL	NULL	3	100.00	Using where
2	DEPENDENT SUBQUERY	NULL	NULL	NULL	NULL	NULL	NULL	NULL	NULL	No tables used
Warnings:
Note	1003	select `test`.`t1`.`a1` AS `a1`,`test`.`t1`.`a2` AS `a2` from `test`.`t1` where <expr_cache><`test`.`t1`.`a1`,`test`.`t1`.`a2`>(<in_optimizer>((`test`.`t1`.`a1`,`test`.`t1`.`a2`),<exists>(select '1 - 01','2 - 01' having (((<cache>(`test`.`t1`.`a1`) = '1 - 01') or isnull('1 - 01')) and ((<cache>(`test`.`t1`.`a2`) = '2 - 01') or isnull('2 - 01')) and <is_not_null_test>('1 - 01') and <is_not_null_test>('2 - 01')))))
select * from t1 where (a1, a2) in (select '1 - 01', '2 - 01');
a1	a2
1 - 01	2 - 01
explain extended
select * from t1 where (a1, a2) in (select '1 - 01', '2 - 01' from dual);
id	select_type	table	type	possible_keys	key	key_len	ref	rows	filtered	Extra
1	PRIMARY	t1	ALL	NULL	NULL	NULL	NULL	3	100.00	Using where
2	DEPENDENT SUBQUERY	NULL	NULL	NULL	NULL	NULL	NULL	NULL	NULL	No tables used
Warnings:
Note	1003	select `test`.`t1`.`a1` AS `a1`,`test`.`t1`.`a2` AS `a2` from `test`.`t1` where <expr_cache><`test`.`t1`.`a1`,`test`.`t1`.`a2`>(<in_optimizer>((`test`.`t1`.`a1`,`test`.`t1`.`a2`),<exists>(select '1 - 01','2 - 01' having (((<cache>(`test`.`t1`.`a1`) = '1 - 01') or isnull('1 - 01')) and ((<cache>(`test`.`t1`.`a2`) = '2 - 01') or isnull('2 - 01')) and <is_not_null_test>('1 - 01') and <is_not_null_test>('2 - 01')))))
select * from t1 where (a1, a2) in (select '1 - 01', '2 - 01' from dual);
a1	a2
1 - 01	2 - 01
/******************************************************************************
* Subqueries in other uncovered clauses.
******************************************************************************/
/* SELECT clause */
select ((a1,a2) IN (select * from t2 where b2 > '0')) IS NULL from t1;
((a1,a2) IN (select * from t2 where b2 > '0')) IS NULL
0
0
0
/* GROUP BY clause */
create table columns (col int key);
insert into columns values (1), (2);
explain extended
select * from t1 group by (select col from columns limit 1);
id	select_type	table	type	possible_keys	key	key_len	ref	rows	filtered	Extra
1	PRIMARY	t1	ALL	NULL	NULL	NULL	NULL	3	100.00	
2	SUBQUERY	columns	index	NULL	PRIMARY	4	NULL	2	100.00	Using index
Warnings:
Note	1003	select `test`.`t1`.`a1` AS `a1`,`test`.`t1`.`a2` AS `a2` from `test`.`t1` group by (select `test`.`columns`.`col` from `test`.`columns` limit 1)
select * from t1 group by (select col from columns limit 1);
a1	a2
1 - 00	2 - 00
explain extended
select * from t1 group by (a1 in (select col from columns));
id	select_type	table	type	possible_keys	key	key_len	ref	rows	filtered	Extra
1	PRIMARY	t1	ALL	NULL	NULL	NULL	NULL	3	100.00	Using temporary; Using filesort
2	DEPENDENT SUBQUERY	columns	unique_subquery	PRIMARY	PRIMARY	4	func	1	100.00	Using index; Using where; Full scan on NULL key
Warnings:
Note	1003	select `test`.`t1`.`a1` AS `a1`,`test`.`t1`.`a2` AS `a2` from `test`.`t1` group by <expr_cache><`test`.`t1`.`a1`>(<in_optimizer>(`test`.`t1`.`a1`,<exists>(<primary_index_lookup>(<cache>(`test`.`t1`.`a1`) in columns on PRIMARY where trigcond((<cache>(`test`.`t1`.`a1`) = `test`.`columns`.`col`))))))
select * from t1 group by (a1 in (select col from columns));
a1	a2
1 - 00	2 - 00
/* ORDER BY clause */
explain extended
select * from t1 order by (select col from columns limit 1);
id	select_type	table	type	possible_keys	key	key_len	ref	rows	filtered	Extra
1	PRIMARY	t1	ALL	NULL	NULL	NULL	NULL	3	100.00	
2	SUBQUERY	columns	index	NULL	PRIMARY	4	NULL	2	100.00	Using index
Warnings:
Note	1003	select `test`.`t1`.`a1` AS `a1`,`test`.`t1`.`a2` AS `a2` from `test`.`t1` order by (select `test`.`columns`.`col` from `test`.`columns` limit 1)
select * from t1 order by (select col from columns limit 1);
a1	a2
1 - 00	2 - 00
1 - 01	2 - 01
1 - 02	2 - 02
/******************************************************************************
* Column types/sizes that affect materialization.
******************************************************************************/
/*
Test that BLOBs are not materialized (except when arguments of some functions).
*/
# force materialization to be always considered
set @prefix_len = 6;
set @blob_len = 16;
set @suffix_len = @blob_len - @prefix_len;
create table t1_16 (a1 blob(16), a2 blob(16));
create table t2_16 (b1 blob(16), b2 blob(16));
create table t3_16 (c1 blob(16), c2 blob(16));
insert into t1_16 values
(concat('1 - 00', repeat('x', @suffix_len)), concat('2 - 00', repeat('x', @suffix_len)));
insert into t1_16 values
(concat('1 - 01', repeat('x', @suffix_len)), concat('2 - 01', repeat('x', @suffix_len)));
insert into t1_16 values
(concat('1 - 02', repeat('x', @suffix_len)), concat('2 - 02', repeat('x', @suffix_len)));
insert into t2_16 values
(concat('1 - 01', repeat('x', @suffix_len)), concat('2 - 01', repeat('x', @suffix_len)));
insert into t2_16 values
(concat('1 - 02', repeat('x', @suffix_len)), concat('2 - 02', repeat('x', @suffix_len)));
insert into t2_16 values
(concat('1 - 03', repeat('x', @suffix_len)), concat('2 - 03', repeat('x', @suffix_len)));
insert into t3_16 values
(concat('1 - 01', repeat('x', @suffix_len)), concat('2 - 01', repeat('x', @suffix_len)));
insert into t3_16 values
(concat('1 - 02', repeat('x', @suffix_len)), concat('2 - 02', repeat('x', @suffix_len)));
insert into t3_16 values
(concat('1 - 03', repeat('x', @suffix_len)), concat('2 - 03', repeat('x', @suffix_len)));
insert into t3_16 values
(concat('1 - 04', repeat('x', @suffix_len)), concat('2 - 04', repeat('x', @suffix_len)));
explain extended select left(a1,7), left(a2,7)
from t1_16
where a1 in (select b1 from t2_16 where b1 > '0');
id	select_type	table	type	possible_keys	key	key_len	ref	rows	filtered	Extra
1	PRIMARY	t1_16	ALL	NULL	NULL	NULL	NULL	3	100.00	Using where
2	DEPENDENT SUBQUERY	t2_16	ALL	NULL	NULL	NULL	NULL	3	100.00	Using where
Warnings:
Note	1003	select left(`test`.`t1_16`.`a1`,7) AS `left(a1,7)`,left(`test`.`t1_16`.`a2`,7) AS `left(a2,7)` from `test`.`t1_16` where <expr_cache><`test`.`t1_16`.`a1`>(<in_optimizer>(`test`.`t1_16`.`a1`,<exists>(select `test`.`t2_16`.`b1` from `test`.`t2_16` where ((`test`.`t2_16`.`b1` > '0') and (<cache>(`test`.`t1_16`.`a1`) = `test`.`t2_16`.`b1`)))))
select left(a1,7), left(a2,7)
from t1_16
where a1 in (select b1 from t2_16 where b1 > '0');
left(a1,7)	left(a2,7)
1 - 01x	2 - 01x
1 - 02x	2 - 02x
explain extended select left(a1,7), left(a2,7)
from t1_16
where (a1,a2) in (select b1, b2 from t2_16 where b1 > '0');
id	select_type	table	type	possible_keys	key	key_len	ref	rows	filtered	Extra
1	PRIMARY	t1_16	ALL	NULL	NULL	NULL	NULL	3	100.00	Using where
2	DEPENDENT SUBQUERY	t2_16	ALL	NULL	NULL	NULL	NULL	3	100.00	Using where
Warnings:
Note	1003	select left(`test`.`t1_16`.`a1`,7) AS `left(a1,7)`,left(`test`.`t1_16`.`a2`,7) AS `left(a2,7)` from `test`.`t1_16` where <expr_cache><`test`.`t1_16`.`a1`,`test`.`t1_16`.`a2`>(<in_optimizer>((`test`.`t1_16`.`a1`,`test`.`t1_16`.`a2`),<exists>(select `test`.`t2_16`.`b1`,`test`.`t2_16`.`b2` from `test`.`t2_16` where ((`test`.`t2_16`.`b1` > '0') and (<cache>(`test`.`t1_16`.`a1`) = `test`.`t2_16`.`b1`) and (<cache>(`test`.`t1_16`.`a2`) = `test`.`t2_16`.`b2`)))))
select left(a1,7), left(a2,7)
from t1_16
where (a1,a2) in (select b1, b2 from t2_16 where b1 > '0');
left(a1,7)	left(a2,7)
1 - 01x	2 - 01x
1 - 02x	2 - 02x
explain extended select left(a1,7), left(a2,7)
from t1_16
where a1 in (select substring(b1,1,16) from t2_16 where b1 > '0');
id	select_type	table	type	possible_keys	key	key_len	ref	rows	filtered	Extra
1	PRIMARY	t1_16	ALL	NULL	NULL	NULL	NULL	3	100.00	Using where
2	MATERIALIZED	t2_16	ALL	NULL	NULL	NULL	NULL	3	100.00	Using where
Warnings:
Note	1003	select left(`test`.`t1_16`.`a1`,7) AS `left(a1,7)`,left(`test`.`t1_16`.`a2`,7) AS `left(a2,7)` from `test`.`t1_16` where <expr_cache><`test`.`t1_16`.`a1`>(<in_optimizer>(`test`.`t1_16`.`a1`,`test`.`t1_16`.`a1` in ( <materialize> (select substr(`test`.`t2_16`.`b1`,1,16) from `test`.`t2_16` where (`test`.`t2_16`.`b1` > '0') ), <primary_index_lookup>(`test`.`t1_16`.`a1` in <temporary table> on distinct_key where ((`test`.`t1_16`.`a1` = `<subquery2>`.`substring(b1,1,16)`))))))
select left(a1,7), left(a2,7)
from t1_16
where a1 in (select substring(b1,1,16) from t2_16 where b1 > '0');
left(a1,7)	left(a2,7)
1 - 01x	2 - 01x
1 - 02x	2 - 02x
explain extended select left(a1,7), left(a2,7)
from t1_16
where a1 in (select group_concat(b1) from t2_16 group by b2);
id	select_type	table	type	possible_keys	key	key_len	ref	rows	filtered	Extra
1	PRIMARY	t1_16	ALL	NULL	NULL	NULL	NULL	3	100.00	Using where
2	DEPENDENT SUBQUERY	t2_16	ALL	NULL	NULL	NULL	NULL	3	100.00	Using filesort
Warnings:
Note	1003	select left(`test`.`t1_16`.`a1`,7) AS `left(a1,7)`,left(`test`.`t1_16`.`a2`,7) AS `left(a2,7)` from `test`.`t1_16` where <expr_cache><`test`.`t1_16`.`a1`>(<in_optimizer>(`test`.`t1_16`.`a1`,<exists>(select group_concat(`test`.`t2_16`.`b1` separator ',') from `test`.`t2_16` group by `test`.`t2_16`.`b2` having (<cache>(`test`.`t1_16`.`a1`) = <ref_null_helper>(group_concat(`test`.`t2_16`.`b1` separator ','))))))
select left(a1,7), left(a2,7)
from t1_16
where a1 in (select group_concat(b1) from t2_16 group by b2);
left(a1,7)	left(a2,7)
1 - 01x	2 - 01x
1 - 02x	2 - 02x
set @@group_concat_max_len = 256;
explain extended select left(a1,7), left(a2,7)
from t1_16
where a1 in (select group_concat(b1) from t2_16 group by b2);
id	select_type	table	type	possible_keys	key	key_len	ref	rows	filtered	Extra
1	PRIMARY	t1_16	ALL	NULL	NULL	NULL	NULL	3	100.00	Using where
2	MATERIALIZED	t2_16	ALL	NULL	NULL	NULL	NULL	3	100.00	Using filesort
Warnings:
Note	1003	select left(`test`.`t1_16`.`a1`,7) AS `left(a1,7)`,left(`test`.`t1_16`.`a2`,7) AS `left(a2,7)` from `test`.`t1_16` where <expr_cache><`test`.`t1_16`.`a1`>(<in_optimizer>(`test`.`t1_16`.`a1`,`test`.`t1_16`.`a1` in ( <materialize> (select group_concat(`test`.`t2_16`.`b1` separator ',') from `test`.`t2_16` group by `test`.`t2_16`.`b2` ), <primary_index_lookup>(`test`.`t1_16`.`a1` in <temporary table> on distinct_key where ((`test`.`t1_16`.`a1` = `<subquery2>`.`group_concat(b1)`))))))
select left(a1,7), left(a2,7)
from t1_16
where a1 in (select group_concat(b1) from t2_16 group by b2);
left(a1,7)	left(a2,7)
1 - 01x	2 - 01x
1 - 02x	2 - 02x
explain extended
select * from t1
where concat(a1,'x') IN
(select left(a1,8) from t1_16
where (a1, a2) IN
(select t2_16.b1, t2_16.b2 from t2_16, t2
where t2.b2 = substring(t2_16.b2,1,6) and
t2.b1 IN (select c1 from t3 where c2 > '0')));
id	select_type	table	type	possible_keys	key	key_len	ref	rows	filtered	Extra
1	PRIMARY	t1	ALL	NULL	NULL	NULL	NULL	3	100.00	Using where
2	DEPENDENT SUBQUERY	t1_16	ALL	NULL	NULL	NULL	NULL	3	100.00	Using where
3	DEPENDENT SUBQUERY	t2_16	ALL	NULL	NULL	NULL	NULL	3	100.00	Using where
3	DEPENDENT SUBQUERY	t2	ALL	NULL	NULL	NULL	NULL	5	100.00	Using where; Using join buffer (flat, BNL join)
4	MATERIALIZED	t3	ALL	NULL	NULL	NULL	NULL	4	100.00	Using where
Warnings:
Note	1003	select `test`.`t1`.`a1` AS `a1`,`test`.`t1`.`a2` AS `a2` from `test`.`t1` where <expr_cache><concat(`test`.`t1`.`a1`,'x')>(<in_optimizer>(concat(`test`.`t1`.`a1`,'x'),<exists>(select left(`test`.`t1_16`.`a1`,8) from `test`.`t1_16` where (<expr_cache><`test`.`t1_16`.`a1`,`test`.`t1_16`.`a2`>(<in_optimizer>((`test`.`t1_16`.`a1`,`test`.`t1_16`.`a2`),<exists>(select `test`.`t2_16`.`b1`,`test`.`t2_16`.`b2` from `test`.`t2_16` join `test`.`t2` where ((`test`.`t2`.`b2` = substr(`test`.`t2_16`.`b2`,1,6)) and <expr_cache><`test`.`t2`.`b1`>(<in_optimizer>(`test`.`t2`.`b1`,`test`.`t2`.`b1` in ( <materialize> (select `test`.`t3`.`c1` from `test`.`t3` where (`test`.`t3`.`c2` > '0') ), <primary_index_lookup>(`test`.`t2`.`b1` in <temporary table> on distinct_key where ((`test`.`t2`.`b1` = `<subquery4>`.`c1`)))))) and (<cache>(`test`.`t1_16`.`a1`) = `test`.`t2_16`.`b1`) and (<cache>(`test`.`t1_16`.`a2`) = `test`.`t2_16`.`b2`))))) and (<cache>(concat(`test`.`t1`.`a1`,'x')) = left(`test`.`t1_16`.`a1`,8))))))
drop table t1_16, t2_16, t3_16;
set @blob_len = 512;
set @suffix_len = @blob_len - @prefix_len;
create table t1_512 (a1 blob(512), a2 blob(512));
create table t2_512 (b1 blob(512), b2 blob(512));
create table t3_512 (c1 blob(512), c2 blob(512));
insert into t1_512 values
(concat('1 - 00', repeat('x', @suffix_len)), concat('2 - 00', repeat('x', @suffix_len)));
insert into t1_512 values
(concat('1 - 01', repeat('x', @suffix_len)), concat('2 - 01', repeat('x', @suffix_len)));
insert into t1_512 values
(concat('1 - 02', repeat('x', @suffix_len)), concat('2 - 02', repeat('x', @suffix_len)));
insert into t2_512 values
(concat('1 - 01', repeat('x', @suffix_len)), concat('2 - 01', repeat('x', @suffix_len)));
insert into t2_512 values
(concat('1 - 02', repeat('x', @suffix_len)), concat('2 - 02', repeat('x', @suffix_len)));
insert into t2_512 values
(concat('1 - 03', repeat('x', @suffix_len)), concat('2 - 03', repeat('x', @suffix_len)));
insert into t3_512 values
(concat('1 - 01', repeat('x', @suffix_len)), concat('2 - 01', repeat('x', @suffix_len)));
insert into t3_512 values
(concat('1 - 02', repeat('x', @suffix_len)), concat('2 - 02', repeat('x', @suffix_len)));
insert into t3_512 values
(concat('1 - 03', repeat('x', @suffix_len)), concat('2 - 03', repeat('x', @suffix_len)));
insert into t3_512 values
(concat('1 - 04', repeat('x', @suffix_len)), concat('2 - 04', repeat('x', @suffix_len)));
explain extended select left(a1,7), left(a2,7)
from t1_512
where a1 in (select b1 from t2_512 where b1 > '0');
id	select_type	table	type	possible_keys	key	key_len	ref	rows	filtered	Extra
1	PRIMARY	t1_512	ALL	NULL	NULL	NULL	NULL	3	100.00	Using where
2	DEPENDENT SUBQUERY	t2_512	ALL	NULL	NULL	NULL	NULL	3	100.00	Using where
Warnings:
Note	1003	select left(`test`.`t1_512`.`a1`,7) AS `left(a1,7)`,left(`test`.`t1_512`.`a2`,7) AS `left(a2,7)` from `test`.`t1_512` where <expr_cache><`test`.`t1_512`.`a1`>(<in_optimizer>(`test`.`t1_512`.`a1`,<exists>(select `test`.`t2_512`.`b1` from `test`.`t2_512` where ((`test`.`t2_512`.`b1` > '0') and (<cache>(`test`.`t1_512`.`a1`) = `test`.`t2_512`.`b1`)))))
select left(a1,7), left(a2,7)
from t1_512
where a1 in (select b1 from t2_512 where b1 > '0');
left(a1,7)	left(a2,7)
1 - 01x	2 - 01x
1 - 02x	2 - 02x
explain extended select left(a1,7), left(a2,7)
from t1_512
where (a1,a2) in (select b1, b2 from t2_512 where b1 > '0');
id	select_type	table	type	possible_keys	key	key_len	ref	rows	filtered	Extra
1	PRIMARY	t1_512	ALL	NULL	NULL	NULL	NULL	3	100.00	Using where
2	DEPENDENT SUBQUERY	t2_512	ALL	NULL	NULL	NULL	NULL	3	100.00	Using where
Warnings:
Note	1003	select left(`test`.`t1_512`.`a1`,7) AS `left(a1,7)`,left(`test`.`t1_512`.`a2`,7) AS `left(a2,7)` from `test`.`t1_512` where <expr_cache><`test`.`t1_512`.`a1`,`test`.`t1_512`.`a2`>(<in_optimizer>((`test`.`t1_512`.`a1`,`test`.`t1_512`.`a2`),<exists>(select `test`.`t2_512`.`b1`,`test`.`t2_512`.`b2` from `test`.`t2_512` where ((`test`.`t2_512`.`b1` > '0') and (<cache>(`test`.`t1_512`.`a1`) = `test`.`t2_512`.`b1`) and (<cache>(`test`.`t1_512`.`a2`) = `test`.`t2_512`.`b2`)))))
select left(a1,7), left(a2,7)
from t1_512
where (a1,a2) in (select b1, b2 from t2_512 where b1 > '0');
left(a1,7)	left(a2,7)
1 - 01x	2 - 01x
1 - 02x	2 - 02x
explain extended select left(a1,7), left(a2,7)
from t1_512
where a1 in (select substring(b1,1,512) from t2_512 where b1 > '0');
id	select_type	table	type	possible_keys	key	key_len	ref	rows	filtered	Extra
1	PRIMARY	t1_512	ALL	NULL	NULL	NULL	NULL	3	100.00	Using where
2	MATERIALIZED	t2_512	ALL	NULL	NULL	NULL	NULL	3	100.00	Using where
Warnings:
Note	1003	select left(`test`.`t1_512`.`a1`,7) AS `left(a1,7)`,left(`test`.`t1_512`.`a2`,7) AS `left(a2,7)` from `test`.`t1_512` where <expr_cache><`test`.`t1_512`.`a1`>(<in_optimizer>(`test`.`t1_512`.`a1`,`test`.`t1_512`.`a1` in ( <materialize> (select substr(`test`.`t2_512`.`b1`,1,512) from `test`.`t2_512` where (`test`.`t2_512`.`b1` > '0') ), <primary_index_lookup>(`test`.`t1_512`.`a1` in <temporary table> on distinct_key where ((`test`.`t1_512`.`a1` = `<subquery2>`.`substring(b1,1,512)`))))))
select left(a1,7), left(a2,7)
from t1_512
where a1 in (select substring(b1,1,512) from t2_512 where b1 > '0');
left(a1,7)	left(a2,7)
1 - 01x	2 - 01x
1 - 02x	2 - 02x
explain extended select left(a1,7), left(a2,7)
from t1_512
where a1 in (select group_concat(b1) from t2_512 group by b2);
id	select_type	table	type	possible_keys	key	key_len	ref	rows	filtered	Extra
1	PRIMARY	t1_512	ALL	NULL	NULL	NULL	NULL	3	100.00	Using where
2	MATERIALIZED	t2_512	ALL	NULL	NULL	NULL	NULL	3	100.00	Using filesort
Warnings:
Note	1003	select left(`test`.`t1_512`.`a1`,7) AS `left(a1,7)`,left(`test`.`t1_512`.`a2`,7) AS `left(a2,7)` from `test`.`t1_512` where <expr_cache><`test`.`t1_512`.`a1`>(<in_optimizer>(`test`.`t1_512`.`a1`,`test`.`t1_512`.`a1` in ( <materialize> (select group_concat(`test`.`t2_512`.`b1` separator ',') from `test`.`t2_512` group by `test`.`t2_512`.`b2` ), <primary_index_lookup>(`test`.`t1_512`.`a1` in <temporary table> on distinct_key where ((`test`.`t1_512`.`a1` = `<subquery2>`.`group_concat(b1)`))))))
select left(a1,7), left(a2,7)
from t1_512
where a1 in (select group_concat(b1) from t2_512 group by b2);
left(a1,7)	left(a2,7)
set @@group_concat_max_len = 256;
explain extended select left(a1,7), left(a2,7)
from t1_512
where a1 in (select group_concat(b1) from t2_512 group by b2);
id	select_type	table	type	possible_keys	key	key_len	ref	rows	filtered	Extra
1	PRIMARY	t1_512	ALL	NULL	NULL	NULL	NULL	3	100.00	Using where
2	MATERIALIZED	t2_512	ALL	NULL	NULL	NULL	NULL	3	100.00	Using filesort
Warnings:
Note	1003	select left(`test`.`t1_512`.`a1`,7) AS `left(a1,7)`,left(`test`.`t1_512`.`a2`,7) AS `left(a2,7)` from `test`.`t1_512` where <expr_cache><`test`.`t1_512`.`a1`>(<in_optimizer>(`test`.`t1_512`.`a1`,`test`.`t1_512`.`a1` in ( <materialize> (select group_concat(`test`.`t2_512`.`b1` separator ',') from `test`.`t2_512` group by `test`.`t2_512`.`b2` ), <primary_index_lookup>(`test`.`t1_512`.`a1` in <temporary table> on distinct_key where ((`test`.`t1_512`.`a1` = `<subquery2>`.`group_concat(b1)`))))))
select left(a1,7), left(a2,7)
from t1_512
where a1 in (select group_concat(b1) from t2_512 group by b2);
left(a1,7)	left(a2,7)
drop table t1_512, t2_512, t3_512;
set @blob_len = 1024;
set @suffix_len = @blob_len - @prefix_len;
create table t1_1024 (a1 blob(1024), a2 blob(1024));
create table t2_1024 (b1 blob(1024), b2 blob(1024));
create table t3_1024 (c1 blob(1024), c2 blob(1024));
insert into t1_1024 values
(concat('1 - 00', repeat('x', @suffix_len)), concat('2 - 00', repeat('x', @suffix_len)));
insert into t1_1024 values
(concat('1 - 01', repeat('x', @suffix_len)), concat('2 - 01', repeat('x', @suffix_len)));
insert into t1_1024 values
(concat('1 - 02', repeat('x', @suffix_len)), concat('2 - 02', repeat('x', @suffix_len)));
insert into t2_1024 values
(concat('1 - 01', repeat('x', @suffix_len)), concat('2 - 01', repeat('x', @suffix_len)));
insert into t2_1024 values
(concat('1 - 02', repeat('x', @suffix_len)), concat('2 - 02', repeat('x', @suffix_len)));
insert into t2_1024 values
(concat('1 - 03', repeat('x', @suffix_len)), concat('2 - 03', repeat('x', @suffix_len)));
insert into t3_1024 values
(concat('1 - 01', repeat('x', @suffix_len)), concat('2 - 01', repeat('x', @suffix_len)));
insert into t3_1024 values
(concat('1 - 02', repeat('x', @suffix_len)), concat('2 - 02', repeat('x', @suffix_len)));
insert into t3_1024 values
(concat('1 - 03', repeat('x', @suffix_len)), concat('2 - 03', repeat('x', @suffix_len)));
insert into t3_1024 values
(concat('1 - 04', repeat('x', @suffix_len)), concat('2 - 04', repeat('x', @suffix_len)));
explain extended select left(a1,7), left(a2,7)
from t1_1024
where a1 in (select b1 from t2_1024 where b1 > '0');
id	select_type	table	type	possible_keys	key	key_len	ref	rows	filtered	Extra
1	PRIMARY	t1_1024	ALL	NULL	NULL	NULL	NULL	3	100.00	Using where
2	DEPENDENT SUBQUERY	t2_1024	ALL	NULL	NULL	NULL	NULL	3	100.00	Using where
Warnings:
Note	1003	select left(`test`.`t1_1024`.`a1`,7) AS `left(a1,7)`,left(`test`.`t1_1024`.`a2`,7) AS `left(a2,7)` from `test`.`t1_1024` where <expr_cache><`test`.`t1_1024`.`a1`>(<in_optimizer>(`test`.`t1_1024`.`a1`,<exists>(select `test`.`t2_1024`.`b1` from `test`.`t2_1024` where ((`test`.`t2_1024`.`b1` > '0') and (<cache>(`test`.`t1_1024`.`a1`) = `test`.`t2_1024`.`b1`)))))
select left(a1,7), left(a2,7)
from t1_1024
where a1 in (select b1 from t2_1024 where b1 > '0');
left(a1,7)	left(a2,7)
1 - 01x	2 - 01x
1 - 02x	2 - 02x
explain extended select left(a1,7), left(a2,7)
from t1_1024
where (a1,a2) in (select b1, b2 from t2_1024 where b1 > '0');
id	select_type	table	type	possible_keys	key	key_len	ref	rows	filtered	Extra
1	PRIMARY	t1_1024	ALL	NULL	NULL	NULL	NULL	3	100.00	Using where
2	DEPENDENT SUBQUERY	t2_1024	ALL	NULL	NULL	NULL	NULL	3	100.00	Using where
Warnings:
Note	1003	select left(`test`.`t1_1024`.`a1`,7) AS `left(a1,7)`,left(`test`.`t1_1024`.`a2`,7) AS `left(a2,7)` from `test`.`t1_1024` where <expr_cache><`test`.`t1_1024`.`a1`,`test`.`t1_1024`.`a2`>(<in_optimizer>((`test`.`t1_1024`.`a1`,`test`.`t1_1024`.`a2`),<exists>(select `test`.`t2_1024`.`b1`,`test`.`t2_1024`.`b2` from `test`.`t2_1024` where ((`test`.`t2_1024`.`b1` > '0') and (<cache>(`test`.`t1_1024`.`a1`) = `test`.`t2_1024`.`b1`) and (<cache>(`test`.`t1_1024`.`a2`) = `test`.`t2_1024`.`b2`)))))
select left(a1,7), left(a2,7)
from t1_1024
where (a1,a2) in (select b1, b2 from t2_1024 where b1 > '0');
left(a1,7)	left(a2,7)
1 - 01x	2 - 01x
1 - 02x	2 - 02x
explain extended select left(a1,7), left(a2,7)
from t1_1024
where a1 in (select substring(b1,1,1024) from t2_1024 where b1 > '0');
id	select_type	table	type	possible_keys	key	key_len	ref	rows	filtered	Extra
1	PRIMARY	t1_1024	ALL	NULL	NULL	NULL	NULL	3	100.00	Using where
2	DEPENDENT SUBQUERY	t2_1024	ALL	NULL	NULL	NULL	NULL	3	100.00	Using where
Warnings:
Note	1003	select left(`test`.`t1_1024`.`a1`,7) AS `left(a1,7)`,left(`test`.`t1_1024`.`a2`,7) AS `left(a2,7)` from `test`.`t1_1024` where <expr_cache><`test`.`t1_1024`.`a1`>(<in_optimizer>(`test`.`t1_1024`.`a1`,<exists>(select substr(`test`.`t2_1024`.`b1`,1,1024) from `test`.`t2_1024` where ((`test`.`t2_1024`.`b1` > '0') and (<cache>(`test`.`t1_1024`.`a1`) = substr(`test`.`t2_1024`.`b1`,1,1024))))))
select left(a1,7), left(a2,7)
from t1_1024
where a1 in (select substring(b1,1,1024) from t2_1024 where b1 > '0');
left(a1,7)	left(a2,7)
1 - 01x	2 - 01x
1 - 02x	2 - 02x
explain extended select left(a1,7), left(a2,7)
from t1_1024
where a1 in (select group_concat(b1) from t2_1024 group by b2);
id	select_type	table	type	possible_keys	key	key_len	ref	rows	filtered	Extra
1	PRIMARY	t1_1024	ALL	NULL	NULL	NULL	NULL	3	100.00	Using where
2	MATERIALIZED	t2_1024	ALL	NULL	NULL	NULL	NULL	3	100.00	Using filesort
Warnings:
Note	1003	select left(`test`.`t1_1024`.`a1`,7) AS `left(a1,7)`,left(`test`.`t1_1024`.`a2`,7) AS `left(a2,7)` from `test`.`t1_1024` where <expr_cache><`test`.`t1_1024`.`a1`>(<in_optimizer>(`test`.`t1_1024`.`a1`,`test`.`t1_1024`.`a1` in ( <materialize> (select group_concat(`test`.`t2_1024`.`b1` separator ',') from `test`.`t2_1024` group by `test`.`t2_1024`.`b2` ), <primary_index_lookup>(`test`.`t1_1024`.`a1` in <temporary table> on distinct_key where ((`test`.`t1_1024`.`a1` = `<subquery2>`.`group_concat(b1)`))))))
select left(a1,7), left(a2,7)
from t1_1024
where a1 in (select group_concat(b1) from t2_1024 group by b2);
left(a1,7)	left(a2,7)
set @@group_concat_max_len = 256;
explain extended select left(a1,7), left(a2,7)
from t1_1024
where a1 in (select group_concat(b1) from t2_1024 group by b2);
id	select_type	table	type	possible_keys	key	key_len	ref	rows	filtered	Extra
1	PRIMARY	t1_1024	ALL	NULL	NULL	NULL	NULL	3	100.00	Using where
2	MATERIALIZED	t2_1024	ALL	NULL	NULL	NULL	NULL	3	100.00	Using filesort
Warnings:
Note	1003	select left(`test`.`t1_1024`.`a1`,7) AS `left(a1,7)`,left(`test`.`t1_1024`.`a2`,7) AS `left(a2,7)` from `test`.`t1_1024` where <expr_cache><`test`.`t1_1024`.`a1`>(<in_optimizer>(`test`.`t1_1024`.`a1`,`test`.`t1_1024`.`a1` in ( <materialize> (select group_concat(`test`.`t2_1024`.`b1` separator ',') from `test`.`t2_1024` group by `test`.`t2_1024`.`b2` ), <primary_index_lookup>(`test`.`t1_1024`.`a1` in <temporary table> on distinct_key where ((`test`.`t1_1024`.`a1` = `<subquery2>`.`group_concat(b1)`))))))
select left(a1,7), left(a2,7)
from t1_1024
where a1 in (select group_concat(b1) from t2_1024 group by b2);
left(a1,7)	left(a2,7)
drop table t1_1024, t2_1024, t3_1024;
set @blob_len = 1025;
set @suffix_len = @blob_len - @prefix_len;
create table t1_1025 (a1 blob(1025), a2 blob(1025));
create table t2_1025 (b1 blob(1025), b2 blob(1025));
create table t3_1025 (c1 blob(1025), c2 blob(1025));
insert into t1_1025 values
(concat('1 - 00', repeat('x', @suffix_len)), concat('2 - 00', repeat('x', @suffix_len)));
insert into t1_1025 values
(concat('1 - 01', repeat('x', @suffix_len)), concat('2 - 01', repeat('x', @suffix_len)));
insert into t1_1025 values
(concat('1 - 02', repeat('x', @suffix_len)), concat('2 - 02', repeat('x', @suffix_len)));
insert into t2_1025 values
(concat('1 - 01', repeat('x', @suffix_len)), concat('2 - 01', repeat('x', @suffix_len)));
insert into t2_1025 values
(concat('1 - 02', repeat('x', @suffix_len)), concat('2 - 02', repeat('x', @suffix_len)));
insert into t2_1025 values
(concat('1 - 03', repeat('x', @suffix_len)), concat('2 - 03', repeat('x', @suffix_len)));
insert into t3_1025 values
(concat('1 - 01', repeat('x', @suffix_len)), concat('2 - 01', repeat('x', @suffix_len)));
insert into t3_1025 values
(concat('1 - 02', repeat('x', @suffix_len)), concat('2 - 02', repeat('x', @suffix_len)));
insert into t3_1025 values
(concat('1 - 03', repeat('x', @suffix_len)), concat('2 - 03', repeat('x', @suffix_len)));
insert into t3_1025 values
(concat('1 - 04', repeat('x', @suffix_len)), concat('2 - 04', repeat('x', @suffix_len)));
explain extended select left(a1,7), left(a2,7)
from t1_1025
where a1 in (select b1 from t2_1025 where b1 > '0');
id	select_type	table	type	possible_keys	key	key_len	ref	rows	filtered	Extra
1	PRIMARY	t1_1025	ALL	NULL	NULL	NULL	NULL	3	100.00	Using where
2	DEPENDENT SUBQUERY	t2_1025	ALL	NULL	NULL	NULL	NULL	3	100.00	Using where
Warnings:
Note	1003	select left(`test`.`t1_1025`.`a1`,7) AS `left(a1,7)`,left(`test`.`t1_1025`.`a2`,7) AS `left(a2,7)` from `test`.`t1_1025` where <expr_cache><`test`.`t1_1025`.`a1`>(<in_optimizer>(`test`.`t1_1025`.`a1`,<exists>(select `test`.`t2_1025`.`b1` from `test`.`t2_1025` where ((`test`.`t2_1025`.`b1` > '0') and (<cache>(`test`.`t1_1025`.`a1`) = `test`.`t2_1025`.`b1`)))))
select left(a1,7), left(a2,7)
from t1_1025
where a1 in (select b1 from t2_1025 where b1 > '0');
left(a1,7)	left(a2,7)
1 - 01x	2 - 01x
1 - 02x	2 - 02x
explain extended select left(a1,7), left(a2,7)
from t1_1025
where (a1,a2) in (select b1, b2 from t2_1025 where b1 > '0');
id	select_type	table	type	possible_keys	key	key_len	ref	rows	filtered	Extra
1	PRIMARY	t1_1025	ALL	NULL	NULL	NULL	NULL	3	100.00	Using where
2	DEPENDENT SUBQUERY	t2_1025	ALL	NULL	NULL	NULL	NULL	3	100.00	Using where
Warnings:
Note	1003	select left(`test`.`t1_1025`.`a1`,7) AS `left(a1,7)`,left(`test`.`t1_1025`.`a2`,7) AS `left(a2,7)` from `test`.`t1_1025` where <expr_cache><`test`.`t1_1025`.`a1`,`test`.`t1_1025`.`a2`>(<in_optimizer>((`test`.`t1_1025`.`a1`,`test`.`t1_1025`.`a2`),<exists>(select `test`.`t2_1025`.`b1`,`test`.`t2_1025`.`b2` from `test`.`t2_1025` where ((`test`.`t2_1025`.`b1` > '0') and (<cache>(`test`.`t1_1025`.`a1`) = `test`.`t2_1025`.`b1`) and (<cache>(`test`.`t1_1025`.`a2`) = `test`.`t2_1025`.`b2`)))))
select left(a1,7), left(a2,7)
from t1_1025
where (a1,a2) in (select b1, b2 from t2_1025 where b1 > '0');
left(a1,7)	left(a2,7)
1 - 01x	2 - 01x
1 - 02x	2 - 02x
explain extended select left(a1,7), left(a2,7)
from t1_1025
where a1 in (select substring(b1,1,1025) from t2_1025 where b1 > '0');
id	select_type	table	type	possible_keys	key	key_len	ref	rows	filtered	Extra
1	PRIMARY	t1_1025	ALL	NULL	NULL	NULL	NULL	3	100.00	Using where
2	DEPENDENT SUBQUERY	t2_1025	ALL	NULL	NULL	NULL	NULL	3	100.00	Using where
Warnings:
Note	1003	select left(`test`.`t1_1025`.`a1`,7) AS `left(a1,7)`,left(`test`.`t1_1025`.`a2`,7) AS `left(a2,7)` from `test`.`t1_1025` where <expr_cache><`test`.`t1_1025`.`a1`>(<in_optimizer>(`test`.`t1_1025`.`a1`,<exists>(select substr(`test`.`t2_1025`.`b1`,1,1025) from `test`.`t2_1025` where ((`test`.`t2_1025`.`b1` > '0') and (<cache>(`test`.`t1_1025`.`a1`) = substr(`test`.`t2_1025`.`b1`,1,1025))))))
select left(a1,7), left(a2,7)
from t1_1025
where a1 in (select substring(b1,1,1025) from t2_1025 where b1 > '0');
left(a1,7)	left(a2,7)
1 - 01x	2 - 01x
1 - 02x	2 - 02x
explain extended select left(a1,7), left(a2,7)
from t1_1025
where a1 in (select group_concat(b1) from t2_1025 group by b2);
id	select_type	table	type	possible_keys	key	key_len	ref	rows	filtered	Extra
1	PRIMARY	t1_1025	ALL	NULL	NULL	NULL	NULL	3	100.00	Using where
2	MATERIALIZED	t2_1025	ALL	NULL	NULL	NULL	NULL	3	100.00	Using filesort
Warnings:
Note	1003	select left(`test`.`t1_1025`.`a1`,7) AS `left(a1,7)`,left(`test`.`t1_1025`.`a2`,7) AS `left(a2,7)` from `test`.`t1_1025` where <expr_cache><`test`.`t1_1025`.`a1`>(<in_optimizer>(`test`.`t1_1025`.`a1`,`test`.`t1_1025`.`a1` in ( <materialize> (select group_concat(`test`.`t2_1025`.`b1` separator ',') from `test`.`t2_1025` group by `test`.`t2_1025`.`b2` ), <primary_index_lookup>(`test`.`t1_1025`.`a1` in <temporary table> on distinct_key where ((`test`.`t1_1025`.`a1` = `<subquery2>`.`group_concat(b1)`))))))
select left(a1,7), left(a2,7)
from t1_1025
where a1 in (select group_concat(b1) from t2_1025 group by b2);
left(a1,7)	left(a2,7)
set @@group_concat_max_len = 256;
explain extended select left(a1,7), left(a2,7)
from t1_1025
where a1 in (select group_concat(b1) from t2_1025 group by b2);
id	select_type	table	type	possible_keys	key	key_len	ref	rows	filtered	Extra
1	PRIMARY	t1_1025	ALL	NULL	NULL	NULL	NULL	3	100.00	Using where
2	MATERIALIZED	t2_1025	ALL	NULL	NULL	NULL	NULL	3	100.00	Using filesort
Warnings:
Note	1003	select left(`test`.`t1_1025`.`a1`,7) AS `left(a1,7)`,left(`test`.`t1_1025`.`a2`,7) AS `left(a2,7)` from `test`.`t1_1025` where <expr_cache><`test`.`t1_1025`.`a1`>(<in_optimizer>(`test`.`t1_1025`.`a1`,`test`.`t1_1025`.`a1` in ( <materialize> (select group_concat(`test`.`t2_1025`.`b1` separator ',') from `test`.`t2_1025` group by `test`.`t2_1025`.`b2` ), <primary_index_lookup>(`test`.`t1_1025`.`a1` in <temporary table> on distinct_key where ((`test`.`t1_1025`.`a1` = `<subquery2>`.`group_concat(b1)`))))))
select left(a1,7), left(a2,7)
from t1_1025
where a1 in (select group_concat(b1) from t2_1025 group by b2);
left(a1,7)	left(a2,7)
drop table t1_1025, t2_1025, t3_1025;
create table t1bit (a1 bit(3), a2 bit(3));
create table t2bit (b1 bit(3), b2 bit(3));
insert into t1bit values (b'000', b'100');
insert into t1bit values (b'001', b'101');
insert into t1bit values (b'010', b'110');
insert into t2bit values (b'001', b'101');
insert into t2bit values (b'010', b'110');
insert into t2bit values (b'110', b'111');
explain extended select bin(a1), bin(a2)
from t1bit
where (a1, a2) in (select b1, b2 from t2bit);
id	select_type	table	type	possible_keys	key	key_len	ref	rows	filtered	Extra
1	PRIMARY	t1bit	ALL	NULL	NULL	NULL	NULL	3	100.00	Using where
2	MATERIALIZED	t2bit	ALL	NULL	NULL	NULL	NULL	3	100.00	
Warnings:
Note	1003	select conv(`test`.`t1bit`.`a1`,10,2) AS `bin(a1)`,conv(`test`.`t1bit`.`a2`,10,2) AS `bin(a2)` from `test`.`t1bit` where <expr_cache><`test`.`t1bit`.`a1`,`test`.`t1bit`.`a2`>(<in_optimizer>((`test`.`t1bit`.`a1`,`test`.`t1bit`.`a2`),(`test`.`t1bit`.`a1`,`test`.`t1bit`.`a2`) in ( <materialize> (select `test`.`t2bit`.`b1`,`test`.`t2bit`.`b2` from `test`.`t2bit` ), <primary_index_lookup>(`test`.`t1bit`.`a1` in <temporary table> on distinct_key where ((`test`.`t1bit`.`a1` = `<subquery2>`.`b1`) and (`test`.`t1bit`.`a2` = `<subquery2>`.`b2`))))))
select bin(a1), bin(a2)
from t1bit
where (a1, a2) in (select b1, b2 from t2bit);
bin(a1)	bin(a2)
1	101
10	110
drop table t1bit, t2bit;
create table t1bb (a1 bit(3), a2 blob(3));
create table t2bb (b1 bit(3), b2 blob(3));
insert into t1bb values (b'000', '100');
insert into t1bb values (b'001', '101');
insert into t1bb values (b'010', '110');
insert into t2bb values (b'001', '101');
insert into t2bb values (b'010', '110');
insert into t2bb values (b'110', '111');
explain extended select bin(a1), a2
from t1bb
where (a1, a2) in (select b1, b2 from t2bb);
id	select_type	table	type	possible_keys	key	key_len	ref	rows	filtered	Extra
1	PRIMARY	t1bb	ALL	NULL	NULL	NULL	NULL	3	100.00	Using where
2	DEPENDENT SUBQUERY	t2bb	ALL	NULL	NULL	NULL	NULL	3	100.00	Using where
Warnings:
Note	1003	select conv(`test`.`t1bb`.`a1`,10,2) AS `bin(a1)`,`test`.`t1bb`.`a2` AS `a2` from `test`.`t1bb` where <expr_cache><`test`.`t1bb`.`a1`,`test`.`t1bb`.`a2`>(<in_optimizer>((`test`.`t1bb`.`a1`,`test`.`t1bb`.`a2`),<exists>(select `test`.`t2bb`.`b1`,`test`.`t2bb`.`b2` from `test`.`t2bb` where ((<cache>(`test`.`t1bb`.`a1`) = `test`.`t2bb`.`b1`) and (<cache>(`test`.`t1bb`.`a2`) = `test`.`t2bb`.`b2`)))))
select bin(a1), a2
from t1bb
where (a1, a2) in (select b1, b2 from t2bb);
bin(a1)	a2
1	101
10	110
drop table t1bb, t2bb;
drop table t1, t2, t3, t1i, t2i, t3i, columns;
/******************************************************************************
* Test the cache of the left operand of IN.
******************************************************************************/
# Test that default values of Cached_item are not used for comparison
create table t1 (s1 int);
create table t2 (s2 int);
insert into t1 values (5),(1),(0);
insert into t2 values (0), (1);
select s2 from t2 where s2 in (select s1 from t1);
s2
0
1
drop table t1, t2;
create table t1 (a int not null, b int not null);
create table t2 (c int not null, d int not null);
create table t3 (e int not null);
insert into t1 values (1,10);
insert into t1 values (1,20);
insert into t1 values (2,10);
insert into t1 values (2,20);
insert into t1 values (2,30);
insert into t1 values (3,20);
insert into t1 values (4,40);
insert into t2 values (2,10);
insert into t2 values (2,20);
insert into t2 values (2,40);
insert into t2 values (3,20);
insert into t2 values (4,10);
insert into t2 values (5,10);
insert into t3 values (10);
insert into t3 values (10);
insert into t3 values (20);
insert into t3 values (30);
explain extended
select a from t1 where a in (select c from t2 where d >= 20);
id	select_type	table	type	possible_keys	key	key_len	ref	rows	filtered	Extra
1	PRIMARY	t1	ALL	NULL	NULL	NULL	NULL	7	100.00	Using where
2	MATERIALIZED	t2	ALL	NULL	NULL	NULL	NULL	6	100.00	Using where
Warnings:
Note	1003	select `test`.`t1`.`a` AS `a` from `test`.`t1` where <expr_cache><`test`.`t1`.`a`>(<in_optimizer>(`test`.`t1`.`a`,`test`.`t1`.`a` in ( <materialize> (select `test`.`t2`.`c` from `test`.`t2` where (`test`.`t2`.`d` >= 20) ), <primary_index_lookup>(`test`.`t1`.`a` in <temporary table> on distinct_key where ((`test`.`t1`.`a` = `<subquery2>`.`c`))))))
select a from t1 where a in (select c from t2 where d >= 20);
a
2
2
2
3
create index it1a on t1(a);
explain extended
select a from t1 where a in (select c from t2 where d >= 20);
id	select_type	table	type	possible_keys	key	key_len	ref	rows	filtered	Extra
1	PRIMARY	t1	index	NULL	it1a	4	NULL	7	100.00	Using where; Using index
2	MATERIALIZED	t2	ALL	NULL	NULL	NULL	NULL	6	100.00	Using where
Warnings:
Note	1003	select `test`.`t1`.`a` AS `a` from `test`.`t1` where <expr_cache><`test`.`t1`.`a`>(<in_optimizer>(`test`.`t1`.`a`,`test`.`t1`.`a` in ( <materialize> (select `test`.`t2`.`c` from `test`.`t2` where (`test`.`t2`.`d` >= 20) ), <primary_index_lookup>(`test`.`t1`.`a` in <temporary table> on distinct_key where ((`test`.`t1`.`a` = `<subquery2>`.`c`))))))
select a from t1 where a in (select c from t2 where d >= 20);
a
2
2
2
3
insert into t2 values (1,10);
explain extended
select a from t1 where a in (select c from t2 where d >= 20);
id	select_type	table	type	possible_keys	key	key_len	ref	rows	filtered	Extra
1	PRIMARY	t1	index	NULL	it1a	4	NULL	7	100.00	Using where; Using index
2	MATERIALIZED	t2	ALL	NULL	NULL	NULL	NULL	7	100.00	Using where
Warnings:
Note	1003	select `test`.`t1`.`a` AS `a` from `test`.`t1` where <expr_cache><`test`.`t1`.`a`>(<in_optimizer>(`test`.`t1`.`a`,`test`.`t1`.`a` in ( <materialize> (select `test`.`t2`.`c` from `test`.`t2` where (`test`.`t2`.`d` >= 20) ), <primary_index_lookup>(`test`.`t1`.`a` in <temporary table> on distinct_key where ((`test`.`t1`.`a` = `<subquery2>`.`c`))))))
select a from t1 where a in (select c from t2 where d >= 20);
a
2
2
2
3
explain extended
select a from t1 group by a having a in (select c from t2 where d >= 20);
id	select_type	table	type	possible_keys	key	key_len	ref	rows	filtered	Extra
1	PRIMARY	t1	index	NULL	it1a	4	NULL	7	100.00	Using index
2	MATERIALIZED	t2	ALL	NULL	NULL	NULL	NULL	7	100.00	Using where
Warnings:
Note	1003	select `test`.`t1`.`a` AS `a` from `test`.`t1` group by `test`.`t1`.`a` having <expr_cache><`test`.`t1`.`a`>(<in_optimizer>(`test`.`t1`.`a`,`test`.`t1`.`a` in ( <materialize> (select `test`.`t2`.`c` from `test`.`t2` where (`test`.`t2`.`d` >= 20) ), <primary_index_lookup>(`test`.`t1`.`a` in <temporary table> on distinct_key where ((`test`.`t1`.`a` = `<subquery2>`.`c`))))))
select a from t1 group by a having a in (select c from t2 where d >= 20);
a
2
3
create index iab on t1(a, b);
explain extended
select a from t1 group by a having a in (select c from t2 where d >= 20);
id	select_type	table	type	possible_keys	key	key_len	ref	rows	filtered	Extra
1	PRIMARY	t1	index	NULL	it1a	4	NULL	7	100.00	Using index
2	MATERIALIZED	t2	ALL	NULL	NULL	NULL	NULL	7	100.00	Using where
Warnings:
Note	1003	select `test`.`t1`.`a` AS `a` from `test`.`t1` group by `test`.`t1`.`a` having <expr_cache><`test`.`t1`.`a`>(<in_optimizer>(`test`.`t1`.`a`,`test`.`t1`.`a` in ( <materialize> (select `test`.`t2`.`c` from `test`.`t2` where (`test`.`t2`.`d` >= 20) ), <primary_index_lookup>(`test`.`t1`.`a` in <temporary table> on distinct_key where ((`test`.`t1`.`a` = `<subquery2>`.`c`))))))
select a from t1 group by a having a in (select c from t2 where d >= 20);
a
2
3
explain extended
select a from t1 group by a
having a in (select c from t2 where d >= some(select e from t3 where max(b)=e));
id	select_type	table	type	possible_keys	key	key_len	ref	rows	filtered	Extra
1	PRIMARY	t1	index	NULL	iab	8	NULL	7	100.00	Using index
2	DEPENDENT SUBQUERY	t2	ALL	NULL	NULL	NULL	NULL	7	100.00	Using where
3	DEPENDENT SUBQUERY	t3	ALL	NULL	NULL	NULL	NULL	4	100.00	Using where
Warnings:
Note	1276	Field or reference 'test.t1.b' of SELECT #3 was resolved in SELECT #1
Note	1003	select `test`.`t1`.`a` AS `a` from `test`.`t1` group by `test`.`t1`.`a` having <expr_cache><`test`.`t1`.`a`,`test`.`t1`.`b`,max(`test`.`t1`.`b`),max(`test`.`t1`.`b`)>(<in_optimizer>(`test`.`t1`.`a`,<exists>(select `test`.`t2`.`c` from `test`.`t2` where (<nop>(<expr_cache><`test`.`t2`.`d`,`test`.`t1`.`b`,max(`test`.`t1`.`b`),max(`test`.`t1`.`b`)>(<in_optimizer>(`test`.`t2`.`d`,<exists>(select `test`.`t3`.`e` from `test`.`t3` where (max(`test`.`t1`.`b`) = `test`.`t3`.`e`) having (<cache>(`test`.`t2`.`d`) >= <ref_null_helper>(`test`.`t3`.`e`)))))) and (<cache>(`test`.`t1`.`a`) = `test`.`t2`.`c`)))))
select a from t1 group by a
having a in (select c from t2 where d >= some(select e from t3 where max(b)=e));
a
2
3
explain extended
select a from t1
where a in (select c from t2 where d >= some(select e from t3 where b=e));
id	select_type	table	type	possible_keys	key	key_len	ref	rows	filtered	Extra
1	PRIMARY	t1	index	NULL	iab	8	NULL	7	100.00	Using where; Using index
2	DEPENDENT SUBQUERY	t2	ALL	NULL	NULL	NULL	NULL	7	100.00	Using where
3	DEPENDENT SUBQUERY	t3	ALL	NULL	NULL	NULL	NULL	4	100.00	Using where
Warnings:
Note	1276	Field or reference 'test.t1.b' of SELECT #3 was resolved in SELECT #1
Note	1003	select `test`.`t1`.`a` AS `a` from `test`.`t1` where <expr_cache><`test`.`t1`.`a`,`test`.`t1`.`b`>(<in_optimizer>(`test`.`t1`.`a`,<exists>(select `test`.`t2`.`c` from `test`.`t2` where (<nop>(<expr_cache><`test`.`t2`.`d`,`test`.`t1`.`b`>(<in_optimizer>(`test`.`t2`.`d`,<exists>(select `test`.`t3`.`e` from `test`.`t3` where ((`test`.`t1`.`b` = `test`.`t3`.`e`) and (<cache>(`test`.`t2`.`d`) >= `test`.`t3`.`e`)))))) and (<cache>(`test`.`t1`.`a`) = `test`.`t2`.`c`)))))
select a from t1
where a in (select c from t2 where d >= some(select e from t3 where b=e));
a
1
2
2
2
3
drop table t1, t2, t3;
create table t2 (a int, b int, key(a), key(b));
insert into t2 values (3,3),(3,3),(3,3);
select 1 from t2 where  
t2.a > 1 
or 
t2.a = 3 and not t2.a not in (select t2.b from t2);
1
1
1
1
drop table t2;
create table t1 (a1 int key);
create table t2 (b1 int);
insert into t1 values (5);
explain select min(a1) from t1 where 7 in (select max(b1) from t2 group by b1);
id	select_type	table	type	possible_keys	key	key_len	ref	rows	Extra
1	PRIMARY	t1	system	NULL	NULL	NULL	NULL	1	
2	MATERIALIZED	t2	system	NULL	NULL	NULL	NULL	0	const row not found
select min(a1) from t1 where 7 in (select max(b1) from t2 group by b1);
min(a1)
NULL
set @save_optimizer_switch=@@optimizer_switch;
set @@optimizer_switch=@optimizer_switch_local_default;
set @@optimizer_switch='materialization=off,in_to_exists=on';
explain select min(a1) from t1 where 7 in (select max(b1) from t2 group by b1);
id	select_type	table	type	possible_keys	key	key_len	ref	rows	Extra
1	PRIMARY	t1	system	NULL	NULL	NULL	NULL	1	
2	DEPENDENT SUBQUERY	t2	system	NULL	NULL	NULL	NULL	0	const row not found
select min(a1) from t1 where 7 in (select max(b1) from t2 group by b1);
min(a1)
NULL
set @@optimizer_switch=@optimizer_switch_local_default;
set @@optimizer_switch='semijoin=off';
explain select min(a1) from t1 where 7 in (select b1 from t2);
id	select_type	table	type	possible_keys	key	key_len	ref	rows	Extra
1	PRIMARY	t1	system	NULL	NULL	NULL	NULL	1	
2	MATERIALIZED	t2	system	NULL	NULL	NULL	NULL	0	const row not found
select min(a1) from t1 where 7 in (select b1 from t2);
min(a1)
NULL
set @@optimizer_switch=@optimizer_switch_local_default;
set @@optimizer_switch='materialization=off,in_to_exists=on';
# with MariaDB and MWL#90, this particular case is solved:
explain select min(a1) from t1 where 7 in (select b1 from t2);
id	select_type	table	type	possible_keys	key	key_len	ref	rows	Extra
1	PRIMARY	t1	system	NULL	NULL	NULL	NULL	1	
2	DEPENDENT SUBQUERY	NULL	NULL	NULL	NULL	NULL	NULL	NULL	Impossible WHERE noticed after reading const tables
select min(a1) from t1 where 7 in (select b1 from t2);
min(a1)
NULL
# but when we go around MWL#90 code, the problem still shows up:
explain select min(a1) from t1 where 7 in (select b1 from t2) or 2> 4;
id	select_type	table	type	possible_keys	key	key_len	ref	rows	Extra
1	PRIMARY	t1	system	NULL	NULL	NULL	NULL	1	
2	DEPENDENT SUBQUERY	NULL	NULL	NULL	NULL	NULL	NULL	NULL	Impossible WHERE noticed after reading const tables
select min(a1) from t1 where 7 in (select b1 from t2) or 2> 4;
min(a1)
NULL
set @@optimizer_switch= @save_optimizer_switch;
drop table t1,t2;
create table t1 (a char(2), b varchar(10));
insert into t1 values ('a',  'aaa');
insert into t1 values ('aa', 'aaaa');
explain select a,b from t1 where b in (select a from t1);
id	select_type	table	type	possible_keys	key	key_len	ref	rows	Extra
1	PRIMARY	t1	ALL	NULL	NULL	NULL	NULL	2	Using where
2	MATERIALIZED	t1	ALL	NULL	NULL	NULL	NULL	2	
select a,b from t1 where b in (select a from t1);
a	b
prepare st1 from "select a,b from t1 where b in (select a from t1)";
execute st1;
a	b
execute st1;
a	b
drop table t1;
#
# BUG#49630: Segfault in select_describe() with double 
#            nested subquery and materialization
#
CREATE TABLE t1 (t1i int);
CREATE TABLE t2 (t2i int);
CREATE TABLE t3 (t3i int);
CREATE TABLE t4 (t4i int);
INSERT INTO t1 VALUES (1);
INSERT INTO t2 VALUES (1),(2);
INSERT INTO t3 VALUES (1),(2);
INSERT INTO t4 VALUES (1),(2);

EXPLAIN 
SELECT t1i
FROM t1 JOIN t4 ON t1i=t4i  
WHERE (t1i)  IN (  
SELECT t2i
FROM t2  
WHERE (t2i)  IN (  
SELECT max(t3i)
FROM t3  
GROUP BY t3i
)  
);
id	select_type	table	type	possible_keys	key	key_len	ref	rows	Extra
1	PRIMARY	t1	system	NULL	NULL	NULL	NULL	1	
1	PRIMARY	t4	ALL	NULL	NULL	NULL	NULL	2	Using where
2	MATERIALIZED	t2	ALL	NULL	NULL	NULL	NULL	2	Using where
3	MATERIALIZED	t3	ALL	NULL	NULL	NULL	NULL	2	Using temporary
DROP TABLE t1,t2,t3,t4;
CREATE TABLE t1 (
pk INTEGER AUTO_INCREMENT,
col_int_nokey INTEGER,
col_int_key INTEGER,
col_varchar_key VARCHAR(1),
PRIMARY KEY (pk),
KEY (col_int_key),
KEY (col_varchar_key, col_int_key)
)
;
INSERT INTO t1 (
col_int_key, col_int_nokey, col_varchar_key
) 
VALUES
(2, NULL, 'w'),
(9, 7, 'm'),
(3, 9, 'm'),
(9, 7, 'k'),
(NULL, 4, 'r'),
(9, 2, 't'),
(3, 6, 'j'),
(8, 8, 'u'),
(8, NULL, 'h'),
(53, 5, 'o'),
(0, NULL, NULL),
(5, 6, 'k'),
(166, 188, 'e'),
(3, 2, 'n'),
(0, 1, 't'),
(1, 1, 'c'),
(9, 0, 'm'),
(5, 9, 'y'),
(6, NULL, 'f'),
(2, 4, 'd')
;
SELECT table2.col_varchar_key AS field1,
table2.col_int_nokey AS field2
FROM ( t1 AS table1 LEFT OUTER JOIN t1 AS table2
ON (table2.col_varchar_key = table1.col_varchar_key  ) ) 
WHERE table1.pk = 6
HAVING  ( field2 ) IN 
( SELECT SUBQUERY2_t2.col_int_nokey AS SUBQUERY2_field2 
FROM ( t1 AS SUBQUERY2_t1 JOIN t1 AS SUBQUERY2_t2
ON (SUBQUERY2_t2.col_varchar_key = SUBQUERY2_t1.col_varchar_key ) ) )
ORDER BY field2 
;
field1	field2
t	1
t	2
drop table t1;
#
# BUG#53103: MTR test ps crashes in optimize_cond() 
#            when running with --debug
#
CREATE TABLE t1(track varchar(15));
INSERT INTO t1 VALUES ('CAD'), ('CAD');
PREPARE STMT FROM
"SELECT 1 FROM t1
  WHERE
        track IN (SELECT track FROM t1
                                    GROUP BY track 
                                      HAVING track>='CAD')";
EXECUTE STMT ;
1
1
1
EXECUTE STMT ;
1
1
1
DEALLOCATE PREPARE STMT;
DROP TABLE t1;
# End of BUG#53103
#
# BUG#54511 - Assertion failed: cache != 0L in file 
#             sql_select.cc::sub_select_cache on HAVING
#
CREATE TABLE t1 (i int(11));
CREATE TABLE t2 (c char(1));
CREATE TABLE t3 (c char(1));
INSERT INTO t1 VALUES (1), (2);
INSERT INTO t2 VALUES ('a'), ('b');
INSERT INTO t3 VALUES ('x'), ('y');
SELECT COUNT( i ),i
FROM t1
HAVING ('c')  
IN (SELECT t2.c FROM (t2 JOIN t3));
COUNT( i )	i
DROP TABLE t1,t2,t3;
# End BUG#54511
#
# BUG#56367 - Assertion exec_method != EXEC_MATERIALIZATION...
#             on subquery in FROM
#
CREATE TABLE t1 (a INTEGER);
CREATE TABLE t2 (b INTEGER);
INSERT INTO t2 VALUES (1);
set @tmp_optimizer_switch=@@optimizer_switch;
set optimizer_switch='derived_merge=off,derived_with_keys=off';
explain SELECT a FROM (
SELECT t1.* FROM t1 LEFT JOIN t2 ON t1.a > 3 OR t2.b IN (SELECT a FROM t1)
) table1;
id	select_type	table	type	possible_keys	key	key_len	ref	rows	Extra
1	PRIMARY	<derived2>	ALL	NULL	NULL	NULL	NULL	2	
2	DERIVED	NULL	NULL	NULL	NULL	NULL	NULL	NULL	no matching row in const table
3	MATERIALIZED	NULL	NULL	NULL	NULL	NULL	NULL	NULL	no matching row in const table
SELECT a FROM (
SELECT t1.* FROM t1 LEFT JOIN t2 ON t1.a > 3 OR t2.b IN (SELECT a FROM t1)
) table1;
a
set optimizer_switch=@tmp_optimizer_switch;
DROP TABLE t1, t2;
# End BUG#56367
#
# Bug#59833 - materialization=on/off leads to different result set
#             when using IN
#
CREATE TABLE t1 (
pk int NOT NULL,
f1 int DEFAULT NULL,
PRIMARY KEY (pk)
) ENGINE=MyISAM;
CREATE TABLE t2 (
pk int NOT NULL,
f1 int DEFAULT NULL,
PRIMARY KEY (pk)
) ENGINE=MyISAM;
INSERT INTO t1 VALUES (10,0);
INSERT INTO t2 VALUES (10,0),(11,0);
explain SELECT * FROM t1 JOIN t2 USING (f1)
WHERE t1.f1 IN (SELECT t1.pk FROM t1 ORDER BY t1.f1);
id	select_type	table	type	possible_keys	key	key_len	ref	rows	Extra
1	PRIMARY	t1	system	NULL	NULL	NULL	NULL	1	
1	PRIMARY	t2	ALL	NULL	NULL	NULL	NULL	2	Using where
2	MATERIALIZED	t1	system	NULL	NULL	NULL	NULL	1	
SELECT * FROM t1 JOIN t2 USING (f1)
WHERE t1.f1 IN (SELECT t1.pk FROM t1 ORDER BY t1.f1);
f1	pk	pk
DROP TABLE t1, t2;
# End Bug#59833
#
# Bug#11852644 - CRASH IN ITEM_REF::SAVE_IN_FIELD ON SELECT DISTINCT
#
CREATE TABLE t1 (
col_varchar_key varchar(1) DEFAULT NULL,
col_varchar_nokey varchar(1) DEFAULT NULL,
KEY col_varchar_key (col_varchar_key)) 
;
INSERT INTO t1 VALUES
('v','v'),('r','r');
CREATE TABLE t2 (
col_varchar_key varchar(1) DEFAULT NULL,
col_varchar_nokey varchar(1) DEFAULT NULL,
KEY col_varchar_key(col_varchar_key)) 
;
INSERT INTO t2 VALUES
('r','r'),('c','c');
CREATE VIEW v3 AS SELECT * FROM t2;
SELECT DISTINCT alias2.col_varchar_key 
FROM t1 AS alias1 JOIN v3 AS alias2 
ON alias2.col_varchar_key = alias1.col_varchar_key
HAVING col_varchar_key IN (SELECT col_varchar_nokey FROM t2)
;
col_varchar_key
r
DROP TABLE t1, t2;
DROP VIEW v3;
# End Bug#11852644

# Bug#12668294 - GROUP BY ON EMPTY RESULT GIVES EMPTY ROW
# INSTEAD OF NULL WHEN MATERIALIZATION ON

CREATE TABLE t1 (col_int_nokey INT) ENGINE=MEMORY;
CREATE TABLE t2 (col_int_nokey INT) ENGINE=MEMORY;
INSERT INTO t2 VALUES (8),(7);
CREATE TABLE t3 (col_int_nokey INT) ENGINE=MEMORY;
INSERT INTO t3 VALUES (7);
SELECT MIN(t3.col_int_nokey),t1.col_int_nokey AS field3
FROM t3
LEFT JOIN t1
ON t1.col_int_nokey
WHERE (194, 200) IN (
SELECT SQ4_alias1.col_int_nokey,
SQ4_alias2.col_int_nokey
FROM t2 AS SQ4_alias1
JOIN
t2 AS SQ4_alias2
ON SQ4_alias2.col_int_nokey = 5
)
GROUP BY field3 ;
MIN(t3.col_int_nokey)	field3
DROP TABLE t1;
DROP TABLE t2;
DROP TABLE t3;
CREATE TABLE t1 (f1 INT, f2 DECIMAL(5,3)) ENGINE=MyISAM;
INSERT INTO t1 (f1, f2) VALUES (1, 1.789);
INSERT INTO t1 (f1, f2) VALUES (13, 1.454);
INSERT INTO t1 (f1, f2) VALUES (10, 1.668);
CREATE TABLE t2 LIKE t1;
INSERT INTO t2 VALUES (1, 1.789);
INSERT INTO t2 VALUES (13, 1.454);
set @save_optimizer_switch=@@optimizer_switch;
set @@optimizer_switch=@optimizer_switch_local_default;
SET @@optimizer_switch='semijoin=on,materialization=on';
EXPLAIN SELECT COUNT(*) FROM t1 WHERE (f1,f2) IN (SELECT f1,f2 FROM t2);
id	select_type	table	type	possible_keys	key	key_len	ref	rows	Extra
1	PRIMARY	<subquery2>	ALL	distinct_key	NULL	NULL	NULL	2	
1	PRIMARY	t1	ALL	NULL	NULL	NULL	NULL	3	Using where; Using join buffer (flat, BNL join)
2	MATERIALIZED	t2	ALL	NULL	NULL	NULL	NULL	2	
SELECT COUNT(*) FROM t1 WHERE (f1,f2) IN (SELECT f1,f2 FROM t2);
COUNT(*)
2
set @@optimizer_switch= @save_optimizer_switch;
DROP TABLE t1, t2;
CREATE TABLE t1 (
pk int,
a varchar(1),
b varchar(4),
c varchar(4),
d varchar(4),
PRIMARY KEY (pk)
);
INSERT INTO t1 VALUES (1,'o','ffff','ffff','ffoo'),(2,'f','ffff','ffff','ffff');
CREATE TABLE t2 LIKE t1;
INSERT INTO t2 VALUES (1,'i','iiii','iiii','iiii'),(2,'f','ffff','ffff','ffff');
set @save_optimizer_switch=@@optimizer_switch;
set @@optimizer_switch=@optimizer_switch_local_default;
SET @@optimizer_switch='semijoin=on,materialization=on';
EXPLAIN SELECT pk FROM t1 WHERE (a) IN (SELECT a FROM t2 WHERE pk > 0);
id	select_type	table	type	possible_keys	key	key_len	ref	rows	Extra
1	PRIMARY	t1	ALL	NULL	NULL	NULL	NULL	2	
1	PRIMARY	<subquery2>	eq_ref	distinct_key	distinct_key	4	func	1	
2	MATERIALIZED	t2	range	PRIMARY	PRIMARY	4	NULL	2	Using index condition; Rowid-ordered scan
SELECT pk FROM t1 WHERE (a) IN (SELECT a FROM t2 WHERE pk > 0);
pk
2
SELECT pk FROM t1 WHERE (b,c,d) IN (SELECT b,c,d FROM t2 WHERE pk > 0);
pk
2
DROP TABLE t1, t2;
set optimizer_switch=@save_optimizer_switch;
#
# BUG#50019: Wrong result for IN-subquery with materialization
#
create table t1(i int);
insert into t1 values (1), (2), (3), (4), (5), (6), (7), (8), (9), (10);
create table t2(i int);
insert into t2 values (1), (2), (3), (4), (5), (6), (7), (8), (9), (10);
create table t3(i int);
insert into t3 values (1), (2), (3), (4), (5), (6), (7), (8), (9), (10);
select * from t1 where t1.i in (select t2.i from t2 join t3 where t2.i + t3.i = 5);
i
1
2
3
4
set @save_optimizer_switch=@@optimizer_switch;
set session optimizer_switch='materialization=off,in_to_exists=on';
select * from t1 where t1.i in (select t2.i from t2 join t3 where t2.i + t3.i = 5);
i
1
2
3
4
set session optimizer_switch=@save_optimizer_switch;
drop table t1, t2, t3;
create table t0 (a int);
insert into t0 values (0),(1),(2);
create table t1 (a int);
insert into t1 values (0),(1),(2);
explain select a, a in (select a from t1) from t0;
id	select_type	table	type	possible_keys	key	key_len	ref	rows	Extra
1	PRIMARY	t0	ALL	NULL	NULL	NULL	NULL	3	
2	MATERIALIZED	t1	ALL	NULL	NULL	NULL	NULL	3	
select a, a in (select a from t1) from t0;
a	a in (select a from t1)
0	1
1	1
2	1
prepare s from 'select a, a in (select a from t1) from t0';
execute s;
a	a in (select a from t1)
0	1
1	1
2	1
update t1 set a=123;
execute s;
a	a in (select a from t1)
0	0
1	0
2	0
drop table t0, t1;
set optimizer_switch='firstmatch=on';
#
# MWL#90, review feedback: check what happens when the subquery
#   looks like candidate for MWL#90 checking at the first glance
#   but then subselect_hash_sj_engine::init_permanent() discovers
#   that it's not possible to perform duplicate removal for the 
#   selected datatypes, and so materialization isn't applicable after
#   all.
#
set @blob_len = 1024;
set @suffix_len = @blob_len - @prefix_len;
create table t1_1024 (a1 blob(1024), a2 blob(1024));
create table t2_1024 (b1 blob(1024), b2 blob(1024));
insert into t1_1024 values
(concat('1 - 00', repeat('x', @suffix_len)), concat('2 - 00', repeat('x', @suffix_len)));
insert into t1_1024 values
(concat('1 - 01', repeat('x', @suffix_len)), concat('2 - 01', repeat('x', @suffix_len)));
insert into t1_1024 values
(concat('1 - 02', repeat('x', @suffix_len)), concat('2 - 02', repeat('x', @suffix_len)));
insert into t2_1024 values
(concat('1 - 01', repeat('x', @suffix_len)), concat('2 - 01', repeat('x', @suffix_len)));
insert into t2_1024 values
(concat('1 - 02', repeat('x', @suffix_len)), concat('2 - 02', repeat('x', @suffix_len)));
insert into t2_1024 values
(concat('1 - 03', repeat('x', @suffix_len)), concat('2 - 03', repeat('x', @suffix_len)));
explain select left(a1,7), left(a2,7) from t1_1024 where (a1,3) in (select substring(b1,1,1024), count(*) from t2_1024 where b1 > '0');
id	select_type	table	type	possible_keys	key	key_len	ref	rows	Extra
1	PRIMARY	t1_1024	ALL	NULL	NULL	NULL	NULL	3	Using where
2	DEPENDENT SUBQUERY	t2_1024	ALL	NULL	NULL	NULL	NULL	3	Using where
select left(a1,7), left(a2,7) from t1_1024 where (a1,3) in (select substring(b1,1,1024), count(*) from t2_1024 where b1 > '0');
left(a1,7)	left(a2,7)
1 - 01x	2 - 01x
drop table t1_1024, t2_1024;
#
# BUG##836491: Crash in Item_field::Item_field from add_ref_to_table_cond() with semijoin+materialization
#
CREATE TABLE t1 (c int, d varchar(1), KEY(d)) ;
INSERT INTO t1 VALUES (2,'x'),(2,'x'),(2,'j'),(2,'c');
CREATE TABLE t2 (a int, d varchar(1)) ;
INSERT INTO t2 VALUES (1,'x');
CREATE TABLE t3 (d varchar(1)) ;
INSERT INTO t3 VALUES ('x'),('x'),('j'),('c');
SELECT t2.a, t1.c
FROM t1, t2
WHERE t2.d IN ( SELECT d FROM t3 )
AND t1.d = t2.d
GROUP BY 1 , 2;
a	c
1	2
drop table t1,t2,t3;
#
# BUG#836523: Crash in JOIN::get_partial_cost_and_fanout with semijoin+materialization 
#
CREATE TABLE t1 (a varchar(1));
INSERT INTO t1 VALUES ('a'),('a');
CREATE TABLE t2 (a varchar(1));
CREATE TABLE t3 (a int);
INSERT INTO t3 VALUES (1),(2);
CREATE TABLE t4 (a varchar(1));
INSERT INTO t4 VALUES ('a'),('a');
SELECT t1.a
FROM t1
WHERE t1.a IN (
SELECT t2.a
FROM t2, t3
)
HAVING a IN (
SELECT a
FROM t4
);
a
DROP TABLE t1, t2, t3, t4;
#
# BUG#836507: Crash in setup_sj_materialization_part1() with semijoin+materialization
#
CREATE TABLE t1 (a int) ;
INSERT IGNORE INTO t1 VALUES (1),(1);
CREATE TABLE t2 (a int);
INSERT INTO t2 VALUES (1);
CREATE TABLE t3 (a int);
CREATE TABLE t4 (a int);
INSERT INTO t4 VALUES (2),(2);
CREATE TABLE t5 (a int);
INSERT INTO t5 VALUES (1);
SELECT * FROM t1
WHERE (a) IN (
SELECT t5.a
FROM (
t2
LEFT JOIN ( t3 , t4 )
ON 1 = 1
)
JOIN t5
);
a
1
1
DROP TABLE t1,t2,t3,t4,t5;
#
# BUG#836532: Crash in Item_equal_fields_iterator::get_curr_field with semijoin+materialization
#
CREATE TABLE t2 (a int);
INSERT INTO t2 VALUES ('a'),('a');
Warnings:
Warning	1366	Incorrect integer value: 'a' for column 'a' at row 1
Warning	1366	Incorrect integer value: 'a' for column 'a' at row 2
CREATE TABLE t4 (a varchar(1));
INSERT INTO t4 VALUES ('m'),('o');
CREATE TABLE t3 (a varchar(1) , b varchar(1) ) ;
INSERT INTO t3 VALUES ('b','b');
CREATE TABLE t5 (a varchar(1), KEY (a)) ;
INSERT INTO t5 VALUES ('d'),('e');
SELECT *
FROM t2
WHERE t2.a = ALL (
SELECT t4.a
FROM t4
WHERE t4.a IN (
SELECT t3.a
FROM t3 , t5
WHERE ( t5.a = t3.b )
)
);
a
0
0
DROP TABLE t2,t3,t4,t5;
#
# BUG#860300: Second crash with get_fanout_with_deps() with semijoin + materialization
#
set @tmp_860300=@@optimizer_switch;
set optimizer_switch='semijoin=on,materialization=on,loosescan=off,firstmatch=off';
CREATE TABLE t1 (f2 int);
INSERT INTO t1 VALUES (9),(6);
CREATE TABLE t3 (f4 int);
CREATE TABLE t4 (f6 varchar(1));
SELECT *
FROM t3
WHERE 'h' IN (SELECT f6 
FROM t4
WHERE 5 IN (SELECT f2 FROM t1)
GROUP BY t4.f6);
f4
DROP TABLE t1,t3,t4;
set optimizer_switch=@tmp_860300;
#
# BUG#860535: Assertion `keypart_map' failed in mi_rkey with semijoin
#
set @tmp_860535=@@optimizer_switch;
set optimizer_switch='semijoin=on,materialization=on,loosescan=off,firstmatch=off';
CREATE TABLE t1 (f3 int) ;
INSERT INTO t1 VALUES (1),(7);
CREATE TABLE t2 (f3 int , f5 varchar(1), KEY (f3)) ;
INSERT INTO t2 VALUES (7,'b');
CREATE TABLE t3 (f3 int , f4 varchar(1) , KEY(f3), KEY (f4,f3)) ;
INSERT INTO t3 VALUES (1,'t'),(7,'g');
CREATE TABLE t4
SELECT f3
FROM t1 WHERE ( f3 ) NOT IN (
SELECT f3
FROM t2
WHERE f5 IN (
SELECT f4
FROM t3
WHERE t3.f3 < 3
)
);
SELECT * FROM t4;
f3
1
7
DROP TABLE t1, t2, t3, t4;
set optimizer_switch=@tmp_860535;
#
# BUG#860553: Crash in create_ref_for_key with semijoin + materialization 
#
CREATE TABLE t1 (f1 int) ;
CREATE TABLE t2 (f5 varchar(52) NOT NULL) ;
CREATE TABLE t3 (f1 varchar(3), f4 varchar(52) , KEY (f4), PRIMARY KEY (f1));
CREATE TABLE t4 (f3 int, KEY (f3));
INSERT INTO t4 VALUES (17),(20);
CREATE TABLE t5 (f2 int);
INSERT INTO t5 VALUES (0),(0);
SELECT *
FROM t1
JOIN t2
ON ( t2.f5 ) IN (
SELECT t3.f4
FROM t3
WHERE ( 1 ) IN (
SELECT t4.f3
FROM t4 , t5
)
);
f1	f5
DROP TABLE t1, t2, t3, t4, t5;
#
# BUG#868908: Crash in check_simple_equality() with semijoin + materialization + prepared statement
#
CREATE TABLE t1 ( a int );
CREATE TABLE t3 ( b int, c int) ;
CREATE TABLE t2 ( a int ) ;
CREATE TABLE t4 ( a int , c int) ;
PREPARE st1 FROM "
SELECT STRAIGHT_JOIN *
FROM t1
WHERE ( 3 ) IN (
        SELECT t3.b
        FROM t3
        LEFT JOIN (
                t2 STRAIGHT_JOIN t4 ON ( t4.c = t2.a )
        ) ON ( t4.a = t3.c )
);
";
EXECUTE st1;
a
EXECUTE st1;
a
DROP TABLE t1,t2,t3,t4;
#
# BUG#901032: Wrong result for MIN/MAX on an indexed column with materialization and semijoin
#
CREATE TABLE t1 ( a INT, KEY(a) );
INSERT INTO t1 VALUES (1);
CREATE TABLE t2 ( b INT );
INSERT INTO t2 VALUES (2);
CREATE TABLE t3 ( c INT );
INSERT INTO t3 VALUES (2);
SELECT MIN(a) FROM t1, t2 WHERE b IN (SELECT c FROM t3 GROUP BY c);
MIN(a)
1
DROP TABLE t1,t2,t3;
#
#
# BUG#902632: Crash or invalid read at st_join_table::cleanup, st_table::disable_keyread
#
CREATE TABLE t1 ( a INT );
INSERT INTO t1 VALUES (1), (2);
CREATE TABLE t2 ( b INT );
INSERT INTO t2 VALUES (3), (4);
CREATE TABLE t3 ( c INT );
INSERT INTO t3 VALUES (5), (6);
SELECT * FROM t1 WHERE EXISTS (
SELECT DISTINCT b FROM t2
WHERE b <= a
AND b IN ( SELECT c FROM t3 GROUP BY c )
);
a
DROP TABLE t1,t2,t3;
#
# BUG#901506: Crash in TABLE_LIST::print on EXPLAIN EXTENDED
#
CREATE TABLE t1 ( a INT, KEY(a) );
INSERT INTO t1 VALUES (8);
EXPLAIN EXTENDED
SELECT * FROM t1
WHERE a IN ( SELECT MIN(a) FROM t1 );
id	select_type	table	type	possible_keys	key	key_len	ref	rows	filtered	Extra
1	PRIMARY	t1	system	NULL	NULL	NULL	NULL	1	100.00	
2	SUBQUERY	NULL	NULL	NULL	NULL	NULL	NULL	NULL	NULL	Select tables optimized away
Warnings:
Note	1003	select 8 AS `a` from `test`.`t1` where <expr_cache><8>(<in_optimizer>(8,<exists>(select min(`test`.`t1`.`a`) from `test`.`t1` having (<cache>(8) = <ref_null_helper>(min(`test`.`t1`.`a`))))))
DROP TABLE t1;
#
# BUG#904432: Wrong result with LEFT JOIN, constant table, semijoin=ON,materialization=ON
#
CREATE TABLE t1 ( a INT ) ENGINE=MyISAM;
INSERT INTO t1 VALUES (4);
CREATE TABLE t2 ( b INT NOT NULL, c INT );
INSERT INTO t2 VALUES (4,2),(4,2),(4,4),(1,1);
SELECT * FROM t1 LEFT JOIN t2 ON ( a = b )
WHERE a IN ( SELECT c FROM t2 );
a	b	c
4	4	2
4	4	2
4	4	4
DROP TABLE t1,t2;
#
# BUG#922254: Assertion `0' failed at item_cmpfunc.cc:5899: Item* Item_equal::get_first(JOIN_TAB*, Item*)
#
CREATE TABLE t1 ( a VARCHAR(3) );
CREATE TABLE t2 ( b VARCHAR(3), c VARCHAR(8), KEY(c) );
INSERT INTO t2 VALUES ('USA','Abilene'),('USA','Akron');
EXPLAIN
SELECT * FROM
( SELECT * FROM t1 ) AS alias1,
t2 AS alias2
WHERE b = a AND a IN (
SELECT alias3.c
FROM t2 AS alias3, t2 AS alias4
WHERE alias4.c = alias3.b
);
id	select_type	table	type	possible_keys	key	key_len	ref	rows	Extra
1	PRIMARY	NULL	NULL	NULL	NULL	NULL	NULL	NULL	Impossible WHERE noticed after reading const tables
3	MATERIALIZED	alias3	ALL	NULL	NULL	NULL	NULL	2	
3	MATERIALIZED	alias4	index	c	c	11	NULL	2	Using where; Using index; Using join buffer (flat, BNL join)
DROP TABLE t1,t2;
#
# BUG#928048: Query containing IN subquery with OR in the where clause returns a wrong result
#
create table t1 (a int, b int);
insert into t1 values (7,5), (3,3), (5,4), (9,3);
create table t2 (a int, b int, index i_a(a));
insert into t2 values
(4,2), (7,9), (7,4), (3,1), (5,3), (3,1), (9,4), (8,1);
explain select * from t1 where t1.a in (select a from t2 where t2.a=7 or t2.b<=1);
id	select_type	table	type	possible_keys	key	key_len	ref	rows	Extra
1	PRIMARY	t1	ALL	NULL	NULL	NULL	NULL	4	Using where
2	MATERIALIZED	t2	ALL	i_a	NULL	NULL	NULL	8	Using where
select * from t1 where t1.a in (select a from t2 where t2.a=7 or t2.b<=1);
a	b
7	5
3	3
drop table t1,t2;
#
# BUG#933407: Valgrind warnings in mark_as_null_row with materialization+semijoin, STRAIGHT_JOIN, impossible WHERE
#
CREATE TABLE t1 (a INT);
INSERT INTO t1 VALUES (0),(8);
SELECT STRAIGHT_JOIN MIN(a) FROM t1
WHERE a IN (
SELECT a FROM t1
WHERE 'condition'='impossible'
  );
MIN(a)
NULL
DROP TABLE t1;
#
<<<<<<< HEAD
# BUG#938131: Subquery materialization is not used in CREATE TABLE SELECT
# 
CREATE TABLE t1(a int);
INSERT INTO t1 values(1),(2);
CREATE TABLE t2(a int);
INSERT INTO t2 values(1),(2);
# Should use Materialization:
EXPLAIN SELECT * FROM t1 WHERE a IN (SELECT * FROM t2 GROUP BY a HAVING a > 1);
id	select_type	table	type	possible_keys	key	key_len	ref	rows	Extra
1	PRIMARY	t1	ALL	NULL	NULL	NULL	NULL	2	Using where
2	MATERIALIZED	t2	ALL	NULL	NULL	NULL	NULL	2	Using temporary
flush status;
CREATE TABLE t3 SELECT * FROM t1 WHERE a IN (SELECT * FROM t2 GROUP BY a HAVING a > 1);
SHOW STATUS LIKE 'Created_tmp_tables';
Variable_name	Value
Created_tmp_tables	3
DROP TABLE t1,t2,t3;
=======
# BUG#939009: Crash with aggregate function in IN subquery 
#
SET @save_optimizer_switch=@@optimizer_switch;
SET optimizer_switch='materialization=on,semijoin=on';
CREATE TABLE t1 (a int, b int);
INSERT INTO t1 VALUES (7,1), (4,2), (7,7);
CREATE TABLE t2 ( c INT );
INSERT INTO t2 VALUES (4), (7), (6);
EXPLAIN EXTENDED
SELECT * FROM t1
WHERE a IN (SELECT MAX(c) FROM t2) AND b=7 AND (a IS NULL OR a=b);
id	select_type	table	type	possible_keys	key	key_len	ref	rows	filtered	Extra
1	PRIMARY	<subquery2>	const	distinct_key	distinct_key	4	const	1	100.00	Using where
1	PRIMARY	t1	ALL	NULL	NULL	NULL	NULL	3	100.00	Using where; Using join buffer (flat, BNL join)
2	MATERIALIZED	t2	ALL	NULL	NULL	NULL	NULL	3	100.00	
Warnings:
Note	1003	select `test`.`t1`.`a` AS `a`,`test`.`t1`.`b` AS `b` from  <materialize> (select max(`test`.`t2`.`c`) from `test`.`t2`) join `test`.`t1` where ((`test`.`t1`.`a` = `<subquery2>`.`MAX(c)`) and (`test`.`t1`.`b` = 7) and (isnull(`<subquery2>`.`MAX(c)`) or (`<subquery2>`.`MAX(c)` = 7)))
SELECT * FROM t1
WHERE a IN (SELECT MAX(c) FROM t2) AND b=7 AND (a IS NULL OR a=b);
a	b
EXPLAIN
SELECT * FROM t1
WHERE a IN (SELECT MAX(c) FROM t2 WHERE c < 4) AND b=7 AND (a IS NULL OR a=b);
id	select_type	table	type	possible_keys	key	key_len	ref	rows	Extra
1	PRIMARY	<subquery2>	const	distinct_key	distinct_key	4	const	1	Using where
1	PRIMARY	t1	ALL	NULL	NULL	NULL	NULL	3	Using where; Using join buffer (flat, BNL join)
2	MATERIALIZED	t2	ALL	NULL	NULL	NULL	NULL	3	Using where
SELECT * FROM t1
WHERE a IN (SELECT MAX(c) FROM t2 WHERE c < 4) AND b=7 AND (a IS NULL OR a=b);
a	b
SET optimizer_switch=@save_optimizer_switch;
DROP TABLE t1,t2;
>>>>>>> 841a74a4
# This must be at the end:
set optimizer_switch=@subselect_sj_mat_tmp;
set join_cache_level=@save_join_cache_level;
set @subselect_mat_test_optimizer_switch_value=null;
set @@optimizer_switch='materialization=on,in_to_exists=off,semijoin=off';
set optimizer_switch='mrr=on,mrr_sort_keys=on,index_condition_pushdown=on';
create table t0 (a int);
insert into t0 values (0),(1),(2);
create table t1 (a int);
insert into t1 values (0),(1),(2);
explain select a, a in (select a from t1) from t0;
id	select_type	table	type	possible_keys	key	key_len	ref	rows	Extra
1	PRIMARY	t0	ALL	NULL	NULL	NULL	NULL	3	
2	MATERIALIZED	t1	ALL	NULL	NULL	NULL	NULL	3	
select a, a in (select a from t1) from t0;
a	a in (select a from t1)
0	1
1	1
2	1
prepare s from 'select a, a in (select a from t1) from t0';
execute s;
a	a in (select a from t1)
0	1
1	1
2	1
update t1 set a=123;
execute s;
a	a in (select a from t1)
0	0
1	0
2	0
drop table t0, t1;
#
# LPBUG#609121: RQG: wrong result on aggregate + NOT IN + HAVING and
# partial_match_table_scan=on
#
create table t1 (c1 int);
create table t2 (c2 int);
insert into t1 values (1);
insert into t2 values (2);
set @@optimizer_switch='semijoin=off';
EXPLAIN
SELECT SUM(c1) c1_sum FROM t1 WHERE c1 IN (SELECT c2 FROM t2);
id	select_type	table	type	possible_keys	key	key_len	ref	rows	Extra
1	PRIMARY	t1	system	NULL	NULL	NULL	NULL	1	
2	MATERIALIZED	t2	system	NULL	NULL	NULL	NULL	1	
SELECT SUM(c1) c1_sum FROM t1 WHERE c1 IN (SELECT c2 FROM t2);
c1_sum
NULL
EXPLAIN
SELECT SUM(c1) c1_sum FROM t1 WHERE c1 IN (SELECT c2 FROM t2) HAVING c1_sum;
id	select_type	table	type	possible_keys	key	key_len	ref	rows	Extra
1	PRIMARY	t1	system	NULL	NULL	NULL	NULL	1	
2	MATERIALIZED	t2	system	NULL	NULL	NULL	NULL	1	
SELECT SUM(c1) c1_sum FROM t1 WHERE c1 IN (SELECT c2 FROM t2) HAVING c1_sum;
c1_sum
drop table t1, t2;
#
# BUG#52344 - Subquery materialization: 
#  	     Assertion if subquery in on-clause of outer join
#
set @@optimizer_switch='semijoin=off';
CREATE TABLE t1 (i INTEGER);
INSERT INTO t1 VALUES (10);
CREATE TABLE t2 (j INTEGER);
INSERT INTO t2 VALUES (5);
CREATE TABLE t3 (k INTEGER);
EXPLAIN
SELECT i FROM t1 LEFT JOIN t2 ON (j) IN (SELECT k FROM t3);
id	select_type	table	type	possible_keys	key	key_len	ref	rows	Extra
1	PRIMARY	t1	system	NULL	NULL	NULL	NULL	1	
1	PRIMARY	t2	ALL	NULL	NULL	NULL	NULL	1	Using where
2	MATERIALIZED	t3	system	NULL	NULL	NULL	NULL	0	const row not found
SELECT i FROM t1 LEFT JOIN t2 ON (j) IN (SELECT k FROM t3);
i
10
EXPLAIN
SELECT i FROM t1 LEFT JOIN t2 ON (j) IN (SELECT max(k) FROM t3);
id	select_type	table	type	possible_keys	key	key_len	ref	rows	Extra
1	PRIMARY	t1	system	NULL	NULL	NULL	NULL	1	
1	PRIMARY	t2	ALL	NULL	NULL	NULL	NULL	1	Using where
2	MATERIALIZED	t3	system	NULL	NULL	NULL	NULL	0	const row not found
SELECT i FROM t1 LEFT JOIN t2 ON (j) IN (SELECT max(k) FROM t3);
i
10
DROP TABLE t1, t2, t3;
#
# LPBUG#611622/BUG#52344: Subquery materialization:  Assertion 
#                         if subquery in on-clause of outer join
#
CREATE TABLE t1 (c1 int);
INSERT INTO t1 VALUES (1),(2);
CREATE TABLE t2 (c2 int);
INSERT INTO t2 VALUES (10);
PREPARE st1 FROM "
SELECT *
FROM t2 LEFT JOIN t2 t3 ON (8, 4) IN (SELECT c1, c1 FROM t1)";
EXECUTE st1;
c2	c2
10	NULL
EXECUTE st1;
c2	c2
10	NULL
DROP TABLE t1, t2;
# 
# Testcase backport: BUG#46548 IN-subqueries return 0 rows with materialization=on
# 
CREATE TABLE t1 (
pk int,
a varchar(1),
b varchar(4),
c varchar(4),
d varchar(4),
PRIMARY KEY (pk)
);
INSERT INTO t1 VALUES (1,'o','ffff','ffff','ffoo'),(2,'f','ffff','ffff','ffff');
CREATE TABLE t2 LIKE t1;
INSERT INTO t2 VALUES (1,'i','iiii','iiii','iiii'),(2,'f','ffff','ffff','ffff');
SET @@optimizer_switch='default,semijoin=on,materialization=on';
EXPLAIN SELECT pk FROM t1 WHERE (a) IN (SELECT a FROM t2 WHERE pk > 0);
id	select_type	table	type	possible_keys	key	key_len	ref	rows	Extra
1	PRIMARY	t1	ALL	NULL	NULL	NULL	NULL	2	
1	PRIMARY	<subquery2>	eq_ref	distinct_key	distinct_key	4	func	1	
2	MATERIALIZED	t2	range	PRIMARY	PRIMARY	4	NULL	2	Using index condition
SELECT pk FROM t1 WHERE (a) IN (SELECT a FROM t2 WHERE pk > 0);
pk
2
SELECT pk FROM t1 WHERE (b,c,d) IN (SELECT b,c,d FROM t2 WHERE pk > 0);
pk
2
DROP TABLE t1, t2;
#
# BUG#724228: Wrong result with materialization=on and three aggregates in maria-5.3-mwl90
#
CREATE TABLE t1 ( f2 int(11)) ;
INSERT IGNORE INTO t1 VALUES ('7'),('9'),('7'),('4'),('2'),('6'),('8'),('5'),('6'),('188'),('2'),('1'),('1'),('0'),('9'),('4');
CREATE TABLE t2 ( f1 int(11), f2 int(11)) ENGINE=MyISAM;
INSERT IGNORE INTO t2 VALUES ('1','1');
CREATE TABLE t3 ( f1 int(11), f2 int(11), f3 int(11), PRIMARY KEY (f1)) ;
INSERT IGNORE INTO t3 VALUES ('16','6','1'),('18','3','4'),('19',NULL,'9'),('20','0','6'),('41','2','0'),('42','2','5'),('43','9','6'),('44','7','4'),('45','1','4'),('46','222','238'),('47','3','6'),('48','6','6'),('49',NULL,'1'),('50','5','1');
SET @_save_join_cache_level = @@join_cache_level;
SET @_save_optimizer_switch = @@optimizer_switch;
SET join_cache_level = 1;
SET optimizer_switch='materialization=on';
SELECT f1 FROM t3
WHERE 
f1 NOT IN (SELECT MAX(f2) FROM t1) AND 
f3 IN (SELECT MIN(f1) FROM t2) AND 
f1 IN (SELECT COUNT(f2) FROM t1);
f1
16
SET @@join_cache_level = @_save_join_cache_level;
SET @@optimizer_switch = @_save_optimizer_switch;
drop table t1, t2, t3;
#
# LPBUG#719198 Ordered_key::cmp_key_with_search_key(rownum_t): Assertion `!compare_pred[i]->null_value'
# failed with subquery on both sides of NOT IN and materialization
#
CREATE TABLE t1 (f1a int, f1b int) ;
INSERT IGNORE INTO t1 VALUES (1,1),(2,2);
CREATE TABLE t2 ( f2 int);
INSERT IGNORE INTO t2 VALUES (3),(4);
CREATE TABLE t3 (f3a int, f3b int);
set @@optimizer_switch='materialization=on,partial_match_rowid_merge=on,partial_match_table_scan=off,in_to_exists=off';
EXPLAIN
SELECT * FROM t2 WHERE (SELECT f3a FROM t3) NOT IN (SELECT f1a FROM t1);
id	select_type	table	type	possible_keys	key	key_len	ref	rows	Extra
1	PRIMARY	t2	ALL	NULL	NULL	NULL	NULL	2	
3	MATERIALIZED	t1	ALL	NULL	NULL	NULL	NULL	2	
2	SUBQUERY	NULL	NULL	NULL	NULL	NULL	NULL	NULL	no matching row in const table
SELECT * FROM t2 WHERE (SELECT f3a FROM t3) NOT IN (SELECT f1a FROM t1);
f2
EXPLAIN
SELECT (SELECT f3a FROM t3) NOT IN (SELECT f1a FROM t1);
id	select_type	table	type	possible_keys	key	key_len	ref	rows	Extra
1	PRIMARY	NULL	NULL	NULL	NULL	NULL	NULL	NULL	No tables used
3	DEPENDENT SUBQUERY	t1	ALL	NULL	NULL	NULL	NULL	2	Using where
2	SUBQUERY	NULL	NULL	NULL	NULL	NULL	NULL	NULL	no matching row in const table
SELECT (SELECT f3a FROM t3) NOT IN (SELECT f1a FROM t1);
(SELECT f3a FROM t3) NOT IN (SELECT f1a FROM t1)
NULL
EXPLAIN
SELECT * FROM t2 WHERE (SELECT f3a, f3b FROM t3) NOT IN (SELECT f1a, f1b FROM t1);
id	select_type	table	type	possible_keys	key	key_len	ref	rows	Extra
1	PRIMARY	t2	ALL	NULL	NULL	NULL	NULL	2	
3	MATERIALIZED	t1	ALL	NULL	NULL	NULL	NULL	2	
2	SUBQUERY	NULL	NULL	NULL	NULL	NULL	NULL	NULL	no matching row in const table
SELECT * FROM t2 WHERE (SELECT f3a, f3b FROM t3) NOT IN (SELECT f1a, f1b FROM t1);
f2
EXPLAIN
SELECT (SELECT f3a, f3b FROM t3) NOT IN (SELECT f1a, f1b FROM t1);
id	select_type	table	type	possible_keys	key	key_len	ref	rows	Extra
1	PRIMARY	NULL	NULL	NULL	NULL	NULL	NULL	NULL	No tables used
3	DEPENDENT SUBQUERY	t1	ALL	NULL	NULL	NULL	NULL	2	Using where
2	SUBQUERY	NULL	NULL	NULL	NULL	NULL	NULL	NULL	no matching row in const table
SELECT (SELECT f3a, f3b FROM t3) NOT IN (SELECT f1a, f1b FROM t1);
(SELECT f3a, f3b FROM t3) NOT IN (SELECT f1a, f1b FROM t1)
NULL
drop table t1, t2, t3;
#
# LPBUG#730604 Assertion `bit < (map)->n_bits' failed in maria-5.3 with
#  partial_match_rowid_merge
#
CREATE TABLE t1 (f1 int NOT NULL, f2 int, f3 int) ;
CREATE TABLE t2 (f1 int NOT NULL, f2 int, f3 int) ;
INSERT INTO t1 VALUES (60, 3, null), (61, null, 77);
INSERT INTO t2 VALUES (1000,6,2);
set @@optimizer_switch='materialization=on,partial_match_rowid_merge=on,partial_match_table_scan=off,in_to_exists=off';
EXPLAIN
SELECT (f1, f2, f3) NOT IN
(SELECT COUNT(DISTINCT f2), f1, f3 FROM t1 GROUP BY f1, f3)
FROM t2;
id	select_type	table	type	possible_keys	key	key_len	ref	rows	Extra
1	PRIMARY	t2	system	NULL	NULL	NULL	NULL	1	
2	MATERIALIZED	t1	ALL	NULL	NULL	NULL	NULL	2	Using filesort
SELECT (f1, f2, f3) NOT IN
(SELECT COUNT(DISTINCT f2), f1, f3 FROM t1 GROUP BY f1, f3)
FROM t2;
(f1, f2, f3) NOT IN
(SELECT COUNT(DISTINCT f2), f1, f3 FROM t1 GROUP BY f1, f3)
1
drop table t1, t2;
#
# LPBUG#702301: MAX in select + always false WHERE with SQ
#
CREATE TABLE t1 (a int, b int, KEY (b));
INSERT INTO t1 VALUES (3,1), (4,2);
CREATE TABLE t2 (a int);
INSERT INTO t2 VALUES (7), (8);
set @@optimizer_switch='materialization=on,in_to_exists=off,semijoin=off';
SELECT MAX(t1.b) AS max_res FROM t1 WHERE (9) IN (SELECT a FROM t2);
max_res
NULL
EXPLAIN EXTENDED
SELECT MAX(t1.b) AS max_res FROM t1 WHERE (9) IN (SELECT a FROM t2);
id	select_type	table	type	possible_keys	key	key_len	ref	rows	filtered	Extra
1	PRIMARY	t1	index	NULL	b	5	NULL	2	100.00	Using index
2	MATERIALIZED	t2	ALL	NULL	NULL	NULL	NULL	2	100.00	
Warnings:
Note	1003	select max(`test`.`t1`.`b`) AS `max_res` from `test`.`t1` where <expr_cache><9>(<in_optimizer>(9,9 in ( <materialize> (select `test`.`t2`.`a` from `test`.`t2` ), <primary_index_lookup>(9 in <temporary table> on distinct_key where ((9 = `<subquery2>`.`a`))))))
set @@optimizer_switch='materialization=off,in_to_exists=on,semijoin=off';
SELECT MAX(t1.b) AS max_res FROM t1 WHERE (9) IN (SELECT a FROM t2);
max_res
NULL
EXPLAIN EXTENDED
SELECT MAX(t1.b) AS max_res FROM t1 WHERE (9) IN (SELECT a FROM t2);
id	select_type	table	type	possible_keys	key	key_len	ref	rows	filtered	Extra
1	PRIMARY	t1	index	NULL	b	5	NULL	2	100.00	Using index
2	DEPENDENT SUBQUERY	t2	ALL	NULL	NULL	NULL	NULL	2	100.00	Using where
Warnings:
Note	1003	select max(`test`.`t1`.`b`) AS `max_res` from `test`.`t1` where <expr_cache><9>(<in_optimizer>(9,<exists>(select `test`.`t2`.`a` from `test`.`t2` where (9 = `test`.`t2`.`a`))))
DROP TABLE t1,t2;
#
# LPBUG#825095: Wrong result with materialization and NOT IN with 2 expressions
#
CREATE TABLE t1 (a int,b int);
INSERT INTO t1 VALUES (4,4),(4,2);
CREATE TABLE t2 (b int, a int);
INSERT INTO t2 VALUES (4,3),(8,4);
set @@optimizer_switch='semijoin=off,in_to_exists=off,materialization=on,partial_match_rowid_merge=on,partial_match_table_scan=off';
EXPLAIN SELECT *
FROM t1
WHERE (a, b) NOT IN (SELECT a, b FROM t2);
id	select_type	table	type	possible_keys	key	key_len	ref	rows	Extra
1	PRIMARY	t1	ALL	NULL	NULL	NULL	NULL	2	Using where
2	MATERIALIZED	t2	ALL	NULL	NULL	NULL	NULL	2	
SELECT *
FROM t1
WHERE (a, b) NOT IN (SELECT a, b FROM t2);
a	b
4	4
4	2
EXPLAIN
SELECT a, b, (a, b) NOT IN (SELECT a, b FROM t2) as sq
FROM t1;
id	select_type	table	type	possible_keys	key	key_len	ref	rows	Extra
1	PRIMARY	t1	ALL	NULL	NULL	NULL	NULL	2	
2	MATERIALIZED	t2	ALL	NULL	NULL	NULL	NULL	2	
SELECT a, b, (a, b) NOT IN (SELECT a, b FROM t2) as sq
FROM t1;
a	b	sq
4	4	1
4	2	1
drop table t1, t2;<|MERGE_RESOLUTION|>--- conflicted
+++ resolved
@@ -1862,7 +1862,6 @@
 NULL
 DROP TABLE t1;
 #
-<<<<<<< HEAD
 # BUG#938131: Subquery materialization is not used in CREATE TABLE SELECT
 # 
 CREATE TABLE t1(a int);
@@ -1880,7 +1879,7 @@
 Variable_name	Value
 Created_tmp_tables	3
 DROP TABLE t1,t2,t3;
-=======
+# 
 # BUG#939009: Crash with aggregate function in IN subquery 
 #
 SET @save_optimizer_switch=@@optimizer_switch;
@@ -1913,7 +1912,6 @@
 a	b
 SET optimizer_switch=@save_optimizer_switch;
 DROP TABLE t1,t2;
->>>>>>> 841a74a4
 # This must be at the end:
 set optimizer_switch=@subselect_sj_mat_tmp;
 set join_cache_level=@save_join_cache_level;
