--- conflicted
+++ resolved
@@ -567,26 +567,6 @@
 #    as that violates the "no interleaving of outer join nests" rule.
 DROP TABLE t1,t2,t3,t4,t5;
 #
-<<<<<<< HEAD
-# BUG#884184: Wrong result with RIGHT JOIN + derived_merge
-#
-CREATE TABLE t1 (a int(11), b varchar(1)) ;
-INSERT IGNORE INTO t1 VALUES (0,'g');
-CREATE TABLE t3 ( a varchar(1)) ;
-INSERT IGNORE INTO t3 VALUES ('g');
-CREATE TABLE t2 ( a int(11) NOT NULL, PRIMARY KEY (a)) ;
-create view v1 as SELECT t1.* FROM t1 LEFT JOIN t2 ON ( t1.a = t2.a ) WHERE t2.a <> 0;
-SELECT alias1.* FROM t3 LEFT JOIN v1 as alias1 ON ( t3.a = alias1.b );
-a	b
-NULL	NULL
-EXPLAIN SELECT alias1.* FROM t3 LEFT JOIN v1 as alias1 ON ( t3.a = alias1.b );
-id	select_type	table	type	possible_keys	key	key_len	ref	rows	Extra
-1	SIMPLE	t3	system	NULL	NULL	NULL	NULL	1	
-1	SIMPLE	t1	ALL	NULL	NULL	NULL	NULL	1	
-1	SIMPLE	t2	eq_ref	PRIMARY	PRIMARY	4	test.t1.a	1	Using index
-drop view v1;
-DROP TABLE t1,t2,t3;
-=======
 # BUG#997747: Assertion `join->best_read < ((double)1.79..5e+308L)' 
 #             failed in greedy_search with LEFT JOINs and unique keys  
 #
@@ -607,4 +587,22 @@
 1
 2
 DROP TABLE t1,t2,t3,t4,t5;
->>>>>>> 7b2601ee
+#
+# BUG#884184: Wrong result with RIGHT JOIN + derived_merge
+#
+CREATE TABLE t1 (a int(11), b varchar(1)) ;
+INSERT IGNORE INTO t1 VALUES (0,'g');
+CREATE TABLE t3 ( a varchar(1)) ;
+INSERT IGNORE INTO t3 VALUES ('g');
+CREATE TABLE t2 ( a int(11) NOT NULL, PRIMARY KEY (a)) ;
+create view v1 as SELECT t1.* FROM t1 LEFT JOIN t2 ON ( t1.a = t2.a ) WHERE t2.a <> 0;
+SELECT alias1.* FROM t3 LEFT JOIN v1 as alias1 ON ( t3.a = alias1.b );
+a	b
+NULL	NULL
+EXPLAIN SELECT alias1.* FROM t3 LEFT JOIN v1 as alias1 ON ( t3.a = alias1.b );
+id	select_type	table	type	possible_keys	key	key_len	ref	rows	Extra
+1	SIMPLE	t3	system	NULL	NULL	NULL	NULL	1	
+1	SIMPLE	t1	ALL	NULL	NULL	NULL	NULL	1	
+1	SIMPLE	t2	eq_ref	PRIMARY	PRIMARY	4	test.t1.a	1	Using index
+drop view v1;
+DROP TABLE t1,t2,t3;