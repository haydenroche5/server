drop table if exists t1;
create table t1 (t datetime);
insert into t1 values (101),(691231),(700101),(991231),(10000101),(99991231),(101000000),(691231000000),(700101000000),(991231235959),(10000101000000),(99991231235959),(20030100000000),(20030000000000);
select * from t1;
t
2000-01-01 00:00:00
2069-12-31 00:00:00
1970-01-01 00:00:00
1999-12-31 00:00:00
1000-01-01 00:00:00
9999-12-31 00:00:00
2000-01-01 00:00:00
2069-12-31 00:00:00
1970-01-01 00:00:00
1999-12-31 23:59:59
1000-01-01 00:00:00
9999-12-31 23:59:59
2003-01-00 00:00:00
2003-00-00 00:00:00
delete from t1 where t > 0;
optimize table t1;
Table	Op	Msg_type	Msg_text
test.t1	optimize	status	OK
check table t1;
Table	Op	Msg_type	Msg_text
test.t1	check	status	OK
delete from t1;
insert into t1 values("000101"),("691231"),("700101"),("991231"),("00000101"),("00010101"),("99991231"),("00101000000"),("691231000000"),("700101000000"),("991231235959"),("10000101000000"),("99991231235959"),("20030100000000"),("20030000000000");
insert into t1 values ("2003-003-03");
insert into t1 values ("20030102T131415"),("2001-01-01T01:01:01"), ("2001-1-1T1:01:01");
select * from t1;
t
2000-01-01 00:00:00
2069-12-31 00:00:00
1970-01-01 00:00:00
1999-12-31 00:00:00
0000-01-01 00:00:00
0001-01-01 00:00:00
9999-12-31 00:00:00
2000-10-10 00:00:00
2069-12-31 00:00:00
1970-01-01 00:00:00
1999-12-31 23:59:59
1000-01-01 00:00:00
9999-12-31 23:59:59
2003-01-00 00:00:00
2003-00-00 00:00:00
2003-03-03 00:00:00
2003-01-02 13:14:15
2001-01-01 01:01:01
2001-01-01 01:01:01
truncate table t1;
insert into t1 values("2003-0303 12:13:14");
Warnings:
Warning	1264	Out of range value for column 't' at row 1
select * from t1;
t
0000-00-00 00:00:00
drop table t1;
CREATE TABLE t1 (a timestamp, b date, c time, d datetime);
insert into t1 (b,c,d) values(now(),curtime(),now());
select date_format(a,"%Y-%m-%d")=b,right(a+0,6)=c+0,a=d+0 from t1;
date_format(a,"%Y-%m-%d")=b	right(a+0,6)=c+0	a=d+0
1	1	1
drop table t1;
CREATE TABLE t1 (a datetime not null);
insert into t1 values (0);
select * from t1 where a is null;
a
0000-00-00 00:00:00
drop table t1;
create table t1 (id int, dt datetime);
insert into t1 values (1,"2001-08-14 00:00:00"),(2,"2001-08-15 00:00:00"),(3,"2001-08-16 00:00:00"),(4,"2003-09-15 01:20:30");
select * from t1 where dt='2001-08-14 00:00:00' and dt =  if(id=1,'2001-08-14 00:00:00','1999-08-15');
id	dt
1	2001-08-14 00:00:00
create index dt on t1 (dt);
select * from t1 where dt > 20021020;
id	dt
4	2003-09-15 01:20:30
select * from t1 ignore index (dt) where dt > 20021020;
id	dt
4	2003-09-15 01:20:30
drop table t1;
CREATE TABLE `t1` (
`date` datetime NOT NULL default '0000-00-00 00:00:00',
`numfacture` int(6) unsigned NOT NULL default '0',
`expedition` datetime NOT NULL default '0000-00-00 00:00:00',
PRIMARY KEY  (`numfacture`),
KEY `date` (`date`),
KEY `expedition` (`expedition`)
) ENGINE=MyISAM;
INSERT INTO t1 (expedition) VALUES ('0001-00-00 00:00:00');
SELECT * FROM t1 WHERE expedition='0001-00-00 00:00:00';
date	numfacture	expedition
0000-00-00 00:00:00	0	0001-00-00 00:00:00
INSERT INTO t1 (numfacture,expedition) VALUES ('1212','0001-00-00 00:00:00');
SELECT * FROM t1 WHERE expedition='0001-00-00 00:00:00';
date	numfacture	expedition
0000-00-00 00:00:00	0	0001-00-00 00:00:00
0000-00-00 00:00:00	1212	0001-00-00 00:00:00
EXPLAIN SELECT * FROM t1 WHERE expedition='0001-00-00 00:00:00';
id	select_type	table	type	possible_keys	key	key_len	ref	rows	Extra
1	SIMPLE	t1	ref	expedition	expedition	8	const	1	
drop table t1;
create table t1 (a datetime not null, b datetime not null);
insert into t1 values (now(), now());
insert into t1 values (now(), now());
select * from t1 where a is null or b is null;
a	b
drop table t1;
create table t1 (t datetime);
insert into t1 values (20030102030460),(20030102036301),(20030102240401),
(20030132030401),(20031302030401),(100001202030401);
Warnings:
Warning	1264	Out of range value for column 't' at row 1
Warning	1264	Out of range value for column 't' at row 2
Warning	1264	Out of range value for column 't' at row 3
Warning	1264	Out of range value for column 't' at row 4
Warning	1264	Out of range value for column 't' at row 5
Warning	1264	Out of range value for column 't' at row 6
select * from t1;
t
0000-00-00 00:00:00
0000-00-00 00:00:00
0000-00-00 00:00:00
0000-00-00 00:00:00
0000-00-00 00:00:00
0000-00-00 00:00:00
delete from t1;
insert into t1 values
("2003-01-02 03:04:60"),("2003-01-02 03:63:01"),("2003-01-02 24:04:01"),
("2003-01-32 03:04:01"),("2003-13-02 03:04:01"), ("10000-12-02 03:04:00");
Warnings:
Warning	1264	Out of range value for column 't' at row 1
Warning	1264	Out of range value for column 't' at row 2
Warning	1264	Out of range value for column 't' at row 3
Warning	1264	Out of range value for column 't' at row 4
Warning	1264	Out of range value for column 't' at row 5
Warning	1264	Out of range value for column 't' at row 6
select * from t1;
t
0000-00-00 00:00:00
0000-00-00 00:00:00
0000-00-00 00:00:00
0000-00-00 00:00:00
0000-00-00 00:00:00
0000-00-00 00:00:00
delete from t1;
insert into t1 values ("0000-00-00 00:00:00 some trailer"),("2003-01-01 00:00:00 some trailer");
Warnings:
Warning	1264	Out of range value for column 't' at row 1
Warning	1264	Out of range value for column 't' at row 2
select * from t1 order by t;
t
0000-00-00 00:00:00
2003-01-01 00:00:00
drop table t1;
create table t1 (dt datetime);
insert into t1 values ("12-00-00"), ("00-00-00 01:00:00");
insert into t1 values ("00-00-00"), ("00-00-00 00:00:00");
select * from t1;
dt
2012-00-00 00:00:00
2000-00-00 01:00:00
0000-00-00 00:00:00
0000-00-00 00:00:00
drop table t1;
select cast('2006-12-05 22:10:10' as datetime) + 0;
cast('2006-12-05 22:10:10' as datetime) + 0
20061205221010.000000
CREATE TABLE t1(a DATETIME NOT NULL);
INSERT INTO t1 VALUES ('20060606155555');
SELECT a FROM t1 WHERE a=(SELECT MAX(a) FROM t1) AND (a="20060606155555");
a
2006-06-06 15:55:55
PREPARE s FROM 'SELECT a FROM t1 WHERE a=(SELECT MAX(a) FROM t1) AND (a="20060606155555")';
EXECUTE s;
a
2006-06-06 15:55:55
DROP PREPARE s;
DROP TABLE t1;
SELECT CAST(CAST('2006-08-10' AS DATE) AS DECIMAL(20,6));
CAST(CAST('2006-08-10' AS DATE) AS DECIMAL(20,6))
20060810.000000
SELECT CAST(CAST('2006-08-10 10:11:12' AS DATETIME) AS DECIMAL(20,6));
CAST(CAST('2006-08-10 10:11:12' AS DATETIME) AS DECIMAL(20,6))
20060810101112.000000
SELECT CAST(CAST('2006-08-10 10:11:12' AS DATETIME) + INTERVAL 14 MICROSECOND AS DECIMAL(20,6));
CAST(CAST('2006-08-10 10:11:12' AS DATETIME) + INTERVAL 14 MICROSECOND AS DECIMAL(20,6))
20060810101112.000014
SELECT CAST(CAST('10:11:12.098700' AS TIME) AS DECIMAL(20,6));
CAST(CAST('10:11:12.098700' AS TIME) AS DECIMAL(20,6))
101112.098700
set @org_mode=@@sql_mode;
create table t1 (da date default '1962-03-03 23:33:34', dt datetime default '1962-03-03');
Warnings:
Note	1265	Data truncated for column 'da' at row 1
show create table t1;
Table	Create Table
t1	CREATE TABLE `t1` (
  `da` date DEFAULT '1962-03-03',
  `dt` datetime DEFAULT '1962-03-03 00:00:00'
) ENGINE=MyISAM DEFAULT CHARSET=latin1
insert into t1 values ();
insert into t1 values ('2007-03-23 13:49:38','2007-03-23 13:49:38');
Warnings:
Note	1265	Data truncated for column 'da' at row 1
set @@sql_mode='ansi,traditional';
insert into t1 values ('2007-03-23 13:49:38','2007-03-23 13:49:38');
Warnings:
Note	1265	Data truncated for column 'da' at row 1
insert into t1 set dt='2007-03-23 13:49:38',da=dt;
Warnings:
Note	1265	Data truncated for column 'da' at row 1
insert into t1 values ('2007-03-32','2007-03-23 13:49:38');
ERROR 22007: Incorrect date value: '2007-03-32' for column 'da' at row 1
select * from t1;
da	dt
1962-03-03	1962-03-03 00:00:00
2007-03-23	2007-03-23 13:49:38
2007-03-23	2007-03-23 13:49:38
2007-03-23	2007-03-23 13:49:38
drop table t1;
create table t1 (da date default '1962-03-32 23:33:34', dt datetime default '1962-03-03');
ERROR 42000: Invalid default value for 'da'
create table t1 (t time default '916:00:00 a');
ERROR 42000: Invalid default value for 't'
set @@sql_mode= @org_mode;
create table t1 (f1 date, f2 datetime, f3 timestamp);
insert into t1(f1) values(curdate());
select curdate() < now(), f1 < now(), cast(f1 as date) < now() from t1;
curdate() < now()	f1 < now()	cast(f1 as date) < now()
1	1	1
delete from t1;
insert into t1 values('2001-01-01','2001-01-01 01:01:01','2001-01-01 01:01:01');
insert into t1 values('2001-02-05','2001-02-05 00:00:00','2001-02-05 01:01:01');
insert into t1 values('2001-03-10','2001-03-09 01:01:01','2001-03-10 01:01:01');
insert into t1 values('2001-04-15','2001-04-15 00:00:00','2001-04-15 00:00:00');
insert into t1 values('2001-05-20','2001-05-20 01:01:01','2001-05-20 01:01:01');
select f1, f3 from t1 where f1 >= '2001-02-05 00:00:00' and f3 <= '2001-04-15';
f1	f3
2001-02-05	2001-02-05 01:01:01
2001-03-10	2001-03-10 01:01:01
2001-04-15	2001-04-15 00:00:00
select f1, f3 from t1 where f1 >= '2001-2-5 0:0:0' and f2 <= '2001-4-15';
f1	f3
2001-02-05	2001-02-05 01:01:01
2001-03-10	2001-03-10 01:01:01
2001-04-15	2001-04-15 00:00:00
select f1, f2 from t1 where if(1, f1, 0) >= f2;
f1	f2
2001-02-05	2001-02-05 00:00:00
2001-03-10	2001-03-09 01:01:01
2001-04-15	2001-04-15 00:00:00
select 1 from dual where cast('2001-1-1 2:3:4' as date) = cast('2001-01-01' as datetime);
1
1
select f1, f2, f1 > f2, f1 = f2, f1 < f2 from t1;
f1	f2	f1 > f2	f1 = f2	f1 < f2
2001-01-01	2001-01-01 01:01:01	0	0	1
2001-02-05	2001-02-05 00:00:00	0	1	0
2001-03-10	2001-03-09 01:01:01	1	0	0
2001-04-15	2001-04-15 00:00:00	0	1	0
2001-05-20	2001-05-20 01:01:01	0	0	1
drop table t1;
create table t1 (f1 date, f2 datetime, f3 timestamp);
insert into t1 values('2001-01-01','2001-01-01 01:01:01','2001-01-01 01:01:01');
insert into t1 values('2001-02-05','2001-02-05 00:00:00','2001-02-05 01:01:01');
insert into t1 values('2001-03-10','2001-03-09 01:01:01','2001-03-10 01:01:01');
insert into t1 values('2001-04-15','2001-04-15 00:00:00','2001-04-15 00:00:00');
insert into t1 values('2001-05-20','2001-05-20 01:01:01','2001-05-20 01:01:01');
select f2 from t1 where f2 between '2001-2-5' and '01-04-14';
f2
2001-02-05 00:00:00
2001-03-09 01:01:01
select f1, f2, f3 from t1 where f1 between f2 and f3;
f1	f2	f3
2001-02-05	2001-02-05 00:00:00	2001-02-05 01:01:01
2001-03-10	2001-03-09 01:01:01	2001-03-10 01:01:01
2001-04-15	2001-04-15 00:00:00	2001-04-15 00:00:00
select f1, f2, f3 from t1 where cast(f1 as datetime) between f2 and
cast(f3 as date);
f1	f2	f3
2001-02-05	2001-02-05 00:00:00	2001-02-05 01:01:01
2001-03-10	2001-03-09 01:01:01	2001-03-10 01:01:01
2001-04-15	2001-04-15 00:00:00	2001-04-15 00:00:00
select f2 from t1 where '2001-04-10 12:34:56' between f2 and '01-05-01';
f2
2001-01-01 01:01:01
2001-02-05 00:00:00
2001-03-09 01:01:01
select f2, f3 from t1 where '01-03-10' between f2 and f3;
f2	f3
2001-03-09 01:01:01	2001-03-10 01:01:01
select f2 from t1 where DATE(f2) between "2001-4-15" AND "01-4-15";
f2
2001-04-15 00:00:00
SELECT 1 from dual where NOW() BETWEEN CURRENT_DATE() - INTERVAL 1 DAY AND CURRENT_DATE();
1
drop table t1;
create table t1 (f1 date);
insert into t1 values('01-01-01'),('01-01-02'),('01-01-03');
select * from t1 where f1 in ('01-01-01','2001-01-02','2001-01-03 00:00:00');
f1
2001-01-01
2001-01-02
2001-01-03
create table t2(f2 datetime);
insert into t2 values('01-01-01 00:00:00'),('01-02-03 12:34:56'),('02-04-06 11:22:33');
select * from t2 where f2 in ('01-01-01','01-02-03 12:34:56','01-02-03');
f2
2001-01-01 00:00:00
2001-02-03 12:34:56
select * from t1,t2 where '01-01-02' in (f1, cast(f2 as date));
f1	f2
2001-01-02	2001-01-01 00:00:00
2001-01-02	2001-02-03 12:34:56
2001-01-02	2002-04-06 11:22:33
select * from t1,t2 where '01-01-01' in (f1, '01-02-03');
f1	f2
2001-01-01	2001-01-01 00:00:00
2001-01-01	2001-02-03 12:34:56
2001-01-01	2002-04-06 11:22:33
select * from t1,t2 where if(1,'01-02-03 12:34:56','') in (f1, f2);
f1	f2
2001-01-01	2001-02-03 12:34:56
2001-01-02	2001-02-03 12:34:56
2001-01-03	2001-02-03 12:34:56
create table t3(f3 varchar(20));
insert into t3 select * from t2;
select * from t2,t3 where f2 in (f3,'03-04-05');
f2	f3
2001-01-01 00:00:00	2001-01-01 00:00:00
2001-02-03 12:34:56	2001-02-03 12:34:56
2002-04-06 11:22:33	2002-04-06 11:22:33
select f1,f2,f3 from t1,t2,t3 where (f1,'1') in ((f2,'1'),(f3,'1'));
f1	f2	f3
2001-01-01	2001-01-01 00:00:00	2001-01-01 00:00:00
2001-01-01	2001-02-03 12:34:56	2001-01-01 00:00:00
2001-01-01	2002-04-06 11:22:33	2001-01-01 00:00:00
2001-01-01	2001-01-01 00:00:00	2001-02-03 12:34:56
2001-01-01	2001-01-01 00:00:00	2002-04-06 11:22:33
select f1 from t1 where ('1',f1) in (('1','01-01-01'),('1','2001-1-1 0:0:0'),('1','02-02-02'));
f1
2001-01-01
drop table t1,t2,t3;
select least(cast('01-01-01' as date), '01-01-02');
least(cast('01-01-01' as date), '01-01-02')
2001-01-01
select greatest(cast('01-01-01' as date), '01-01-02');
greatest(cast('01-01-01' as date), '01-01-02')
01-01-02
select least(cast('01-01-01' as date), '01-01-02') + 0;
least(cast('01-01-01' as date), '01-01-02') + 0
20010101
select greatest(cast('01-01-01' as date), '01-01-02') + 0;
greatest(cast('01-01-01' as date), '01-01-02') + 0
20010102
select least(cast('01-01-01' as datetime), '01-01-02') + 0;
least(cast('01-01-01' as datetime), '01-01-02') + 0
20010101000000
select cast(least(cast('01-01-01' as datetime), '01-01-02') as signed);
cast(least(cast('01-01-01' as datetime), '01-01-02') as signed)
20010101000000
select cast(least(cast('01-01-01' as datetime), '01-01-02') as decimal(16,2));
cast(least(cast('01-01-01' as datetime), '01-01-02') as decimal(16,2))
20010101000000.00
DROP PROCEDURE IF EXISTS test27759 ;
CREATE PROCEDURE test27759()
BEGIN
declare v_a date default '2007-4-10';
declare v_b date default '2007-4-11';
declare v_c datetime default '2004-4-9 0:0:0';
select v_a as a,v_b as b,
least( v_a, v_b ) as a_then_b,
least( v_b, v_a ) as b_then_a,
least( v_c, v_a ) as c_then_a;
END;|
call test27759();
a	b	a_then_b	b_then_a	c_then_a
2007-04-10	2007-04-11	2007-04-10	2007-04-10	2004-04-09 00:00:00
drop procedure test27759;
create table t1 (f1 date);
insert into t1 values (curdate());
select left(f1,10) = curdate() from t1;
left(f1,10) = curdate()
1
drop table t1;
create table t1(f1 date);
insert into t1 values('01-01-01'),('02-02-02'),('01-01-01'),('02-02-02');
set @bug28261='';
select if(@bug28261 = f1, '', @bug28261:= f1) from t1;
if(@bug28261 = f1, '', @bug28261:= f1)
2001-01-01
2002-02-02
2001-01-01
2002-02-02
Warnings:
Warning	1292	Incorrect date value: '' for column 'f1' at row 1
select if(@bug28261 = f1, '', @bug28261:= f1) from t1;
if(@bug28261 = f1, '', @bug28261:= f1)
2001-01-01
2002-02-02
2001-01-01
2002-02-02
select if(@bug28261 = f1, '', @bug28261:= f1) from t1;
if(@bug28261 = f1, '', @bug28261:= f1)
2001-01-01
2002-02-02
2001-01-01
2002-02-02
drop table t1;
<<<<<<< HEAD
set @org_mode=@@sql_mode;
create table t1 (da date default '1962-03-03 23:33:34', dt datetime default '1962-03-03');
Warnings:
Note	1265	Data truncated for column 'da' at row 1
show create table t1;
Table	Create Table
t1	CREATE TABLE `t1` (
  `da` date DEFAULT '1962-03-03',
  `dt` datetime DEFAULT '1962-03-03 00:00:00'
) ENGINE=MyISAM DEFAULT CHARSET=latin1
insert into t1 values ();
insert into t1 values ('2007-03-23 13:49:38','2007-03-23 13:49:38');
Warnings:
Note	1265	Data truncated for column 'da' at row 1
set @@sql_mode='ansi,traditional';
insert into t1 values ('2007-03-23 13:49:38','2007-03-23 13:49:38');
Warnings:
Note	1265	Data truncated for column 'da' at row 1
insert into t1 set dt='2007-03-23 13:49:38',da=dt;
Warnings:
Note	1265	Data truncated for column 'da' at row 1
insert into t1 values ('2007-03-32','2007-03-23 13:49:38');
ERROR 22007: Incorrect date value: '2007-03-32' for column 'da' at row 1
select * from t1;
da	dt
1962-03-03	1962-03-03 00:00:00
2007-03-23	2007-03-23 13:49:38
2007-03-23	2007-03-23 13:49:38
2007-03-23	2007-03-23 13:49:38
drop table t1;
create table t1 (da date default '1962-03-32 23:33:34', dt datetime default '1962-03-03');
ERROR 42000: Invalid default value for 'da'
create table t1 (t time default '916:00:00 a');
ERROR 42000: Invalid default value for 't'
set @@sql_mode= @org_mode;
=======
create table t1(f1 datetime);
insert into t1 values('2001-01-01'),('2002-02-02');
select * from t1 where f1 between 20020101 and 20070101000000;
f1
2002-02-02 00:00:00
select * from t1 where f1 between 2002010 and 20070101000000;
f1
2001-01-01 00:00:00
2002-02-02 00:00:00
Warnings:
Warning	1292	Incorrect datetime value: '2002010' for column 'f1' at row 1
select * from t1 where f1 between 20020101 and 2007010100000;
f1
Warnings:
Warning	1292	Incorrect datetime value: '2007010100000' for column 'f1' at row 1
drop table t1;
>>>>>>> 11a9d5df
<|MERGE_RESOLUTION|>--- conflicted
+++ resolved
@@ -411,43 +411,6 @@
 2001-01-01
 2002-02-02
 drop table t1;
-<<<<<<< HEAD
-set @org_mode=@@sql_mode;
-create table t1 (da date default '1962-03-03 23:33:34', dt datetime default '1962-03-03');
-Warnings:
-Note	1265	Data truncated for column 'da' at row 1
-show create table t1;
-Table	Create Table
-t1	CREATE TABLE `t1` (
-  `da` date DEFAULT '1962-03-03',
-  `dt` datetime DEFAULT '1962-03-03 00:00:00'
-) ENGINE=MyISAM DEFAULT CHARSET=latin1
-insert into t1 values ();
-insert into t1 values ('2007-03-23 13:49:38','2007-03-23 13:49:38');
-Warnings:
-Note	1265	Data truncated for column 'da' at row 1
-set @@sql_mode='ansi,traditional';
-insert into t1 values ('2007-03-23 13:49:38','2007-03-23 13:49:38');
-Warnings:
-Note	1265	Data truncated for column 'da' at row 1
-insert into t1 set dt='2007-03-23 13:49:38',da=dt;
-Warnings:
-Note	1265	Data truncated for column 'da' at row 1
-insert into t1 values ('2007-03-32','2007-03-23 13:49:38');
-ERROR 22007: Incorrect date value: '2007-03-32' for column 'da' at row 1
-select * from t1;
-da	dt
-1962-03-03	1962-03-03 00:00:00
-2007-03-23	2007-03-23 13:49:38
-2007-03-23	2007-03-23 13:49:38
-2007-03-23	2007-03-23 13:49:38
-drop table t1;
-create table t1 (da date default '1962-03-32 23:33:34', dt datetime default '1962-03-03');
-ERROR 42000: Invalid default value for 'da'
-create table t1 (t time default '916:00:00 a');
-ERROR 42000: Invalid default value for 't'
-set @@sql_mode= @org_mode;
-=======
 create table t1(f1 datetime);
 insert into t1 values('2001-01-01'),('2002-02-02');
 select * from t1 where f1 between 20020101 and 20070101000000;
@@ -464,4 +427,38 @@
 Warnings:
 Warning	1292	Incorrect datetime value: '2007010100000' for column 'f1' at row 1
 drop table t1;
->>>>>>> 11a9d5df
+set @org_mode=@@sql_mode;
+create table t1 (da date default '1962-03-03 23:33:34', dt datetime default '1962-03-03');
+Warnings:
+Note	1265	Data truncated for column 'da' at row 1
+show create table t1;
+Table	Create Table
+t1	CREATE TABLE `t1` (
+  `da` date DEFAULT '1962-03-03',
+  `dt` datetime DEFAULT '1962-03-03 00:00:00'
+) ENGINE=MyISAM DEFAULT CHARSET=latin1
+insert into t1 values ();
+insert into t1 values ('2007-03-23 13:49:38','2007-03-23 13:49:38');
+Warnings:
+Note	1265	Data truncated for column 'da' at row 1
+set @@sql_mode='ansi,traditional';
+insert into t1 values ('2007-03-23 13:49:38','2007-03-23 13:49:38');
+Warnings:
+Note	1265	Data truncated for column 'da' at row 1
+insert into t1 set dt='2007-03-23 13:49:38',da=dt;
+Warnings:
+Note	1265	Data truncated for column 'da' at row 1
+insert into t1 values ('2007-03-32','2007-03-23 13:49:38');
+ERROR 22007: Incorrect date value: '2007-03-32' for column 'da' at row 1
+select * from t1;
+da	dt
+1962-03-03	1962-03-03 00:00:00
+2007-03-23	2007-03-23 13:49:38
+2007-03-23	2007-03-23 13:49:38
+2007-03-23	2007-03-23 13:49:38
+drop table t1;
+create table t1 (da date default '1962-03-32 23:33:34', dt datetime default '1962-03-03');
+ERROR 42000: Invalid default value for 'da'
+create table t1 (t time default '916:00:00 a');
+ERROR 42000: Invalid default value for 't'
+set @@sql_mode= @org_mode;