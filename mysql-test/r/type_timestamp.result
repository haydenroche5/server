drop table if exists t1,t2;
set time_zone="+03:00";
CREATE TABLE t1 (a int, t timestamp);
CREATE TABLE t2 (a int, t datetime);
SET TIMESTAMP=1234;
insert into t1 values(1,NULL);
insert into t1 values(2,"2002-03-03");
SET TIMESTAMP=1235;
insert into t1 values(3,NULL);
SET TIMESTAMP=1236;
insert into t1 (a) values(4);
insert into t2 values(5,"2002-03-04"),(6,NULL),(7,"2002-03-05"),(8,"00-00-00");
SET TIMESTAMP=1237;
insert into t1 select * from t2;
SET TIMESTAMP=1238;
insert into t1 (a) select a+1 from t2 where a=8;
select * from t1;
a	t
1	1970-01-01 03:20:34
2	2002-03-03 00:00:00
3	1970-01-01 03:20:35
4	1970-01-01 03:20:36
5	2002-03-04 00:00:00
6	1970-01-01 03:20:37
7	2002-03-05 00:00:00
8	0000-00-00 00:00:00
9	1970-01-01 03:20:38
drop table t1,t2;
SET TIMESTAMP=1234;
CREATE TABLE t1 (value TEXT NOT NULL, id VARCHAR(32) NOT NULL, stamp timestamp, PRIMARY KEY (id));
INSERT INTO t1 VALUES ("my value", "myKey","1999-04-02 00:00:00");
SELECT stamp FROM t1 WHERE id="myKey";
stamp
1999-04-02 00:00:00
UPDATE t1 SET value="my value" WHERE id="myKey";
SELECT stamp FROM t1 WHERE id="myKey";
stamp
1999-04-02 00:00:00
UPDATE t1 SET id="myKey" WHERE value="my value";
SELECT stamp FROM t1 WHERE id="myKey";
stamp
1999-04-02 00:00:00
drop table t1;
create table t1 (a timestamp);
insert into t1 values (now());
select date_format(a,"%Y %y"),year(a),year(now()) from t1;
date_format(a,"%Y %y")	year(a)	year(now())
1970 70	1970	1970
drop table t1;
create table t1 (ix timestamp);
insert into t1 values (19991101000000),(19990102030405),(19990630232922),(19990601000000),(19990930232922),(19990531232922),(19990501000000),(19991101000000),(19990501000000);
select ix+0 from t1;
ix+0
19991101000000
19990102030405
19990630232922
19990601000000
19990930232922
19990531232922
19990501000000
19991101000000
19990501000000
truncate table t1;
insert into t1 values ("19991101000000"),("19990102030405"),("19990630232922"),("19990601000000");
select ix+0 from t1;
ix+0
19991101000000
19990102030405
19990630232922
19990601000000
drop table t1;
CREATE TABLE t1 (date date, date_time datetime, time_stamp timestamp);
INSERT INTO t1 VALUES ("1998-12-31","1998-12-31 23:59:59",19981231235959);
INSERT INTO t1 VALUES ("1999-01-01","1999-01-01 00:00:00",19990101000000);
INSERT INTO t1 VALUES ("1999-09-09","1999-09-09 23:59:59",19990909235959);
INSERT INTO t1 VALUES ("2000-01-01","2000-01-01 00:00:00",20000101000000);
INSERT INTO t1 VALUES ("2000-02-28","2000-02-28 00:00:00",20000228000000);
INSERT INTO t1 VALUES ("2000-02-29","2000-02-29 00:00:00",20000229000000);
INSERT INTO t1 VALUES ("2000-03-01","2000-03-01 00:00:00",20000301000000);
INSERT INTO t1 VALUES ("2000-12-31","2000-12-31 23:59:59",20001231235959);
INSERT INTO t1 VALUES ("2001-01-01","2001-01-01 00:00:00",20010101000000);
INSERT INTO t1 VALUES ("2004-12-31","2004-12-31 23:59:59",20041231235959);
INSERT INTO t1 VALUES ("2005-01-01","2005-01-01 00:00:00",20050101000000);
INSERT INTO t1 VALUES ("2030-01-01","2030-01-01 00:00:00",20300101000000);
SELECT * FROM t1;
date	date_time	time_stamp
1998-12-31	1998-12-31 23:59:59	1998-12-31 23:59:59
1999-01-01	1999-01-01 00:00:00	1999-01-01 00:00:00
1999-09-09	1999-09-09 23:59:59	1999-09-09 23:59:59
2000-01-01	2000-01-01 00:00:00	2000-01-01 00:00:00
2000-02-28	2000-02-28 00:00:00	2000-02-28 00:00:00
2000-02-29	2000-02-29 00:00:00	2000-02-29 00:00:00
2000-03-01	2000-03-01 00:00:00	2000-03-01 00:00:00
2000-12-31	2000-12-31 23:59:59	2000-12-31 23:59:59
2001-01-01	2001-01-01 00:00:00	2001-01-01 00:00:00
2004-12-31	2004-12-31 23:59:59	2004-12-31 23:59:59
2005-01-01	2005-01-01 00:00:00	2005-01-01 00:00:00
2030-01-01	2030-01-01 00:00:00	2030-01-01 00:00:00
drop table t1;
create table t1 (ix timestamp);
insert into t1 values (0),(20030101010160),(20030101016001),(20030101240101),(20030132010101),(20031301010101),(20031200000000),(20030000000000);
Warnings:
Warning	1265	Data truncated for column 'ix' at row 2
Warning	1265	Data truncated for column 'ix' at row 3
Warning	1265	Data truncated for column 'ix' at row 4
Warning	1265	Data truncated for column 'ix' at row 5
Warning	1265	Data truncated for column 'ix' at row 6
Warning	1265	Data truncated for column 'ix' at row 7
Warning	1265	Data truncated for column 'ix' at row 8
select ix+0 from t1;
ix+0
0
0
0
0
0
0
0
0
truncate table t1;
insert into t1 values ("00000000000000"),("20030101010160"),("20030101016001"),("20030101240101"),("20030132010101"),("20031301010101"),("20031200000000"),("20030000000000");
Warnings:
Warning	1265	Data truncated for column 'ix' at row 2
Warning	1265	Data truncated for column 'ix' at row 3
Warning	1265	Data truncated for column 'ix' at row 4
Warning	1265	Data truncated for column 'ix' at row 5
Warning	1265	Data truncated for column 'ix' at row 6
Warning	1265	Data truncated for column 'ix' at row 7
Warning	1265	Data truncated for column 'ix' at row 8
select ix+0 from t1;
ix+0
0
0
0
0
0
0
0
0
truncate table t1;
insert into t1 values ("0000-00-00 00:00:00 some trailer"),("2003-01-01 00:00:00 some trailer");
Warnings:
Warning	1265	Data truncated for column 'ix' at row 1
Warning	1265	Data truncated for column 'ix' at row 2
select ix+0 from t1;
ix+0
0
20030101000000
drop table t1;
create table t1 (t1 timestamp, t2 timestamp default now());
ERROR HY000: Incorrect table definition; there can be only one TIMESTAMP column with CURRENT_TIMESTAMP in DEFAULT or ON UPDATE clause
create table t1 (t1 timestamp, t2 timestamp on update now());
ERROR HY000: Incorrect table definition; there can be only one TIMESTAMP column with CURRENT_TIMESTAMP in DEFAULT or ON UPDATE clause
create table t1 (t1 timestamp, t2 timestamp default now() on update now());
ERROR HY000: Incorrect table definition; there can be only one TIMESTAMP column with CURRENT_TIMESTAMP in DEFAULT or ON UPDATE clause
create table t1 (t1 timestamp default now(), t2 timestamp on update now());
ERROR HY000: Incorrect table definition; there can be only one TIMESTAMP column with CURRENT_TIMESTAMP in DEFAULT or ON UPDATE clause
create table t1 (t1 timestamp on update now(), t2 timestamp default now() on update now());
ERROR HY000: Incorrect table definition; there can be only one TIMESTAMP column with CURRENT_TIMESTAMP in DEFAULT or ON UPDATE clause
create table t1 (t1 timestamp default '2003-01-01 00:00:00', t2 datetime, t3 timestamp);
SET TIMESTAMP=1000000000;
insert into t1 values ();
SET TIMESTAMP=1000000001;
update t1 set t2=now();
SET TIMESTAMP=1000000002;
insert into t1 (t1,t3) values (default, default);
select * from t1;
t1	t2	t3
2003-01-01 00:00:00	2001-09-09 04:46:41	0000-00-00 00:00:00
2003-01-01 00:00:00	NULL	0000-00-00 00:00:00
show create table t1;
Table	Create Table
t1	CREATE TABLE `t1` (
  `t1` timestamp NOT NULL DEFAULT '2003-01-01 00:00:00',
  `t2` datetime DEFAULT NULL,
  `t3` timestamp NOT NULL DEFAULT '0000-00-00 00:00:00'
) ENGINE=MyISAM DEFAULT CHARSET=latin1
show columns from t1;
Field	Type	Null	Key	Default	Extra
t1	timestamp	NO		2003-01-01 00:00:00	
t2	datetime	YES		NULL	
t3	timestamp	NO		0000-00-00 00:00:00	
drop table t1;
create table t1 (t1 timestamp default now(), t2 datetime, t3 timestamp);
SET TIMESTAMP=1000000002;
insert into t1 values ();
SET TIMESTAMP=1000000003;
update t1 set t2=now();
SET TIMESTAMP=1000000003;
insert into t1 (t1,t3) values (default, default);
select * from t1;
t1	t2	t3
2001-09-09 04:46:42	2001-09-09 04:46:43	0000-00-00 00:00:00
2001-09-09 04:46:43	NULL	0000-00-00 00:00:00
show create table t1;
Table	Create Table
t1	CREATE TABLE `t1` (
  `t1` timestamp NOT NULL DEFAULT CURRENT_TIMESTAMP,
  `t2` datetime DEFAULT NULL,
  `t3` timestamp NOT NULL DEFAULT '0000-00-00 00:00:00'
) ENGINE=MyISAM DEFAULT CHARSET=latin1
show columns from t1;
Field	Type	Null	Key	Default	Extra
t1	timestamp	NO		CURRENT_TIMESTAMP	
t2	datetime	YES		NULL	
t3	timestamp	NO		0000-00-00 00:00:00	
drop table t1;
create table t1 (t1 timestamp default '2003-01-01 00:00:00' on update now(), t2 datetime);
SET TIMESTAMP=1000000004;
insert into t1 values ();
select * from t1;
t1	t2
2003-01-01 00:00:00	NULL
SET TIMESTAMP=1000000005;
update t1 set t2=now();
SET TIMESTAMP=1000000005;
insert into t1 (t1) values (default);
select * from t1;
t1	t2
2001-09-09 04:46:45	2001-09-09 04:46:45
2003-01-01 00:00:00	NULL
show create table t1;
Table	Create Table
t1	CREATE TABLE `t1` (
  `t1` timestamp NOT NULL DEFAULT '2003-01-01 00:00:00' ON UPDATE CURRENT_TIMESTAMP,
  `t2` datetime DEFAULT NULL
) ENGINE=MyISAM DEFAULT CHARSET=latin1
show columns from t1;
Field	Type	Null	Key	Default	Extra
t1	timestamp	NO		2003-01-01 00:00:00	on update CURRENT_TIMESTAMP
t2	datetime	YES		NULL	
drop table t1;
create table t1 (t1 timestamp default now() on update now(), t2 datetime);
SET TIMESTAMP=1000000006;
insert into t1 values ();
select * from t1;
t1	t2
2001-09-09 04:46:46	NULL
SET TIMESTAMP=1000000007;
update t1 set t2=now();
SET TIMESTAMP=1000000007;
insert into t1 (t1) values (default);
select * from t1;
t1	t2
2001-09-09 04:46:47	2001-09-09 04:46:47
2001-09-09 04:46:47	NULL
show create table t1;
Table	Create Table
t1	CREATE TABLE `t1` (
  `t1` timestamp NOT NULL DEFAULT CURRENT_TIMESTAMP ON UPDATE CURRENT_TIMESTAMP,
  `t2` datetime DEFAULT NULL
) ENGINE=MyISAM DEFAULT CHARSET=latin1
show columns from t1;
Field	Type	Null	Key	Default	Extra
t1	timestamp	NO		CURRENT_TIMESTAMP	on update CURRENT_TIMESTAMP
t2	datetime	YES		NULL	
drop table t1;
create table t1 (t1 timestamp, t2 datetime, t3 timestamp);
SET TIMESTAMP=1000000007;
insert into t1 values ();
select * from t1;
t1	t2	t3
2001-09-09 04:46:47	NULL	0000-00-00 00:00:00
SET TIMESTAMP=1000000008;
update t1 set t2=now();
SET TIMESTAMP=1000000008;
insert into t1 (t1,t3) values (default, default);
select * from t1;
t1	t2	t3
2001-09-09 04:46:48	2001-09-09 04:46:48	0000-00-00 00:00:00
2001-09-09 04:46:48	NULL	0000-00-00 00:00:00
show create table t1;
Table	Create Table
t1	CREATE TABLE `t1` (
  `t1` timestamp NOT NULL DEFAULT CURRENT_TIMESTAMP ON UPDATE CURRENT_TIMESTAMP,
  `t2` datetime DEFAULT NULL,
  `t3` timestamp NOT NULL DEFAULT '0000-00-00 00:00:00'
) ENGINE=MyISAM DEFAULT CHARSET=latin1
show columns from t1;
Field	Type	Null	Key	Default	Extra
t1	timestamp	NO		CURRENT_TIMESTAMP	on update CURRENT_TIMESTAMP
t2	datetime	YES		NULL	
t3	timestamp	NO		0000-00-00 00:00:00	
drop table t1;
create table t1 (t1 timestamp default current_timestamp on update current_timestamp, t2 datetime);
SET TIMESTAMP=1000000009;
insert into t1 values ();
select * from t1;
t1	t2
2001-09-09 04:46:49	NULL
SET TIMESTAMP=1000000010;
update t1 set t2=now();
SET TIMESTAMP=1000000011;
insert into t1 (t1) values (default);
select * from t1;
t1	t2
2001-09-09 04:46:50	2001-09-09 04:46:50
2001-09-09 04:46:51	NULL
show create table t1;
Table	Create Table
t1	CREATE TABLE `t1` (
  `t1` timestamp NOT NULL DEFAULT CURRENT_TIMESTAMP ON UPDATE CURRENT_TIMESTAMP,
  `t2` datetime DEFAULT NULL
) ENGINE=MyISAM DEFAULT CHARSET=latin1
show columns from t1;
Field	Type	Null	Key	Default	Extra
t1	timestamp	NO		CURRENT_TIMESTAMP	on update CURRENT_TIMESTAMP
t2	datetime	YES		NULL	
truncate table t1;
insert into t1 values ('2004-04-01 00:00:00', '2004-04-01 00:00:00');
SET TIMESTAMP=1000000012;
update t1 set t1= '2004-04-02 00:00:00';
select * from t1;
t1	t2
2004-04-02 00:00:00	2004-04-01 00:00:00
update t1 as ta, t1 as tb set tb.t1= '2004-04-03 00:00:00';
select * from t1;
t1	t2
2004-04-03 00:00:00	2004-04-01 00:00:00
drop table t1;
create table t1 (pk int primary key, t1 timestamp default current_timestamp on update current_timestamp, bulk int);
insert into t1 values (1, '2004-04-01 00:00:00', 10);
SET TIMESTAMP=1000000013;
replace into t1 set pk = 1, bulk= 20;
select * from t1;
pk	t1	bulk
1	2001-09-09 04:46:53	20
drop table t1;
create table t1 (pk int primary key, t1 timestamp default '2003-01-01 00:00:00' on update current_timestamp, bulk int);
insert into t1 values (1, '2004-04-01 00:00:00', 10);
SET TIMESTAMP=1000000014;
replace into t1 set pk = 1, bulk= 20;
select * from t1;
pk	t1	bulk
1	2003-01-01 00:00:00	20
drop table t1;
create table t1 (pk int primary key, t1 timestamp default current_timestamp, bulk int);
insert into t1 values (1, '2004-04-01 00:00:00', 10);
SET TIMESTAMP=1000000015;
replace into t1 set pk = 1, bulk= 20;
select * from t1;
pk	t1	bulk
1	2001-09-09 04:46:55	20
drop table t1;
create table t1 (t1 timestamp default current_timestamp on update current_timestamp);
insert into t1 values ('2004-04-01 00:00:00');
SET TIMESTAMP=1000000016;
alter table t1 add i int default 10;
select * from t1;
t1	i
2004-04-01 00:00:00	10
drop table t1;
create table t1 (a timestamp null, b timestamp null);
show create table t1;
Table	Create Table
t1	CREATE TABLE `t1` (
  `a` timestamp NULL DEFAULT NULL,
  `b` timestamp NULL DEFAULT NULL
) ENGINE=MyISAM DEFAULT CHARSET=latin1
insert into t1 values (NULL, NULL);
SET TIMESTAMP=1000000017;
insert into t1 values ();
select * from t1;
a	b
NULL	NULL
NULL	NULL
drop table t1;
create table t1 (a timestamp null default current_timestamp on update current_timestamp, b timestamp null);
show create table t1;
Table	Create Table
t1	CREATE TABLE `t1` (
  `a` timestamp NULL DEFAULT CURRENT_TIMESTAMP ON UPDATE CURRENT_TIMESTAMP,
  `b` timestamp NULL DEFAULT NULL
) ENGINE=MyISAM DEFAULT CHARSET=latin1
insert into t1 values (NULL, NULL);
SET TIMESTAMP=1000000018;
insert into t1 values ();
select * from t1;
a	b
NULL	NULL
2001-09-09 04:46:58	NULL
drop table t1;
create table t1 (a timestamp null default null, b timestamp null default '2003-01-01 00:00:00');
show create table t1;
Table	Create Table
t1	CREATE TABLE `t1` (
  `a` timestamp NULL DEFAULT NULL,
  `b` timestamp NULL DEFAULT '2003-01-01 00:00:00'
) ENGINE=MyISAM DEFAULT CHARSET=latin1
insert into t1 values (NULL, NULL);
insert into t1 values (DEFAULT, DEFAULT);
select * from t1;
a	b
NULL	NULL
NULL	2003-01-01 00:00:00
drop table t1;
create table t1 (a bigint, b bigint);
insert into t1 values (NULL, NULL), (20030101000000, 20030102000000);
set timestamp=1000000019;
alter table t1 modify a timestamp, modify b timestamp;
select * from t1;
a	b
2001-09-09 04:46:59	2001-09-09 04:46:59
2003-01-01 00:00:00	2003-01-02 00:00:00
drop table t1;
create table t1 (a char(2), t timestamp);
insert into t1 values ('a', '2004-01-01 00:00:00'), ('a', '2004-01-01 01:00:00'),
('b', '2004-02-01 00:00:00');
select max(t) from t1 group by a;
max(t)
2004-01-01 01:00:00
2004-02-01 00:00:00
drop table t1;
set sql_mode='maxdb';
create table t1 (a timestamp, b timestamp(5));
show create table t1;
Table	Create Table
t1	CREATE TABLE "t1" (
  "a" datetime DEFAULT NULL,
  "b" datetime(5) DEFAULT NULL
)
set sql_mode='';
drop table t1;
create table t1 (a int auto_increment primary key, b int, c timestamp);
insert into t1 (a, b, c) values (1, 0, '2001-01-01 01:01:01'),
(2, 0, '2002-02-02 02:02:02'), (3, 0, '2003-03-03 03:03:03');
select * from t1;
a	b	c
1	0	2001-01-01 01:01:01
2	0	2002-02-02 02:02:02
3	0	2003-03-03 03:03:03
update t1 set b = 2, c = c where a = 2;
select * from t1;
a	b	c
1	0	2001-01-01 01:01:01
2	2	2002-02-02 02:02:02
3	0	2003-03-03 03:03:03
insert into t1 (a) values (4);
select * from t1;
a	b	c
1	0	2001-01-01 01:01:01
2	2	2002-02-02 02:02:02
3	0	2003-03-03 03:03:03
4	NULL	2001-09-09 04:46:59
update t1 set c = '2004-04-04 04:04:04' where a = 4;
select * from t1;
a	b	c
1	0	2001-01-01 01:01:01
2	2	2002-02-02 02:02:02
3	0	2003-03-03 03:03:03
4	NULL	2004-04-04 04:04:04
insert into t1 (a) values (3), (5) on duplicate key update b = 3, c = c;
select * from t1;
a	b	c
1	0	2001-01-01 01:01:01
2	2	2002-02-02 02:02:02
3	3	2003-03-03 03:03:03
4	NULL	2004-04-04 04:04:04
5	NULL	2001-09-09 04:46:59
insert into t1 (a, c) values (4, '2004-04-04 00:00:00'),
(6, '2006-06-06 06:06:06') on duplicate key update b = 4;
select * from t1;
a	b	c
1	0	2001-01-01 01:01:01
2	2	2002-02-02 02:02:02
3	3	2003-03-03 03:03:03
4	4	2001-09-09 04:46:59
5	NULL	2001-09-09 04:46:59
6	NULL	2006-06-06 06:06:06
drop table t1;
End of 4.1 tests
set time_zone= @@global.time_zone;
CREATE TABLE t1 (
`id` int(11) NOT NULL auto_increment,
`username` varchar(80) NOT NULL default '',
`posted_on` timestamp NOT NULL default '0000-00-00 00:00:00',
PRIMARY KEY (`id`)
) ENGINE=MyISAM DEFAULT CHARSET=latin1 AUTO_INCREMENT=1;
show fields from t1;
Field	Type	Null	Key	Default	Extra
id	int(11)	NO	PRI	NULL	auto_increment
username	varchar(80)	NO			
posted_on	timestamp	NO		0000-00-00 00:00:00	
select is_nullable from INFORMATION_SCHEMA.COLUMNS where TABLE_NAME='t1' and COLUMN_NAME='posted_on';
is_nullable
NO
drop table t1;
CREATE TABLE t1 ( f1 INT(11) NOT NULL AUTO_INCREMENT PRIMARY KEY,
f2 TIMESTAMP NOT NULL DEFAULT CURRENT_TIMESTAMP,
f3 TIMESTAMP);
INSERT INTO t1 (f2,f3) VALUES (NOW(), "0000-00-00 00:00:00");
INSERT INTO t1 (f2,f3) VALUES (NOW(), NULL);
INSERT INTO t1 (f2,f3) VALUES (NOW(), ASCII(NULL));
INSERT INTO t1 (f2,f3) VALUES (NOW(), FROM_UNIXTIME('9999999999'));
INSERT INTO t1 (f2,f3) VALUES (NOW(), TIME(NULL));
UPDATE t1 SET f2=NOW(), f3=FROM_UNIXTIME('9999999999') WHERE f1=1;
SELECT f1,f2-f3 FROM t1;
f1	f2-f3
1	0
2	0
3	0
4	0
5	0
DROP TABLE t1;
End of 5.0 tests
#
# Bug #55779: select does not work properly in mysql server
#             Version "5.1.42 SUSE MySQL RPM"
#
CREATE TABLE t1 (a TIMESTAMP, KEY (a));
INSERT INTO t1 VALUES ('2000-01-01 00:00:00'), ('2000-01-01 00:00:00'),
('2000-01-01 00:00:01'), ('2000-01-01 00:00:01');
SELECT a FROM t1 WHERE a >=  20000101000000;
a
2000-01-01 00:00:00
2000-01-01 00:00:00
2000-01-01 00:00:01
2000-01-01 00:00:01
SELECT a FROM t1 WHERE a >= '20000101000000';
a
2000-01-01 00:00:00
2000-01-01 00:00:00
2000-01-01 00:00:01
2000-01-01 00:00:01
DROP TABLE t1;
#
# Bug#50774: failed to get the correct resultset when timestamp values 
# are appended with .0
#
CREATE TABLE t1 ( a TIMESTAMP, KEY ( a ) );
INSERT INTO t1 VALUES( '2010-02-01 09:31:01' );
INSERT INTO t1 VALUES( '2010-02-01 09:31:02' );
INSERT INTO t1 VALUES( '2010-02-01 09:31:03' );
INSERT INTO t1 VALUES( '2010-02-01 09:31:04' );
SELECT * FROM t1 WHERE a >= '2010-02-01 09:31:02.0';
a
2010-02-01 09:31:02
2010-02-01 09:31:03
2010-02-01 09:31:04
SELECT * FROM t1 WHERE '2010-02-01 09:31:02.0' <= a;
a
2010-02-01 09:31:02
2010-02-01 09:31:03
2010-02-01 09:31:04
SELECT * FROM t1 WHERE a <= '2010-02-01 09:31:02.0';
a
2010-02-01 09:31:01
2010-02-01 09:31:02
SELECT * FROM t1 WHERE '2010-02-01 09:31:02.0' >= a;
a
2010-02-01 09:31:01
2010-02-01 09:31:02
EXPLAIN
SELECT * FROM t1 WHERE a >= '2010-02-01 09:31:02.0';
id	select_type	table	type	possible_keys	key	key_len	ref	rows	Extra
x	x	x	range	x	x	x	x	x	x
SELECT * FROM t1 WHERE a >= '2010-02-01 09:31:02.0';
a
2010-02-01 09:31:02
2010-02-01 09:31:03
2010-02-01 09:31:04
CREATE TABLE t2 ( a TIMESTAMP, KEY ( a DESC ) );
INSERT INTO t2 VALUES( '2010-02-01 09:31:01' );
INSERT INTO t2 VALUES( '2010-02-01 09:31:02' );
INSERT INTO t2 VALUES( '2010-02-01 09:31:03' );
INSERT INTO t2 VALUES( '2010-02-01 09:31:04' );
INSERT INTO t2 VALUES( '2010-02-01 09:31:05' );
INSERT INTO t2 VALUES( '2010-02-01 09:31:06' );
INSERT INTO t2 VALUES( '2010-02-01 09:31:07' );
INSERT INTO t2 VALUES( '2010-02-01 09:31:08' );
INSERT INTO t2 VALUES( '2010-02-01 09:31:09' );
INSERT INTO t2 VALUES( '2010-02-01 09:31:10' );
INSERT INTO t2 VALUES( '2010-02-01 09:31:11' );
# The bug would cause the range optimizer's comparison to use an open
# interval here. This reveals itself only in the number of reads 
# performed.
FLUSH STATUS;
EXPLAIN
SELECT * FROM t2 WHERE a < '2010-02-01 09:31:02.0';
id	select_type	table	type	possible_keys	key	key_len	ref	rows	Extra
x	x	x	range	x	x	x	x	x	x
SELECT * FROM t2 WHERE a < '2010-02-01 09:31:02.0';
a
2010-02-01 09:31:01
SHOW STATUS LIKE 'Handler_read_next';
Variable_name	Value
Handler_read_next	1
DROP TABLE t1, t2;
End of 5.1 tests
<<<<<<< HEAD

Bug#50888 valgrind warnings in Field_timestamp::val_str

SET TIMESTAMP=0;
CREATE TABLE t1(a timestamp);
INSERT INTO t1 VALUES ('2008-02-23 09:23:45'), ('2010-03-05 11:08:02');
FLUSH TABLES t1;
SELECT MAX(a) FROM t1;
MAX(a)
2010-03-05 11:08:02
SELECT a FROM t1;
a
2008-02-23 09:23:45
2010-03-05 11:08:02
DROP TABLE t1;
End of Bug#50888
#
# Bug59330: Incorrect result when comparing an aggregate
#           function with TIMESTAMP
#
CREATE TABLE t1 (dt DATETIME, ts TIMESTAMP);
INSERT INTO t1 VALUES('2011-01-06 12:34:30', '2011-01-06 12:34:30');
SELECT MAX(dt), MAX(ts) FROM t1;
MAX(dt)	MAX(ts)
2011-01-06 12:34:30	2011-01-06 12:34:30
SELECT MAX(ts) < '2010-01-01 00:00:00' FROM t1;
MAX(ts) < '2010-01-01 00:00:00'
0
SELECT MAX(dt) < '2010-01-01 00:00:00' FROM t1;
MAX(dt) < '2010-01-01 00:00:00'
0
SELECT MAX(ts) > '2010-01-01 00:00:00' FROM t1;
MAX(ts) > '2010-01-01 00:00:00'
1
SELECT MAX(dt) > '2010-01-01 00:00:00' FROM t1;
MAX(dt) > '2010-01-01 00:00:00'
1
SELECT MAX(ts) = '2011-01-06 12:34:30' FROM t1;
MAX(ts) = '2011-01-06 12:34:30'
1
SELECT MAX(dt) = '2011-01-06 12:34:30' FROM t1;
MAX(dt) = '2011-01-06 12:34:30'
1
DROP TABLE t1;
End of 5.5 tests
=======
#
# lp:923429 Crash in decimal_cmp on using UNIX_TIMESTAMP with a wrongly formatted timestamp
#
SELECT UNIX_TIMESTAMP('abc') > 0;
UNIX_TIMESTAMP('abc') > 0
NULL
Warnings:
Warning	1292	Incorrect datetime value: 'abc'
SELECT UNIX_TIMESTAMP('abc');
UNIX_TIMESTAMP('abc')
NULL
Warnings:
Warning	1292	Incorrect datetime value: 'abc'
>>>>>>> c068b831
<|MERGE_RESOLUTION|>--- conflicted
+++ resolved
@@ -587,7 +587,19 @@
 Handler_read_next	1
 DROP TABLE t1, t2;
 End of 5.1 tests
-<<<<<<< HEAD
+#
+# lp:923429 Crash in decimal_cmp on using UNIX_TIMESTAMP with a wrongly formatted timestamp
+#
+SELECT UNIX_TIMESTAMP('abc') > 0;
+UNIX_TIMESTAMP('abc') > 0
+NULL
+Warnings:
+Warning	1292	Incorrect datetime value: 'abc'
+SELECT UNIX_TIMESTAMP('abc');
+UNIX_TIMESTAMP('abc')
+NULL
+Warnings:
+Warning	1292	Incorrect datetime value: 'abc'
 
 Bug#50888 valgrind warnings in Field_timestamp::val_str
 
@@ -632,19 +644,4 @@
 MAX(dt) = '2011-01-06 12:34:30'
 1
 DROP TABLE t1;
-End of 5.5 tests
-=======
-#
-# lp:923429 Crash in decimal_cmp on using UNIX_TIMESTAMP with a wrongly formatted timestamp
-#
-SELECT UNIX_TIMESTAMP('abc') > 0;
-UNIX_TIMESTAMP('abc') > 0
-NULL
-Warnings:
-Warning	1292	Incorrect datetime value: 'abc'
-SELECT UNIX_TIMESTAMP('abc');
-UNIX_TIMESTAMP('abc')
-NULL
-Warnings:
-Warning	1292	Incorrect datetime value: 'abc'
->>>>>>> c068b831
+End of 5.5 tests