--- conflicted
+++ resolved
@@ -913,7 +913,6 @@
 drop table t2, t1;
 
 --echo #
-<<<<<<< HEAD
 --echo # Bug #663818: wrong result when BNLH is used 
 --echo #
 
@@ -981,8 +980,7 @@
 
 DROP TABLE t1, t2;
 
---echo End of 5.3 tests
-=======
+--echo #
 --echo # Test for bug #56619 - Assertion failed during
 --echo # ALTER TABLE RENAME, DISABLE KEYS
 --echo #
@@ -994,4 +992,5 @@
 ALTER TABLE t1 RENAME TO t2, DISABLE KEYS;
 DROP TABLE IF EXISTS t1, t2;
 --enable_warnings
->>>>>>> ce675406
+
+--echo End of 5.3 tests