--- conflicted
+++ resolved
@@ -97,11 +97,9 @@
 wait	CYCLE
 stage	NANOSECOND
 statement	NANOSECOND
-<<<<<<< HEAD
 transaction	MICROSECOND
 Warnings:
 Warning	1681	'performance_schema.setup_timers' is deprecated and will be removed in a future release
-=======
 #
 # MDEV-25325 column_comment for performance_schema tables
 #
@@ -110,5 +108,4 @@
 where table_schema='performance_schema' and table_name='setup_timers';
 column_name	column_comment
 NAME	Type of instrument the timer is used for.
-TIMER_NAME	Timer applying to the instrument type. Can be modified.
->>>>>>> 4f85eadf
+TIMER_NAME	Timer applying to the instrument type. Can be modified.