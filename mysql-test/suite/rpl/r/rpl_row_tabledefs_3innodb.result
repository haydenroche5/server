--- conflicted
+++ resolved
@@ -125,11 +125,7 @@
 Replicate_Wild_Do_Table	
 Replicate_Wild_Ignore_Table	
 Last_Errno	1364
-<<<<<<< HEAD
-Last_Error	Could not execute Write_rows event on table test.t1_nodef; handler error <unknown>; the event's master log master-bin.000001, end_log_pos 3692
-=======
-Last_Error	<Last_Error>
->>>>>>> 05d69943
+Last_Error	<Last_Error>
 Skip_Counter	0
 Exec_Master_Log_Pos	#
 Relay_Log_Space	#
@@ -147,11 +143,7 @@
 Last_IO_Errno	0
 Last_IO_Error	<Last_IO_Error>
 Last_SQL_Errno	1364
-<<<<<<< HEAD
-Last_SQL_Error	Could not execute Write_rows event on table test.t1_nodef; handler error <unknown>; the event's master log master-bin.000001, end_log_pos 3692
-=======
-Last_SQL_Error	<Last_SQL_Error>
->>>>>>> 05d69943
+Last_SQL_Error	<Last_SQL_Error>
 SET GLOBAL SQL_SLAVE_SKIP_COUNTER=2;
 START SLAVE;
 INSERT INTO t9 VALUES (2);
