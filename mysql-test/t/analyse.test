#
# Test of procedure analyse
#

--disable_warnings
drop table if exists t1,t2;
--enable_warnings
create table t1 (i int, j int, empty_string char(10), bool char(1), d date);
insert into t1 values (1,2,"","Y","2002-03-03"), (3,4,"","N","2002-03-04"), (5,6,"","Y","2002-03-04"), (7,8,"","N","2002-03-05");
select count(*) from t1 procedure analyse();
select * from t1 procedure analyse();
select * from t1 procedure analyse(2);
create table t2 select * from t1 procedure analyse();
select * from t2;
drop table t1,t2;

EXPLAIN SELECT 1 FROM (SELECT 1) a PROCEDURE ANALYSE();

#
# Test with impossible where
#
create table t1 (a int not null);
create table t2 select * from t1 where 0=1 procedure analyse();
show create table t2;
select * from t1 where 0=1 procedure analyse();
insert into t1 values(1);
drop table t2;
create table t2 select * from t1 where 0=1 procedure analyse();
show create table t2;
select * from t2;
insert into t2 select * from t1 procedure analyse();
select * from t2;
insert into t1 values(2);
drop table t2;
create table t2 select * from t1 where 0=1 procedure analyse();
show create table t2;
select * from t2;
insert into t2 select * from t1 procedure analyse();
select * from t2;
drop table t1,t2;

#
# Bug#2813 - analyse does not quote string values in enums from string
#

create table t1 (v varchar(128));
insert into t1 values ('abc'),('abc\'def\\hij\"klm\0opq'),('\''),('\"'),('\\'),('a\0'),('b\''),('c\"'),('d\\'),('\'b'),('\"c'),('\\d'),('a\0\0\0b'),('a\'\'\'\'b'),('a\"\"\"\"b'),('a\\\\\\\\b'),('\'\0\\\"'),('\'\''),('\"\"'),('\\\\'),('The\ZEnd');
select * from t1 procedure analyse();
drop table t1;

#decimal-related test

create table t1 (df decimal(5,1));
insert into t1 values(1.1);
insert into t1 values(2.2);
select * from t1 procedure analyse();
drop table t1;

#
# Bug#10716 - Procedure Analyse results in wrong values for optimal field type
#

create table t1 (d double);
insert into t1 values (100000);
select * from t1 procedure analyse (1,1);
drop table t1;

#
# Bug #14138 ROLLUP and PROCEDURE ANALYSE() hang server
#
create table t1 (product varchar(32), country_id int not null, year int,
                 profit int);
insert into t1  values ( 'Computer', 2,2000, 1200),
    ( 'TV', 1, 1999, 150),
    ( 'Calculator', 1, 1999,50),
    ( 'Computer', 1, 1999,1500),
    ( 'Computer', 1, 2000,1500),
    ( 'TV', 1, 2000, 150),
    ( 'TV', 2, 2000, 100),
    ( 'TV', 2, 2000, 100),
    ( 'Calculator', 1, 2000,75),
    ( 'Calculator', 2, 2000,75),
    ( 'TV', 1, 1999, 100),
    ( 'Computer', 1, 1999,1200),
    ( 'Computer', 2, 2000,1500),
    ( 'Calculator', 2, 2000,75),
    ( 'Phone', 3, 2003,10)
    ;
create table t2 (country_id int primary key, country char(20) not null); 
insert into t2 values (1, 'USA'),(2,'India'), (3,'Finland');
select product, sum(profit),avg(profit) from t1 group by product with rollup procedure analyse();
drop table t1,t2;
<<<<<<< HEAD
# End of 4.1 tests
=======

#
# Bug #20305 PROCEDURE ANALYSE() returns wrong M for FLOAT(M, D) and DOUBLE(M, D)
#

create table t1 (f1 double(10,5), f2 char(10), f3 double(10,5));
insert into t1 values (5.999, "5.9999", 5.99999), (9.555, "9.5555", 9.55555);
select f1 from t1 procedure analyse(1, 1);
select f2 from t1 procedure analyse(1, 1);
select f3 from t1 procedure analyse(1, 1);
drop table t1;

--echo End of 4.1 tests
>>>>>>> f063bee3
<|MERGE_RESOLUTION|>--- conflicted
+++ resolved
@@ -90,9 +90,6 @@
 insert into t2 values (1, 'USA'),(2,'India'), (3,'Finland');
 select product, sum(profit),avg(profit) from t1 group by product with rollup procedure analyse();
 drop table t1,t2;
-<<<<<<< HEAD
-# End of 4.1 tests
-=======
 
 #
 # Bug #20305 PROCEDURE ANALYSE() returns wrong M for FLOAT(M, D) and DOUBLE(M, D)
@@ -105,5 +102,4 @@
 select f3 from t1 procedure analyse(1, 1);
 drop table t1;
 
---echo End of 4.1 tests
->>>>>>> f063bee3
+--echo End of 4.1 tests