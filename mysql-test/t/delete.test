#
# Check for problems with delete
#

--disable_warnings
drop table if exists t1,t2,t3,t11,t12;
--enable_warnings
CREATE TABLE t1 (a tinyint(3), b tinyint(5));
INSERT INTO t1 VALUES (1,1);
INSERT LOW_PRIORITY INTO t1 VALUES (1,2);
INSERT INTO t1 VALUES (1,3);
DELETE from t1 where a=1 limit 1;
DELETE LOW_PRIORITY from t1 where a=1;

INSERT INTO t1 VALUES (1,1);
DELETE from t1;
LOCK TABLE t1 write;
INSERT INTO t1 VALUES (1,2);
DELETE from t1;
UNLOCK TABLES;
INSERT INTO t1 VALUES (1,2);
SET AUTOCOMMIT=0;
DELETE from t1;
SET AUTOCOMMIT=1;
drop table t1;

#
# Test of delete when the delete will cause a node to disappear and reappear
# (This assumes a block size of 1024)
#

create table t1 (
	a bigint not null,
	b bigint not null default 0,
	c bigint not null default 0,
	d bigint not null default 0,
	e bigint not null default 0,
	f bigint not null default 0,
	g bigint not null default 0,
	h bigint not null default 0,
	i bigint not null default 0,
	j bigint not null default 0,
	primary key (a,b,c,d,e,f,g,h,i,j));
insert into t1 (a) values (2),(4),(6),(8),(10),(12),(14),(16),(18),(20),(22),(24),(26),(23);
delete from t1 where a=26;
drop table t1;
create table t1 (
	a bigint not null,
	b bigint not null default 0,
	c bigint not null default 0,
	d bigint not null default 0,
	e bigint not null default 0,
	f bigint not null default 0,
	g bigint not null default 0,
	h bigint not null default 0,
	i bigint not null default 0,
	j bigint not null default 0,
	primary key (a,b,c,d,e,f,g,h,i,j));
insert into t1 (a) values (2),(4),(6),(8),(10),(12),(14),(16),(18),(20),(22),(24),(26),(23),(27);
delete from t1 where a=27;
drop table t1;

CREATE TABLE `t1` (
  `i` int(10) NOT NULL default '0',
  `i2` int(10) NOT NULL default '0',
  PRIMARY KEY  (`i`)
);
-- error 1054
DELETE FROM t1 USING t1 WHERE post='1';
drop table t1;

#
# CHAR(0) bug - not actually DELETE bug, but anyway...
#

CREATE TABLE t1 (
  bool     char(0) default NULL,
  not_null varchar(20) binary NOT NULL default '',
  misc     integer not null,
  PRIMARY KEY  (not_null)
) ENGINE=MyISAM;

INSERT INTO t1 VALUES (NULL,'a',4), (NULL,'b',5), (NULL,'c',6), (NULL,'d',7);

select * from t1 where misc > 5 and bool is null;
delete   from t1 where misc > 5 and bool is null;
select * from t1 where misc > 5 and bool is null;

select count(*) from t1;
delete from t1 where 1 > 2;
select count(*) from t1;
delete from t1 where 3 > 2;
select count(*) from t1;

drop table t1;
#
# Bug #5733: Table handler error with self-join multi-table DELETE
#

create table t1 (a int not null auto_increment primary key, b char(32));
insert into t1 (b) values ('apple'), ('apple');
select * from t1;
delete t1 from t1, t1 as t2 where t1.b = t2.b and t1.a > t2.a;
select * from t1;
drop table t1;

#
# IGNORE option
#
create table t11 (a int NOT NULL, b int, primary key (a));
create table t12 (a int NOT NULL, b int, primary key (a));
create table t2 (a int NOT NULL, b int, primary key (a));
insert into t11 values (0, 10),(1, 11),(2, 12);
insert into t12 values (33, 10),(0, 11),(2, 12);
insert into t2 values (1, 21),(2, 12),(3, 23);
select * from t11;
select * from t12;
select * from t2;
-- error 1242
delete t11.*, t12.* from t11,t12 where t11.a = t12.a and t11.b <> (select b from t2 where t11.a < t2.a);
select * from t11;
select * from t12;
delete ignore t11.*, t12.* from t11,t12 where t11.a = t12.a and t11.b <> (select b from t2 where t11.a < t2.a);
select * from t11;
select * from t12;
insert into t11 values (2, 12);
-- error 1242
delete from t11 where t11.b <> (select b from t2 where t11.a < t2.a);
select * from t11;
delete ignore from t11 where t11.b <> (select b from t2 where t11.a < t2.a);
select * from t11;
drop table t11, t12, t2;

#
# Bug #4198: deletion and KEYREAD
#

create table t1 (a int, b int, unique key (a), key (b));
insert into t1 values (3, 3), (7, 7);
delete t1 from t1 where a = 3;
check table t1;
select * from t1;
drop table t1;

#
# Bug #8392: delete with ORDER BY containing a direct reference to the table 
#
 
CREATE TABLE t1 ( a int PRIMARY KEY );
DELETE FROM t1 WHERE t1.a > 0 ORDER BY t1.a;
INSERT INTO t1 VALUES (0),(1),(2);
DELETE FROM t1 WHERE t1.a > 0 ORDER BY t1.a LIMIT 1;
SELECT * FROM t1;
DROP TABLE t1;

<<<<<<< HEAD
# End of 4.1 tests

#
# Test of multi-delete where we are not scanning the first table
#

CREATE TABLE t1 (a int not null,b int not null);
CREATE TABLE t2 (a int not null, b int not null, primary key (a,b));
CREATE TABLE t3 (a int not null, b int not null, primary key (a,b));
insert into t1 values (1,1),(2,1),(1,3);
insert into t2 values (1,1),(2,2),(3,3);
insert into t3 values (1,1),(2,1),(1,3);
select * from t1,t2,t3 where t1.a=t2.a AND t2.b=t3.a and t1.b=t3.b;
explain select * from t1,t2,t3 where t1.a=t2.a AND t2.b=t3.a and t1.b=t3.b;
delete t2.*,t3.* from t1,t2,t3 where t1.a=t2.a AND t2.b=t3.a and t1.b=t3.b;
# This should be empty
select * from t3;
drop table t1,t2,t3;

#
# Bug #8143: deleting '0000-00-00' values using IS NULL
#

create table t1(a date not null);
insert into t1 values (0);
select * from t1 where a is null;
delete from t1 where a is null;
select count(*) from t1;
drop table t1;
=======
#
# Bug #21392: multi-table delete with alias table name fails with 
# 1003: Incorrect table name
#

create table t1 (a int);
delete `4.t1` from t1 as `4.t1` where `4.t1`.a = 5;
delete FROM `4.t1` USING t1 as `4.t1` where `4.t1`.a = 5;
drop table t1;

# End of 4.1 tests
>>>>>>> 1431966d
<|MERGE_RESOLUTION|>--- conflicted
+++ resolved
@@ -153,7 +153,16 @@
 SELECT * FROM t1;
 DROP TABLE t1;
 
-<<<<<<< HEAD
+#
+# Bug #21392: multi-table delete with alias table name fails with 
+# 1003: Incorrect table name
+#
+
+create table t1 (a int);
+delete `4.t1` from t1 as `4.t1` where `4.t1`.a = 5;
+delete FROM `4.t1` USING t1 as `4.t1` where `4.t1`.a = 5;
+drop table t1;
+
 # End of 4.1 tests
 
 #
@@ -182,17 +191,4 @@
 select * from t1 where a is null;
 delete from t1 where a is null;
 select count(*) from t1;
-drop table t1;
-=======
-#
-# Bug #21392: multi-table delete with alias table name fails with 
-# 1003: Incorrect table name
-#
-
-create table t1 (a int);
-delete `4.t1` from t1 as `4.t1` where `4.t1`.a = 5;
-delete FROM `4.t1` USING t1 as `4.t1` where `4.t1`.a = 5;
-drop table t1;
-
-# End of 4.1 tests
->>>>>>> 1431966d
+drop table t1;