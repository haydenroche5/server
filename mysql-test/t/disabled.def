##############################################################################
#
#  List the test cases that are to be disabled temporarily.
#
#  Separate the test case name and the comment with ':'.
#
#    <testcasename> : BUG#<xxxx> <date disabled> <disabler> <comment>
#
#  Do not use any TAB characters for whitespace.
#
##############################################################################
user_limits     : Bug#23921 random failure of user_limits.test

im_options               : Bug#20294 2006-07-24 stewart   Instance manager test im_options fails randomly
im_daemon_life_cycle     : Bug#20294 2007-05-14 alik      Instance manager tests fail randomly
im_cmd_line              : Bug#20294 2007-05-14 alik      Instance manager tests fail randomly
im_utils                 : Bug#20294 2007-05-30 alik      Instance manager tests fail randomly
im_instance_conf         : Bug#20294 2007-05-30 alik      Instance manager tests fail randomly
im_life_cycle            : BUG#27851 Instance manager dies on ASSERT in ~Thread_registry() or from not being able to close a mysqld instance.
im_instance_conf         : BUG#28743 Instance manager generates warnings in test suite
im_utils                 : BUG#28743 Instance manager generates warnings in test suite
innodb                   : Disabling test case awaiting reply from Innobase
concurrent_innodb        : BUG#21579 2006-08-11 mleich innodb_concurrent random failures with varying differences
ndb_autodiscover         : BUG#18952 2006-02-16 jmiller Needs to be fixed w.r.t binlog
ndb_autodiscover2        : BUG#18952 2006-02-16 jmiller Needs to be fixed w.r.t binlog
ndb_load                 : BUG#17233 2006-05-04 tomas failed load data from infile causes mysqld dbug_assert, binlog not flushed

partition_03ndb          : BUG#16385 2006-03-24 mikael Partitions: crash when updating a range partitioned NDB table
rpl_ndb_circular_simplex : BUG#27972 2007-04-20 mats Slave cannot start where it stopped
rpl_ndb_2innodb          : BUG#19227 2006-04-20 pekka pk delete apparently not replicated
rpl_ndb_2myisam          : BUG#19227 Seems to pass currently
rpl_ndb_dd_partitions    : BUG#19259 2006-04-21 rpl_ndb_dd_partitions fails on s/AMD
rpl_ddl                  : BUG#26418 2007-03-01 mleich Slave out of sync after CREATE/DROP TEMPORARY TABLE + ROLLBACK on master
rpl_ndb_innodb2ndb       : Bug #19710  Cluster replication to partition table fails on DELETE FROM statement
rpl_ndb_myisam2ndb       : Bug #19710  Cluster replication to partition table fails on DELETE FROM statement
#rpl_row_blob_innodb      : BUG#18980 2006-04-10 kent    Test fails randomly
rpl_ndb_ddl              : BUG#28798 2007-05-31  lars  Valgrind failure in NDB

rpl_invoked_features     : BUG#29020 2007-06-21 Lars Non-deterministic test case
ctype_big5               : BUG#26711 2007-06-21 Lars Test has never worked on Double Whopper

# the below testcase have been reworked to avoid the bug, test contains comment, keep bug open
#ndb_binlog_ddl_multi     : BUG#18976 2006-04-10 kent    CRBR: multiple binlog, second binlog may miss schema log events
#ndb_binlog_discover      : bug#21806 2006-08-24
#ndb_autodiscover3        : bug#21806
<<<<<<< HEAD

#rpl_ndb_dd_advance	 : Bug#25913 rpl_ndb_dd_advance fails randomly

ndb_partition_error2	 : HF is not sure if the test can work as internded on all the platforms

im_options_set       : Bug#20294: Instance manager tests fail randomly
im_options_unset     : Bug#20294: Instance manager tests fail randomly
mysql_upgrade        : Bug#28560 test links to /usr/local/mysql/lib libraries, causes non-determinism and failures on ABI breakage
rpl_udf              : Bug#28993 rpl_udf test causes server crash and valgrind warning in pushbuild
rpl_ndb_circular     : Bug#29233 rpl_ndb_circular fails randomly
ndb_dd_sql_features  : Bug#29102 ndb_dd_sql_features fails in pushbuild
=======
mysql_upgrade            : Bug#25074 mysql_upgrade gives inconsisten results
plugin                   : Bug#25659 memory leak via "plugins" test
rpl_ndb_dd_advance	 : Bug#25913 rpl_ndb_dd_advance fails randomly
ndb_alter_table		 : Bug##25774 ndb_alter_table.test fails in DBUG_ASSERT() on Linux x64
>>>>>>> 1a962591
<|MERGE_RESOLUTION|>--- conflicted
+++ resolved
@@ -43,8 +43,6 @@
 #ndb_binlog_ddl_multi     : BUG#18976 2006-04-10 kent    CRBR: multiple binlog, second binlog may miss schema log events
 #ndb_binlog_discover      : bug#21806 2006-08-24
 #ndb_autodiscover3        : bug#21806
-<<<<<<< HEAD
-
 #rpl_ndb_dd_advance	 : Bug#25913 rpl_ndb_dd_advance fails randomly
 
 ndb_partition_error2	 : HF is not sure if the test can work as internded on all the platforms
@@ -54,10 +52,4 @@
 mysql_upgrade        : Bug#28560 test links to /usr/local/mysql/lib libraries, causes non-determinism and failures on ABI breakage
 rpl_udf              : Bug#28993 rpl_udf test causes server crash and valgrind warning in pushbuild
 rpl_ndb_circular     : Bug#29233 rpl_ndb_circular fails randomly
-ndb_dd_sql_features  : Bug#29102 ndb_dd_sql_features fails in pushbuild
-=======
-mysql_upgrade            : Bug#25074 mysql_upgrade gives inconsisten results
-plugin                   : Bug#25659 memory leak via "plugins" test
-rpl_ndb_dd_advance	 : Bug#25913 rpl_ndb_dd_advance fails randomly
-ndb_alter_table		 : Bug##25774 ndb_alter_table.test fails in DBUG_ASSERT() on Linux x64
->>>>>>> 1a962591
+ndb_dd_sql_features  : Bug#29102 ndb_dd_sql_features fails in pushbuild