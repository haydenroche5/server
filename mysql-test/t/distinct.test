#
# Bug with distinct and INSERT INTO
# Bug with group by and not used fields
#

--disable_warnings
drop table if exists t1,t2,t3;
--enable_warnings

CREATE TABLE t1 (id int,facility char(20));
CREATE TABLE t2 (facility char(20));
INSERT INTO t1 VALUES (NULL,NULL);
INSERT INTO t1 VALUES (-1,'');
INSERT INTO t1 VALUES (0,'');
INSERT INTO t1 VALUES (1,'/L');
INSERT INTO t1 VALUES (2,'A01');
INSERT INTO t1 VALUES (3,'ANC');
INSERT INTO t1 VALUES (4,'F01');
INSERT INTO t1 VALUES (5,'FBX');
INSERT INTO t1 VALUES (6,'MT');
INSERT INTO t1 VALUES (7,'P');
INSERT INTO t1 VALUES (8,'RV');
INSERT INTO t1 VALUES (9,'SRV');
INSERT INTO t1 VALUES (10,'VMT');
INSERT INTO t2 SELECT DISTINCT FACILITY FROM t1;

select id from t1 group by id;
select * from t1 order by id;
select id-5,facility from t1 order by "id-5";
select id,concat(facility) from t1 group by id ;
select id+0 as a,max(id),concat(facility) as b from t1 group by a order by b desc,a;
select id >= 0 and id <= 5 as grp,count(*) from t1 group by grp;

SELECT DISTINCT FACILITY FROM t1;
SELECT FACILITY FROM t2;
SELECT count(*) from t1,t2 where t1.facility=t2.facility;
select count(facility) from t1;
select count(*) from t1;
select count(*) from t1 where facility IS NULL;
select count(*) from t1 where facility = NULL;
select count(*) from t1 where facility IS NOT NULL;
select count(*) from t1 where id IS NULL;
select count(*) from t1 where id IS NOT NULL;

drop table t1,t2;

#
# Problem with distinct without results
#
CREATE TABLE t1 (UserId int(11) DEFAULT '0' NOT NULL);
INSERT INTO t1 VALUES (20);
INSERT INTO t1 VALUES (27);

SELECT UserId FROM t1 WHERE Userid=22;
SELECT UserId FROM t1 WHERE UserId=22 group by Userid;
SELECT DISTINCT UserId FROM t1 WHERE UserId=22 group by Userid;
SELECT DISTINCT UserId FROM t1 WHERE UserId=22;
drop table t1;

#
# Test of distinct
#

CREATE TABLE t1 (a int(10) unsigned not null primary key,b int(10) unsigned);
INSERT INTO t1 VALUES (1,1),(2,1),(3,1),(4,1);
CREATE TABLE t2 (a int(10) unsigned not null, key (A));
INSERT INTO t2 VALUES (1),(2);
CREATE TABLE t3 (a int(10) unsigned, key(A), b text);
INSERT INTO t3 VALUES (1,'1'),(2,'2');
SELECT DISTINCT t3.b FROM t3,t2,t1 WHERE t3.a=t1.b AND t1.a=t2.a;
INSERT INTO t2 values (1),(2),(3);
INSERT INTO t3 VALUES (1,'1'),(2,'2'),(1,'1'),(2,'2');
explain SELECT distinct t3.a FROM t3,t2,t1 WHERE t3.a=t1.b AND t1.a=t2.a;
SELECT distinct t3.a FROM t3,t2,t1 WHERE t3.a=t1.b AND t1.a=t2.a;

# Create a lot of data into t3;
create temporary table t4 select * from t3;
insert into t3 select * from t4;
insert into t4 select * from t3;
insert into t3 select * from t4;
insert into t4 select * from t3;
insert into t3 select * from t4;
insert into t4 select * from t3;
insert into t3 select * from t4;

explain select distinct t1.a from t1,t3 where t1.a=t3.a;
#flush status;
select distinct t1.a from t1,t3 where t1.a=t3.a;
#show status like 'Handler%';
#flush status;
select distinct 1 from t1,t3 where t1.a=t3.a;
#show status like 'Handler%';

explain SELECT distinct t1.a from t1;
explain SELECT distinct t1.a from t1 order by a desc;
explain SELECT t1.a from t1 group by a order by a desc;
explain SELECT distinct t1.a from t1 order by a desc limit 1;
explain SELECT distinct a from t3 order by a desc limit 2;
explain SELECT distinct a,b from t3 order by a+1;
explain SELECT distinct a,b from t3 order by a limit 10;
explain SELECT a,b from t3 group by a,b order by a+1;

drop table t1,t2,t3,t4;

CREATE TABLE t1 (name varchar(255));
INSERT INTO t1 VALUES ('aa'),('ab'),('ac'),('ad'),('ae');
SELECT DISTINCT * FROM t1 LIMIT 2;
SELECT DISTINCT name FROM t1 LIMIT 2;
SELECT DISTINCT 1 FROM t1 LIMIT 2;
drop table t1;

CREATE TABLE t1 (
  ID int(11) NOT NULL auto_increment,
  NAME varchar(75) DEFAULT '' NOT NULL,
  LINK_ID int(11) DEFAULT '0' NOT NULL,
  PRIMARY KEY (ID),
  KEY NAME (NAME),
  KEY LINK_ID (LINK_ID)
);

INSERT INTO t1 (ID, NAME, LINK_ID) VALUES (1,'Mike',0),(2,'Jack',0),(3,'Bill',0);

CREATE TABLE t2 (
  ID int(11) NOT NULL auto_increment,
  NAME varchar(150) DEFAULT '' NOT NULL,
  PRIMARY KEY (ID),
  KEY NAME (NAME)
);

SELECT DISTINCT
    t2.id AS key_link_id,
    t2.name AS link
FROM t1
LEFT JOIN t2 ON t1.link_id=t2.id
GROUP BY t1.id
ORDER BY link;
drop table t1,t2;

#
# Problem with table dependencies
#

create table t1 (
    id		int not null,
    name	tinytext not null,
    unique	(id)
);
create table t2 (
    id		int not null,
    idx		int not null,
    unique	(id, idx)
);
create table t3 (
    id		int not null,
    idx		int not null,
    unique	(id, idx)
);
insert into t1 values (1,'yes'), (2,'no');
insert into t2 values (1,1);
insert into t3 values (1,1);
EXPLAIN
SELECT DISTINCT
    t1.id
from
    t1
    straight_join
    t2
    straight_join
    t3
    straight_join
    t1 as j_lj_t2 left join t2 as t2_lj
        on j_lj_t2.id=t2_lj.id
    straight_join
    t1 as j_lj_t3 left join t3 as t3_lj
        on j_lj_t3.id=t3_lj.id
WHERE
    ((t1.id=j_lj_t2.id AND t2_lj.id IS NULL) OR (t1.id=t2.id AND t2.idx=2))
    AND ((t1.id=j_lj_t3.id AND t3_lj.id IS NULL) OR (t1.id=t3.id AND t3.idx=2));
SELECT DISTINCT
    t1.id
from
    t1
    straight_join
    t2
    straight_join
    t3
    straight_join
    t1 as j_lj_t2 left join t2 as t2_lj
        on j_lj_t2.id=t2_lj.id
    straight_join
    t1 as j_lj_t3 left join t3 as t3_lj
        on j_lj_t3.id=t3_lj.id
WHERE
    ((t1.id=j_lj_t2.id AND t2_lj.id IS NULL) OR (t1.id=t2.id AND t2.idx=2))
    AND ((t1.id=j_lj_t3.id AND t3_lj.id IS NULL) OR (t1.id=t3.id AND t3.idx=2));
drop table t1,t2,t3;

#
# Test using DISTINCT on a function that contains a group function
# This also test the case when one doesn't use all fields in GROUP BY.
#

create table t1 (a int not null, b int not null, t time);
insert into t1 values (1,1,"00:06:15"),(1,2,"00:06:15"),(1,2,"00:30:15"),(1,3,"00:06:15"),(1,3,"00:30:15");
select a,sec_to_time(sum(time_to_sec(t))) from t1 group by a,b;
select distinct a,sec_to_time(sum(time_to_sec(t))) from t1 group by a,b;
create table t2 (a int not null primary key, b int);
insert into t2 values (1,1),(2,2),(3,3);
select t1.a,sec_to_time(sum(time_to_sec(t))) from t1 left join t2 on (t1.b=t2.a) group by t1.a,t2.b;
select distinct t1.a,sec_to_time(sum(time_to_sec(t))) from t1 left join t2 on (t1.b=t2.a) group by t1.a,t2.b;
drop table t1,t2;

#
# Test problem with DISTINCT and HAVING
#
create table t1 (a int not null,b char(5), c text);
insert into t1 (a) values (1),(2),(3),(4),(1),(2),(3),(4);
select distinct a from t1 group by b,a having a > 2 order by a desc;
select distinct a,c from t1 group by b,c,a having a > 2 order by a desc;
drop table t1;

#
# Test problem with DISTINCT and ORDER BY DESC
#

create table t1 (a char(1), key(a)) engine=myisam;
insert into t1 values('1'),('1');
select * from t1 where a >= '1'; 
select distinct a from t1 order by a desc;
select distinct a from t1 where a >= '1' order by a desc;
drop table t1;

#
# Test when using a not previously used column in ORDER BY
#

CREATE TABLE t1 (email varchar(50), infoID BIGINT, dateentered DATETIME);
CREATE TABLE t2 (infoID BIGINT, shipcode varchar(10));

INSERT INTO t1 (email, infoID, dateentered) VALUES
      ('test1@testdomain.com', 1, '2002-07-30 22:56:38'),
      ('test1@testdomain.com', 1, '2002-07-27 22:58:16'),
      ('test2@testdomain.com', 1, '2002-06-19 15:22:19'),
      ('test2@testdomain.com', 2, '2002-06-18 14:23:47'),
      ('test3@testdomain.com', 1, '2002-05-19 22:17:32');

INSERT INTO t2(infoID, shipcode) VALUES
      (1, 'Z001'),
      (2, 'R002');

SELECT DISTINCTROW email, shipcode FROM t1, t2 WHERE t1.infoID=t2.infoID;
SELECT DISTINCTROW email FROM t1 ORDER BY dateentered DESC;
SELECT DISTINCTROW email, shipcode FROM t1, t2 WHERE t1.infoID=t2.infoID ORDER BY dateentered DESC;
drop table t1,t2;

#
# test with table.* in DISTINCT
#

CREATE TABLE t1 (privatemessageid int(10) unsigned NOT NULL auto_increment,  folderid smallint(6) NOT NULL default '0',  userid int(10) unsigned NOT NULL default '0',  touserid int(10) unsigned NOT NULL default '0',  fromuserid int(10) unsigned NOT NULL default '0',  title varchar(250) NOT NULL default '',  message mediumtext NOT NULL,  dateline int(10) unsigned NOT NULL default '0',  showsignature smallint(6) NOT NULL default '0',  iconid smallint(5) unsigned NOT NULL default '0',  messageread smallint(6) NOT NULL default '0',  readtime int(10) unsigned NOT NULL default '0',  receipt smallint(6) unsigned NOT NULL default '0',  deleteprompt smallint(6) unsigned NOT NULL default '0',  multiplerecipients smallint(6) unsigned NOT NULL default '0',  PRIMARY KEY  (privatemessageid),  KEY userid (userid)) ENGINE=MyISAM;
INSERT INTO t1 VALUES (128,0,33,33,8,':D','',996121863,1,0,2,996122850,2,0,0);
CREATE TABLE t2 (userid int(10) unsigned NOT NULL auto_increment,  usergroupid smallint(5) unsigned NOT NULL default '0',  username varchar(50) NOT NULL default '',  password varchar(50) NOT NULL default '',  email varchar(50) NOT NULL default '',  styleid smallint(5) unsigned NOT NULL default '0',  parentemail varchar(50) NOT NULL default '',  coppauser smallint(6) NOT NULL default '0',  homepage varchar(100) NOT NULL default '',  icq varchar(20) NOT NULL default '',  aim varchar(20) NOT NULL default '',  yahoo varchar(20) NOT NULL default '',  signature mediumtext NOT NULL,  adminemail smallint(6) NOT NULL default '0',  showemail smallint(6) NOT NULL default '0',  invisible smallint(6) NOT NULL default '0',  usertitle varchar(250) NOT NULL default '',  customtitle smallint(6) NOT NULL default '0',  joindate int(10) unsigned NOT NULL default '0',  cookieuser smallint(6) NOT NULL default '0',  daysprune smallint(6) NOT NULL default '0',  lastvisit int(10) unsigned NOT NULL default '0',  lastactivity int(10) unsigned NOT NULL default '0',  lastpost int(10) unsigned NOT NULL default '0',  posts smallint(5) unsigned NOT NULL default '0',  timezoneoffset varchar(4) NOT NULL default '',  emailnotification smallint(6) NOT NULL default '0',  buddylist mediumtext NOT NULL,  ignorelist mediumtext NOT NULL,  pmfolders mediumtext NOT NULL,  receivepm smallint(6) NOT NULL default '0',  emailonpm smallint(6) NOT NULL default '0',  pmpopup smallint(6) NOT NULL default '0',  avatarid smallint(6) NOT NULL default '0',  avatarrevision int(6) unsigned NOT NULL default '0',  options smallint(6) NOT NULL default '15',  birthday date NOT NULL default '0000-00-00',  maxposts smallint(6) NOT NULL default '-1',  startofweek smallint(6) NOT NULL default '1',  ipaddress varchar(20) NOT NULL default '',  referrerid int(10) unsigned NOT NULL default '0',  nosessionhash smallint(6) NOT NULL default '0',  autorefresh smallint(6) NOT NULL default '-1',  messagepopup tinyint(2) NOT NULL default '0',  inforum smallint(5) unsigned NOT NULL default '0',  ratenum smallint(5) unsigned NOT NULL default '0',  ratetotal smallint(5) unsigned NOT NULL default '0',  allowrate smallint(5) unsigned NOT NULL default '1',  PRIMARY KEY  (userid),  KEY usergroupid (usergroupid),  KEY username (username),  KEY inforum (inforum)) ENGINE=MyISAM;
INSERT INTO t2 VALUES (33,6,'Kevin','0','kevin@stileproject.com',1,'',0,'http://www.stileproject.com','','','','',1,1,0,'Administrator',0,996120694,1,-1,1030996168,1031027028,1030599436,36,'-6',0,'','','',1,0,1,0,0,15,'0000-00-00',-1,1,'64.0.0.0',0,1,-1,0,0,4,19,1);
SELECT DISTINCT t1.*, t2.* FROM t1 LEFT JOIN t2 ON (t2.userid = t1.touserid);
DROP TABLE t1,t2;

#
# test with const_item in ORDER BY
#

CREATE TABLE t1 (a int primary key, b int, c int);
INSERT t1 VALUES (1,2,3);
CREATE TABLE t2 (a int primary key, b int, c int);
INSERT t2 VALUES (3,4,5);
SELECT DISTINCT t1.a, t2.b FROM t1, t2 WHERE t1.a=1 ORDER BY t2.c;
DROP TABLE t1,t2;

#
# Test of LEFT() with distinct
#

CREATE table t1 (  `id` int(11) NOT NULL auto_increment,  `name` varchar(50) NOT NULL default '',  PRIMARY KEY  (`id`)) ENGINE=MyISAM AUTO_INCREMENT=3 ;
INSERT INTO t1 VALUES (1, 'aaaaa');
INSERT INTO t1 VALUES (3, 'aaaaa');
INSERT INTO t1 VALUES (2, 'eeeeeee');
select distinct left(name,1) as name from t1;
drop  table t1; 

#
# Test case from sel000100
#

CREATE TABLE t1 (
  ID int(11) NOT NULL auto_increment,
  NAME varchar(75) DEFAULT '' NOT NULL,
  LINK_ID int(11) DEFAULT '0' NOT NULL,
  PRIMARY KEY (ID),
  KEY NAME (NAME),
  KEY LINK_ID (LINK_ID)
);

INSERT INTO t1 (ID, NAME, LINK_ID) VALUES (1,'Mike',0);
INSERT INTO t1 (ID, NAME, LINK_ID) VALUES (2,'Jack',0);
INSERT INTO t1 (ID, NAME, LINK_ID) VALUES (3,'Bill',0);

CREATE TABLE t2 (
  ID int(11) NOT NULL auto_increment,
  NAME varchar(150) DEFAULT '' NOT NULL,
  PRIMARY KEY (ID),
  KEY NAME (NAME)
);

SELECT DISTINCT
    t2.id AS key_link_id,
    t2.name AS link
FROM t1
LEFT JOIN t2 ON t1.link_id=t2.id
GROUP BY t1.id
ORDER BY link;
drop table t1,t2;

#
# test case for #674
#

CREATE TABLE t1 (
  html varchar(5) default NULL,
  rin int(11) default '0',
  rout int(11) default '0'
) ENGINE=MyISAM;

INSERT INTO t1 VALUES ('1',1,0);
SELECT DISTINCT html,SUM(rout)/(SUM(rin)+1) as 'prod' FROM t1 GROUP BY rin;
drop table t1;

#
# Test cases for #12625: DISTINCT for a list with constants
#

CREATE TABLE t1 (a int);
INSERT INTO t1 VALUES (1),(2),(3),(4),(5);
SELECT DISTINCT a, 1 FROM t1;
SELECT DISTINCT 1, a FROM t1;

CREATE TABLE t2 (a int, b int); 
INSERT INTO t2 VALUES (1,1),(2,2),(2,3),(2,4),(3,5);
SELECT DISTINCT a, b, 2 FROM t2;
SELECT DISTINCT 2, a, b FROM t2;
SELECT DISTINCT a, 2, b FROM t2;

DROP TABLE t1,t2;
#
# Bug#16458: Simple SELECT FOR UPDATE causes "Result Set not updatable" 
#   error.
#
CREATE TABLE t1(a INT PRIMARY KEY, b INT);
INSERT INTO t1 VALUES (1,1), (2,1), (3,1);
EXPLAIN SELECT DISTINCT a FROM t1;
EXPLAIN SELECT DISTINCT a,b FROM t1;
EXPLAIN SELECT DISTINCT t1_1.a, t1_1.b FROM t1 t1_1, t1 t1_2;
EXPLAIN SELECT DISTINCT t1_1.a, t1_1.b FROM t1 t1_1, t1 t1_2
  WHERE t1_1.a = t1_2.a;
EXPLAIN SELECT a FROM t1 GROUP BY a;
EXPLAIN SELECT a,b FROM t1 GROUP BY a,b;
EXPLAIN SELECT DISTINCT a,b FROM t1 GROUP BY a,b;

CREATE TABLE t2(a INT, b INT, c INT, d INT, PRIMARY KEY (a,b));
INSERT INTO t2 VALUES (1,1,1,50), (1,2,3,40), (2,1,3,4);
EXPLAIN SELECT DISTINCT a FROM t2;
EXPLAIN SELECT DISTINCT a,a FROM t2;
EXPLAIN SELECT DISTINCT b,a FROM t2;
EXPLAIN SELECT DISTINCT a,c FROM t2;
EXPLAIN SELECT DISTINCT c,a,b FROM t2;

EXPLAIN SELECT DISTINCT a,b,d FROM t2 GROUP BY c,b,d;
CREATE UNIQUE INDEX c_b_unq ON t2 (c,b);
EXPLAIN SELECT DISTINCT a,b,d FROM t2 GROUP BY c,b,d;

DROP TABLE t1,t2;

<<<<<<< HEAD
# Bug 9784 DISTINCT IFNULL truncates data
#
create table t1 (id int, dsc varchar(50));
insert into t1 values (1, "line number one"), (2, "line number two"), (3, "line number three");
select distinct id, IFNULL(dsc, '-') from t1;
drop table t1;

# End of 4.1 tests


#
# Bug #15745 ( COUNT(DISTINCT CONCAT(x,y)) returns wrong result)
#
CREATE TABLE t1 (
  ID int(11) NOT NULL auto_increment,
  x varchar(20) default NULL,
  y decimal(10,0) default NULL,
  PRIMARY KEY  (ID),
  KEY (y)
) ENGINE=MyISAM DEFAULT CHARSET=latin1;

INSERT INTO t1 VALUES
(1,'ba','-1'),
(2,'ba','1150'),
(306,'ba','-1'),
(307,'ba','1150'),
(611,'ba','-1'),
(612,'ba','1150');

select count(distinct x,y) from t1;
select count(distinct concat(x,y)) from t1;
drop table t1;

#
# Bug #18068: SELECT DISTINCT
#
CREATE TABLE t1 (a INT, b INT, PRIMARY KEY (a,b));

INSERT INTO t1 VALUES (1, 101);
INSERT INTO t1 SELECT a + 1, a + 101 FROM t1;
INSERT INTO t1 SELECT a + 2, a + 102 FROM t1;
INSERT INTO t1 SELECT a + 4, a + 104 FROM t1;
INSERT INTO t1 SELECT a + 8, a + 108 FROM t1;

EXPLAIN SELECT DISTINCT a,a FROM t1 WHERE b < 12 ORDER BY a;
SELECT DISTINCT a,a FROM t1 WHERE b < 12 ORDER BY a;

DROP TABLE t1;
=======
#
# Bug 21456: SELECT DISTINCT(x) produces incorrect results when using order by
#
CREATE TABLE t1 (a int primary key, b int);

INSERT INTO t1 (a,b) values (1,1), (2,3), (3,2);

explain SELECT DISTINCT a, b FROM t1 ORDER BY b;
SELECT DISTINCT a, b FROM t1 ORDER BY b;
DROP TABLE t1;

# End of 4.1 tests
>>>>>>> 2baf2fdf
<|MERGE_RESOLUTION|>--- conflicted
+++ resolved
@@ -378,13 +378,23 @@
 
 DROP TABLE t1,t2;
 
-<<<<<<< HEAD
 # Bug 9784 DISTINCT IFNULL truncates data
 #
 create table t1 (id int, dsc varchar(50));
 insert into t1 values (1, "line number one"), (2, "line number two"), (3, "line number three");
 select distinct id, IFNULL(dsc, '-') from t1;
 drop table t1;
+
+#
+# Bug 21456: SELECT DISTINCT(x) produces incorrect results when using order by
+#
+CREATE TABLE t1 (a int primary key, b int);
+
+INSERT INTO t1 (a,b) values (1,1), (2,3), (3,2);
+
+explain SELECT DISTINCT a, b FROM t1 ORDER BY b;
+SELECT DISTINCT a, b FROM t1 ORDER BY b;
+DROP TABLE t1;
 
 # End of 4.1 tests
 
@@ -426,18 +436,4 @@
 EXPLAIN SELECT DISTINCT a,a FROM t1 WHERE b < 12 ORDER BY a;
 SELECT DISTINCT a,a FROM t1 WHERE b < 12 ORDER BY a;
 
-DROP TABLE t1;
-=======
-#
-# Bug 21456: SELECT DISTINCT(x) produces incorrect results when using order by
-#
-CREATE TABLE t1 (a int primary key, b int);
-
-INSERT INTO t1 (a,b) values (1,1), (2,3), (3,2);
-
-explain SELECT DISTINCT a, b FROM t1 ORDER BY b;
-SELECT DISTINCT a, b FROM t1 ORDER BY b;
-DROP TABLE t1;
-
-# End of 4.1 tests
->>>>>>> 2baf2fdf
+DROP TABLE t1;