# This test  uses grants, which can't get tested for embedded server
-- source include/not_embedded.inc

# check that CSV engine was compiled in, as the result of the test depends
# on the presence of the log tables (which are CSV-based).
--source include/have_csv.inc

# Test for information_schema.schemata &
# show databases

--disable_warnings
DROP TABLE IF EXISTS t0,t1,t2,t3,t4,t5;
DROP VIEW IF EXISTS v1;
--enable_warnings


show variables where variable_name like "skip_show_database";
grant select, update, execute on test.* to mysqltest_2@localhost;
grant select, update on test.* to mysqltest_1@localhost;
create user mysqltest_3@localhost;
create user mysqltest_3;


select * from information_schema.SCHEMATA where schema_name > 'm';
select schema_name from information_schema.schemata;
show databases like 't%';
show databases;
show databases where `database` = 't%';

# Test for information_schema.tables &
# show tables

create database mysqltest;
create table mysqltest.t1(a int, b VARCHAR(30), KEY string_data (b));
create table test.t2(a int);
create table t3(a int, KEY a_data (a));
create table mysqltest.t4(a int);
create table t5 (id int auto_increment primary key);
insert into t5 values (10);
create view v1 (c) as select table_name from information_schema.TABLES where table_name<>'ndb_binlog_index' AND table_name<>'ndb_apply_status';
select * from v1;

select c,table_name from v1 
inner join information_schema.TABLES v2 on (v1.c=v2.table_name)
where v1.c like "t%";

select c,table_name from v1 
left join information_schema.TABLES v2 on (v1.c=v2.table_name)
where v1.c like "t%";

select c, v2.table_name from v1
right join information_schema.TABLES v2 on (v1.c=v2.table_name)
where v1.c like "t%";

select table_name from information_schema.TABLES
where table_schema = "mysqltest" and table_name like "t%";

select * from information_schema.STATISTICS where TABLE_SCHEMA = "mysqltest";
show keys from t3 where Key_name = "a_data";

show tables like 't%';
--replace_column 8 # 12 # 13 #
show table status;
show full columns from t3 like "a%";
show full columns from mysql.db like "Insert%";
show full columns from v1;
select * from information_schema.COLUMNS where table_name="t1"
and column_name= "a";
show columns from mysqltest.t1 where field like "%a%";

create view mysqltest.v1 (c) as select a from mysqltest.t1;
grant select (a) on mysqltest.t1 to mysqltest_2@localhost;
grant select on mysqltest.v1 to mysqltest_3;
connect (user3,localhost,mysqltest_2,,);
connection user3;
select table_name, column_name, privileges from information_schema.columns 
where table_schema = 'mysqltest' and table_name = 't1';
show columns from mysqltest.t1;
connect (user4,localhost,mysqltest_3,,mysqltest);
connection user4;
select table_name, column_name, privileges from information_schema.columns
where table_schema = 'mysqltest' and table_name = 'v1';
--error 1345
explain select * from v1;
connection default;

drop view v1, mysqltest.v1;
drop tables mysqltest.t4, mysqltest.t1, t2, t3, t5;
drop database mysqltest;

# Test for information_schema.CHARACTER_SETS &
# SHOW CHARACTER SET

select * from information_schema.CHARACTER_SETS
where CHARACTER_SET_NAME like 'latin1%';
SHOW CHARACTER SET LIKE 'latin1%';
SHOW CHARACTER SET WHERE charset like 'latin1%';

# Test for information_schema.COLLATIONS &
# SHOW COLLATION

--replace_column 5 #
select * from information_schema.COLLATIONS
where COLLATION_NAME like 'latin1%';
--replace_column 5 #
SHOW COLLATION LIKE 'latin1%';
--replace_column 5 #
SHOW COLLATION WHERE collation like 'latin1%';

select * from information_schema.COLLATION_CHARACTER_SET_APPLICABILITY
where COLLATION_NAME like 'latin1%';

# Test for information_schema.ROUTINES &
#

--disable_warnings
drop procedure if exists sel2;
drop function if exists sub1;
drop function if exists sub2;
--enable_warnings

create function sub1(i int) returns int
  return i+1;
delimiter |;
create procedure sel2()
begin
  select * from t1;
  select * from t2;
end|
delimiter ;|

#
# Bug#7222 information_schema: errors in "routines"
#
select parameter_style, sql_data_access, dtd_identifier 
from information_schema.routines;

--replace_column 5 # 6 #
show procedure status;
--replace_column 5 # 6 #
show function status;
select a.ROUTINE_NAME from information_schema.ROUTINES a,
information_schema.SCHEMATA b where
a.ROUTINE_SCHEMA = b.SCHEMA_NAME;
--replace_column 3 #
explain select a.ROUTINE_NAME from information_schema.ROUTINES a,
information_schema.SCHEMATA b where
a.ROUTINE_SCHEMA = b.SCHEMA_NAME;

select a.ROUTINE_NAME, b.name from information_schema.ROUTINES a,
mysql.proc b where a.ROUTINE_NAME = convert(b.name using utf8) order by 1;
select count(*) from information_schema.ROUTINES;

create view v1 as select routine_schema, routine_name from information_schema.routines 
order by routine_schema, routine_name;
select * from v1;
drop view v1;

connect (user1,localhost,mysqltest_1,,);
connection user1;
select ROUTINE_NAME, ROUTINE_DEFINITION from information_schema.ROUTINES;
--error 1305
show create function sub1;
connection user3;
select ROUTINE_NAME, ROUTINE_DEFINITION from information_schema.ROUTINES;
connection default;
grant all privileges on test.* to mysqltest_1@localhost;
connect (user2,localhost,mysqltest_1,,);
connection user2;
select ROUTINE_NAME, ROUTINE_DEFINITION from information_schema.ROUTINES;
create function sub2(i int) returns int
  return i+1;
select ROUTINE_NAME, ROUTINE_DEFINITION from information_schema.ROUTINES;
show create procedure sel2;
show create function sub1;
show create function sub2;
--replace_column 5 # 6 #
show function status like "sub2";
connection default;
disconnect user1;
drop function sub2;
show create procedure sel2;

#
# Test for views
#
create view v0 (c) as select schema_name from information_schema.schemata;
select * from v0;
--replace_column 3 #
explain select * from v0;
create view v1 (c) as select table_name from information_schema.tables
where table_name="v1";
select * from v1;
create view v2 (c) as select column_name from information_schema.columns
where table_name="v2";
select * from v2;
create view v3 (c) as select CHARACTER_SET_NAME from information_schema.character_sets
where CHARACTER_SET_NAME like "latin1%";
select * from v3;
create view v4 (c) as select COLLATION_NAME from information_schema.collations
where COLLATION_NAME like "latin1%";
select * from v4;
show keys from v4;
select * from information_schema.views where TABLE_NAME like "v%";
drop view v0, v1, v2, v3, v4;

#
# Test for privileges tables
#
create table t1 (a int);
grant select,update,insert on t1 to mysqltest_1@localhost;
grant select (a), update (a),insert(a), references(a) on t1 to mysqltest_1@localhost;
grant all on test.* to mysqltest_1@localhost with grant option;
select * from information_schema.USER_PRIVILEGES where grantee like '%mysqltest_1%';
select * from information_schema.SCHEMA_PRIVILEGES where grantee like '%mysqltest_1%';
select * from information_schema.TABLE_PRIVILEGES where grantee like '%mysqltest_1%';
select * from information_schema.COLUMN_PRIVILEGES where grantee like '%mysqltest_1%';
delete from mysql.user where user like 'mysqltest%';
delete from mysql.db where user like 'mysqltest%';
delete from mysql.tables_priv where user like 'mysqltest%';
delete from mysql.columns_priv where user like 'mysqltest%';
flush privileges;
drop table t1;


#
# Test for KEY_COLUMN_USAGE & TABLE_CONSTRAINTS tables
#

create table t1 (a int null, primary key(a));
alter table t1 add constraint constraint_1 unique (a);
alter table t1 add constraint unique key_1(a);
alter table t1 add constraint constraint_2 unique key_2(a);
show create table t1;
select * from information_schema.TABLE_CONSTRAINTS where
TABLE_SCHEMA= "test";
select * from information_schema.KEY_COLUMN_USAGE where
TABLE_SCHEMA= "test";

connection user2;
select table_name from information_schema.TABLES where table_schema like "test%";
select table_name,column_name from information_schema.COLUMNS where table_schema like "test%";
select ROUTINE_NAME from information_schema.ROUTINES;
disconnect user2;
connection default;
delete from mysql.user where user='mysqltest_1';
drop table t1;
drop procedure sel2;
drop function sub1;

create table t1(a int);
create view v1 (c) as select a from t1 with check option;
create view v2 (c) as select a from t1 WITH LOCAL CHECK OPTION;
create view v3 (c) as select a from t1 WITH CASCADED CHECK OPTION;
select * from information_schema.views;
grant select (a) on test.t1 to joe@localhost with grant option;
select * from INFORMATION_SCHEMA.COLUMN_PRIVILEGES;
select * from INFORMATION_SCHEMA.TABLE_PRIVILEGES;
drop view v1, v2, v3;
drop table t1;
delete from mysql.user where user='joe';
delete from mysql.db where user='joe';
delete from mysql.tables_priv where user='joe';
delete from mysql.columns_priv where user='joe';
flush privileges;

# QQ This results in NULLs instead of the version numbers when
# QQ a LOCK TABLES is in effect when selecting from
# QQ information_schema.tables.

--disable_parsing # until bug is fixed
delimiter //;
create procedure px5 ()
begin
declare v int;
declare c cursor for select version from
information_schema.tables where table_schema <> 'information_schema';
open c;
fetch c into v;
select v;
close c;
end;//

call px5()//
call px5()//
delimiter ;//
select sql_mode from information_schema.ROUTINES;
drop procedure px5;
--enable_parsing

create table t1 (a int not null auto_increment,b int, primary key (a));
insert into t1 values (1,1),(NULL,3),(NULL,4);
select AUTO_INCREMENT from information_schema.tables where table_name = 't1';
drop table t1;

create table t1 (s1 int);
insert into t1 values (0),(9),(0);
select s1 from t1 where s1 in (select version from
information_schema.tables) union select version from
information_schema.tables;
drop table t1;

SHOW CREATE TABLE INFORMATION_SCHEMA.character_sets;
set names latin2;
SHOW CREATE TABLE INFORMATION_SCHEMA.character_sets;
set names latin1;

create table t1 select * from information_schema.CHARACTER_SETS
where CHARACTER_SET_NAME like "latin1";
select * from t1;
alter table t1 default character set utf8;
show create table t1;
drop table t1;

create view v1 as select * from information_schema.TABLES;
drop view v1;
create table t1(a NUMERIC(5,3), b NUMERIC(5,1), c float(5,2),
 d NUMERIC(6,4), e float, f DECIMAL(6,3), g int(11), h DOUBLE(10,3),
 i DOUBLE);
select COLUMN_NAME,COLUMN_TYPE, CHARACTER_MAXIMUM_LENGTH, 
 CHARACTER_OCTET_LENGTH, NUMERIC_PRECISION, NUMERIC_SCALE
from information_schema.columns where table_name= 't1';
drop table t1;

create table t115 as select table_name, column_name, column_type
from information_schema.columns where table_name = 'proc';
select * from t115;
drop table t115;

delimiter //;
create procedure p108 () begin declare c cursor for select data_type
from information_schema.columns;  open c; open c; end;//
--error 1325
call p108()//
delimiter ;//
drop procedure p108;

create view v1 as select A1.table_name from information_schema.TABLES A1
where table_name= "user";
select * from v1;
drop view v1;

create view vo as select 'a' union select 'a';  
show index from vo;
select * from information_schema.TABLE_CONSTRAINTS where
TABLE_NAME= "vo";
select * from information_schema.KEY_COLUMN_USAGE where
TABLE_NAME= "vo"; 
drop view vo;

select TABLE_NAME,TABLE_TYPE,ENGINE
from information_schema.tables 
where table_schema='information_schema' limit 2;
show tables from information_schema like "T%";

--error 1044
create database information_schema;
use information_schema;
show full tables like "T%";
--error 1109
create table t1(a int);
use test;
show tables;
use information_schema;
show tables like "T%";

#
# Bug#7210: information_schema: can't access when table-name = reserved word
#
select table_name from tables where table_name='user';
select column_name, privileges from columns
where table_name='user' and column_name like '%o%';

#
# Bug#7212: information_schema: "Can't find file" errors if storage engine gone
# Bug#7211: information_schema: crash if bad view
#
use test;
create function sub1(i int) returns int
  return i+1;
create table t1(f1 int);
create view v2 (c) as select f1 from t1;
create view v3 (c) as select sub1(1);
create table t4(f1 int, KEY f1_key (f1));
drop table t1;
drop function sub1;
select table_name from information_schema.views
where table_schema='test';
select table_name from information_schema.views
where table_schema='test';
select column_name from information_schema.columns
where table_schema='test';
select index_name from information_schema.statistics where table_schema='test';
select constraint_name from information_schema.table_constraints
where table_schema='test';
show create view v2;
show create table v3;
drop view v2;
drop view v3;
drop table t4;

#
# Bug#7213: information_schema: redundant non-standard TABLE_NAMES table
#
--error 1109
select * from information_schema.table_names;

#
# Bug#2719 information_schema: errors in "columns"
#
select column_type from information_schema.columns
where table_schema="information_schema" and table_name="COLUMNS" and
(column_name="character_set_name" or column_name="collation_name");

#
# Bug#2718 information_schema: errors in "tables"
#
select TABLE_ROWS from information_schema.tables where 
table_schema="information_schema" and table_name="COLUMNS";
select table_type from information_schema.tables
where table_schema="mysql" and table_name="user";

# test for 'show open tables ... where'
show open tables where `table` like "user";
# test for 'show status ... where'
show status where variable_name like "%database%";
# test for 'show variables ... where'
show variables where variable_name like "skip_show_databas";

#
# Bug #7981:SHOW GLOBAL STATUS crashes server
#
# We don't actually care about the value, just that it doesn't crash.
--replace_column 2 #
show global status like "Threads_running";

#
# Bug #7915  crash,JOIN VIEW, subquery, 
# SELECT .. FROM INFORMATION_SCHEMA.COLUMNS
#
create table t1(f1 int);
create table t2(f2 int);
create view v1 as select * from t1, t2;
set @got_val= (select count(*) from information_schema.columns);
drop view v1;
drop table t1, t2;

#
# Bug #7476: crash on SELECT * FROM INFORMATION_SCHEMA.TABLES
#
use test;
CREATE TABLE t_crashme ( f1 BIGINT);
CREATE VIEW a1 (t_CRASHME) AS SELECT f1 FROM t_crashme GROUP BY f1;
CREATE VIEW a2 AS SELECT t_CRASHME FROM a1;
let $tab_count= 65;
--disable_query_log
while ($tab_count)
{
     EVAL CREATE TABLE t_$tab_count (f1 BIGINT);
     dec $tab_count ;
}
--disable_result_log
SELECT TABLE_NAME FROM INFORMATION_SCHEMA.TABLES;
--enable_result_log
SELECT count(*) FROM INFORMATION_SCHEMA.TABLES WHERE TABLE_SCHEMA='test';
let $tab_count= 65;
while ($tab_count)
{
     EVAL DROP TABLE t_$tab_count;
     dec $tab_count ;
}
--enable_query_log
drop view a2, a1;
drop table t_crashme;

#
# Bug #7215  information_schema: columns are longtext instead of varchar
# Bug #7217  information_schema: columns are varbinary() instead of timestamp
#
select table_schema,table_name, column_name from
information_schema.columns 
where data_type = 'longtext';
select table_name, column_name, data_type from information_schema.columns
where data_type = 'datetime';

#
# Bug #8164  subquery with INFORMATION_SCHEMA.COLUMNS, 100 % CPU
#
SELECT COUNT(*) FROM INFORMATION_SCHEMA.TABLES A
WHERE NOT EXISTS 
(SELECT * FROM INFORMATION_SCHEMA.COLUMNS B
  WHERE A.TABLE_SCHEMA = B.TABLE_SCHEMA
  AND A.TABLE_NAME = B.TABLE_NAME);

#
# Bug #9344  INFORMATION_SCHEMA, wrong content, numeric columns
#

create table t1
( x_bigint BIGINT,
  x_integer INTEGER,
  x_smallint SMALLINT,
  x_decimal DECIMAL(5,3),
  x_numeric NUMERIC(5,3),
  x_real REAL,
  x_float FLOAT,
  x_double_precision DOUBLE PRECISION );
SELECT COLUMN_NAME, CHARACTER_MAXIMUM_LENGTH, CHARACTER_OCTET_LENGTH
FROM INFORMATION_SCHEMA.COLUMNS
WHERE TABLE_NAME= 't1';
drop table t1;

#
# Bug#10261  INFORMATION_SCHEMA.COLUMNS, incomplete result for non root user
#

grant select on test.* to mysqltest_4@localhost;
connect (user10261,localhost,mysqltest_4,,);
connection user10261;
SELECT TABLE_NAME, COLUMN_NAME, PRIVILEGES FROM INFORMATION_SCHEMA.COLUMNS 
where COLUMN_NAME='TABLE_NAME';
connection default;
delete from mysql.user where user='mysqltest_4';
delete from mysql.db where user='mysqltest_4';
flush privileges;

#
# Bug #9404  information_schema: Weird error messages
# with SELECT SUM() ... GROUP BY queries
#
SELECT table_schema, count(*) FROM information_schema.TABLES where table_name<>'ndb_binlog_index' AND table_name<>'ndb_apply_status' GROUP BY TABLE_SCHEMA;


#
# TRIGGERS table test
#
create table t1 (i int, j int);

delimiter |;
create trigger trg1 before insert on t1 for each row
begin
  if new.j > 10 then
    set new.j := 10;
  end if;
end|
create trigger trg2 before update on t1 for each row
begin
  if old.i % 2 = 0 then
    set new.j := -1;
  end if;
end|
create trigger trg3 after update on t1 for each row
begin
  if new.j = -1 then
    set @fired:= "Yes";
  end if;
end|
delimiter ;|
show triggers;
select * from information_schema.triggers;

drop trigger trg1;
drop trigger trg2;
drop trigger trg3;
drop table t1;


#
# Bug #10964  Information Schema:Authorization check on privilege tables is improper
#

create database mysqltest;
create table mysqltest.t1 (f1 int, f2 int);
create table mysqltest.t2 (f1 int);
grant select (f1) on mysqltest.t1 to user1@localhost;
grant select on mysqltest.t2 to user2@localhost;
grant select on mysqltest.* to user3@localhost;
grant select on *.* to user4@localhost;

connect (con1,localhost,user1,,mysqltest);
connect (con2,localhost,user2,,mysqltest);
connect (con3,localhost,user3,,mysqltest);
connect (con4,localhost,user4,,);
connection con1;
select * from information_schema.column_privileges order by grantee;
select * from information_schema.table_privileges order by grantee;
select * from information_schema.schema_privileges order by grantee;
select * from information_schema.user_privileges order by grantee;
show grants;
connection con2;
select * from information_schema.column_privileges order by grantee;
select * from information_schema.table_privileges order by grantee;
select * from information_schema.schema_privileges order by grantee;
select * from information_schema.user_privileges order by grantee;
show grants;
connection con3;
select * from information_schema.column_privileges order by grantee;
select * from information_schema.table_privileges order by grantee;
select * from information_schema.schema_privileges order by grantee;
select * from information_schema.user_privileges order by grantee;
show grants;
connection con4;
select * from information_schema.column_privileges where grantee like '%user%'
order by grantee;
select * from information_schema.table_privileges where grantee like '%user%'
order by grantee;
select * from information_schema.schema_privileges where grantee like '%user%'
order by grantee;
select * from information_schema.user_privileges where grantee like '%user%'
order by grantee;
show grants;
connection default;
drop user user1@localhost, user2@localhost, user3@localhost, user4@localhost;
use test;
drop database mysqltest;

#
# Bug #11055 information_schema: routines.sql_data_access has wrong value
#
--disable_warnings
drop procedure if exists p1;
drop procedure if exists p2;
--enable_warnings

create procedure p1 () modifies sql data set @a = 5;
create procedure p2 () set @a = 5;
select sql_data_access from information_schema.routines
where specific_name like 'p%';
drop procedure p1;
drop procedure p2;

#
# Bug #9434 SHOW CREATE DATABASE information_schema;
#
show create database information_schema;

#
# Bug #11057 information_schema: columns table has some questionable contents
# Bug #12301 information_schema: NUMERIC_SCALE must be 0 for integer columns
#
create table t1(f1 LONGBLOB, f2 LONGTEXT);
select column_name,data_type,CHARACTER_OCTET_LENGTH,
       CHARACTER_MAXIMUM_LENGTH
from information_schema.columns
where table_name='t1';
drop table t1;
create table t1(f1 tinyint, f2 SMALLINT, f3 mediumint, f4 int,
                f5 BIGINT, f6 BIT, f7 bit(64));
select column_name, NUMERIC_PRECISION, NUMERIC_SCALE
from information_schema.columns
where table_name='t1';
drop table t1;

#
# Bug #12127 triggers do not show in info_schema before they are used if set to the database
#
create table t1 (f1 integer);
create trigger tr1 after insert on t1 for each row set @test_var=42;
use information_schema;
select trigger_schema, trigger_name from triggers where
trigger_name='tr1';
use test;
drop table t1;

#
# Bug#12518 COLUMN_DEFAULT has wrong value if NOT NULL is set
#
create table t1 (a int not null, b int);
use information_schema;
select column_name, column_default from columns
  where table_schema='test' and table_name='t1';
use test;
show columns from t1;
drop table t1;

#
# Bug #12636: SHOW TABLE STATUS with where condition containing a subquery
#             over information schema
#

CREATE TABLE t1 (a int);
CREATE TABLE t2 (b int);

--replace_column 8 # 12 # 13 #
SHOW TABLE STATUS FROM test
  WHERE name IN ( SELECT TABLE_NAME FROM INFORMATION_SCHEMA.TABLES
                    WHERE TABLE_SCHEMA='test' AND TABLE_TYPE='BASE TABLE');

DROP TABLE t1,t2;

#
# Bug #12905 show fields from view behaving erratically with current database
#
create table t1(f1 int);
create view v1 (c) as select f1 from t1;
connect (con5,localhost,root,,*NO-ONE*);
select database();
show fields from test.v1;
connection default;
drop view v1;
drop table t1;

#
# Bug #9846 Inappropriate error displayed while dropping table from 'INFORMATION_SCHEMA'
#
--error ER_PARSE_ERROR
alter database information_schema;
--error 1044
drop database information_schema;
--error 1044
drop table information_schema.tables;
--error 1044
alter table information_schema.tables;
#
# Bug #9683 INFORMATION_SCH: Creation of temporary table allowed in Information_schema DB
#
use information_schema;
--error 1044
create temporary table schemata(f1 char(10));
#
# Bug #10708 SP's can use INFORMATION_SCHEMA as ROUTINE_SCHEMA
#
delimiter |;
--error ER_BAD_DB_ERROR
CREATE PROCEDURE p1 ()
BEGIN
  SELECT 'foo' FROM DUAL;
END |
delimiter ;|
select  ROUTINE_NAME from routines;
#
# Bug #10734 Grant of privileges other than 'select' and 'create view' should fail on schema
#
--error 1044
grant all on information_schema.* to 'user1'@'localhost';
--error 1044
grant select on information_schema.* to 'user1'@'localhost';

#
# Bug#14089 FROM list subquery always fails when information_schema is current database
#
use test;
create table t1(id int);
insert into t1(id) values (1);
select 1 from (select 1 from test.t1) a;
use information_schema;
select 1 from (select 1 from test.t1) a;
use test;
drop table t1;

#
# Bug#14476 `information_schema`.`TABLES`.`TABLE_TYPE` with empty value
#
create table t1 (f1 int(11));
create view v1 as select * from t1;
drop table t1;
select table_type from information_schema.tables
where table_name="v1";
drop view v1;

#
# Bug #14387 SHOW COLUMNS doesn't work on temporary tables
# Bug #15224 SHOW INDEX from temporary table doesn't work
# Bug #12770 DESC cannot display the info. about temporary table
#
create temporary table t1(f1 int, index(f1));
show columns from t1;
describe t1;
show indexes from t1;
drop table t1;

#
# Bug#14271 I_S: columns has no size for (var)binary columns
#
create table t1(f1 binary(32), f2 varbinary(64));
select character_maximum_length, character_octet_length
from information_schema.columns where table_name='t1';
drop table t1;

#
# Bug#15533 crash, information_schema, function, view
#
CREATE TABLE t1 (f1 BIGINT, f2 VARCHAR(20), f3 BIGINT);
INSERT INTO t1 SET f1 = 1, f2 = 'Schoenenbourg', f3 = 1;

CREATE FUNCTION func2() RETURNS BIGINT RETURN 1;

delimiter //;
CREATE FUNCTION func1() RETURNS BIGINT
BEGIN
  RETURN ( SELECT COUNT(*) FROM INFORMATION_SCHEMA.VIEWS);
END//
delimiter ;//

CREATE VIEW v1 AS SELECT 1 FROM t1
                    WHERE f3 = (SELECT func2 ());
SELECT func1();
DROP TABLE t1;
DROP VIEW v1;
DROP FUNCTION func1;
DROP FUNCTION func2;


#
# Bug#15307 GROUP_CONCAT() with ORDER BY returns empty set on information_schema
#
select column_type, group_concat(table_schema, '.', table_name), count(*) as num
from information_schema.columns where
table_schema='information_schema' and
(column_type = 'varchar(7)' or column_type = 'varchar(20)')
group by column_type order by num;

#
# Bug#19236 bad COLUMNS.CHARACTER_MAXIMUM_LENGHT and CHARACTER_OCTET_LENGTH
#
create table t1(f1 char(1) not null, f2 char(9) not null)
default character set utf8;
select CHARACTER_MAXIMUM_LENGTH, CHARACTER_OCTET_LENGTH from
information_schema.columns where table_schema='test' and table_name = 't1';
drop table t1;

#
# Bug#18177 any access to INFORMATION_SCHEMA.ROUTINES crashes
#
use mysql;
INSERT INTO `proc` VALUES ('test','','PROCEDURE','','SQL','CONTAINS_SQL',
'NO','DEFINER','','','BEGIN\r\n  \r\nEND','root@%','2006-03-02 18:40:03',
'2006-03-02 18:40:03','','','utf8','utf8_general_ci','utf8_general_ci','n/a');
select routine_name from information_schema.routines;
delete from proc where name='';
use test;

#
# Bug#16681 information_schema shows forbidden VIEW details
#
grant select on test.* to mysqltest_1@localhost;
create table t1 (id int);
create view v1 as select * from t1;
create definer = mysqltest_1@localhost
sql security definer view v2 as select 1;

connect (con16681,localhost,mysqltest_1,,test);
connection con16681;

select * from information_schema.views
where table_name='v1' or table_name='v2';
connection default;
drop view v1, v2;
drop table t1;
drop user mysqltest_1@localhost;

#
# Bug#19599 duplication of information_schema column value in a CONCAT expr with user var
#
set @a:= '.';
create table t1(f1 char(5));
create table t2(f1 char(5));
select concat(@a, table_name), @a, table_name
from information_schema.tables where table_schema = 'test';
drop table t1,t2;

#
# Bug#20230: routine_definition is not null
#
--disable_warnings
DROP PROCEDURE IF EXISTS p1;
DROP FUNCTION IF EXISTS f1;
--enable_warnings

CREATE PROCEDURE p1() SET @a= 1;
CREATE FUNCTION f1() RETURNS INT RETURN @a + 1;
CREATE USER mysql_bug20230@localhost;
GRANT EXECUTE ON PROCEDURE p1 TO mysql_bug20230@localhost;
GRANT EXECUTE ON FUNCTION f1 TO mysql_bug20230@localhost;

SELECT ROUTINE_NAME, ROUTINE_DEFINITION FROM INFORMATION_SCHEMA.ROUTINES;
SHOW CREATE PROCEDURE p1;
SHOW CREATE FUNCTION f1;

connect (conn1, localhost, mysql_bug20230,,);

SELECT ROUTINE_NAME, ROUTINE_DEFINITION FROM INFORMATION_SCHEMA.ROUTINES;
SHOW CREATE PROCEDURE p1;
SHOW CREATE FUNCTION f1;
CALL p1();
SELECT f1();

disconnect conn1;
connection default;

DROP FUNCTION f1;
DROP PROCEDURE p1;
DROP USER mysql_bug20230@localhost;

#
# Bug#18925: subqueries with MIN/MAX functions on INFORMARTION_SCHEMA 
#

SELECT t.table_name, c1.column_name
  FROM information_schema.tables t
       INNER JOIN
       information_schema.columns c1
       ON t.table_schema = c1.table_schema AND
          t.table_name = c1.table_name
  WHERE t.table_schema = 'information_schema' AND
        c1.ordinal_position =
        ( SELECT COALESCE(MIN(c2.ordinal_position),1)
            FROM information_schema.columns c2
            WHERE c2.table_schema = t.table_schema AND
                  c2.table_name = t.table_name AND
                  c2.column_name LIKE '%SCHEMA%'
        );
SELECT t.table_name, c1.column_name
  FROM information_schema.tables t
       INNER JOIN
       information_schema.columns c1
       ON t.table_schema = c1.table_schema AND
          t.table_name = c1.table_name
  WHERE t.table_schema = 'information_schema' AND
        c1.ordinal_position =
        ( SELECT COALESCE(MIN(c2.ordinal_position),1)
            FROM information_schema.columns c2
            WHERE c2.table_schema = 'information_schema' AND
                  c2.table_name = t.table_name AND
                  c2.column_name LIKE '%SCHEMA%'
        );

#
# Bug#21231: query with a simple non-correlated subquery over
#            INFORMARTION_SCHEMA.TABLES 
#

SELECT MAX(table_name) FROM information_schema.tables;
SELECT table_name from information_schema.tables
  WHERE table_name=(SELECT MAX(table_name)
                      FROM information_schema.tables);
#
# Bug #23037: Bug in field "Default" of query "SHOW COLUMNS FROM table"
#
# Note, MyISAM/InnoDB can't take more that 65532 chars, because the row
# size is limited to 65535 bytes (BLOBs not counted)
#
--disable_warnings
DROP TABLE IF EXISTS bug23037;
DROP FUNCTION IF EXISTS get_value;
--enable_warnings
--disable_query_log
DELIMITER |;
CREATE FUNCTION get_value()
  RETURNS TEXT
  DETERMINISTIC
BEGIN
  DECLARE col1, col2, col3, col4, col6 CHAR(255);
  DECLARE default_val VARCHAR(65532);
  DECLARE done INT DEFAULT 0;
  DECLARE cur1 CURSOR FOR SHOW COLUMNS FROM bug23037;
  DECLARE CONTINUE HANDLER FOR SQLSTATE '02000' SET done = 1;
  OPEN cur1;
  FETCH cur1 INTO col1, col2, col3, col4, default_val, col6;
  CLOSE cur1;
  RETURN default_val;
end|
DELIMITER ;|

let $body=`SELECT REPEAT('A', 65532)`;
eval CREATE TABLE bug23037(fld1 VARCHAR(65532) CHARACTER SET latin1 DEFAULT "$body");
--enable_query_log

SELECT COLUMN_NAME, MD5(COLUMN_DEFAULT), LENGTH(COLUMN_DEFAULT) FROM INFORMATION_SCHEMA.COLUMNS WHERE TABLE_NAME='bug23037';

SELECT MD5(get_value());

SELECT COLUMN_NAME, MD5(COLUMN_DEFAULT), LENGTH(COLUMN_DEFAULT), COLUMN_DEFAULT=get_value() FROM INFORMATION_SCHEMA.COLUMNS WHERE TABLE_NAME='bug23037';

DROP TABLE bug23037;
DROP FUNCTION get_value;

#
# Bug#22413: EXPLAIN SELECT FROM view with ORDER BY yield server crash
#
create view v1 as
select table_schema as object_schema,
       table_name   as object_name,
       table_type   as object_type
from information_schema.tables
order by object_schema;
explain select * from v1;
explain select * from (select table_name from information_schema.tables) as a;
drop view v1;

#
# Bug#23299 Some queries against INFORMATION_SCHEMA with subqueries fail
#
create table t1 (f1 int(11));
create table t2 (f1 int(11), f2 int(11));

select table_name from information_schema.tables
where table_schema = 'test' and table_name not in
(select table_name from information_schema.columns
 where table_schema = 'test' and column_name = 'f3');
drop table t1,t2;


#
# Bug#24630  Subselect query crashes mysqld
#
select 1 as f1 from information_schema.tables  where "CHARACTER_SETS"=
(select cast(table_name as char)  from information_schema.tables
 order by table_name limit 1) limit 1;

select t.table_name, group_concat(t.table_schema, '.', t.table_name),
       count(*) as num1
from information_schema.tables t
inner join information_schema.columns c1
on t.table_schema = c1.table_schema AND t.table_name = c1.table_name
where t.table_schema = 'information_schema' and
        c1.ordinal_position =
        (select isnull(c2.column_type) -
         isnull(group_concat(c2.table_schema, '.', c2.table_name)) +
         count(*) as num
         from information_schema.columns c2 where
         c2.table_schema='information_schema' and
         (c2.column_type = 'varchar(7)' or c2.column_type = 'varchar(20)')
          group by c2.column_type order by num limit 1)
group by t.table_name order by num1, t.table_name;

#
# Bug#28266 IS_UPDATABLE field on VIEWS table in I_S database is wrong
#
create table t1(f1 int);
create view v1 as select f1+1 as a from t1;
create table t2 (f1 int, f2 int);                                                         
create view v2 as select f1+1 as a, f2 as b from t2;                                      
select table_name, is_updatable from information_schema.views;
#
# Note: we can perform 'delete' for non updatable view.
#
delete from v1;
drop view v1,v2;
drop table t1,t2;

#
# Bug#25859    ALTER DATABASE works w/o parameters
#
--error ER_PARSE_ERROR
alter database;
--error ER_PARSE_ERROR
alter database test;

<<<<<<< HEAD
--echo End of 5.0 tests.
#
# Show engines
#

select * from information_schema.engines WHERE ENGINE="MyISAM";

#
# INFORMATION_SCHEMA.PROCESSLIST
#

grant select on *.* to user3148@localhost;
connect (con3148,localhost,user3148,,test);
connection con3148;
select user,db from information_schema.processlist;
connection default;
drop user user3148@localhost;

#
# Bug #26174 Server Crash: INSERT ... SELECT ... FROM I_S.GLOBAL_STATUS
# in Event (see also openssl_1.test)
#
--disable_warnings
DROP TABLE IF EXISTS server_status;
DROP EVENT IF EXISTS event_status;
--enable_warnings

SET GLOBAL event_scheduler=1;

DELIMITER $$;

CREATE EVENT event_status
 ON SCHEDULE AT NOW()
 ON COMPLETION NOT PRESERVE
 DO
BEGIN
  CREATE TABLE server_status
  SELECT variable_name
  FROM information_schema.global_status
  WHERE variable_name LIKE 'ABORTED_CONNECTS' OR
  variable_name LIKE 'BINLOG_CACHE_DISK_USE';
END$$

DELIMITER ;$$

let $wait_condition=select count(*) = 0 from information_schema.events where event_name='event_status';
--source include/wait_condition.inc

SELECT variable_name FROM server_status;

DROP TABLE server_status;
SET GLOBAL event_scheduler=0;


#
# WL#3732 Information schema optimization
# 

explain select table_name from information_schema.views where
table_schema='test' and table_name='v1';

explain select * from information_schema.tables;
explain select * from information_schema.collations;

explain select * from information_schema.tables where
table_schema='test' and table_name= 't1';
explain select table_name, table_type from information_schema.tables
where table_schema='test';

explain select b.table_name
from information_schema.tables a, information_schema.columns b
where a.table_name='t1' and a.table_schema='test' and b.table_name=a.table_name;

--echo End of 5.1 tests.
=======
#
# Bug#27629 Possible security flaw in INFORMATION_SCHEMA and SHOW statements
#

create database mysqltest;
create table mysqltest.t1(a int, b int, c int);
create trigger mysqltest.t1_ai after insert on mysqltest.t1
  for each row set @a = new.a + new.b + new.c;
grant select(b) on mysqltest.t1 to mysqltest_1@localhost;

select trigger_name from information_schema.triggers
where event_object_table='t1';
show triggers from mysqltest;

connect (con27629,localhost,mysqltest_1,,mysqltest);
show columns from t1;
select column_name from information_schema.columns where table_name='t1';

show triggers;
select trigger_name from information_schema.triggers
where event_object_table='t1';
connection default;
drop user mysqltest_1@localhost;
drop database mysqltest;

--echo End of 5.0 tests.
>>>>>>> b857b104
<|MERGE_RESOLUTION|>--- conflicted
+++ resolved
@@ -1047,7 +1047,31 @@
 --error ER_PARSE_ERROR
 alter database test;
 
-<<<<<<< HEAD
+#
+# Bug#27629 Possible security flaw in INFORMATION_SCHEMA and SHOW statements
+#
+
+create database mysqltest;
+create table mysqltest.t1(a int, b int, c int);
+create trigger mysqltest.t1_ai after insert on mysqltest.t1
+  for each row set @a = new.a + new.b + new.c;
+grant select(b) on mysqltest.t1 to mysqltest_1@localhost;
+
+select trigger_name from information_schema.triggers
+where event_object_table='t1';
+show triggers from mysqltest;
+
+connect (con27629,localhost,mysqltest_1,,mysqltest);
+show columns from t1;
+select column_name from information_schema.columns where table_name='t1';
+
+show triggers;
+select trigger_name from information_schema.triggers
+where event_object_table='t1';
+connection default;
+drop user mysqltest_1@localhost;
+drop database mysqltest;
+
 --echo End of 5.0 tests.
 #
 # Show engines
@@ -1121,32 +1145,4 @@
 from information_schema.tables a, information_schema.columns b
 where a.table_name='t1' and a.table_schema='test' and b.table_name=a.table_name;
 
---echo End of 5.1 tests.
-=======
-#
-# Bug#27629 Possible security flaw in INFORMATION_SCHEMA and SHOW statements
-#
-
-create database mysqltest;
-create table mysqltest.t1(a int, b int, c int);
-create trigger mysqltest.t1_ai after insert on mysqltest.t1
-  for each row set @a = new.a + new.b + new.c;
-grant select(b) on mysqltest.t1 to mysqltest_1@localhost;
-
-select trigger_name from information_schema.triggers
-where event_object_table='t1';
-show triggers from mysqltest;
-
-connect (con27629,localhost,mysqltest_1,,mysqltest);
-show columns from t1;
-select column_name from information_schema.columns where table_name='t1';
-
-show triggers;
-select trigger_name from information_schema.triggers
-where event_object_table='t1';
-connection default;
-drop user mysqltest_1@localhost;
-drop database mysqltest;
-
---echo End of 5.0 tests.
->>>>>>> b857b104
+--echo End of 5.1 tests.