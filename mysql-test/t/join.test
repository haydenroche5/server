#
# Initialization
--disable_warnings
drop table if exists t1,t2,t3;
drop view if exists v1,v2;
--enable_warnings

#
# Test different join syntaxes
#

CREATE TABLE t1 (S1 INT);
CREATE TABLE t2 (S1 INT);
INSERT INTO t1 VALUES (1);
INSERT INTO t2 VALUES (2);
SELECT * FROM t1 JOIN t2;
SELECT * FROM t1 INNER JOIN t2;
SELECT * from t1 JOIN t2 USING (S1);
SELECT * FROM t1 INNER JOIN t2 USING (S1);
SELECT * from t1 CROSS JOIN t2;
SELECT * from t1 LEFT JOIN t2 USING(S1);
SELECT * from t1 LEFT JOIN t2 ON(t2.S1=2);
SELECT * from t1 RIGHT JOIN t2 USING(S1);
SELECT * from t1 RIGHT JOIN t2 ON(t1.S1=1);
drop table t1,t2;

#
# This failed for lia Perminov
#

create table t1 (id int primary key);
create table t2 (id int);
insert into t1 values (75);
insert into t1 values (79);
insert into t1 values (78);
insert into t1 values (77);
replace into t1 values (76);
replace into t1 values (76);
insert into t1 values (104);
insert into t1 values (103);
insert into t1 values (102);
insert into t1 values (101);
insert into t1 values (105);
insert into t1 values (106);
insert into t1 values (107);

insert into t2 values (107),(75),(1000);

select t1.id, t2.id from t1, t2 where t2.id = t1.id;
select t1.id, count(t2.id) from t1,t2 where t2.id = t1.id group by t1.id;
select t1.id, count(t2.id) from t1,t2 where t2.id = t1.id group by t2.id;

#
# Test problems with impossible ON or WHERE
#
select t1.id,t2.id from t2 left join t1 on t1.id>=74 and t1.id<=0 where t2.id=75 and t1.id is null;
explain select t1.id,t2.id from t2 left join t1 on t1.id>=74 and t1.id<=0 where t2.id=75 and t1.id is null;
explain select t1.id, t2.id from t1, t2 where t2.id = t1.id and t1.id <0 and t1.id > 0;
drop table t1,t2;

#
# problem with join
#

CREATE TABLE t1 (
  id int(11) NOT NULL auto_increment,
  token varchar(100) DEFAULT '' NOT NULL,
  count int(11) DEFAULT '0' NOT NULL,
  qty int(11),
  phone char(1) DEFAULT '' NOT NULL,
  timestamp datetime DEFAULT '0000-00-00 00:00:00' NOT NULL,
  PRIMARY KEY (id),
  KEY token (token(15)),
  KEY timestamp (timestamp),
  UNIQUE token_2 (token(75),count,phone)
);

INSERT INTO t1 VALUES (21,'e45703b64de71482360de8fec94c3ade',3,7800,'n','1999-12-23 17:22:21');
INSERT INTO t1 VALUES (22,'e45703b64de71482360de8fec94c3ade',4,5000,'y','1999-12-23 17:22:21');
INSERT INTO t1 VALUES (18,'346d1cb63c89285b2351f0ca4de40eda',3,13200,'b','1999-12-23 11:58:04');
INSERT INTO t1 VALUES (17,'ca6ddeb689e1b48a04146b1b5b6f936a',4,15000,'b','1999-12-23 11:36:53');
INSERT INTO t1 VALUES (16,'ca6ddeb689e1b48a04146b1b5b6f936a',3,13200,'b','1999-12-23 11:36:53');
INSERT INTO t1 VALUES (26,'a71250b7ed780f6ef3185bfffe027983',5,1500,'b','1999-12-27 09:44:24');
INSERT INTO t1 VALUES (24,'4d75906f3c37ecff478a1eb56637aa09',3,5400,'y','1999-12-23 17:29:12');
INSERT INTO t1 VALUES (25,'4d75906f3c37ecff478a1eb56637aa09',4,6500,'y','1999-12-23 17:29:12');
INSERT INTO t1 VALUES (27,'a71250b7ed780f6ef3185bfffe027983',3,6200,'b','1999-12-27 09:44:24');
INSERT INTO t1 VALUES (28,'a71250b7ed780f6ef3185bfffe027983',3,5400,'y','1999-12-27 09:44:36');
INSERT INTO t1 VALUES (29,'a71250b7ed780f6ef3185bfffe027983',4,17700,'b','1999-12-27 09:45:05');

CREATE TABLE t2 (
  id int(11) NOT NULL auto_increment,
  category int(11) DEFAULT '0' NOT NULL,
  county int(11) DEFAULT '0' NOT NULL,
  state int(11) DEFAULT '0' NOT NULL,
  phones int(11) DEFAULT '0' NOT NULL,
  nophones int(11) DEFAULT '0' NOT NULL,
  PRIMARY KEY (id),
  KEY category (category,county,state)
);
INSERT INTO t2 VALUES (3,2,11,12,5400,7800);
INSERT INTO t2 VALUES (4,2,25,12,6500,11200);
INSERT INTO t2 VALUES (5,1,37,6,10000,12000);
select a.id, b.category as catid, b.state as stateid, b.county as countyid from t1 a, t2 b ignore index (primary) where (a.token ='a71250b7ed780f6ef3185bfffe027983') and (a.count = b.id);
select a.id, b.category as catid, b.state as stateid, b.county as
countyid from t1 a, t2 b where (a.token =
'a71250b7ed780f6ef3185bfffe027983') and (a.count = b.id) order by a.id;

drop table t1, t2;

#
# Test of join of many tables.

create table t1 (a int primary key);
insert into t1 values(1),(2);
select t1.a from t1 as t1 left join t1 as t2 using (a) left join t1 as t3 using (a) left join t1 as t4 using (a) left join t1 as t5 using (a) left join t1 as t6 using (a) left join t1 as t7 using (a) left join t1 as t8 using (a) left join t1 as t9 using (a) left join t1 as t10 using (a) left join t1 as t11 using (a) left join t1 as t12 using (a) left join t1 as t13 using (a) left join t1 as t14 using (a) left join t1 as t15 using (a) left join t1 as t16 using (a) left join t1 as t17 using (a) left join t1 as t18 using (a) left join t1 as t19 using (a) left join t1 as t20 using (a) left join t1 as t21 using (a) left join t1 as t22 using (a) left join t1 as t23 using (a) left join t1 as t24 using (a) left join t1 as t25 using (a) left join t1 as t26 using (a) left join t1 as t27 using (a) left join t1 as t28 using (a) left join t1 as t29 using (a) left join t1 as t30 using (a) left join t1 as t31 using (a);
--replace_result "31 tables" "XX tables" "61 tables" "XX tables"
--error 1116
select t1.a from t1 as t1 left join t1 as t2 using (a) left join t1 as t3 using (a) left join t1 as t4 using (a) left join t1 as t5 using (a) left join t1 as t6 using (a) left join t1 as t7 using (a) left join t1 as t8 using (a) left join t1 as t9 using (a) left join t1 as t10 using (a) left join t1 as t11 using (a) left join t1 as t12 using (a) left join t1 as t13 using (a) left join t1 as t14 using (a) left join t1 as t15 using (a) left join t1 as t16 using (a) left join t1 as t17 using (a) left join t1 as t18 using (a) left join t1 as t19 using (a) left join t1 as t20 using (a) left join t1 as t21 using (a) left join t1 as t22 using (a) left join t1 as t23 using (a) left join t1 as t24 using (a) left join t1 as t25 using (a) left join t1 as t26 using (a) left join t1 as t27 using (a) left join t1 as t28 using (a) left join t1 as t29 using (a) left join t1 as t30 using (a) left join t1 as t31 using (a) left join t1 as t32 using (a) left join t1 as t33 using (a) left join t1 as t34 using (a) left join t1 as t35 using (a) left join t1 as t36 using (a) left join t1 as t37 using (a) left join t1 as t38 using (a) left join t1 as t39 using (a) left join t1 as t40 using (a) left join t1 as t41 using (a) left join t1 as t42 using (a) left join t1 as t43 using (a) left join t1 as t44 using (a) left join t1 as t45 using (a) left join t1 as t46 using (a) left join t1 as t47 using (a) left join t1 as t48 using (a) left join t1 as t49 using (a) left join t1 as t50 using (a) left join t1 as t51 using (a) left join t1 as t52 using (a) left join t1 as t53 using (a) left join t1 as t54 using (a) left join t1 as t55 using (a) left join t1 as t56 using (a) left join t1 as t57 using (a) left join t1 as t58 using (a) left join t1 as t59 using (a) left join t1 as t60 using (a) left join t1 as t61 using (a) left join t1 as t62 using (a) left join t1 as t63 using (a) left join t1 as t64 using (a) left join t1 as t65 using (a);
select a from t1 as t1 left join t1 as t2 using (a) left join t1 as t3 using (a) left join t1 as t4 using (a) left join t1 as t5 using (a) left join t1 as t6 using (a) left join t1 as t7 using (a) left join t1 as t8 using (a) left join t1 as t9 using (a) left join t1 as t10 using (a) left join t1 as t11 using (a) left join t1 as t12 using (a) left join t1 as t13 using (a) left join t1 as t14 using (a) left join t1 as t15 using (a) left join t1 as t16 using (a) left join t1 as t17 using (a) left join t1 as t18 using (a) left join t1 as t19 using (a) left join t1 as t20 using (a) left join t1 as t21 using (a) left join t1 as t22 using (a) left join t1 as t23 using (a) left join t1 as t24 using (a) left join t1 as t25 using (a) left join t1 as t26 using (a) left join t1 as t27 using (a) left join t1 as t28 using (a) left join t1 as t29 using (a) left join t1 as t30 using (a) left join t1 as t31 using (a);
--replace_result "31 tables" "XX tables" "61 tables" "XX tables"
--error 1116
select a from t1 as t1 left join t1 as t2 using (a) left join t1 as t3 using (a) left join t1 as t4 using (a) left join t1 as t5 using (a) left join t1 as t6 using (a) left join t1 as t7 using (a) left join t1 as t8 using (a) left join t1 as t9 using (a) left join t1 as t10 using (a) left join t1 as t11 using (a) left join t1 as t12 using (a) left join t1 as t13 using (a) left join t1 as t14 using (a) left join t1 as t15 using (a) left join t1 as t16 using (a) left join t1 as t17 using (a) left join t1 as t18 using (a) left join t1 as t19 using (a) left join t1 as t20 using (a) left join t1 as t21 using (a) left join t1 as t22 using (a) left join t1 as t23 using (a) left join t1 as t24 using (a) left join t1 as t25 using (a) left join t1 as t26 using (a) left join t1 as t27 using (a) left join t1 as t28 using (a) left join t1 as t29 using (a) left join t1 as t30 using (a) left join t1 as t31 using (a) left join t1 as t32 using (a) left join t1 as t33 using (a) left join t1 as t34 using (a) left join t1 as t35 using (a) left join t1 as t36 using (a) left join t1 as t37 using (a) left join t1 as t38 using (a) left join t1 as t39 using (a) left join t1 as t40 using (a) left join t1 as t41 using (a) left join t1 as t42 using (a) left join t1 as t43 using (a) left join t1 as t44 using (a) left join t1 as t45 using (a) left join t1 as t46 using (a) left join t1 as t47 using (a) left join t1 as t48 using (a) left join t1 as t49 using (a) left join t1 as t50 using (a) left join t1 as t51 using (a) left join t1 as t52 using (a) left join t1 as t53 using (a) left join t1 as t54 using (a) left join t1 as t55 using (a) left join t1 as t56 using (a) left join t1 as t57 using (a) left join t1 as t58 using (a) left join t1 as t59 using (a) left join t1 as t60 using (a) left join t1 as t61 using (a) left join t1 as t62 using (a) left join t1 as t63 using (a) left join t1 as t64 using (a) left join t1 as t65 using (a);
drop table t1;

#
# Simple join test. This failed in 3.23.42, there should have been
# no matches, still three matches were found.
#
 
CREATE TABLE t1 (
  a int(11) NOT NULL,
  b int(11) NOT NULL,
  PRIMARY KEY  (a,b)
) ENGINE=MyISAM;
 
INSERT INTO t1 VALUES (1,1),(1,2),(1,3),(1,4),(1,5),(1,6),(1,7),(2,3);
 
CREATE TABLE t2 (
  a int(11) default NULL
) ENGINE=MyISAM;
INSERT INTO t2 VALUES (2),(3);
SELECT t1.a,t2.a,b FROM t1,t2 WHERE t1.a=t2.a AND (t1.a=1 OR t1.a=2) AND b>=1 AND b<=3;
DROP TABLE t1, t2;

#
# TEST LEFT JOIN with DATE columns
#

CREATE TABLE t1 (d DATE NOT NULL);
CREATE TABLE t2 (d DATE NOT NULL);
INSERT INTO t1 (d) VALUES ('2001-08-01'),('0000-00-00');
SELECT * FROM t1 LEFT JOIN t2 USING (d) WHERE t2.d IS NULL;
SELECT * FROM t1 LEFT JOIN t2 USING (d) WHERE d IS NULL;
SELECT * from t1 WHERE t1.d IS NULL;
SELECT * FROM t1 WHERE 1/0 IS NULL;
DROP TABLE t1,t2;

#
# Problem with reference from const tables
#
CREATE TABLE t1 (
  Document_ID varchar(50) NOT NULL default '',
  Contractor_ID varchar(6) NOT NULL default '',
  Language_ID char(3) NOT NULL default '',
  Expiration_Date datetime default NULL,
  Publishing_Date datetime default NULL,
  Title text,
  Column_ID varchar(50) NOT NULL default '',
  PRIMARY KEY  (Language_ID,Document_ID,Contractor_ID)
);

INSERT INTO t1 VALUES ('xep80','1','ger','2001-12-31 20:00:00','2001-11-12 10:58:00','Kartenbestellung - jetzt auch online','anle'),('','999998','',NULL,NULL,NULL,'');

CREATE TABLE t2 (
  Contractor_ID char(6) NOT NULL default '',
  Language_ID char(3) NOT NULL default '',
  Document_ID char(50) NOT NULL default '',
  CanRead char(1) default NULL,
  Customer_ID int(11) NOT NULL default '0',
  PRIMARY KEY  (Contractor_ID,Language_ID,Document_ID,Customer_ID)
);

INSERT INTO t2 VALUES ('5','ger','xep80','1',999999),('1','ger','xep80','1',999999);
CREATE TABLE t3 (
  Language_ID char(3) NOT NULL default '',
  Column_ID char(50) NOT NULL default '',
  Contractor_ID char(6) NOT NULL default '',
  CanRead char(1) default NULL,
  Active char(1) default NULL,
  PRIMARY KEY  (Language_ID,Column_ID,Contractor_ID)
);
INSERT INTO t3 VALUES ('ger','home','1','1','1'),('ger','Test','1','0','0'),('ger','derclu','1','0','0'),('ger','clubne','1','0','0'),('ger','philos','1','0','0'),('ger','clubko','1','0','0'),('ger','clubim','1','1','1'),('ger','progra','1','0','0'),('ger','progvo','1','0','0'),('ger','progsp','1','0','0'),('ger','progau','1','0','0'),('ger','progku','1','0','0'),('ger','progss','1','0','0'),('ger','nachl','1','0','0'),('ger','mitgli','1','0','0'),('ger','mitsu','1','0','0'),('ger','mitbus','1','0','0'),('ger','ergmar','1','1','1'),('ger','home','4','1','1'),('ger','derclu','4','1','1'),('ger','clubne','4','0','0'),('ger','philos','4','1','1'),('ger','clubko','4','1','1'),('ger','clubim','4','1','1'),('ger','progra','4','1','1'),('ger','progvo','4','1','1'),('ger','progsp','4','1','1'),('ger','progau','4','0','0'),('ger','progku','4','1','1'),('ger','progss','4','1','1'),('ger','nachl','4','1','1'),('ger','mitgli','4','0','0'),('ger','mitsu','4','0','0'),('ger','mitbus','4','0','0'),('ger','ergmar','4','1','1'),('ger','progra2','1','0','0'),('ger','archiv','4','1','1'),('ger','anmeld','4','1','1'),('ger','thema','4','1','1'),('ger','edito','4','1','1'),('ger','madis','4','1','1'),('ger','enma','4','1','1'),('ger','madis','1','1','1'),('ger','enma','1','1','1'),('ger','vorsch','4','0','0'),('ger','veranst','4','0','0'),('ger','anle','4','1','1'),('ger','redak','4','1','1'),('ger','nele','4','1','1'),('ger','aukt','4','1','1'),('ger','callcenter','4','1','1'),('ger','anle','1','0','0');
delete from t1 where Contractor_ID='999998';
insert into t1 (Contractor_ID) Values ('999998');
SELECT DISTINCT COUNT(t1.Title) FROM t1,
t2, t3 WHERE 
t1.Document_ID='xep80' AND t1.Contractor_ID='1' AND 
t1.Language_ID='ger' AND '2001-12-21 23:14:24' >= 
Publishing_Date AND '2001-12-21 23:14:24' <= Expiration_Date AND 
t1.Document_ID = t2.Document_ID AND 
t1.Language_ID = t2.Language_ID AND 
t1.Contractor_ID = t2.Contractor_ID AND ( 
t2.Customer_ID = '4'  OR 
t2.Customer_ID = '999999'  OR 
t2.Customer_ID = '1' )AND t2.CanRead 
= '1'  AND t1.Column_ID=t3.Column_ID AND 
t1.Language_ID=t3.Language_ID AND ( 
t3.Contractor_ID = '4'  OR 
t3.Contractor_ID = '999999'  OR 
t3.Contractor_ID = '1') AND 
t3.CanRead='1' AND t3.Active='1';
SELECT DISTINCT COUNT(t1.Title) FROM t1,
t2, t3 WHERE 
t1.Document_ID='xep80' AND t1.Contractor_ID='1' AND 
t1.Language_ID='ger' AND '2001-12-21 23:14:24' >= 
Publishing_Date AND '2001-12-21 23:14:24' <= Expiration_Date AND 
t1.Document_ID = t2.Document_ID AND 
t1.Language_ID = t2.Language_ID AND 
t1.Contractor_ID = t2.Contractor_ID AND ( 
t2.Customer_ID = '4'  OR 
t2.Customer_ID = '999999'  OR 
t2.Customer_ID = '1' )AND t2.CanRead 
= '1'  AND t1.Column_ID=t3.Column_ID AND 
t1.Language_ID=t3.Language_ID AND ( 
t3.Contractor_ID = '4'  OR 
t3.Contractor_ID = '999999'  OR 
t3.Contractor_ID = '1') AND 
t3.CanRead='1' AND t3.Active='1';
drop table t1,t2,t3;

#
# Bug when doing full join and NULL fields.
#

CREATE TABLE t1 (
  t1_id int(11) default NULL,
  t2_id int(11) default NULL,
  type enum('Cost','Percent') default NULL,
  cost_unit enum('Cost','Unit') default NULL,
  min_value double default NULL,
  max_value double default NULL,
  t3_id int(11) default NULL,
  item_id int(11) default NULL
) ENGINE=MyISAM;
INSERT INTO t1 VALUES (12,5,'Percent','Cost',-1,0,-1,-1),(14,4,'Percent','Cost',-1,0,-1,-1),(18,5,'Percent','Cost',-1,0,-1,-1),(19,4,'Percent','Cost',-1,0,-1,-1),(20,5,'Percent','Cost',100,-1,22,291),(21,5,'Percent','Cost',100,-1,18,291),(22,1,'Percent','Cost',100,-1,6,291),(23,1,'Percent','Cost',100,-1,21,291),(24,1,'Percent','Cost',100,-1,9,291),(25,1,'Percent','Cost',100,-1,4,291),(26,1,'Percent','Cost',100,-1,20,291),(27,4,'Percent','Cost',100,-1,7,202),(28,1,'Percent','Cost',50,-1,-1,137),(29,2,'Percent','Cost',100,-1,4,354),(30,2,'Percent','Cost',100,-1,9,137),(93,2,'Cost','Cost',-1,10000000,-1,-1);
CREATE TABLE t2 (
  id int(10) unsigned NOT NULL auto_increment,
  name varchar(255) default NULL,
  PRIMARY KEY  (id)
) ENGINE=MyISAM;
INSERT INTO t2 VALUES (1,'s1'),(2,'s2'),(3,'s3'),(4,'s4'),(5,'s5');
select t1.*, t2.*  from t1, t2 where t2.id=t1.t2_id limit 2;
drop table t1,t2;

#
# Bug in range optimiser with MAYBE_KEY
#

CREATE TABLE t1 (
  siteid varchar(25) NOT NULL default '',
  emp_id varchar(30) NOT NULL default '',
  rate_code varchar(10) default NULL,
  UNIQUE KEY site_emp (siteid,emp_id),
  KEY siteid (siteid)
) ENGINE=MyISAM;
INSERT INTO t1 VALUES ('rivercats','psmith','cust'), ('rivercats','KWalker','cust');
CREATE TABLE t2 (
  siteid varchar(25) NOT NULL default '',
  rate_code varchar(10) NOT NULL default '',
  base_rate float NOT NULL default '0',
  PRIMARY KEY  (siteid,rate_code),
  FULLTEXT KEY rate_code (rate_code)
) ENGINE=MyISAM;
INSERT INTO t2 VALUES ('rivercats','cust',20);
SELECT emp.rate_code, lr.base_rate FROM t1 AS emp LEFT JOIN t2 AS lr USING (siteid, rate_code) WHERE emp.emp_id = 'psmith' AND lr.siteid = 'rivercats';
SELECT emp.rate_code, lr.base_rate FROM t1 AS emp LEFT JOIN t2 AS lr USING (siteid, rate_code) WHERE lr.siteid = 'rivercats' AND emp.emp_id = 'psmith';
SELECT rate_code, lr.base_rate FROM t1 AS emp LEFT JOIN t2 AS lr USING (siteid, rate_code) WHERE emp.emp_id = 'psmith' AND siteid = 'rivercats';
SELECT rate_code, lr.base_rate FROM t1 AS emp LEFT JOIN t2 AS lr USING (siteid, rate_code) WHERE siteid = 'rivercats' AND emp.emp_id = 'psmith';
drop table t1,t2;

#
# Problem with internal list handling when reducing WHERE
#

CREATE TABLE t1 (ID INTEGER NOT NULL PRIMARY KEY, Value1 VARCHAR(255));
CREATE TABLE t2 (ID INTEGER NOT NULL PRIMARY KEY, Value2 VARCHAR(255));
INSERT INTO t1 VALUES (1, 'A');
INSERT INTO t2 VALUES (1, 'B');

SELECT * FROM t1 NATURAL JOIN t2 WHERE 1 AND (Value1 = 'A' AND Value2 <> 'B');
SELECT * FROM t1 NATURAL JOIN t2 WHERE 1 AND Value1 = 'A' AND Value2 <> 'B';
SELECT * FROM t1 NATURAL JOIN t2 WHERE (Value1 = 'A' AND Value2 <> 'B') AND 1;
drop table t1,t2;

#
# dummy natural join (no common columns) Bug #4807
#

CREATE TABLE t1 (a int);
CREATE TABLE t2 (b int);
CREATE TABLE t3 (c int);
SELECT * FROM t1 NATURAL JOIN t2 NATURAL JOIN t3;
DROP TABLE t1, t2, t3;

#
# Test combination of join methods
#

create table t1 (i int);
create table t2 (i int);
create table t3 (i int);
insert into t1 values(1),(2);
insert into t2 values(2),(3);
insert into t3 values (2),(4);

select * from t1 natural left join t2;
select * from t1 left join t2 on (t1.i=t2.i);
select * from t1 natural left join t2 natural left join t3;
select * from t1 left join t2 on (t1.i=t2.i) left join t3 on (t2.i=t3.i);

select * from t3 natural right join t2;
select * from t3 right join t2 on (t3.i=t2.i);
select * from t3 natural right join t2 natural right join t1;
select * from t3 right join t2 on (t3.i=t2.i) right join t1 on (t2.i=t1.i);

select * from t1,t2 natural left join t3 order by t1.i,t2.i,t3.i;
select * from t1,t2 left join t3 on (t2.i=t3.i) order by t1.i,t2.i,t3.i;
select t1.i,t2.i,t3.i from t2 natural left join t3,t1 order by t1.i,t2.i,t3.i;
select t1.i,t2.i,t3.i from t2 left join t3 on (t2.i=t3.i),t1 order by t1.i,t2.i,t3.i;

select * from t1,t2 natural right join t3 order by t1.i,t2.i,t3.i;
select * from t1,t2 right join t3 on (t2.i=t3.i) order by t1.i,t2.i,t3.i;
select t1.i,t2.i,t3.i from t2 natural right join t3,t1 order by t1.i,t2.i,t3.i;
select t1.i,t2.i,t3.i from t2 right join t3 on (t2.i=t3.i),t1 order by t1.i,t2.i,t3.i;
drop table t1,t2,t3;

#
# Bug #27531: Query performance degredation in 4.1.22 and greater
#
CREATE TABLE t1 (a int, b int default 0, c int default 1);

INSERT INTO t1 (a) VALUES (1),(2),(3),(4),(5),(6),(7),(8);
INSERT INTO t1 (a) SELECT a + 8 FROM t1;
INSERT INTO t1 (a) SELECT a + 16 FROM t1;

CREATE TABLE t2 (a int, d int, e int default 0);

INSERT INTO t2 (a, d) VALUES (1,1),(2,2),(3,3),(4,4);
INSERT INTO t2 (a, d) SELECT a+4, a+4 FROM t2;
INSERT INTO t2 (a, d) SELECT a+8, a+8 FROM t2;

# should use join cache
EXPLAIN
SELECT STRAIGHT_JOIN t2.e FROM t1,t2 WHERE t2.d=1 AND t1.b=t2.e
  ORDER BY t1.b, t1.c;
SELECT STRAIGHT_JOIN t2.e FROM t1,t2 WHERE t2.d=1 AND t1.b=t2.e
  ORDER BY t1.b, t1.c;

DROP TABLE t1,t2;

# End of 4.1 tests

#
#  Tests for WL#2486 Natural/using join according to SQL:2003.
#
#  NOTICE:
#  - The tests are designed so that all statements, except MySQL
#    extensions run on any SQL server. Please do no change.
#  - Tests marked with TODO will be submitted as bugs.
#

create table t1 (c int, b int);
create table t2 (a int, b int);
create table t3 (b int, c int);
create table t4 (y int, c int);
create table t5 (y int, z int);
create table t6 (a int, c int);

insert into t1 values (10,1);
insert into t1 values (3 ,1);
insert into t1 values (3 ,2);
insert into t2 values (2, 1);
insert into t3 values (1, 3);
insert into t3 values (1,10);
insert into t4 values (11,3);
insert into t4 values (2, 3);
insert into t5 values (11,4);
insert into t6 values (2, 3);

# Views with simple natural join.
create algorithm=merge view v1a as
select * from t1 natural join t2;
# as above, but column names are cross-renamed: a->c, c->b, b->a
create algorithm=merge view v1b(a,b,c) as
select * from t1 natural join t2;
# as above, but column names are aliased: a->c, c->b, b->a
create algorithm=merge view v1c as
select b as a, c as b, a as c from t1 natural join t2;
#  as above, but column names are cross-renamed, and aliased
#  a->c->b, c->b->a, b->a->c
create algorithm=merge view v1d(b, a, c) as
select a as c, c as b, b as a from t1 natural join t2;

# Views with JOIN ... ON
create algorithm=merge view v2a as
select t1.c, t1.b, t2.a from t1 join (t2 join t4 on b + 1 = y) on t1.c = t4.c;
create algorithm=merge view v2b as
select t1.c as b, t1.b as a, t2.a as c
from t1 join (t2 join t4 on b + 1 = y) on t1.c = t4.c;

# Views with bigger natural join
create algorithm=merge view v3a as
select * from t1 natural join t2 natural join t3;
create algorithm=merge view v3b as
select * from t1 natural join (t2 natural join t3);

# View over views with mixed natural join and join ... on
create algorithm=merge view v4 as
select * from v2a natural join v3a;

# Nested natural/using joins.
select * from (t1 natural join t2) natural join (t3 natural join t4);
select * from (t1 natural join t2) natural left join (t3 natural join t4);
select * from (t3 natural join t4) natural right join (t1 natural join t2);
select * from (t1 natural left join t2) natural left join (t3 natural left join t4);
select * from (t4 natural right join t3) natural right join (t2 natural right join t1);
select * from t1 natural join t2 natural join t3 natural join t4;
select * from ((t1 natural join t2) natural join t3) natural join t4;
select * from t1 natural join (t2 natural join (t3 natural join t4));
# BUG#15355: this query fails in 'prepared statements' mode
# select * from ((t3 natural join (t1 natural join t2)) natural join t4) natural join t5;
# select * from ((t3 natural left join (t1 natural left join t2)) natural left join t4) natural left join t5;
select * from t5 natural right join (t4 natural right join ((t2 natural right join t1) natural right join t3));
select * from (t1 natural join t2), (t3 natural join t4);
# MySQL extension - nested comma ',' operator instead of cross join.
select * from t5 natural join ((t1 natural join t2), (t3 natural join t4));
select * from  ((t1 natural join t2),  (t3 natural join t4)) natural join t5;
select * from t5 natural join ((t1 natural join t2) cross join (t3 natural join t4));
select * from  ((t1 natural join t2) cross join (t3 natural join t4)) natural join t5;

select * from (t1 join t2 using (b)) join (t3 join t4 using (c)) using (c);
select * from (t1 join t2 using (b)) natural join (t3 join t4 using (c));


# Other clauses refer to NJ columns.
select a,b,c from (t1 natural join t2) natural join (t3 natural join t4)
where b + 1 = y or b + 10 = y group by b,c,a having min(b) < max(y) order by a;
select * from (t1 natural join t2) natural left join (t3 natural join t4)
where b + 1 = y or b + 10 = y group by b,c,a,y having min(b) < max(y) order by a, y;
select * from (t3 natural join t4) natural right join (t1 natural join t2)
where b + 1 = y or b + 10 = y group by b,c,a,y having min(b) < max(y) order by a, y;

# Qualified column references to NJ columns.
select * from t1 natural join t2 where t1.c > t2.a;
select * from t1 natural join t2 where t1.b > t2.b;
select * from t1 natural left join (t4 natural join t5) where t5.z is not NULL;

# Nested 'join ... on' - name resolution of ON conditions
select * from t1 join (t2 join t4 on b + 1 = y) on t1.c = t4.c;
select * from (t2 join t4 on b + 1 = y) join t1 on t1.c = t4.c;
select * from t1 natural join (t2 join t4 on b + 1 = y);
select * from (t1 cross join t2) join (t3 cross join t4) on (a < y and t2.b < t3.c);

# MySQL extension - 'join ... on' over nested comma operator
select * from (t1, t2) join (t3, t4) on (a < y and t2.b < t3.c);
select * from (t1 natural join t2) join (t3 natural join t4) on a = y;
select * from ((t3 join (t1 join t2 on c > a) on t3.b < t2.a) join t4 on y > t1.c) join t5 on z = t1.b + 3;

# MySQL extension - refererence qualified coalesced columns
select * from t1 natural join t2 where t1.b > 0;
select * from t1 natural join (t4 natural join t5) where t4.y > 7;
select * from (t4 natural join t5) natural join t1 where t4.y > 7;
select * from t1 natural left join (t4 natural join t5) where t4.y > 7;
select * from (t4 natural join t5) natural right join t1 where t4.y > 7;
select * from (t1 natural join t2) join (t3 natural join t4) on t1.b = t3.b;

# MySQL extension - select qualified columns of NJ columns
select t1.*, t2.* from t1 natural join t2;
select t1.*, t2.*, t3.*, t4.* from (t1 natural join t2) natural join (t3 natural join t4);

# Queries over subselects in the FROM clause
select * from (select * from t1 natural join t2) as t12
              natural join
              (select * from t3 natural join t4) as t34;
select * from (select * from t1 natural join t2) as t12
              natural left join
              (select * from t3 natural join t4) as t34;
select * from (select * from t3 natural join t4) as t34
              natural right join
              (select * from t1 natural join t2) as t12;

# Queries over views
select * from v1a;
select * from v1b;
select * from v1c;
select * from v1d;
select * from v2a;
select * from v2b;
select * from v3a;
select * from v3b;
select * from v4;
select * from v1a natural join v2a;
select v2a.* from v1a natural join v2a;
select * from v1b join v2a on v1b.b = v2a.c;
select * from v1c join v2a on v1c.b = v2a.c;
select * from v1d join v2a on v1d.a = v2a.c;
select * from v1a join (t3 natural join t4) on a = y;

# TODO: add tests with correlated subqueries for natural join/join on.
# related to BUG#15269


#--------------------------------------------------------------------
# Negative tests (tests for errors)
#--------------------------------------------------------------------
# works in Oracle - bug
-- error 1052
select * from t1 natural join (t3 cross join t4);
# works in Oracle - bug
-- error 1052
select * from (t3 cross join t4) natural join t1;
-- error 1052
select * from t1 join (t2, t3) using (b);
-- error 1052
select * from ((t1 natural join t2), (t3 natural join t4)) natural join t6;
-- error 1052
select * from ((t1 natural join t2), (t3 natural join t4)) natural join t6;
-- error 1052
select * from t6 natural join ((t1 natural join t2),  (t3 natural join t4));
-- error 1052
select * from (t1 join t2 on t1.b=t2.b) natural join (t3 natural join t4);
-- error 1052
select * from  (t3 natural join t4) natural join (t1 join t2 on t1.b=t2.b);
# this one is OK, the next equivalent one is incorrect (bug in Oracle)
-- error 1052
select * from (t3 join (t4 natural join t5) on (b < z))
              natural join
              (t1 natural join t2);
-- error 1052
select * from (t1 natural join t2) natural join (t3 join (t4 natural join t5) on (b < z));

-- error 1054
select t1.b from v1a;
-- error 1054
select * from v1a join v1b on t1.b = t2.b;

#
# Bug #17523 natural join and information_schema
#
# Omit columns.PRIVILIGES as it may vary with embedded server.
# Omit columns.ORDINAL_POSITION and statistics.CARDINALITY as it may vary with hostname='localhost'.
select 
 statistics.TABLE_NAME, statistics.COLUMN_NAME, statistics.TABLE_CATALOG, statistics.TABLE_SCHEMA, statistics.NON_UNIQUE, statistics.INDEX_SCHEMA, statistics.INDEX_NAME, statistics.SEQ_IN_INDEX, statistics.COLLATION, statistics.SUB_PART, statistics.PACKED, statistics.NULLABLE, statistics.INDEX_TYPE, statistics.COMMENT, 
 columns.TABLE_CATALOG, columns.TABLE_SCHEMA, columns.COLUMN_DEFAULT, columns.IS_NULLABLE, columns.DATA_TYPE, columns.CHARACTER_MAXIMUM_LENGTH, columns.CHARACTER_OCTET_LENGTH, columns.NUMERIC_PRECISION, columns.NUMERIC_SCALE, columns.CHARACTER_SET_NAME, columns.COLLATION_NAME, columns.COLUMN_TYPE, columns.COLUMN_KEY, columns.EXTRA, columns.COLUMN_COMMENT
 from information_schema.statistics join information_schema.columns using(table_name,column_name) where table_name='user';

drop table t1;
drop table t2;
drop table t3;
drop table t4;
drop table t5;
drop table t6;

drop view v1a;
drop view v1b;
drop view v1c;
drop view v1d;
drop view v2a;
drop view v2b;
drop view v3a;
drop view v3b;
drop view v4;

#
# BUG#15229 - columns of nested joins that are not natural joins incorrectly
# materialized
#
create table t1 (a1 int, a2 int);
create table t2 (a1 int, b int);
create table t3 (c1 int, c2 int);
create table t4 (c2 int);

insert into t1 values (1,1);
insert into t2 values (1,1);
insert into t3 values (1,1);
insert into t4 values (1);

select * from t1 join t2 using (a1) join t3 on b=c1 join t4 using (c2);
select * from t3 join (t1 join t2 using (a1)) on b=c1 join t4 using (c2);
select a2 from t1 join t2 using (a1) join t3 on b=c1 join t4 using (c2);
select a2 from t3 join (t1 join t2 using (a1)) on b=c1 join t4 using (c2);
select a2 from ((t1 join t2 using (a1)) join t3 on b=c1) join t4 using (c2);
select a2 from ((t1 natural join t2) join t3 on b=c1) natural join t4;

drop table t1,t2,t3,t4;

#
# BUG#15355: Common natural join column not resolved in prepared statement nested query
#
create table t1 (c int, b int);
create table t2 (a int, b int);
create table t3 (b int, c int);
create table t4 (y int, c int);
create table t5 (y int, z int);

insert into t1 values (3,2);
insert into t2 values (1,2);
insert into t3 values (2,3);
insert into t4 values (1,3);
insert into t5 values (1,4);

# this fails
prepare stmt1 from "select * from ((t3 natural join (t1 natural join t2))
natural join t4) natural join t5";
execute stmt1;

# this works
select * from ((t3 natural join (t1 natural join t2)) natural join t4)
  natural join t5;
drop table t1, t2, t3, t4, t5;

# End of tests for WL#2486 - natural/using join

#
# BUG#25106: A USING clause in combination with a VIEW results in column 
#            aliases ignored
#
CREATE TABLE t1 (ID INTEGER, Name VARCHAR(50));
CREATE TABLE t2 (Test_ID INTEGER);
CREATE VIEW v1 (Test_ID, Description) AS SELECT ID, Name FROM t1;

CREATE TABLE tv1 SELECT Description AS Name FROM v1 JOIN t2
 USING (Test_ID);
DESCRIBE tv1;
CREATE TABLE tv2 SELECT Description AS Name FROM v1 JOIN t2
 ON v1.Test_ID = t2.Test_ID;
DESCRIBE tv2;

DROP VIEW v1;
DROP TABLE t1,t2,tv1,tv2;


# BUG#27939: Early NULLs filtering doesn't work for eq_ref access
create table t1 (a int, b int);
insert into t1 values 
  (NULL, 1),
  (NULL, 2),
  (NULL, 3),
  (NULL, 4);

create table t2 (a int not null, primary key(a));
insert into t2 values (0),(1),(2),(3),(4),(5),(6),(7),(8),(9);

create table t3 (a int not null, primary key(a));
insert into t3 values (0),(1),(2),(3),(4),(5),(6),(7),(8),(9);

flush status;
select * from t1, t2, t3 where t3.a=t1.a and t2.a=t1.b;
explain select * from t1, t2, t3 where t3.a=t1.a and t2.a=t1.b;
--echo We expect rnd_next=5, and read_key must be 0 because of short-cutting:
show status like 'Handler_read%'; 
drop table t1, t2, t3;

#
# BUG#14940: Make E(#rows) from "range" access be re-used by range optimizer
#
create table t1 (a int); 
insert into t1 values (0),(1),(2),(3),(4),(5),(6),(7),(8),(9);

create table t2 (a int, b int, filler char(100), key(a), key(b));
create table t3 (a int, b int, filler char(100), key(a), key(b));

insert into t2 
  select @a:= A.a + 10*(B.a + 10*C.a), @a, 'filler' from t1 A, t1 B, t1 C;
insert into t3 select * from t2 where a < 800;

# The order of tables must be t2,t3:
explain select * from t2,t3 where t2.a < 200 and t2.b=t3.b;

drop table t1, t2, t3;

# BUG#14940 {Wrong query plan is chosen because of odd results of
# prev_record_reads() function }
create table t1 (a int); 
insert into t1 values (0),(1),(2),(3),(4),(5),(6),(7),(8),(9);

create table t2 (a int, b int, primary key(a));
insert into t2 select @v:=A.a+10*B.a, @v  from t1 A, t1 B;

explain select * from t1;
show status like '%cost%';
select 'The cost of accessing t1 (dont care if it changes' '^';

select 'vv: Following query must use ALL(t1), eq_ref(A), eq_ref(B): vv' Z;

explain select * from t1, t2 A, t2 B where A.a = t1.a and B.a=A.b;
show status like '%cost%';
select '^^: The above should be ~= 20 + cost(select * from t1). Value less than 20 is an error' Z;



drop table t1, t2;

#
# Bug #31094: Forcing index-based sort doesn't work anymore if joins are
# done
#

CREATE TABLE t1 (a INT PRIMARY KEY, b INT);
CREATE TABLE t2 (c INT PRIMARY KEY, d INT);

INSERT INTO t1 VALUES(1,NULL),(2,NULL),(3,NULL),(4,NULL);
INSERT INTO t1 SELECT a + 4, b FROM t1;
INSERT INTO t1 SELECT a + 8, b FROM t1;
INSERT INTO t1 SELECT a + 16, b FROM t1;
INSERT INTO t1 SELECT a + 32, b FROM t1;
INSERT INTO t1 SELECT a + 64, b FROM t1;
INSERT INTO t2 SELECT a, b FROM t1;

#expect indexed ORDER BY
EXPLAIN SELECT * FROM t1 JOIN t2 ON b=c ORDER BY a LIMIT 2;
EXPLAIN SELECT * FROM t1 JOIN t2 ON a=c ORDER BY a LIMIT 2;
SELECT * FROM t1 JOIN t2 ON b=c ORDER BY a LIMIT 2;
SELECT * FROM t1 JOIN t2 ON a=c ORDER BY a LIMIT 2;

#expect filesort
EXPLAIN SELECT * FROM t1 JOIN t2 ON b=c ORDER BY a;
EXPLAIN SELECT * FROM t1 JOIN t2 ON a=c ORDER BY a;
SELECT * FROM t1 JOIN t2 ON b=c ORDER BY a;
SELECT * FROM t1 JOIN t2 ON a=c ORDER BY a;

DROP TABLE IF EXISTS t1,t2;


--echo #
--echo # Bug #42116: Mysql crash on specific query
--echo #
CREATE TABLE t1 (a INT);
CREATE TABLE t2 (a INT);
CREATE TABLE t3 (a INT, INDEX (a));
CREATE TABLE t4 (a INT);
CREATE TABLE t5 (a INT);
CREATE TABLE t6 (a INT);

INSERT INTO t1 VALUES (1), (1), (1);

INSERT INTO t2 VALUES
(2), (2), (2), (2), (2), (2), (2), (2), (2), (2);

INSERT INTO t3 VALUES
(3), (3), (3), (3), (3), (3), (3), (3), (3), (3);

EXPLAIN
SELECT * 
FROM 
  t1 JOIN t2 ON t1.a = t2.a 
  LEFT JOIN 
  (
   (
    t3 LEFT JOIN t4 ON t3.a = t4.a
   ) 
   LEFT JOIN 
   (
     t5 LEFT JOIN t6 ON t5.a = t6.a
   ) 
   ON t4.a = t5.a
  ) 
  ON t1.a = t3.a;

SELECT * 
FROM 
  t1 JOIN t2 ON t1.a = t2.a 
  LEFT JOIN 
  (
   (
    t3 LEFT JOIN t4 ON t3.a = t4.a
   ) 
   LEFT JOIN 
   (
     t5 LEFT JOIN t6 ON t5.a = t6.a
   ) 
   ON t4.a = t5.a
  ) 
  ON t1.a = t3.a;

DROP TABLE t1,t2,t3,t4,t5,t6;

--echo #
--echo # Bug#48483: crash in get_best_combination()
--echo #

CREATE TABLE t1(f1 INT);
INSERT INTO t1 VALUES (1),(2);
CREATE VIEW v1 AS SELECT 1 FROM t1 LEFT JOIN t1 AS t2 on 1=1;
EXPLAIN EXTENDED
SELECT 1 FROM v1 right join v1 AS v2 ON RAND();
DROP VIEW v1;
DROP TABLE t1;

--echo #
--echo # Bug#52177 crash with explain, row comparison, join, text field
--echo #
CREATE TABLE t1 (a TINYINT, b TEXT, KEY (a));
INSERT INTO t1 VALUES (0,''),(0,'');
FLUSH TABLES;
EXPLAIN SELECT 1 FROM t1 LEFT JOIN t1 a ON 1
WHERE ROW(t1.a, 1111.11) = ROW(1111.11, 1111.11) AND
ROW(t1.b, 1111.11) <=> ROW('','');
DROP TABLE t1;

--echo #
--echo # Bug #50335: Assertion `!(order->used & map)' in eq_ref_table
--echo # 

CREATE TABLE t1 (a INT NOT NULL, b INT NOT NULL, PRIMARY KEY (a,b));
INSERT INTO t1 VALUES (0,0), (1,1);

SELECT * FROM t1 STRAIGHT_JOIN t1 t2 ON t1.a=t2.a AND t1.a=t2.b ORDER BY t2.a, t1.a;

DROP TABLE t1;

--echo End of 5.0 tests.


#
# Bug#47150 Assertion in Field_long::val_int() on MERGE + TRIGGER + multi-table UPDATE
#
CREATE TABLE t1 (f1 int);

CREATE TABLE t2 (f1 int);
INSERT INTO t2  VALUES (1);
CREATE VIEW v1 AS SELECT * FROM t2;

PREPARE stmt FROM 'UPDATE t2 AS A NATURAL JOIN v1 B SET B.f1 = 1';
EXECUTE stmt;
EXECUTE stmt;

DEALLOCATE PREPARE stmt;

DROP VIEW v1;
DROP TABLE t1, t2;

#
# Bug#45195 valgrind warnings about uninitialized values in store_record_in_cache()
#
CREATE TABLE t1(a CHAR(9),b INT,KEY(b),KEY(a)) ENGINE=MYISAM;
CREATE TABLE t2(a CHAR(9),b INT,KEY(b),KEY(a)) ENGINE=MYISAM;
INSERT INTO t1 VALUES ('1',null),(null,null);
INSERT INTO t2 VALUES ('1',null),(null,null);
CREATE TABLE mm1(a CHAR(9),b INT,KEY(b),KEY(a))
ENGINE=MERGE  UNION=(t1,t2);
SELECT t1.a FROM mm1,t1;
DROP TABLE t1, t2, mm1;

#--echo #
#--echo # Bug #55568: user variable assignments crash server when used within
#--echo #             query
#--echo #
#
#
# This test case is invalidated because of fix of bug 55531
# The reason is that {1} is not a valid geometric collection.
#
#CREATE TABLE t1 (a INT);

#INSERT INTO t1 VALUES (0), (1);

#let $i=2;
#while ($i)
#{
#  SELECT MULTIPOINT(
#    1,
#    (
#      SELECT MULTIPOINT(
#        MULTIPOINT(
#          1,
#          (SELECT COUNT(*) FROM (SELECT 1 FROM t1 GROUP BY a,a) d)
#        )
#      ) FROM t1
#    )
#  ) != COUNT(*) q FROM t1 GROUP BY a;
#  dec $i;
#}
#
#DROP TABLE t1;

--echo #
--echo # Bug #54468: crash after item's print() function when ordering/grouping 
--echo #             by subquery
--echo #

CREATE TABLE t1(a INT, b INT);
INSERT INTO t1 VALUES (), ();

SELECT 1 FROM t1
GROUP BY
GREATEST(t1.a,
         (SELECT 1 FROM
          (SELECT t1.b FROM t1,t1 t2
           ORDER BY t1.a, t1.a LIMIT 1) AS d)
        );

DROP TABLE t1;

--echo #
--echo # Bug #53544: Server hangs during JOIN query in stored procedure called
--echo #             twice in a row
--echo #

CREATE TABLE t1(c INT);

INSERT INTO t1 VALUES (1), (2);

PREPARE stmt FROM "SELECT t2.c AS f1 FROM t1 LEFT JOIN
                                        t1 t2 ON t1.c=t2.c RIGHT JOIN
                                        t1 t3 ON t1.c=t3.c 
                   GROUP BY f1;";

EXECUTE stmt;
EXECUTE stmt;

DEALLOCATE PREPARE stmt;
DROP TABLE t1;

--echo #
<<<<<<< HEAD
--echo # BUG#47217 Lost optimization caused slowdown & wrong result.
--echo #
CREATE TABLE t1 (pk INT, v VARCHAR(2), PRIMARY KEY(pk));
CREATE INDEX ix1 ON t1(v);
CREATE TABLE t2 (pk INT, v VARCHAR(2), PRIMARY KEY(pk));
CREATE INDEX ix2 ON t2(v);
INSERT INTO t1 VALUES (1,'a'),(2,NULL);
INSERT INTO t2 VALUES (1,NULL);
EXPLAIN SELECT * FROM t1 JOIN t2 ON t1.v = t2.v ORDER BY 1;
EXPLAIN SELECT * FROM t1 JOIN t2 ON t1.v = t2.v;
INSERT INTO t1 VALUES (3,'b'),(4,NULL),(5,'c'),(6,'cc'),(7,'d'),
  (8,'dd'),(9,'e'),(10,'ee');
INSERT INTO t2 VALUES (2,NULL);
FLUSH STATUS;
SELECT * FROM t1 JOIN t2 ON t1.v = t2.v WHERE t2.v IS NULL ORDER BY 1;
SHOW STATUS LIKE 'Handler_read_%';
DROP TABLE t1, t2;

--echo End of 5.1 tests

--echo #
--echo # BUG#724275: Crash in JOIN::optimize in maria-5.3
--echo #

create table t1 (a int);
insert into t1 values (1),(2);
insert into t1 select * from t1;

create table t2 (a int, b int, key(a,b));
insert into t2 values (1,1),(1,2),(1,3),(1,4),(2,5),(2,6),(2,7),(2,8),(2,9);
insert into t2 select * from t2;
insert into t2 select * from t2;
insert into t2 select * from t2;

create table t3 (a int, b int, key(a));
insert into t3 values (1,1),(2,2);
select * from 
  t3 straight_join t1 straight_join t2 force index(a) 
where t2.a=1 and t2.b=t1.a and t1.a=t3.b and t3.a=1;

drop table t1,t2,t3;

--echo #
--echo # BUG#729067/730466: unexpected 'Range checked for each record'
--echo #                    for queries with OR in WHERE clause 
--echo #

CREATE TABLE t1 (f1 int, f2 int) ;
INSERT INTO t1 VALUES (4,0),(5,1);

CREATE TABLE t2 (f1 int, f2 int, KEY (f2)) ;
INSERT INTO t2 VALUES (5,7), (8,9);

EXPLAIN
SELECT * FROM t1 STRAIGHT_JOIN t2 ON t2.f1 = t1.f1
  WHERE t1.f1<>0 OR t1.f2<>0 AND t1.f1 = t2.f2;
SELECT * FROM t1 STRAIGHT_JOIN t2 ON t2.f1 = t1.f1
  WHERE t1.f1<>0 OR t1.f2<>0 AND t1.f1 = t2.f2;

DROP TABLE t1,t2;

CREATE TABLE t1(f1 int PRIMARY KEY, f2 int) ;
INSERT INTO t1 VALUES (9,4), (10,9);

CREATE TABLE t2(f1 int PRIMARY KEY, f2 int) ;
INSERT INTO t2 VALUES (9,4), (10,9);

EXPLAIN
SELECT STRAIGHT_JOIN * FROM t1 JOIN t2 ON t2.f2 = t1.f1
  WHERE t1.f1 IN (SELECT f1 FROM t1) AND t1.f1 = t2.f1 OR t1.f1 = 9;
SELECT STRAIGHT_JOIN * FROM t1 JOIN t2 ON t2.f2 = t1.f1
  WHERE t1.f1 IN (SELECT f1 FROM t1) AND t1.f1 = t2.f1 OR t1.f1 = 9;

DROP TABLE t1,t2;
=======
--echo # Bug LP:798597: Incorrect "Duplicate entry" error with views and
--echo #                GROUP BY
--echo #

CREATE TABLE t1 ( f1 int NOT NULL , f2 int NOT NULL ) ;
INSERT INTO t1 VALUES (214,0),(6,6);
CREATE TABLE t2 ( f2 int) ;
INSERT INTO t2 VALUES (88),(88);
CREATE ALGORITHM=MERGE VIEW v1 AS SELECT t1.f1, t2.f2 FROM (t2 LEFT JOIN t1 ON (t2.f2 <> t1.f1)) WHERE (t1.f2 <= 0) ;
CREATE ALGORITHM=MERGE VIEW v2 AS SELECT t1.f1, t2.f2 FROM (t2 LEFT JOIN t1 ON (t2.f2 <> t1.f1)) WHERE (t1.f2 <= 0 or t1.f2 is null) ;
SELECT f1 , MIN(f2) FROM v1 GROUP BY f1;
SELECT f1 , MIN(f2) FROM v2 GROUP BY f1;
drop table t1,t2;
drop view v1,v2;


--echo End of 5.1 tests
>>>>>>> 3134d9dc
<|MERGE_RESOLUTION|>--- conflicted
+++ resolved
@@ -923,7 +923,23 @@
 DROP TABLE t1;
 
 --echo #
-<<<<<<< HEAD
+--echo # Bug LP:798597: Incorrect "Duplicate entry" error with views and
+--echo #                GROUP BY
+--echo #
+
+CREATE TABLE t1 ( f1 int NOT NULL , f2 int NOT NULL ) ;
+INSERT INTO t1 VALUES (214,0),(6,6);
+CREATE TABLE t2 ( f2 int) ;
+INSERT INTO t2 VALUES (88),(88);
+CREATE ALGORITHM=MERGE VIEW v1 AS SELECT t1.f1, t2.f2 FROM (t2 LEFT JOIN t1 ON (t2.f2 <> t1.f1)) WHERE (t1.f2 <= 0) ;
+CREATE ALGORITHM=MERGE VIEW v2 AS SELECT t1.f1, t2.f2 FROM (t2 LEFT JOIN t1 ON (t2.f2 <> t1.f1)) WHERE (t1.f2 <= 0 or t1.f2 is null) ;
+SELECT f1 , MIN(f2) FROM v1 GROUP BY f1;
+SELECT f1 , MIN(f2) FROM v2 GROUP BY f1;
+drop table t1,t2;
+drop view v1,v2;
+
+
+--echo #
 --echo # BUG#47217 Lost optimization caused slowdown & wrong result.
 --echo #
 CREATE TABLE t1 (pk INT, v VARCHAR(2), PRIMARY KEY(pk));
@@ -998,22 +1014,3 @@
   WHERE t1.f1 IN (SELECT f1 FROM t1) AND t1.f1 = t2.f1 OR t1.f1 = 9;
 
 DROP TABLE t1,t2;
-=======
---echo # Bug LP:798597: Incorrect "Duplicate entry" error with views and
---echo #                GROUP BY
---echo #
-
-CREATE TABLE t1 ( f1 int NOT NULL , f2 int NOT NULL ) ;
-INSERT INTO t1 VALUES (214,0),(6,6);
-CREATE TABLE t2 ( f2 int) ;
-INSERT INTO t2 VALUES (88),(88);
-CREATE ALGORITHM=MERGE VIEW v1 AS SELECT t1.f1, t2.f2 FROM (t2 LEFT JOIN t1 ON (t2.f2 <> t1.f1)) WHERE (t1.f2 <= 0) ;
-CREATE ALGORITHM=MERGE VIEW v2 AS SELECT t1.f1, t2.f2 FROM (t2 LEFT JOIN t1 ON (t2.f2 <> t1.f1)) WHERE (t1.f2 <= 0 or t1.f2 is null) ;
-SELECT f1 , MIN(f2) FROM v1 GROUP BY f1;
-SELECT f1 , MIN(f2) FROM v2 GROUP BY f1;
-drop table t1,t2;
-drop view v1,v2;
-
-
---echo End of 5.1 tests
->>>>>>> 3134d9dc
