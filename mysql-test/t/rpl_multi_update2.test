#######################################################
# Wrapper for rpl_multi_update2.test to allow multi   #
# Engines to reuse test code. By JBM 2006-02-15       #
# Added comments section and to skip when ndb is      #
# Default engine.                                     #
#######################################################
--source include/not_ndb_default.inc
<<<<<<< HEAD
=======
--source include/master-slave.inc
>>>>>>> 0d5196ce
let $engine_type=MyISAM;
--source extra/rpl_tests/rpl_multi_update2.test<|MERGE_RESOLUTION|>--- conflicted
+++ resolved
@@ -5,9 +5,6 @@
 # Default engine.                                     #
 #######################################################
 --source include/not_ndb_default.inc
-<<<<<<< HEAD
-=======
 --source include/master-slave.inc
->>>>>>> 0d5196ce
 let $engine_type=MyISAM;
 --source extra/rpl_tests/rpl_multi_update2.test