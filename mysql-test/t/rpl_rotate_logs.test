--- conflicted
+++ resolved
@@ -65,13 +65,7 @@
 create table t1 (s text);
 insert into t1 values('Could not break slave'),('Tried hard');
 sync_slave_with_master;
-<<<<<<< HEAD
---replace_result $MASTER_MYPORT MASTER_PORT
---replace_column 1 # 8 # 9 # 16 # 23 # 33 #
-show slave status;
-=======
 source include/show_slave_status.inc;
->>>>>>> 274829b4
 select * from t1;
 connection master;
 flush logs;
@@ -131,13 +125,7 @@
 show binary logs;
 insert into t2 values (65);
 sync_slave_with_master;
-<<<<<<< HEAD
---replace_result $MASTER_MYPORT MASTER_PORT
---replace_column 1 # 8 # 9 # 16 # 23 # 33 #
-show slave status;
-=======
 source include/show_slave_status.inc;
->>>>>>> 274829b4
 select * from t2;
 
 #
@@ -167,13 +155,7 @@
 sync_with_master;
 select * from t4;
 
-<<<<<<< HEAD
---replace_result $MASTER_MYPORT MASTER_PORT
---replace_column 1 # 8 # 9 # 16 # 23 # 33 #
-show slave status;
-=======
 source include/show_slave_status.inc;
->>>>>>> 274829b4
 # because of concurrent insert, the table may not be up to date
 # if we do not lock
 lock tables t3 read;
