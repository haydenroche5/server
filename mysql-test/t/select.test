--- conflicted
+++ resolved
@@ -2181,7 +2181,16 @@
 
 DROP TABLE t1;
 
-<<<<<<< HEAD
+#
+# Bug #13356 assertion failed in resolve_const_item()
+#
+create table t1(f1 int, f2 int);
+create table t2(f3 int);
+select f1 from t1,t2 where f1=f2 and (f1,f2) = ((1,1));
+select f1 from t1,t2 where f1=f2 and (f1,NULL) = ((1,1));
+select f1 from t1,t2 where f1=f2 and (f1,f2) = ((1,NULL));
+drop table t1,t2; 
+
 # End of 4.1 tests
 
 #
@@ -2565,17 +2574,4 @@
 select * from v1 left join v3 using (id);
 
 drop table t1, t2;
-drop view v1, v2, v3;
-=======
-#
-# Bug #13356 assertion failed in resolve_const_item()
-#
-create table t1(f1 int, f2 int);
-create table t2(f3 int);
-select f1 from t1,t2 where f1=f2 and (f1,f2) = ((1,1));
-select f1 from t1,t2 where f1=f2 and (f1,NULL) = ((1,1));
-select f1 from t1,t2 where f1=f2 and (f1,f2) = ((1,NULL));
-drop table t1,t2; 
-
-# End of 4.1 tests
->>>>>>> 324f4be3
+drop view v1, v2, v3;