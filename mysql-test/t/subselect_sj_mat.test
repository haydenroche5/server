--- conflicted
+++ resolved
@@ -1725,7 +1725,26 @@
 SELECT * FROM t1 WHERE 8 IN (SELECT MIN(pk) FROM t1) AND (pk = a OR pk = b);
 DROP TABLE t1;
 
-<<<<<<< HEAD
+--echo # 
+--echo #  MDEV-5368: Server crashes in Item_in_subselect::optimize on 2nd 
+--echo #    execution of PS with IN subqueries, materialization+semijoin
+--echo # 
+CREATE TABLE t1 (a INT) ENGINE=MyISAM;
+INSERT INTO t1 VALUES (1),(3);
+
+CREATE TABLE t2 (b INT) ENGINE=MyISAM;
+CREATE ALGORITHM=MERGE VIEW v2 AS SELECT * FROM t2;
+INSERT INTO t2 VALUES (8),(9);
+
+PREPARE stmt FROM "
+SELECT * FROM t1 WHERE 1 IN ( SELECT b FROM v2 WHERE 2 IN ( SELECT MAX(a) FROM t1 ) )
+";
+
+EXECUTE stmt;
+EXECUTE stmt;
+DROP TABLE t1, t2;
+DROP VIEW v2;
+
 --echo # End of 5.3 tests
 
 
@@ -1751,8 +1770,6 @@
 DROP TABLE t1,t2;
 set join_cache_level=@tmp_mdev5056;
 
-=======
->>>>>>> 7f4ed12b
 --echo # 
 --echo #  MDEV-5368: Server crashes in Item_in_subselect::optimize on 2nd 
 --echo #    execution of PS with IN subqueries, materialization+semijoin
@@ -1773,8 +1790,4 @@
 DROP TABLE t1, t2;
 DROP VIEW v2;
 
-<<<<<<< HEAD
 --echo # End of 5.5 tests
-=======
---echo # End of 5.3 tests
->>>>>>> 7f4ed12b
