# Initialise
--disable_warnings
drop table if exists t1,t2;
--enable_warnings

--error 1054
set @a := foo;
set @a := connection_id() + 3;
select @a - connection_id();

set @b := 1;
select @b;

# Check using and setting variables with SELECT DISTINCT

CREATE TABLE t1 ( i int not null, v int not null,index (i));
insert into t1 values (1,1),(1,3),(2,1); 
create table t2 (i int not null, unique (i));
insert into t2 select distinct i from t1;
select * from t2; 
select distinct t2.i,@vv1:=if(sv1.i,1,0),@vv2:=if(sv2.i,1,0),@vv3:=if(sv3.i,1,0), @vv1+@vv2+@vv3 from t2 left join t1 as sv1 on sv1.i=t2.i and sv1.v=1 left join t1 as sv2 on sv2.i=t2.i and sv2.v=2 left join t1 as sv3 on sv3.i=t2.i and sv3.v=3;
explain select * from t1 where i=@vv1;
select @vv1,i,v from t1 where i=@vv1;
explain select * from t1 where @vv1:=@vv1+1 and i=@vv1;
explain select @vv1:=i from t1 where i=@vv1;
explain select * from t1 where i=@vv1;
drop table t1,t2;

# Check types of variables
set @a=0,@b=0;
select @a:=10,   @b:=1,   @a > @b, @a < @b;
# Note that here a and b will be avaluated as number
select @a:="10", @b:="1", @a > @b, @a < @b;
# Note that here a and b will be avaluated as strings
select @a:=10,   @b:=2,   @a > @b, @a < @b;
select @a:="10", @b:="2", @a > @b, @a < @b;

# Fixed bug #1194
select @a:=1;
select @a, @a:=1;

create table t1 (id int, d double, c char(10));
insert into t1 values (1,2.0, "test");
select @c:=0;
update t1 SET id=(@c:=@c+1);
select @c;
select @c:=0;
update t1 set id=(@c:=@c+1);
select @c;
select @c:=0;
select @c:=@c+1;
select @d,(@d:=id),@d from t1;
select @e,(@e:=d),@e from t1;
select @f,(@f:=c),@f from t1;
set @g=1;
select @g,(@g:=c),@g from t1;
select @c, @d, @e, @f;
select @d:=id, @e:=id, @f:=id, @g:=@id from t1;
select @c, @d, @e, @f, @g;
drop table t1;

# just for fun :)
select @a:=10, @b:=2, @a>@b, @a:="10", @b:="2", @a>@b, @a:=10, @b:=2, @a>@b, @a:="10", @b:="2", @a>@b;

#
# bug#1739
# Item_func_set_user_var sets update_query_id, Item_func_get_user_var checks it
#
create table t1 (i int not null);
insert t1 values (1),(2),(2),(3),(3),(3);
select @a:=0; select @a, @a:=@a+count(*), count(*), @a from t1 group by i;
select @a:=0; select @a+0, @a:=@a+0+count(*), count(*), @a+0 from t1 group by i;

set @a=0;
select @a,@a:="hello",@a,@a:=3,@a,@a:="hello again" from t1 group by i;
select @a,@a:="hello",@a,@a:=3,@a,@a:="hello again" from t1 group by i;
drop table t1;

#
# Bug #2244: User variables didn't copy collation and derivation
# attributes from values they were initialized to.
#

set @a=_latin2'test';
select charset(@a),collation(@a),coercibility(@a);
select @a=_latin2'TEST';
select @a=_latin2'TEST' collate latin2_bin;

set @a=_latin2'test' collate latin2_general_ci;
select charset(@a),collation(@a),coercibility(@a);
select @a=_latin2'TEST';
select @a=_latin2'TEST' collate latin2_bin;

#
# Check the same invoking Item_set_user_var
#
select charset(@a:=_latin2'test');
select collation(@a:=_latin2'test');
select coercibility(@a:=_latin2'test');
select collation(@a:=_latin2'test' collate latin2_bin);
select coercibility(@a:=_latin2'test' collate latin2_bin);
select (@a:=_latin2'test' collate latin2_bin) = _latin2'TEST';
select charset(@a),collation(@a),coercibility(@a);
select (@a:=_latin2'test' collate latin2_bin) = _latin2'TEST' collate latin2_general_ci;

#
# Bug #6321 strange error:
#   string function FIELD(<uservariable content NULL>, ...)
#
set @var= NULL ;
select FIELD( @var,'1it','Hit') as my_column;

#
# Bug#9425 A user variable doesn't always have implicit coercibility
#
select @v, coercibility(@v);
set @v1=null, @v2=1, @v3=1.1, @v4=now();
select coercibility(@v1),coercibility(@v2),coercibility(@v3),coercibility(@v4);

#
# Bug #9286  SESSION/GLOBAL should be disallowed for user variables
#
--error 1064
set session @honk=99;

#
# Bug #10724  @@local not preserved in column name of select
#
# The value doesn't actually matter, we just care about the column name
--replace_column 1 #
select @@local.max_allowed_packet;
--replace_column 1 #
select @@session.max_allowed_packet;
--replace_column 1 #
select @@global.max_allowed_packet;
--replace_column 1 #
select @@max_allowed_packet;
--replace_column 1 #
select @@Max_Allowed_Packet;
--replace_column 1 #
select @@version;
--replace_column 1 #
select @@global.version;

--echo End of 4.1 tests

# Bug #6598: problem with cast(NULL as signed integer);
#

set @first_var= NULL;
create table t1 select @first_var;
show create table t1;
drop table t1;
set @first_var= cast(NULL as signed integer);
create table t1 select @first_var;
show create table t1;
drop table t1;
set @first_var= NULL;
create table t1 select @first_var;
show create table t1;
drop table t1;
set @first_var= concat(NULL);
create table t1 select @first_var;
show create table t1;
drop table t1;
set @first_var=1;
set @first_var= cast(NULL as CHAR);
create table t1 select @first_var;
show create table t1;
drop table t1;

#
# Bug #7498 User variable SET saves SIGNED BIGINT as UNSIGNED BIGINT
#

# First part, set user var to large number and select it
set @a=18446744071710965857;
select @a;

# Second part, set user var from large number in table
# then select it
CREATE TABLE `bigfailure` (
  `afield` BIGINT UNSIGNED NOT NULL
);
INSERT INTO `bigfailure` VALUES (18446744071710965857);
SELECT * FROM bigfailure;
select * from (SELECT afield FROM bigfailure) as b;
select * from bigfailure where afield = (SELECT afield FROM bigfailure);
select * from bigfailure where afield = 18446744071710965857;
# This is fixed in 5.0, to be uncommented there
#select * from bigfailure where afield = '18446744071710965857';
select * from bigfailure where afield = 18446744071710965856+1;

SET @a := (SELECT afield FROM bigfailure);
SELECT @a;
SET @a := (select afield from (SELECT afield FROM bigfailure) as b);
SELECT @a;
SET @a := (select * from bigfailure where afield = (SELECT afield FROM bigfailure));
SELECT @a;

drop table bigfailure;

#
# Bug#16861: User defined variable can have a wrong value if a tmp table was
#            used.
#
create table t1(f1 int, f2 int);
insert into t1 values (1,2),(2,3),(3,1);
select @var:=f2 from t1 group by f1 order by f2 desc limit 1;
select @var;
create table t2 as select @var:=f2 from t1 group by f1 order by f2 desc limit 1;
select * from t2;
select @var;
drop table t1,t2;

#
# Bug#19024 - SHOW COUNT(*) WARNINGS not return Errors 
#
--error 1064
insert into city 'blah';
SHOW COUNT(*) WARNINGS;
SHOW COUNT(*) ERRORS;

#
# Bug#28494: Grouping by Item_func_set_user_var produces incorrect result.
#
create table t1(f1 int, f2 varchar(2), f3 float, f4 decimal(2,1));
insert into t1 values 
  (1, "a", 1.5, 1.6), (1, "a", 1.5, 1.6), (2, "b", 2.5, 2.6),
  (3, "c", 3.5, 3.6), (4, "d", 4.5, 4.6), (1, "a", 1.5, 1.6),
  (3, "c", 3.5, 3.6), (1, "a", 1.5, 1.6);
select @a:=f1, count(f1) from t1 group by 1 desc;
select @a:=f1, count(f1) from t1 group by 1 asc;
select @a:=f2, count(f2) from t1 group by 1 desc;
select @a:=f3, count(f3) from t1 group by 1 desc;
--sorted_result
select @a:=f4, count(f4) from t1 group by 1 desc;
drop table t1;

#
# Bug#32482: Crash for a query with ORDER BY a user variable.
#
create table t1 (f1 int);
insert into t1 values (2), (1);
select @i := f1 as j from t1 order by 1;
drop table t1;
# Bug #32260: User variables in query cause server crash
#
create table t1(a int);
insert into t1 values(5),(4),(4),(3),(2),(2),(2),(1);
set @rownum := 0;
set @rank := 0;
set @prev_score := NULL;
# Disable the result log as we assign a value to a user variable in one part 
# of a statement and use the same variable in other part of the same statement,
# so we can get unexpected results.
--disable_result_log
select @rownum := @rownum + 1 as row,
 @rank := IF(@prev_score!=a, @rownum, @rank) as rank,
 @prev_score := a as score
from t1 order by score desc;
--enable_result_log
drop table t1;

#
# Bug#26020: User-Defined Variables are not consistent with columns data types
#

create table t1(b bigint);
insert into t1 (b) values (10), (30), (10);
set @var := 0;
select if(b=@var, 999, b) , @var := b from t1  order by b;
drop table t1;

create temporary table t1 (id int);
insert into t1 values (2), (3), (3), (4);
set @lastid=-1;
select @lastid != id, @lastid, @lastid := id from t1;
drop table t1;

create temporary table t1 (id bigint);
insert into t1 values (2), (3), (3), (4);
set @lastid=-1;
select @lastid != id, @lastid, @lastid := id from t1;
drop table t1;

#
# Bug#42009: SELECT into variable gives different results to direct SELECT
#
CREATE TABLE t1(a INT, b INT);
INSERT INTO t1 VALUES (0, 0), (2, 1), (2, 3), (1, 1), (30, 20);
SELECT a, b INTO @a, @b FROM t1 WHERE a=2 AND b=3 GROUP BY a, b;
SELECT @a, @b;
SELECT a, b FROM t1 WHERE a=2 AND b=3 GROUP BY a, b;
DROP TABLE t1;

#
# Bug#47371: reference by same column name
#
CREATE TABLE t1 (f1 int(11) default NULL, f2 int(11) default NULL);
CREATE TABLE t2 (f1 int(11) default NULL, f2 int(11) default NULL, foo int(11));
CREATE TABLE t3 (f1 int(11) default NULL, f2 int(11) default NULL);

INSERT INTO t1 VALUES(10, 10);
INSERT INTO t1 VALUES(10, 10);
INSERT INTO t2 VALUES(10, 10, 10);
INSERT INTO t2 VALUES(10, 10, 10);
INSERT INTO t3 VALUES(10, 10);
INSERT INTO t3 VALUES(10, 10);

SELECT MIN(t2.f1),
@bar:= (SELECT MIN(t3.f2) FROM t3 WHERE t3.f2 > foo)
FROM t1,t2 WHERE t1.f1 = t2.f1 ORDER BY t2.f1;

DROP TABLE t1, t2, t3;

--echo End of 5.0 tests

#
# Bug#42188: crash and/or memory corruption with user variables in trigger
#

CREATE TABLE t1 (i INT);
CREATE TRIGGER t_after_insert AFTER INSERT ON t1 FOR EACH ROW SET @bug42188 = 10;
INSERT INTO t1 VALUES (1);
--change_user root,,test
INSERT INTO t1 VALUES (1);
DROP TABLE t1;

#
# Bug #55615: debug assertion after using variable in assignment and
# referred to
# Bug #55564: crash with user variables, assignments, joins...
#

CREATE TABLE t1(a INT);
INSERT INTO t1 VALUES (0),(0);
--echo # BUG#55615 : should not crash
SELECT (@a:=(SELECT @a:=1 FROM t1 LIMIT 1)) AND COUNT(1) FROM t1 GROUP BY @a;
--echo # BUG#55564 : should not crash
SELECT IF(
  @v:=LEAST((SELECT 1 FROM t1 t2 LEFT JOIN t1 ON (@v) GROUP BY t1.a), a),
  count(*), 1) 
FROM t1 GROUP BY a LIMIT 1;

DROP TABLE t1;

#
# BUG#56138 "valgrind errors about overlapping memory when
# double-assigning same variable"
#

select @v:=@v:=sum(1) from dual;

#
# Bug #57187: more user variable fun with multiple assignments and
#             comparison in query
#

CREATE TABLE t1(a DECIMAL(31,21));
INSERT INTO t1 VALUES (0);

SELECT (@v:=a) <> (@v:=1) FROM t1;

DROP TABLE t1;

#
# LP BUG#1001506 Crash on a query with GROUP BY and user variables
# MySQL Bug #11764372 57197: EVEN MORE USER VARIABLE CRASHING FUN
#

CREATE TABLE t1(a int);
INSERT INTO t1 VALUES (1), (2);
SELECT DISTINCT @a:=MIN(t1.a) FROM t1, t1 AS t2
GROUP BY @b:=(SELECT COUNT(*) > t2.a);
DROP TABLE t1;

--echo End of 5.1 tests

#
<<<<<<< HEAD
# Bug#50511: Sometimes wrong handling of user variables containing NULL.
#

--disable_warnings
DROP TABLE IF EXISTS t1;
--enable_warnings

CREATE TABLE t1(f1 INT AUTO_INCREMENT, PRIMARY KEY(f1));

INSERT INTO t1 SET f1 = NULL ;

SET @aux = NULL ;
INSERT INTO t1 SET f1 = @aux ;

SET @aux1 = 0.123E-1;
SET @aux1 = NULL;
INSERT INTO t1 SET f1 = @aux1 ;

SELECT * FROM t1;

DROP TABLE t1;

CREATE TABLE t1(f1 VARCHAR(257) , f2 INT, PRIMARY KEY(f2));
CREATE TRIGGER trg1 BEFORE INSERT ON t1 FOR EACH ROW SET @aux = 1;

SET @aux = 1; # INT
SET @aux = NULL;
INSERT INTO test.t1 (f1, f2) VALUES (1, 1), (@aux, 2);

SET @aux = 'text'; # STRING
SET @aux = NULL;
INSERT INTO t1(f1, f2) VALUES (1, 3), (@aux, 4);

SELECT f1, f2 FROM t1 ORDER BY f2;

DROP TRIGGER trg1;
DROP TABLE t1;


--echo #
--echo # Bug #12408412: GROUP_CONCAT + ORDER BY + INPUT/OUTPUT
--echo #   SAME USER VARIABLE = CRASH
--echo #

SET @bug12408412=1;
SELECT GROUP_CONCAT(@bug12408412 ORDER BY 1) INTO @bug12408412;

--echo End of 5.5 tests
=======
# MDEV-616 LP BUG#1002126
# Bug #11764371 57196: MORE FUN WITH ASSERTION: !TABLE->FILE ||
# TABLE->FILE->INITED == HANDLER::
#

CREATE TABLE t1(a INT);
INSERT INTO t1 VALUES (0);
SELECT DISTINCT POW(COUNT(*), @a:=(SELECT 1 FROM t1 LEFT JOIN t1 AS t2 ON @a))
AS b FROM t1 GROUP BY a;
SELECT @a;
DROP TABLE t1;
CREATE TABLE t1(f1 INT, f2 INT);
INSERT INTO t1 VALUES (1,2),(2,3),(3,1);
CREATE TABLE t2(a INT);
INSERT INTO t2 VALUES (1);
SET @var=NULL;
SELECT @var:=(SELECT f2 FROM t2 WHERE @var) FROM t1 GROUP BY f1 ORDER BY f2 DESC
LIMIT 1;
SELECT @var;
DROP TABLE t1, t2;

CREATE TABLE t1(a INT);
INSERT INTO t1 VALUES (0),(1),(3);
SELECT DISTINCT POW(COUNT(distinct a), @a:=(SELECT 1 FROM t1 LEFT JOIN t1 AS t2 ON @a limit 1)) AS b FROM t1 GROUP BY a;
SELECT @a;
DROP TABLE t1;
>>>>>>> 0405a6d7
<|MERGE_RESOLUTION|>--- conflicted
+++ resolved
@@ -233,7 +233,6 @@
 select @a:=f1, count(f1) from t1 group by 1 asc;
 select @a:=f2, count(f2) from t1 group by 1 desc;
 select @a:=f3, count(f3) from t1 group by 1 desc;
---sorted_result
 select @a:=f4, count(f4) from t1 group by 1 desc;
 drop table t1;
 
@@ -378,7 +377,6 @@
 --echo End of 5.1 tests
 
 #
-<<<<<<< HEAD
 # Bug#50511: Sometimes wrong handling of user variables containing NULL.
 #
 
@@ -426,8 +424,7 @@
 SET @bug12408412=1;
 SELECT GROUP_CONCAT(@bug12408412 ORDER BY 1) INTO @bug12408412;
 
---echo End of 5.5 tests
-=======
+#
 # MDEV-616 LP BUG#1002126
 # Bug #11764371 57196: MORE FUN WITH ASSERTION: !TABLE->FILE ||
 # TABLE->FILE->INITED == HANDLER::
@@ -454,4 +451,5 @@
 SELECT DISTINCT POW(COUNT(distinct a), @a:=(SELECT 1 FROM t1 LEFT JOIN t1 AS t2 ON @a limit 1)) AS b FROM t1 GROUP BY a;
 SELECT @a;
 DROP TABLE t1;
->>>>>>> 0405a6d7
+
+--echo End of 5.5 tests