/* Copyright (C) 2000 MySQL AB

   This program is free software; you can redistribute it and/or modify
   it under the terms of the GNU General Public License as published by
   the Free Software Foundation; either version 2 of the License, or
   (at your option) any later version.

   This program is distributed in the hope that it will be useful,
   but WITHOUT ANY WARRANTY; without even the implied warranty of
   MERCHANTABILITY or FITNESS FOR A PARTICULAR PURPOSE.  See the
   GNU General Public License for more details.

   You should have received a copy of the GNU General Public License
   along with this program; if not, write to the Free Software
   Foundation, Inc., 59 Temple Place, Suite 330, Boston, MA  02111-1307  USA */

/*
  Cashing of files with only does (sequential) read or writes of fixed-
  length records. A read isn't allowed to go over file-length. A read is ok
  if it ends at file-length and next read can try to read after file-length
  (and get a EOF-error).
  Possibly use of asyncronic io.
  macros for read and writes for faster io.
  Used instead of FILE when reading or writing whole files.
  This code makes mf_rec_cache obsolete (currently only used by ISAM)
  One can change info->pos_in_file to a higher value to skip bytes in file if
  also info->read_pos is set to info->read_end.
  If called through open_cached_file(), then the temporary file will
  only be created if a write exeeds the file buffer or if one calls
  flush_io_cache().

  If one uses SEQ_READ_APPEND, then two buffers are allocated, one for
  reading and another for writing.  Reads are first done from disk and
  then done from the write buffer.  This is an efficient way to read
  from a log file when one is writing to it at the same time.
  For this to work, the file has to be opened in append mode!
  Note that when one uses SEQ_READ_APPEND, one MUST write using
  my_b_append !  This is needed because we need to lock the mutex
  every time we access the write buffer.

TODO:
  When one SEQ_READ_APPEND and we are reading and writing at the same time,
  each time the write buffer gets full and it's written to disk, we will
  always do a disk read to read a part of the buffer from disk to the
  read buffer.
  This should be fixed so that when we do a flush_io_cache() and
  we have been reading the write buffer, we should transfer the rest of the
  write buffer to the read buffer before we start to reuse it.
*/

#define MAP_TO_USE_RAID
#include "mysys_priv.h"
#include <m_string.h>
#ifdef HAVE_AIOWAIT
#include "mysys_err.h"
static void my_aiowait(my_aio_result *result);
#endif
#include <errno.h>

#ifdef THREAD
#define lock_append_buffer(info) \
 pthread_mutex_lock(&(info)->append_buffer_lock)
#define unlock_append_buffer(info) \
 pthread_mutex_unlock(&(info)->append_buffer_lock)
#else
#define lock_append_buffer(info)
#define unlock_append_buffer(info)
#endif

#define IO_ROUND_UP(X) (((X)+IO_SIZE-1) & ~(IO_SIZE-1))
#define IO_ROUND_DN(X) ( (X)            & ~(IO_SIZE-1))


/*
  Setup internal pointers inside IO_CACHE

  SYNOPSIS
    setup_io_cache()
    info		IO_CACHE handler

  NOTES
    This is called on automaticly on init or reinit of IO_CACHE
    It must be called externally if one moves or copies an IO_CACHE
    object.
*/

void setup_io_cache(IO_CACHE* info)
{
  /* Ensure that my_b_tell() and my_b_bytes_in_cache works */
  if (info->type == WRITE_CACHE)
  {
    info->current_pos= &info->write_pos;
    info->current_end= &info->write_end;
  }
  else
  {
    info->current_pos= &info->read_pos;
    info->current_end= &info->read_end;
  }
}


static void
init_functions(IO_CACHE* info)
{
  enum cache_type type= info->type;
  switch (type) {
  case READ_NET:
    /*
      Must be initialized by the caller. The problem is that
      _my_b_net_read has to be defined in sql directory because of
      the dependency on THD, and therefore cannot be visible to
      programs that link against mysys but know nothing about THD, such
      as myisamchk
    */
    break;
  case SEQ_READ_APPEND:
    info->read_function = _my_b_seq_read;
    info->write_function = 0;			/* Force a core if used */
    break;
  default:
    info->read_function =
#ifdef THREAD
                          info->share ? _my_b_read_r :
#endif
                                        _my_b_read;
    info->write_function = _my_b_write;
  }

  setup_io_cache(info);
}


/*
  Initialize an IO_CACHE object

  SYNOPSOS
    init_io_cache()
    info		cache handler to initialize
    file		File that should be associated to to the handler
			If == -1 then real_open_cached_file()
			will be called when it's time to open file.
    cachesize		Size of buffer to allocate for read/write
			If == 0 then use my_default_record_cache_size
    type		Type of cache
    seek_offset		Where cache should start reading/writing
    use_async_io	Set to 1 of we should use async_io (if avaiable)
    cache_myflags	Bitmap of differnt flags
			MY_WME | MY_FAE | MY_NABP | MY_FNABP |
			MY_DONT_CHECK_FILESIZE

  RETURN
    0  ok
    #  error
*/

int init_io_cache(IO_CACHE *info, File file, uint cachesize,
		  enum cache_type type, my_off_t seek_offset,
		  pbool use_async_io, myf cache_myflags)
{
  uint min_cache;
  my_off_t end_of_file= ~(my_off_t) 0;
  DBUG_ENTER("init_io_cache");
  DBUG_PRINT("enter",("cache: 0x%lx  type: %d  pos: %ld",
		      (ulong) info, (int) type, (ulong) seek_offset));

  info->file= file;
  info->type= 0;		/* Don't set it until mutex are created */
  info->pos_in_file= seek_offset;
  info->pre_close = info->pre_read = info->post_read = 0;
  info->arg = 0;
  info->alloced_buffer = 0;
  info->buffer=0;
  info->seek_not_done= test(file >= 0);
  info->disk_writes= 0;
#ifdef THREAD
  info->share=0;
#endif

  if (!cachesize && !(cachesize= my_default_record_cache_size))
    DBUG_RETURN(1);				/* No cache requested */
  min_cache=use_async_io ? IO_SIZE*4 : IO_SIZE*2;
  if (type == READ_CACHE || type == SEQ_READ_APPEND)
  {						/* Assume file isn't growing */
    if (!(cache_myflags & MY_DONT_CHECK_FILESIZE))
    {
      /* Calculate end of file to not allocate to big buffers */
      end_of_file=my_seek(file,0L,MY_SEEK_END,MYF(0));
      if (end_of_file < seek_offset)
	end_of_file=seek_offset;
      /* Trim cache size if the file is very small */
      if ((my_off_t) cachesize > end_of_file-seek_offset+IO_SIZE*2-1)
      {
	cachesize=(uint) (end_of_file-seek_offset)+IO_SIZE*2-1;
	use_async_io=0;				/* No need to use async */
      }
    }
  }
  cache_myflags &= ~MY_DONT_CHECK_FILESIZE;
  if (type != READ_NET && type != WRITE_NET)
  {
    /* Retry allocating memory in smaller blocks until we get one */
    for (;;)
    {
      uint buffer_block;
      cachesize=(uint) ((ulong) (cachesize + min_cache-1) &
			(ulong) ~(min_cache-1));
      if (cachesize < min_cache)
	cachesize = min_cache;
      buffer_block = cachesize;
      if (type == SEQ_READ_APPEND)
	buffer_block *= 2;
      if ((info->buffer=
	   (byte*) my_malloc(buffer_block,
			     MYF((cache_myflags & ~ MY_WME) |
				 (cachesize == min_cache ? MY_WME : 0)))) != 0)
      {
	info->write_buffer=info->buffer;
	if (type == SEQ_READ_APPEND)
	  info->write_buffer = info->buffer + cachesize;
	info->alloced_buffer=1;
	break;					/* Enough memory found */
      }
      if (cachesize == min_cache)
	DBUG_RETURN(2);				/* Can't alloc cache */
      cachesize= (uint) ((long) cachesize*3/4); /* Try with less memory */
    }
  }

  DBUG_PRINT("info",("init_io_cache: cachesize = %u",cachesize));
  info->read_length=info->buffer_length=cachesize;
  info->myflags=cache_myflags & ~(MY_NABP | MY_FNABP);
  info->request_pos= info->read_pos= info->write_pos = info->buffer;
  if (type == SEQ_READ_APPEND)
  {
    info->append_read_pos = info->write_pos = info->write_buffer;
    info->write_end = info->write_buffer + info->buffer_length;
#ifdef THREAD
    pthread_mutex_init(&info->append_buffer_lock,MY_MUTEX_INIT_FAST);
#endif
  }
#if defined(SAFE_MUTEX) && defined(THREAD)
  else
  {
    /* Clear mutex so that safe_mutex will notice that it's not initialized */
    bzero((char*) &info->append_buffer_lock, sizeof(info));
  }
#endif

  if (type == WRITE_CACHE)
    info->write_end=
      info->buffer+info->buffer_length- (seek_offset & (IO_SIZE-1));
  else
    info->read_end=info->buffer;		/* Nothing in cache */

  /* End_of_file may be changed by user later */
  info->end_of_file= end_of_file;
  info->error=0;
<<<<<<< HEAD
  info->type= type;
  init_functions(info,type);
=======
  init_functions(info);
>>>>>>> 6d280ac1
#ifdef HAVE_AIOWAIT
  if (use_async_io && ! my_disable_async_io)
  {
    DBUG_PRINT("info",("Using async io"));
    info->read_length/=2;
    info->read_function=_my_b_async_read;
  }
  info->inited=info->aio_result.pending=0;
#endif
  DBUG_RETURN(0);
}						/* init_io_cache */

	/* Wait until current request is ready */

#ifdef HAVE_AIOWAIT
static void my_aiowait(my_aio_result *result)
{
  if (result->pending)
  {
    struct aio_result_t *tmp;
    for (;;)
    {
      if ((int) (tmp=aiowait((struct timeval *) 0)) == -1)
      {
	if (errno == EINTR)
	  continue;
	DBUG_PRINT("error",("No aio request, error: %d",errno));
	result->pending=0;			/* Assume everythings is ok */
	break;
      }
      ((my_aio_result*) tmp)->pending=0;
      if ((my_aio_result*) tmp == result)
	break;
    }
  }
  return;
}
#endif


/*
  Use this to reset cache to re-start reading or to change the type
  between READ_CACHE <-> WRITE_CACHE
  If we are doing a reinit of a cache where we have the start of the file
  in the cache, we are reusing this memory without flushing it to disk.
*/

my_bool reinit_io_cache(IO_CACHE *info, enum cache_type type,
			my_off_t seek_offset,
			pbool use_async_io __attribute__((unused)),
			pbool clear_cache)
{
  DBUG_ENTER("reinit_io_cache");
  DBUG_PRINT("enter",("cache: 0x%lx type: %d  seek_offset: %lu  clear_cache: %d",
		      (ulong) info, type, (ulong) seek_offset,
		      (int) clear_cache));

  /* One can't do reinit with the following types */
  DBUG_ASSERT(type != READ_NET && info->type != READ_NET &&
	      type != WRITE_NET && info->type != WRITE_NET &&
	      type != SEQ_READ_APPEND && info->type != SEQ_READ_APPEND);

  /* If the whole file is in memory, avoid flushing to disk */
  if (! clear_cache &&
      seek_offset >= info->pos_in_file &&
      seek_offset <= my_b_tell(info))
  {
    /* Reuse current buffer without flushing it to disk */
    byte *pos;
    if (info->type == WRITE_CACHE && type == READ_CACHE)
    {
      info->read_end=info->write_pos;
      info->end_of_file=my_b_tell(info);
      info->seek_not_done=1;
    }
    else if (type == WRITE_CACHE)
    {
      if (info->type == READ_CACHE)
      {
	info->write_end=info->write_buffer+info->buffer_length;
	info->seek_not_done=1;
      }
      info->end_of_file = ~(my_off_t) 0;
    }
    pos=info->request_pos+(seek_offset-info->pos_in_file);
    if (type == WRITE_CACHE)
      info->write_pos=pos;
    else
      info->read_pos= pos;
#ifdef HAVE_AIOWAIT
    my_aiowait(&info->aio_result);		/* Wait for outstanding req */
#endif
  }
  else
  {
    /*
      If we change from WRITE_CACHE to READ_CACHE, assume that everything
      after the current positions should be ignored
    */
    if (info->type == WRITE_CACHE && type == READ_CACHE)
      info->end_of_file=my_b_tell(info);
    /* flush cache if we want to reuse it */
    if (!clear_cache && flush_io_cache(info))
      DBUG_RETURN(1);
    info->pos_in_file=seek_offset;
    /* Better to do always do a seek */
    info->seek_not_done=1;
    info->request_pos=info->read_pos=info->write_pos=info->buffer;
    if (type == READ_CACHE)
    {
      info->read_end=info->buffer;		/* Nothing in cache */
    }
    else
    {
      info->write_end=(info->buffer + info->buffer_length -
		       (seek_offset & (IO_SIZE-1)));
      info->end_of_file= ~(my_off_t) 0;
    }
  }
  info->type=type;
  info->error=0;
  init_functions(info);

#ifdef HAVE_AIOWAIT
  if (use_async_io && ! my_disable_async_io &&
      ((ulong) info->buffer_length <
       (ulong) (info->end_of_file - seek_offset)))
  {
    info->read_length=info->buffer_length/2;
    info->read_function=_my_b_async_read;
  }
  info->inited=0;
#endif
  DBUG_RETURN(0);
} /* reinit_io_cache */



/*
  Read buffered. Returns 1 if can't read requested characters
  This function is only called from the my_b_read() macro
  when there isn't enough characters in the buffer to
  satisfy the request.
  Returns 0 we succeeded in reading all data
*/

int _my_b_read(register IO_CACHE *info, byte *Buffer, uint Count)
{
  uint length,diff_length,left_length;
  my_off_t max_length, pos_in_file;
  DBUG_ENTER("_my_b_read");

  if ((left_length=(uint) (info->read_end-info->read_pos)))
  {
    DBUG_ASSERT(Count >= left_length);	/* User is not using my_b_read() */
    memcpy(Buffer,info->read_pos, (size_t) (left_length));
    Buffer+=left_length;
    Count-=left_length;
  }

  /* pos_in_file always point on where info->buffer was read */
  pos_in_file=info->pos_in_file+(uint) (info->read_end - info->buffer);
  if (info->seek_not_done)
  {					/* File touched, do seek */
    VOID(my_seek(info->file,pos_in_file,MY_SEEK_SET,MYF(0)));
    info->seek_not_done=0;
  }
  diff_length=(uint) (pos_in_file & (IO_SIZE-1));
  if (Count >= (uint) (IO_SIZE+(IO_SIZE-diff_length)))
  {					/* Fill first intern buffer */
    uint read_length;
    if (info->end_of_file == pos_in_file)
    {					/* End of file */
      info->error=(int) left_length;
      DBUG_RETURN(1);
    }
    length=(Count & (uint) ~(IO_SIZE-1))-diff_length;
    if ((read_length=my_read(info->file,Buffer,(uint) length,info->myflags))
	!= (uint) length)
    {
      info->error= (read_length == (uint) -1 ? -1 :
		    (int) (read_length+left_length));
      DBUG_RETURN(1);
    }
    Count-=length;
    Buffer+=length;
    pos_in_file+=length;
    left_length+=length;
    diff_length=0;
  }

  max_length=info->read_length-diff_length;
  if (info->type != READ_FIFO &&
      max_length > (info->end_of_file - pos_in_file))
    max_length = info->end_of_file - pos_in_file;
  if (!max_length)
  {
    if (Count)
    {
      info->error= left_length;		/* We only got this many char */
      DBUG_RETURN(1);
    }
    length=0;				/* Didn't read any chars */
  }
  else if ((length=my_read(info->file,info->buffer,(uint) max_length,
			   info->myflags)) < Count ||
	   length == (uint) -1)
  {
    if (length != (uint) -1)
      memcpy(Buffer,info->buffer,(size_t) length);
    info->pos_in_file= pos_in_file;
    info->error= length == (uint) -1 ? -1 : (int) (length+left_length);
    info->read_pos=info->read_end=info->buffer;
    DBUG_RETURN(1);
  }
  info->read_pos=info->buffer+Count;
  info->read_end=info->buffer+length;
  info->pos_in_file=pos_in_file;
  memcpy(Buffer,info->buffer,(size_t) Count);
  DBUG_RETURN(0);
}

#ifdef THREAD
/* Prepare IO_CACHE for shared use */
void init_io_cache_share(IO_CACHE *info, IO_CACHE_SHARE *s, uint num_threads)
{
  DBUG_ASSERT(info->type == READ_CACHE);
  pthread_mutex_init(&s->mutex, MY_MUTEX_INIT_FAST);
  pthread_cond_init (&s->cond, 0);
  s->total=s->count=num_threads-1;
  s->active=0;
  info->share=s;
  info->read_function=_my_b_read_r;
  info->current_pos= info->current_end= 0;
}

/*
  Remove a thread from shared access to IO_CACHE
  Every thread should do that on exit for not
  to deadlock other threads
*/
void remove_io_thread(IO_CACHE *info)
{
  IO_CACHE_SHARE *s=info->share;

  pthread_mutex_lock(&s->mutex);
  s->total--;
  if (! s->count--)
    pthread_cond_signal(&s->cond);
  pthread_mutex_unlock(&s->mutex);
}

static int lock_io_cache(IO_CACHE *info, my_off_t pos)
{
  int total;
  IO_CACHE_SHARE *s=info->share;

  pthread_mutex_lock(&s->mutex);
  if (!s->count)
  {
    s->count=s->total;
    return 1;
  }

  total=s->total;
  s->count--;
  while (!s->active || s->active->pos_in_file < pos)
    pthread_cond_wait(&s->cond, &s->mutex);

  if (s->total < total &&
      (!s->active || s->active->pos_in_file < pos))
    return 1;

  pthread_mutex_unlock(&s->mutex);
  return 0;
}

static void unlock_io_cache(IO_CACHE *info)
{
  pthread_cond_broadcast(&info->share->cond);
  pthread_mutex_unlock(&info->share->mutex);
}


/*
  Read from IO_CACHE when it is shared between several threads.
  It works as follows: when a thread tries to read from a file
  (that is, after using all the data from the (shared) buffer),
  it just hangs on lock_io_cache(), wating for other threads.
  When the very last thread attempts a read, lock_io_cache()
  returns 1, the thread does actual IO and unlock_io_cache(),
  which signals all the waiting threads that data is in the buffer.
*/

int _my_b_read_r(register IO_CACHE *info, byte *Buffer, uint Count)
{
  my_off_t pos_in_file;
  uint length,diff_length,read_len;
  DBUG_ENTER("_my_b_read_r");

  if ((read_len=(uint) (info->read_end-info->read_pos)))
  {
    DBUG_ASSERT(Count >= read_len);	/* User is not using my_b_read() */
    memcpy(Buffer,info->read_pos, (size_t) (read_len));
    Buffer+=read_len;
    Count-=read_len;
  }
  while (Count)
  {
    int cnt, len;

    pos_in_file= info->pos_in_file + (uint)(info->read_end - info->buffer);
    diff_length= (uint) (pos_in_file & (IO_SIZE-1));
    length=IO_ROUND_UP(Count+diff_length)-diff_length;
    length=(length <= info->read_length) ?
                   length + IO_ROUND_DN(info->read_length - length) :
                   length - IO_ROUND_UP(length - info->read_length) ;
    if (info->type != READ_FIFO &&
	(length > (uint) (info->end_of_file - pos_in_file)))
      length= (uint) (info->end_of_file - pos_in_file);
    if (length == 0)
    {
      info->error=(int) read_len;
      DBUG_RETURN(1);
    }
    if (lock_io_cache(info, pos_in_file))
    {
      info->share->active=info;
      if (info->seek_not_done)             /* File touched, do seek */
        VOID(my_seek(info->file,pos_in_file,MY_SEEK_SET,MYF(0)));
      len=(int)my_read(info->file,info->buffer, length, info->myflags);
      info->read_end=info->buffer + (len == -1 ? 0 : len);
      info->error=(len == (int)length ? 0 : len);
      info->pos_in_file=pos_in_file;
      unlock_io_cache(info);
    }
    else
    {
      info->error=          info->share->active->error;
      info->read_end=       info->share->active->read_end;
      info->pos_in_file=    info->share->active->pos_in_file;
      len= (info->error == -1 ? -1 : info->read_end-info->buffer);
    }
    info->read_pos=info->buffer;
    info->seek_not_done=0;
    if (len <= 0)
    {
      info->error=(int) read_len;
      DBUG_RETURN(1);
    }
    cnt=((uint) len > Count) ? (int) Count : len;
    memcpy(Buffer,info->read_pos, (size_t)cnt);
    Count -=cnt;
    Buffer+=cnt;
    read_len+=cnt;
    info->read_pos+=cnt;
  }
  DBUG_RETURN(0);
}
#endif


/*
  Do sequential read from the SEQ_READ_APPEND cache
  we do this in three stages:
   - first read from info->buffer
   - then if there are still data to read, try the file descriptor
   - afterwards, if there are still data to read, try append buffer
*/

int _my_b_seq_read(register IO_CACHE *info, byte *Buffer, uint Count)
{
  uint length,diff_length,left_length,save_count;
  my_off_t max_length, pos_in_file;
  save_count=Count;

  /* first, read the regular buffer */
  if ((left_length=(uint) (info->read_end-info->read_pos)))
  {
    DBUG_ASSERT(Count > left_length);	/* User is not using my_b_read() */
    memcpy(Buffer,info->read_pos, (size_t) (left_length));
    Buffer+=left_length;
    Count-=left_length;
  }
  lock_append_buffer(info);

  /* pos_in_file always point on where info->buffer was read */
  if ((pos_in_file=info->pos_in_file+(uint) (info->read_end - info->buffer)) >=
      info->end_of_file)
    goto read_append_buffer;

  /*
    With read-append cache we must always do a seek before we read,
    because the write could have moved the file pointer astray
  */
  VOID(my_seek(info->file,pos_in_file,MY_SEEK_SET,MYF(0)));
  info->seek_not_done=0;

  diff_length=(uint) (pos_in_file & (IO_SIZE-1));

  /* now the second stage begins - read from file descriptor */
  if (Count >= (uint) (IO_SIZE+(IO_SIZE-diff_length)))
  {					/* Fill first intern buffer */
    uint read_length;

    length=(Count & (uint) ~(IO_SIZE-1))-diff_length;
    if ((read_length=my_read(info->file,Buffer,(uint) length,info->myflags)) ==
	(uint)-1)
    {
      info->error= -1;
      unlock_append_buffer(info);
      return 1;
    }
    Count-=read_length;
    Buffer+=read_length;
    pos_in_file+=read_length;

    if (read_length != (uint) length)
    {
      /*
	We only got part of data;  Read the rest of the data from the
	write buffer
      */
      goto read_append_buffer;
    }
    left_length+=length;
    diff_length=0;
  }

  max_length=info->read_length-diff_length;
  if (max_length > (info->end_of_file - pos_in_file))
    max_length = info->end_of_file - pos_in_file;
  if (!max_length)
  {
    if (Count)
      goto read_append_buffer;
    length=0;				/* Didn't read any more chars */
  }
  else
  {
    length=my_read(info->file,info->buffer,(uint) max_length,
		   info->myflags);
    if (length == (uint) -1)
    {
      info->error= -1;
      unlock_append_buffer(info);
      return 1;
    }
    if (length < Count)
    {
      memcpy(Buffer,info->buffer,(size_t) length);
      Count -= length;
      Buffer += length;

      /*
	 added the line below to make
	 DBUG_ASSERT(pos_in_file==info->end_of_file) pass.
	 otherwise this does not appear to be needed
      */
      pos_in_file += length;
      goto read_append_buffer;
    }
  }
  unlock_append_buffer(info);
  info->read_pos=info->buffer+Count;
  info->read_end=info->buffer+length;
  info->pos_in_file=pos_in_file;
  memcpy(Buffer,info->buffer,(size_t) Count);
  return 0;

read_append_buffer:

  /*
     Read data from the current write buffer.
     Count should never be == 0 here (The code will work even if count is 0)
  */

  {
    /* First copy the data to Count */
    uint len_in_buff = (uint) (info->write_pos - info->append_read_pos);
    uint copy_len;
    uint transfer_len;

    DBUG_ASSERT(info->append_read_pos <= info->write_pos);
    /*
      TODO: figure out if the assert below is needed or correct.
    */
    DBUG_ASSERT(pos_in_file == info->end_of_file);
    copy_len=min(Count, len_in_buff);
    memcpy(Buffer, info->append_read_pos, copy_len);
    info->append_read_pos += copy_len;
    Count -= copy_len;
    if (Count)
      info->error = save_count - Count;

    /* Fill read buffer with data from write buffer */
    memcpy(info->buffer, info->append_read_pos,
	   (size_t) (transfer_len=len_in_buff - copy_len));
    info->read_pos= info->buffer;
    info->read_end= info->buffer+transfer_len;
    info->append_read_pos=info->write_pos;
    info->pos_in_file=pos_in_file+copy_len;
    info->end_of_file+=len_in_buff;
  }
  unlock_append_buffer(info);
  return Count ? 1 : 0;
}


#ifdef HAVE_AIOWAIT

int _my_b_async_read(register IO_CACHE *info, byte *Buffer, uint Count)
{
  uint length,read_length,diff_length,left_length,use_length,org_Count;
  my_off_t max_length;
  my_off_t next_pos_in_file;
  byte *read_buffer;

  memcpy(Buffer,info->read_pos,
	 (size_t) (left_length=(uint) (info->read_end-info->read_pos)));
  Buffer+=left_length;
  org_Count=Count;
  Count-=left_length;

  if (info->inited)
  {						/* wait for read block */
    info->inited=0;				/* No more block to read */
    my_aiowait(&info->aio_result);		/* Wait for outstanding req */
    if (info->aio_result.result.aio_errno)
    {
      if (info->myflags & MY_WME)
	my_error(EE_READ, MYF(ME_BELL+ME_WAITTANG),
		 my_filename(info->file),
		 info->aio_result.result.aio_errno);
      my_errno=info->aio_result.result.aio_errno;
      info->error= -1;
      return(1);
    }
    if (! (read_length = (uint) info->aio_result.result.aio_return) ||
	read_length == (uint) -1)
    {
      my_errno=0;				/* For testing */
      info->error= (read_length == (uint) -1 ? -1 :
		    (int) (read_length+left_length));
      return(1);
    }
    info->pos_in_file+=(uint) (info->read_end - info->request_pos);

    if (info->request_pos != info->buffer)
      info->request_pos=info->buffer;
    else
      info->request_pos=info->buffer+info->read_length;
    info->read_pos=info->request_pos;
    next_pos_in_file=info->aio_read_pos+read_length;

	/* Check if pos_in_file is changed
	   (_ni_read_cache may have skipped some bytes) */

    if (info->aio_read_pos < info->pos_in_file)
    {						/* Fix if skipped bytes */
      if (info->aio_read_pos + read_length < info->pos_in_file)
      {
	read_length=0;				/* Skip block */
	next_pos_in_file=info->pos_in_file;
      }
      else
      {
	my_off_t offset= (info->pos_in_file - info->aio_read_pos);
	info->pos_in_file=info->aio_read_pos; /* Whe are here */
	info->read_pos=info->request_pos+offset;
	read_length-=offset;			/* Bytes left from read_pos */
      }
    }
#ifndef DBUG_OFF
    if (info->aio_read_pos > info->pos_in_file)
    {
      my_errno=EINVAL;
      return(info->read_length= -1);
    }
#endif
	/* Copy found bytes to buffer */
    length=min(Count,read_length);
    memcpy(Buffer,info->read_pos,(size_t) length);
    Buffer+=length;
    Count-=length;
    left_length+=length;
    info->read_end=info->rc_pos+read_length;
    info->read_pos+=length;
  }
  else
    next_pos_in_file=(info->pos_in_file+ (uint)
		      (info->read_end - info->request_pos));

	/* If reading large blocks, or first read or read with skip */
  if (Count)
  {
    if (next_pos_in_file == info->end_of_file)
    {
      info->error=(int) (read_length+left_length);
      return 1;
    }
    VOID(my_seek(info->file,next_pos_in_file,MY_SEEK_SET,MYF(0)));
    read_length=IO_SIZE*2- (uint) (next_pos_in_file & (IO_SIZE-1));
    if (Count < read_length)
    {					/* Small block, read to cache */
      if ((read_length=my_read(info->file,info->request_pos,
			       read_length, info->myflags)) == (uint) -1)
	return info->error= -1;
      use_length=min(Count,read_length);
      memcpy(Buffer,info->request_pos,(size_t) use_length);
      info->read_pos=info->request_pos+Count;
      info->read_end=info->request_pos+read_length;
      info->pos_in_file=next_pos_in_file;	/* Start of block in cache */
      next_pos_in_file+=read_length;

      if (Count != use_length)
      {					/* Didn't find hole block */
	if (info->myflags & (MY_WME | MY_FAE | MY_FNABP) && Count != org_Count)
	  my_error(EE_EOFERR, MYF(ME_BELL+ME_WAITTANG),
		   my_filename(info->file),my_errno);
	info->error=(int) (read_length+left_length);
	return 1;
      }
    }
    else
    {						/* Big block, don't cache it */
      if ((read_length=my_read(info->file,Buffer,(uint) Count,info->myflags))
	  != Count)
      {
	info->error= read_length == (uint)  -1 ? -1 : read_length+left_length;
	return 1;
      }
      info->read_pos=info->read_end=info->request_pos;
      info->pos_in_file=(next_pos_in_file+=Count);
    }
  }

	/* Read next block with asyncronic io */
  max_length=info->end_of_file - next_pos_in_file;
  diff_length=(next_pos_in_file & (IO_SIZE-1));

  if (max_length > (my_off_t) info->read_length - diff_length)
    max_length= (my_off_t) info->read_length - diff_length;
  if (info->request_pos != info->buffer)
    read_buffer=info->buffer;
  else
    read_buffer=info->buffer+info->read_length;
  info->aio_read_pos=next_pos_in_file;
  if (max_length)
  {
    info->aio_result.result.aio_errno=AIO_INPROGRESS;	/* Marker for test */
    DBUG_PRINT("aioread",("filepos: %ld  length: %ld",
			  (ulong) next_pos_in_file,(ulong) max_length));
    if (aioread(info->file,read_buffer,(int) max_length,
		(my_off_t) next_pos_in_file,MY_SEEK_SET,
		&info->aio_result.result))
    {						/* Skip async io */
      my_errno=errno;
      DBUG_PRINT("error",("got error: %d, aio_result: %d from aioread, async skipped",
			  errno, info->aio_result.result.aio_errno));
      if (info->request_pos != info->buffer)
      {
	bmove(info->buffer,info->request_pos,
	      (uint) (info->read_end - info->read_pos));
	info->request_pos=info->buffer;
	info->read_pos-=info->read_length;
	info->read_end-=info->read_length;
      }
      info->read_length=info->buffer_length;	/* Use hole buffer */
      info->read_function=_my_b_read;		/* Use normal IO_READ next */
    }
    else
      info->inited=info->aio_result.pending=1;
  }
  return 0;					/* Block read, async in use */
} /* _my_b_async_read */
#endif


/* Read one byte when buffer is empty */

int _my_b_get(IO_CACHE *info)
{
  byte buff;
  IO_CACHE_CALLBACK pre_read,post_read;
  if ((pre_read = info->pre_read))
    (*pre_read)(info);
  if ((*(info)->read_function)(info,&buff,1))
    return my_b_EOF;
  if ((post_read = info->post_read))
    (*post_read)(info);
  return (int) (uchar) buff;
}

	/* Returns != 0 if error on write */

int _my_b_write(register IO_CACHE *info, const byte *Buffer, uint Count)
{
  uint rest_length,length;

  if (info->pos_in_file+info->buffer_length > info->end_of_file)
  {
    my_errno=errno=EFBIG;
    return info->error = -1;
  }

  rest_length=(uint) (info->write_end - info->write_pos);
  memcpy(info->write_pos,Buffer,(size_t) rest_length);
  Buffer+=rest_length;
  Count-=rest_length;
  info->write_pos+=rest_length;
  if (flush_io_cache(info))
    return 1;
  if (Count >= IO_SIZE)
  {					/* Fill first intern buffer */
    length=Count & (uint) ~(IO_SIZE-1);
    if (info->seek_not_done)
    {					/* File touched, do seek */
      VOID(my_seek(info->file,info->pos_in_file,MY_SEEK_SET,MYF(0)));
      info->seek_not_done=0;
    }
    if (my_write(info->file,Buffer,(uint) length,info->myflags | MY_NABP))
      return info->error= -1;
    Count-=length;
    Buffer+=length;
    info->pos_in_file+=length;
  }
  memcpy(info->write_pos,Buffer,(size_t) Count);
  info->write_pos+=Count;
  return 0;
}


/*
  Append a block to the write buffer.
  This is done with the buffer locked to ensure that we don't read from
  the write buffer before we are ready with it.
*/

int my_b_append(register IO_CACHE *info, const byte *Buffer, uint Count)
{
  uint rest_length,length;

  lock_append_buffer(info);
  rest_length=(uint) (info->write_end - info->write_pos);
  if (Count <= rest_length)
    goto end;
  memcpy(info->write_pos,Buffer,(size_t) rest_length);
  Buffer+=rest_length;
  Count-=rest_length;
  info->write_pos+=rest_length;
  if (my_b_flush_io_cache(info,0))
  {
    unlock_append_buffer(info);
    return 1;
  }
  if (Count >= IO_SIZE)
  {					/* Fill first intern buffer */
    length=Count & (uint) ~(IO_SIZE-1);
    if (my_write(info->file,Buffer,(uint) length,info->myflags | MY_NABP))
    {
      unlock_append_buffer(info);
      return info->error= -1;
    }
    Count-=length;
    Buffer+=length;
    info->end_of_file+=length;
  }

end:
  memcpy(info->write_pos,Buffer,(size_t) Count);
  info->write_pos+=Count;
  unlock_append_buffer(info);
  return 0;
}


int my_b_safe_write(IO_CACHE *info, const byte *Buffer, uint Count)
{
  /*
    Sasha: We are not writing this with the ? operator to avoid hitting
    a possible compiler bug. At least gcc 2.95 cannot deal with 
    several layers of ternary operators that evaluated comma(,) operator
    expressions inside - I do have a test case if somebody wants it
  */
  if (info->type == SEQ_READ_APPEND)
    return my_b_append(info, Buffer, Count);
  return my_b_write(info, Buffer, Count);
}


/*
  Write a block to disk where part of the data may be inside the record
  buffer.  As all write calls to the data goes through the cache,
  we will never get a seek over the end of the buffer
*/

int my_block_write(register IO_CACHE *info, const byte *Buffer, uint Count,
		   my_off_t pos)
{
  uint length;
  int error=0;

  if (pos < info->pos_in_file)
  {
    /* Of no overlap, write everything without buffering */
    if (pos + Count <= info->pos_in_file)
      return my_pwrite(info->file, Buffer, Count, pos,
		       info->myflags | MY_NABP);
    /* Write the part of the block that is before buffer */
    length= (uint) (info->pos_in_file - pos);
    if (my_pwrite(info->file, Buffer, length, pos, info->myflags | MY_NABP))
      info->error=error=-1;
    Buffer+=length;
    pos+=  length;
    Count-= length;
#ifndef HAVE_PREAD
    info->seek_not_done=1;
#endif
  }

  /* Check if we want to write inside the used part of the buffer.*/
  length= (uint) (info->write_end - info->buffer);
  if (pos < info->pos_in_file + length)
  {
    uint offset= (uint) (pos - info->pos_in_file);
    length-=offset;
    if (length > Count)
      length=Count;
    memcpy(info->buffer+offset, Buffer, length);
    Buffer+=length;
    Count-= length;
    /* Fix length of buffer if the new data was larger */
    if (info->buffer+length > info->write_pos)
      info->write_pos=info->buffer+length;
    if (!Count)
      return (error);
  }
  /* Write at the end of the current buffer; This is the normal case */
  if (_my_b_write(info, Buffer, Count))
    error= -1;
  return error;
}


	/* Flush write cache */

#ifdef THREAD
#define LOCK_APPEND_BUFFER if (need_append_buffer_lock) \
  lock_append_buffer(info);
#define UNLOCK_APPEND_BUFFER if (need_append_buffer_lock) \
  unlock_append_buffer(info);
#else
#define LOCK_APPEND_BUFFER
#define UNLOCK_APPEND_BUFFER
#endif


int my_b_flush_io_cache(IO_CACHE *info, int need_append_buffer_lock)
{
  uint length;
  my_bool append_cache;
  my_off_t pos_in_file;
  DBUG_ENTER("my_b_flush_io_cache");

  if (!(append_cache = (info->type == SEQ_READ_APPEND)))
    need_append_buffer_lock=0;

  if (info->type == WRITE_CACHE || append_cache)
  {
    if (info->file == -1)
    {
      if (real_open_cached_file(info))
	DBUG_RETURN((info->error= -1));
    }
    LOCK_APPEND_BUFFER;

    if ((length=(uint) (info->write_pos - info->write_buffer)))
    {
      pos_in_file=info->pos_in_file;
      /*
	If we have append cache, we always open the file with
	O_APPEND which moves the pos to EOF automatically on every write
      */
      if (!append_cache && info->seek_not_done)
      {					/* File touched, do seek */
	if (my_seek(info->file,pos_in_file,MY_SEEK_SET,MYF(0)) ==
	    MY_FILEPOS_ERROR)
	{
	  UNLOCK_APPEND_BUFFER;
	  DBUG_RETURN((info->error= -1));
	}
	if (!append_cache)
	  info->seek_not_done=0;
      }
      if (!append_cache)
	info->pos_in_file+=length;
      info->write_end= (info->write_buffer+info->buffer_length-
			((pos_in_file+length) & (IO_SIZE-1)));

      if (my_write(info->file,info->write_buffer,length,
		   info->myflags | MY_NABP))
	info->error= -1;
      else
	info->error= 0;
      if (!append_cache)
      {
        set_if_bigger(info->end_of_file,(pos_in_file+length));
      }
      else
      {
	info->end_of_file+=(info->write_pos-info->append_read_pos);
	DBUG_ASSERT(info->end_of_file == my_tell(info->file,MYF(0)));
      }

      info->append_read_pos=info->write_pos=info->write_buffer;
      ++info->disk_writes;
      UNLOCK_APPEND_BUFFER;
      DBUG_RETURN(info->error);
    }
  }
#ifdef HAVE_AIOWAIT
  else if (info->type != READ_NET)
  {
    my_aiowait(&info->aio_result);		/* Wait for outstanding req */
    info->inited=0;
  }
#endif
  UNLOCK_APPEND_BUFFER;
  DBUG_RETURN(0);
}

/*
  Free an IO_CACHE object

  SYNOPSOS
    end_io_cache()
    info		IO_CACHE Handle to free

  NOTES
    It's currently safe to call this if one has called init_io_cache()
    on the 'info' object, even if init_io_cache() failed.
    This function is also safe to call twice with the same handle.

  RETURN
   0  ok
   #  Error
*/

int end_io_cache(IO_CACHE *info)
{
  int error=0;
  IO_CACHE_CALLBACK pre_close;
  DBUG_ENTER("end_io_cache");

#ifdef THREAD
  /*
    if IO_CACHE is shared between several threads, only one
    thread needs to call end_io_cache() - just as init_io_cache()
    should be called only once and then memcopy'ed
  */
  if (info->share)
  {
    pthread_cond_destroy (&info->share->cond);
    pthread_mutex_destroy(&info->share->mutex);
    info->share=0;
  }
#endif

  if ((pre_close=info->pre_close))
  {
    (*pre_close)(info);
    info->pre_close= 0;
  }
  if (info->alloced_buffer)
  {
    info->alloced_buffer=0;
    if (info->file != -1)			/* File doesn't exist */
      error=flush_io_cache(info);
    my_free((gptr) info->buffer,MYF(MY_WME));
    info->buffer=info->read_pos=(byte*) 0;
  }
  if (info->type == SEQ_READ_APPEND)
  {
    /* Destroy allocated mutex */
    info->type=0;
#ifdef THREAD
    pthread_mutex_destroy(&info->append_buffer_lock);
#endif
  }
  DBUG_RETURN(error);
} /* end_io_cache */


/**********************************************************************
 Testing of MF_IOCACHE
**********************************************************************/

#ifdef MAIN

#include <my_dir.h>

void die(const char* fmt, ...)
{
  va_list va_args;
  va_start(va_args,fmt);
  fprintf(stderr,"Error:");
  vfprintf(stderr, fmt,va_args);
  fprintf(stderr,", errno=%d\n", errno);
  exit(1);
}

int open_file(const char* fname, IO_CACHE* info, int cache_size)
{
  int fd;
  if ((fd=my_open(fname,O_CREAT | O_RDWR,MYF(MY_WME))) < 0)
    die("Could not open %s", fname);
  if (init_io_cache(info, fd, cache_size, SEQ_READ_APPEND, 0,0,MYF(MY_WME)))
    die("failed in init_io_cache()");
  return fd;
}

void close_file(IO_CACHE* info)
{
  end_io_cache(info);
  my_close(info->file, MYF(MY_WME));
}

int main(int argc, char** argv)
{
  IO_CACHE sra_cache; /* SEQ_READ_APPEND */
  MY_STAT status;
  const char* fname="/tmp/iocache.test";
  int cache_size=16384;
  char llstr_buf[22];
  int max_block,total_bytes=0;
  int i,num_loops=100,error=0;
  char *p;
  char* block, *block_end;
  MY_INIT(argv[0]);
  max_block = cache_size*3;
  if (!(block=(char*)my_malloc(max_block,MYF(MY_WME))))
    die("Not enough memory to allocate test block");
  block_end = block + max_block;
  for (p = block,i=0; p < block_end;i++)
  {
    *p++ = (char)i;
  }
  if (my_stat(fname,&status, MYF(0)) &&
      my_delete(fname,MYF(MY_WME)))
    {
      die("Delete of %s failed, aborting", fname);
    }
  open_file(fname,&sra_cache, cache_size);
  for (i = 0; i < num_loops; i++)
  {
    char buf[4];
    int block_size = abs(rand() % max_block);
    int4store(buf, block_size);
    if (my_b_append(&sra_cache,buf,4) ||
	my_b_append(&sra_cache, block, block_size))
      die("write failed");
    total_bytes += 4+block_size;
  }
  close_file(&sra_cache);
  my_free(block,MYF(MY_WME));
  if (!my_stat(fname,&status,MYF(MY_WME)))
    die("%s failed to stat, but I had just closed it,\
 wonder how that happened");
  printf("Final size of %s is %s, wrote %d bytes\n",fname,
	 llstr(status.st_size,llstr_buf),
	 total_bytes);
  my_delete(fname, MYF(MY_WME));
  /* check correctness of tests */
  if (total_bytes != status.st_size)
  {
    fprintf(stderr,"Not the same number of bytes acutally  in file as bytes \
supposedly written\n");
    error=1;
  }
  exit(error);
  return 0;
}
#endif<|MERGE_RESOLUTION|>--- conflicted
+++ resolved
@@ -256,12 +256,8 @@
   /* End_of_file may be changed by user later */
   info->end_of_file= end_of_file;
   info->error=0;
-<<<<<<< HEAD
   info->type= type;
-  init_functions(info,type);
-=======
   init_functions(info);
->>>>>>> 6d280ac1
 #ifdef HAVE_AIOWAIT
   if (use_async_io && ! my_disable_async_io)
   {
