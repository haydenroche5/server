/* Copyright (C) 2003 MySQL AB

   This program is free software; you can redistribute it and/or modify
   it under the terms of the GNU General Public License as published by
   the Free Software Foundation; either version 2 of the License, or
   (at your option) any later version.

   This program is distributed in the hope that it will be useful,
   but WITHOUT ANY WARRANTY; without even the implied warranty of
   MERCHANTABILITY or FITNESS FOR A PARTICULAR PURPOSE.  See the
   GNU General Public License for more details.

   You should have received a copy of the GNU General Public License
   along with this program; if not, write to the Free Software
   Foundation, Inc., 59 Temple Place, Suite 330, Boston, MA  02111-1307  USA */

#ifndef NdbRecAttr_H
#define NdbRecAttr_H

#include <NdbDictionary.hpp>

class NdbOperation;

/**
 * @class NdbRecAttr
 * @brief Contains value of an attribute.
 *
 * NdbRecAttr objects are used to store the attribute value 
 * after retrieving the value from the NDB Cluster using the method 
 * NdbOperation::getValue.  The objects are allocated by the NDB API.
 * An example application program follows:
 *
 * @code
 *   MyRecAttr = MyOperation->getValue("ATTR2", NULL);
 *   if (MyRecAttr == NULL) goto error;
 *
 *   if (MyConnection->execute(Commit) == -1) goto error;
 *
 *   ndbout << MyRecAttr->u_32_value();
 * @endcode
 * For more examples, see 
 * @ref ndbapi_example1.cpp and 
 * @ref ndbapi_example2.cpp.
 *
 * @note The NdbRecAttr object is instantiated with its value when 
 *       NdbConnection::execute is called.  Before this, the value is 
 *       undefined.  (NdbRecAttr::isNULL can be used to check 
 *       if the value is defined or not.)
 *       This means that an NdbRecAttr object only has valid information
 *       between the time of calling NdbConnection::execute and
 *       the time of Ndb::closeTransaction.
 *       The value of the null indicator is -1 until the
 *       NdbConnection::execute method have been called.
 *
 * For simple types, there are methods which directly getting the value
 * from the NdbRecAttr object.
 *
 * To get a reference to the value, there are two methods:
 * NdbRecAttr::aRef (memory is released by NDB API) and 
 * NdbRecAttr::getAttributeObject (memory must be released 
 * by application program).
 * The two methods may return different pointers.
 *
 * There are also methods to check attribute type, attribute size and
 * array size.  
 * The method NdbRecAttr::arraySize returns the number of elements in the
 * array (where each element is of size given by NdbRecAttr::attrSize). 
 * The NdbRecAttr::arraySize method is needed when reading variable-sized
 * attributes.
 *
 * @note Variable-sized attributes are not yet supported.
 */
class NdbRecAttr
{
  friend class NdbOperation;
  friend class NdbIndexScanOperation;
  friend class NdbEventOperationImpl;
  friend class NdbReceiver;
  friend class Ndb;
  friend class NdbOut& operator<<(class NdbOut&, const class AttributeS&);

public:
  /** 
   * @name Getting meta information
   * @{
   */
  const NdbDictionary::Column * getColumn() const;

  /**
   * Get type of column
   * @return Data type of the column
   */
  NdbDictionary::Column::Type getType() const;
  
  /**
   * Get attribute (element) size in bytes. 
   * 
   * @note For arrays, the method only gives the size of an element.
   *       The total attribute size is calculated by 
   *       multiplying this value with the value 
   *       returned by NdbRecAttr::arraySize.
   *
   * @return Attribute size in 32 bit unsigned int. 
   */
  Uint32 attrSize() const ;             

  /**
   * Get array size of attribute. 
   * For variable-sized arrays this method returns the 
   * size of the attribute read.
   *
   * @return array size in 32 unsigned int.
   */
  Uint32 arraySize() const ;            
  Uint32 getLength() const ;
  
  /** @} *********************************************************************/
  /** 
   * @name Getting stored value
   * @{
   */

  /** 
   * Check if attribute value is NULL.
   *
   * @return -1 = Not defined (Failure or 
   *              NdbConnection::execute not yet called).<br>
   *          0 = Attribute value is defined, but not equal to NULL.<br>
   *          1 = Attribute value is defined and equal to NULL.
   */
  int isNULL() const; 

  /**
   * Get value stored in NdbRecAttr object.
   *
   * @return  64 bit long value.
   */
  Int64 int64_value() const;  

  /**
   * Get value stored in NdbRecAttr object.
   *
   * @return  32 bit int value.
   */   
  Int32 int32_value() const;  

  /**
   * Get value stored in NdbRecAttr object.
   *
   * @return  Short value.
   */
  short short_value() const;

  /**
   * Get value stored in NdbRecAttr object.
   *
   * @return  Char value.
   */           
  char  char_value() const;           

  /**
   * Get value stored in NdbRecAttr object.
   *
   * @return  64 bit unsigned value.
   */
  Uint64 u_64_value() const;          

  /**
   * Get value stored in NdbRecAttr object.
   *
   * @return  32 bit unsigned value.
   */
  Uint32 u_32_value() const;          

  /**
   * Get value stored in NdbRecAttr object.
   * 
   * @return  Unsigned short value.
   */
  Uint16 u_short_value() const;

  /**
   * Get value stored in NdbRecAttr object.
   *
   * @return  Unsigned char value.
   */   
  Uint8 u_char_value() const;        

  /**
   * Get value stored in NdbRecAttr object.
   *
   * @return  Float value.
   */
  float float_value() const;         

  /**
   * Get value stored in NdbRecAttr object.
   *
   * @return  Double value.
   */
  double double_value() const;        
  
  /** @} *********************************************************************/
  /** 
   * @name Getting reference to stored value
   * @{
   */

  /**
   * Get reference to attribute value. 
   * 
   * Returns a char*-pointer to the value.
   * The pointer is aligned appropriately for the data type.  
   * The memory is released when Ndb::closeTransaction is executed 
   * for the transaction which read the value.
   *
   * @note The memory is released by NDB API.
   * 
   * @note The pointer to the attribute value stored in an NdbRecAttr
   *       object (i.e. the pointer returned by aRef) is constant.  
   *       This means that this method can be called anytime after 
   *       NdbOperation::getValue has been called.
   * 
   * @return Pointer to attribute value.         
   */
  char* aRef() const;                 
                                
  /** @} *********************************************************************/
                             
  /**
   * Make a copy of RecAttr object including all data.
   *
   * @note  Copy needs to be deleted by application program.
   */
  NdbRecAttr * clone() const;
  
  /**
   * Destructor
   *
   * @note  You should only delete RecAttr-copies, 
   *        i.e. objects that has been cloned.
   */
  ~NdbRecAttr();    
private:
  NdbRecAttr();

  Uint32 attrId() const;        /* Get attribute id                     */
  bool setNULL();               /* Set NULL indicator                   */
  bool receive_data(const Uint32*, Uint32);

  void release();               /* Release memory if allocated          */
  void init();                  /* Initialise object when allocated     */

  void next(NdbRecAttr* aRecAttr);
  NdbRecAttr* next() const;

<<<<<<< HEAD

=======
  int setup(const class NdbDictionary::Column* col, char* aValue);
>>>>>>> 6ca4b6cd
  int setup(const class NdbColumnImpl* anAttrInfo, char* aValue);
                                /* Set up attributes and buffers        */
  bool copyoutRequired() const; /* Need to copy data to application     */
  void copyout();               /* Copy from storage to application     */

  Uint64        theStorage[4];  /* The data storage here if <= 32 bytes */
  Uint64*       theStorageX;    /* The data storage here if >  32 bytes */
  char*         theValue;       /* The data storage in the application  */
  void*         theRef;         /* Pointer to one of above              */

  NdbRecAttr*   theNext;        /* Next pointer                         */
  Uint32        theAttrId;      /* The attribute id                     */

  int theNULLind;
  bool m_nullable;
  Uint32 theAttrSize;
  Uint32 theArraySize;
  const NdbDictionary::Column* m_column;
};

inline
NdbDictionary::Column::Type
NdbRecAttr::getType() const {
  return m_column->getType();
}

inline
const NdbDictionary::Column *
NdbRecAttr::getColumn() const {
  return m_column;
}

inline
Uint32
NdbRecAttr::attrSize() const {
  return theAttrSize;
}

inline
Uint32
NdbRecAttr::arraySize() const 
{
  return theArraySize;
}

inline
Int64
NdbRecAttr::int64_value() const 
{
  return *(Int64*)theRef;
}

inline
Int32
NdbRecAttr::int32_value() const 
{
  return *(Int32*)theRef;
}

inline
short
NdbRecAttr::short_value() const
{
  return *(short*)theRef;
}

inline
char
NdbRecAttr::char_value() const
{
  return *(char*)theRef;
}

inline
Uint64
NdbRecAttr::u_64_value() const
{
  return *(Uint64*)theRef;
}

inline
Uint32
NdbRecAttr::u_32_value() const
{
  return *(Uint32*)theRef;
}

inline
Uint16
NdbRecAttr::u_short_value() const
{
  return *(Uint16*)theRef;
}

inline
Uint8
NdbRecAttr::u_char_value() const
{
  return *(Uint8*)theRef;
}

inline
float
NdbRecAttr::float_value() const
{
  return *(float*)theRef;
}

inline
double
NdbRecAttr::double_value() const
{
  return *(double*)theRef;
}

inline
void
NdbRecAttr::release()
{
  if (theStorageX != 0) {
    delete [] theStorageX;
    theStorageX = 0;
  }
}

inline
void
NdbRecAttr::init()
{
  theStorageX = 0;
  theValue = 0;
  theRef = 0;
  theNext = 0;
  theAttrId = 0xFFFF;
  theNULLind = -1;
}

inline
void
NdbRecAttr::next(NdbRecAttr* aRecAttr)
{
  theNext = aRecAttr;
}

inline
NdbRecAttr*
NdbRecAttr::next() const
{
  return theNext;
}

inline
char*
NdbRecAttr::aRef() const
{
  return (char*)theRef; 
}

inline
bool
NdbRecAttr::copyoutRequired() const
{
  return theRef != theValue && theValue != 0;
}

inline
Uint32
NdbRecAttr::attrId() const
{
  return theAttrId;
}

inline
bool
NdbRecAttr::setNULL()
{
  theNULLind = 1;
  return m_nullable;
}

inline
int
NdbRecAttr::isNULL() const
{
  return theNULLind;
}

class NdbOut& operator <<(class NdbOut&, const NdbRecAttr &);

#endif
<|MERGE_RESOLUTION|>--- conflicted
+++ resolved
@@ -254,11 +254,7 @@
   void next(NdbRecAttr* aRecAttr);
   NdbRecAttr* next() const;
 
-<<<<<<< HEAD
-
-=======
   int setup(const class NdbDictionary::Column* col, char* aValue);
->>>>>>> 6ca4b6cd
   int setup(const class NdbColumnImpl* anAttrInfo, char* aValue);
                                 /* Set up attributes and buffers        */
   bool copyoutRequired() const; /* Need to copy data to application     */
