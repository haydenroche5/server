#!@PERL_PATH@

<<<<<<< HEAD
# Copyright (c) 2000, 2010, Oracle and/or its affiliates
=======
# Copyright (c) 2000, 2017, Oracle and/or its affiliates. All rights reserved.
>>>>>>> 34cd74e5
#
# This program is free software; you can redistribute it and/or
# modify it under the terms of the GNU Library General Public
# License as published by the Free Software Foundation; version 2
# of the License.
#
# This program is distributed in the hope that it will be useful,
# but WITHOUT ANY WARRANTY; without even the implied warranty of
# MERCHANTABILITY or FITNESS FOR A PARTICULAR PURPOSE.  See the GNU
# Library General Public License for more details.
#
# You should have received a copy of the GNU Library General Public
# License along with this library; if not, write to the Free
# Software Foundation, Inc., 51 Franklin St, Fifth Floor, Boston,
# MA 02110-1301, USA

use strict;
use Getopt::Long;
use Data::Dumper;
use File::Basename;
use File::Path;
use DBI;
use Sys::Hostname;
use File::Copy;
use File::Temp qw(tempfile);

=head1 NAME

mysqlhotcopy - fast on-line hot-backup utility for local MySQL databases and tables

=head1 SYNOPSIS

  mysqlhotcopy db_name

  mysqlhotcopy --suffix=_copy db_name_1 ... db_name_n

  mysqlhotcopy db_name_1 ... db_name_n /path/to/new_directory

  mysqlhotcopy db_name./regex/

  mysqlhotcopy db_name./^\(foo\|bar\)/

  mysqlhotcopy db_name./~regex/

  mysqlhotcopy db_name_1./regex_1/ db_name_1./regex_2/ ... db_name_n./regex_n/ /path/to/new_directory

  mysqlhotcopy --method='scp -Bq -i /usr/home/foo/.ssh/identity' --user=root --password=secretpassword \
         db_1./^nice_table/ user@some.system.dom:~/path/to/new_directory

WARNING: THIS PROGRAM IS STILL IN BETA. Comments/patches welcome.

=cut

# Documentation continued at end of file

# fix CORE::GLOBAL::die to return a predictable exit code
BEGIN { *CORE::GLOBAL::die= sub { warn @_; exit 1; }; }

my $VERSION = "1.23";

my $opt_tmpdir = $ENV{TMPDIR} || "/tmp";

my $OPTIONS = <<"_OPTIONS";

$0 Ver $VERSION

Usage: $0 db_name[./table_regex/] [new_db_name | directory]

  -?, --help           display this help-screen and exit
  -u, --user=#         user for database login if not current user
  -p, --password=#     password to use when connecting to server (if not set
                       in my.cnf, which is recommended)
  -h, --host=#         hostname for local server when connecting over TCP/IP
  -P, --port=#         port to use when connecting to local server with TCP/IP
  -S, --socket=#       socket to use when connecting to local server
      --old_server     connect to old MySQL-server (before v5.5) which
                       doesn't have FLUSH TABLES WITH READ LOCK fully implemented.

  --allowold           don\'t abort if target dir already exists (rename it _old)
  --addtodest          don\'t rename target dir if it exists, just add files to it
  --keepold            don\'t delete previous (now renamed) target when done
  --noindices          don\'t include full index files in copy
  --method=#           method for copy (only "cp" currently supported)

  -q, --quiet          be silent except for errors
  --debug              enable debug
  -n, --dryrun         report actions without doing them

  --regexp=#           copy all databases with names matching regexp
  --suffix=#           suffix for names of copied databases
  --checkpoint=#       insert checkpoint entry into specified db.table
  --flushlog           flush logs once all tables are locked 
  --resetmaster        reset the binlog once all tables are locked
  --resetslave         reset the master.info once all tables are locked
  --tmpdir=#	       temporary directory (instead of $opt_tmpdir)
  --record_log_pos=#   record slave and master status in specified db.table
  --chroot=#           base directory of chroot jail in which mysqld operates

  Try \'perldoc $0\' for more complete documentation
_OPTIONS

sub usage {
    die @_, $OPTIONS;
}

# Do not initialize user or password options; that way, any user/password
# options specified in option files will be used.  If no values are specified
# at all, the defaults will be used (login name, no password).

my %opt = (
    noindices	=> 0,
    allowold	=> 0,	# for safety
    keepold	=> 0,
    method	=> "cp",
    flushlog    => 0,
);
Getopt::Long::Configure(qw(no_ignore_case)); # disambiguate -p and -P
GetOptions( \%opt,
    "help",
    "host|h=s",
    "user|u=s",
    "password|p=s",
    "port|P=s",
    "socket|S=s",
    "old_server",
    "allowold!",
    "keepold!",
    "addtodest!",
    "noindices!",
    "method=s",
    "debug",
    "quiet|q",
    "mv!",
    "regexp=s",
    "suffix=s",
    "checkpoint=s",
    "record_log_pos=s",
    "flushlog",
    "resetmaster",
    "resetslave",
    "tmpdir|t=s",
    "dryrun|n",
    "chroot=s",
) or usage("Invalid option");

# @db_desc
# ==========
# a list of hash-refs containing:
#
#   'src'     - name of the db to copy
#   't_regex' - regex describing tables in src
#   'target'  - destination directory of the copy
#   'tables'  - array-ref to list of tables in the db
#   'files'   - array-ref to list of files to be copied
#   'index'   - array-ref to list of indexes to be copied
#

my @db_desc = ();
my $tgt_name = undef;

usage("") if ($opt{help});

if ( $opt{regexp} || $opt{suffix} || @ARGV > 2 ) {
    $tgt_name   = pop @ARGV unless ( exists $opt{suffix} );
    @db_desc = map { s{^([^\.]+)\./(.+)/$}{$1}; { 'src' => $_, 't_regex' => ( $2 ? $2 : '.*' ) } } @ARGV;
}
else {
    usage("Database name to hotcopy not specified") unless ( @ARGV );

    $ARGV[0] =~ s{^([^\.]+)\./(.+)/$}{$1};
    @db_desc = ( { 'src' => $ARGV[0], 't_regex' => ( $2 ? $2 : '.*' ) } );

    if ( @ARGV == 2 ) {
	$tgt_name   = $ARGV[1];
    }
    else {
	$opt{suffix} = "_copy";
    }
}

my %mysqld_vars;
my $start_time = time;
$opt_tmpdir= $opt{tmpdir} if $opt{tmpdir};
$0 = $1 if $0 =~ m:/([^/]+)$:;
$opt{quiet} = 0 if $opt{debug};
$opt{allowold} = 1 if $opt{keepold};

# --- connect to the database ---
my $dsn;
$dsn  = ";host=" . (defined($opt{host}) ? $opt{host} : "localhost");
$dsn .= ";port=$opt{port}" if $opt{port};
$dsn .= ";mysql_socket=$opt{socket}" if $opt{socket};

# use mysql_read_default_group=mysqlhotcopy so that [client] and
# [mysqlhotcopy] groups will be read from standard options files.

my $dbh = DBI->connect("dbi:mysql:$dsn;mysql_read_default_group=mysqlhotcopy",
                        $opt{user}, $opt{password},
{
    RaiseError => 1,
    PrintError => 0,
    AutoCommit => 1,
});

# --- check that checkpoint table exists if specified ---
if ( $opt{checkpoint} ) {
    $opt{checkpoint} = quote_names( $opt{checkpoint} );
    eval { $dbh->do( qq{ select time_stamp, src, dest, msg 
			 from $opt{checkpoint} where 1 != 1} );
       };

    die "Error accessing Checkpoint table ($opt{checkpoint}): $@"
      if ( $@ );
}

# --- check that log_pos table exists if specified ---
if ( $opt{record_log_pos} ) {
    $opt{record_log_pos} = quote_names( $opt{record_log_pos} );

    eval { $dbh->do( qq{ select host, time_stamp, log_file, log_pos, master_host, master_log_file, master_log_pos
			 from $opt{record_log_pos} where 1 != 1} );
       };

    die "Error accessing log_pos table ($opt{record_log_pos}): $@"
      if ( $@ );
}

# --- get variables from database ---
my $sth_vars = $dbh->prepare("show variables like 'datadir'");
$sth_vars->execute;
while ( my ($var,$value) = $sth_vars->fetchrow_array ) {
    $mysqld_vars{ $var } = $value;
}
my $datadir = $mysqld_vars{'datadir'}
    || die "datadir not in mysqld variables";
    $datadir= $opt{chroot}.$datadir if ($opt{chroot});
$datadir =~ s:/$::;


# --- get target path ---
my ($tgt_dirname, $to_other_database);
$to_other_database=0;
if (defined($tgt_name) && $tgt_name =~ m:^\w+$: && @db_desc <= 1)
{
    $tgt_dirname = "$datadir/$tgt_name";
    $to_other_database=1;
}
elsif (defined($tgt_name) && ($tgt_name =~ m:/: || $tgt_name eq '.')) {
    $tgt_dirname = $tgt_name;
}
elsif ( $opt{suffix} ) {
    print "Using copy suffix '$opt{suffix}'\n" unless $opt{quiet};
}
else
{
  $tgt_name="" if (!defined($tgt_name));
  die "Target '$tgt_name' doesn't look like a database name or directory path.\n";
}

# --- resolve database names from regexp ---
if ( defined $opt{regexp} ) {
    my $t_regex = '.*';
    if ( $opt{regexp} =~ s{^/(.+)/\./(.+)/$}{$1} ) {
        $t_regex = $2;
    }

    my $sth_dbs = $dbh->prepare("show databases");
    $sth_dbs->execute;
    while ( my ($db_name) = $sth_dbs->fetchrow_array ) {
	next if $db_name =~ m/^information_schema$/i;
	push @db_desc, { 'src' => $db_name, 't_regex' => $t_regex } if ( $db_name =~ m/$opt{regexp}/o );
    }
}

# --- get list of tables and views to hotcopy ---

my $hc_locks = "";
my $hc_tables = "";
my $hc_base_tables = "";
my $hc_views = "";
my $num_base_tables = 0;
my $num_views = 0;
my $num_tables = 0;
my $num_files = 0;

foreach my $rdb ( @db_desc ) {
    my $db = $rdb->{src};
    my @dbh_base_tables = get_list_of_tables( $db );
    my @dbh_views = get_list_of_views( $db );

    ## filter out certain system non-lockable tables. 
    ## keep in sync with mysqldump.
    if ($db =~ m/^mysql$/i)
    {
      @dbh_base_tables = grep 
        { !/^(apply_status|schema|general_log|slow_log)$/ } @dbh_base_tables
    }

    ## generate regex for tables/files
    my $t_regex;
    my $negated;
    if ($rdb->{t_regex}) {
        $t_regex = $rdb->{t_regex};        ## assign temporary regex
        $negated = $t_regex =~ s/^~//;     ## note and remove negation operator

        $t_regex = qr/$t_regex/;           ## make regex string from
                                           ## user regex

        ## filter (out) tables specified in t_regex
        print "Filtering tables with '$t_regex'\n" if $opt{debug};
        @dbh_base_tables = ( $negated 
                             ? grep { $_ !~ $t_regex } @dbh_base_tables
                             : grep { $_ =~ $t_regex } @dbh_base_tables );

        ## filter (out) views specified in t_regex
        print "Filtering tables with '$t_regex'\n" if $opt{debug};
        @dbh_views = ( $negated 
                       ? grep { $_ !~ $t_regex } @dbh_views
                       : grep { $_ =~ $t_regex } @dbh_views );
    }

    ## Now concatenate the base table and view arrays.
    my @dbh_tables = (@dbh_base_tables, @dbh_views);

    ## get list of files to copy
    my $db_dir = "$datadir/$db";
    opendir(DBDIR, $db_dir ) 
      or die "Cannot open dir '$db_dir': $!";

    my %db_files;

    while ( defined( my $name = readdir DBDIR ) ) {
        $db_files{$name} = $1 if ( $name =~ /(.+)\.\w+$/ );
    }
    closedir( DBDIR );

    unless( keys %db_files ) {
	warn "'$db' is an empty database\n";
    }

    ## filter (out) files specified in t_regex
    my @db_files;
    if ($rdb->{t_regex}) {
        @db_files = ($negated
                     ? grep { $db_files{$_} !~ $t_regex } keys %db_files
                     : grep { $db_files{$_} =~ $t_regex } keys %db_files );
    }
    else {
        @db_files = keys %db_files;
    }

    @db_files = sort @db_files;

    my @index_files=();

    ## remove indices unless we're told to keep them
    if ($opt{noindices}) {
        @index_files= grep { /\.(ISM|MYI)$/ } @db_files;
	@db_files = grep { not /\.(ISM|MYI)$/ } @db_files;
    }

    $rdb->{files}  = [ @db_files ];
    $rdb->{index}  = [ @index_files ];
    my @hc_base_tables = map { quote_names("$db.$_") } @dbh_base_tables;
    my @hc_views = map { quote_names("$db.$_") } @dbh_views;
    
    my @hc_tables = (@hc_base_tables, @hc_views);
    $rdb->{tables} = [ @hc_tables ];

    $hc_locks .= ", "  if ( length $hc_locks && @hc_tables );
    $hc_locks .= join ", ", map { "$_ READ" } @hc_tables;

    $hc_base_tables .= ", "  if ( length $hc_base_tables && @hc_base_tables );
    $hc_base_tables .= join ", ", @hc_base_tables;
    $hc_views .= ", "  if ( length $hc_views && @hc_views );
    $hc_views .= join " READ, ", @hc_views;

    @hc_tables = (@hc_base_tables, @hc_views);

    $num_base_tables += scalar @hc_base_tables;
    $num_views += scalar @hc_views;
    $num_tables += $num_base_tables + $num_views;
    $num_files  += scalar @{$rdb->{files}};
}

# --- resolve targets for copies ---

if (defined($tgt_name) && length $tgt_name ) {
    # explicit destination directory specified

    # GNU `cp -r` error message
    die "copying multiple databases, but last argument ($tgt_dirname) is not a directory\n"
      if ( @db_desc > 1 && !(-e $tgt_dirname && -d $tgt_dirname ) );

    if ($to_other_database)
    {
      foreach my $rdb ( @db_desc ) {
	$rdb->{target} = "$tgt_dirname";
      }
    }
    elsif ($opt{method} =~ /^scp\b/) 
    {   # we have to trust scp to hit the target
	foreach my $rdb ( @db_desc ) {
	    $rdb->{target} = "$tgt_dirname/$rdb->{src}";
	}
    }
    else
    {
      die "Last argument ($tgt_dirname) is not a directory\n"
	if (!(-e $tgt_dirname && -d $tgt_dirname ) );
      foreach my $rdb ( @db_desc ) {
	$rdb->{target} = "$tgt_dirname/$rdb->{src}";
      }
    }
  }
else {
  die "Error: expected \$opt{suffix} to exist" unless ( exists $opt{suffix} );

  foreach my $rdb ( @db_desc ) {
    $rdb->{target} = "$datadir/$rdb->{src}$opt{suffix}";
  }
}

print Dumper( \@db_desc ) if ( $opt{debug} );

# --- bail out if all specified databases are empty ---

die "No tables to hot-copy" unless ( length $hc_locks );

# --- create target directories if we are using 'cp' ---

my @existing = ();

if ($opt{method} =~ /^cp\b/)
{
  foreach my $rdb ( @db_desc ) {
    push @existing, $rdb->{target} if ( -d  $rdb->{target} );
  }

  if ( @existing && !($opt{allowold} || $opt{addtodest}) )
  {
    $dbh->disconnect();
    die "Can't hotcopy to '", join( "','", @existing ), "' because directory\nalready exist and the --allowold or --addtodest options were not given.\n"
  }
}

retire_directory( @existing ) if @existing && !$opt{addtodest};

foreach my $rdb ( @db_desc ) {
    my $tgt_dirpath = "$rdb->{target}";
    # Remove trailing slashes (needed for Mac OS X)
    substr($tgt_dirpath, 1) =~ s|/+$||;
    if ( $opt{dryrun} ) {
        print "mkdir $tgt_dirpath, 0750\n";
    }
    elsif ($opt{method} =~ /^scp\b/) {
        ## assume it's there?
        ## ...
    }
    else {
        mkdir($tgt_dirpath, 0750) or die "Can't create '$tgt_dirpath': $!\n"
            unless -d $tgt_dirpath;
        my @f_info= stat "$datadir/$rdb->{src}";
        chown $f_info[4], $f_info[5], $tgt_dirpath;
    }
}

##############################
# --- PERFORM THE HOT-COPY ---
#
# Note that we try to keep the time between the LOCK and the UNLOCK
# as short as possible, and only start when we know that we should
# be able to complete without error.

# read lock all the tables we'll be copying
# in order to get a consistent snapshot of the database

if ( $opt{checkpoint} || $opt{record_log_pos} ) {
  # convert existing READ lock on checkpoint and/or log_pos table into WRITE lock
  foreach my $table ( grep { defined } ( $opt{checkpoint}, $opt{record_log_pos} ) ) {
    $hc_locks .= ", $table WRITE" 
	unless ( $hc_locks =~ s/$table\s+READ/$table WRITE/ );
  }
}

my $hc_started = time;	# count from time lock is granted

if ( $opt{dryrun} ) {
    if ( $opt{old_server} ) {
        print "LOCK TABLES $hc_locks\n";
        print "FLUSH TABLES /*!32323 $hc_tables */\n";
    }
    else {
        # Lock base tables and views separately.
        print "FLUSH TABLES $hc_base_tables WITH READ LOCK\n"
          if ( $hc_base_tables );
        print "LOCK TABLES $hc_views READ\n" if ( $hc_views );
    }
    
    print "FLUSH LOGS\n" if ( $opt{flushlog} );
    print "RESET MASTER\n" if ( $opt{resetmaster} );
    print "RESET SLAVE\n" if ( $opt{resetslave} );
}
else {
    my $start = time;
    if ( $opt{old_server} ) {
        $dbh->do("LOCK TABLES $hc_locks");
        printf "Locked $num_tables tables in %d seconds.\n", time-$start unless $opt{quiet};
        $hc_started = time;	# count from time lock is granted

        # flush tables to make on-disk copy up to date
        $start = time;
        $dbh->do("FLUSH TABLES /*!32323 $hc_tables */");
        printf "Flushed tables ($hc_tables) in %d seconds.\n", time-$start unless $opt{quiet};
    }
    else {
        # Lock base tables and views separately, as 'FLUSH TABLES <tbl_name>
        # ... WITH READ LOCK' (introduced in 5.5) would fail for views.
        # Also, flush tables to make on-disk copy up to date
        $dbh->do("FLUSH TABLES $hc_base_tables WITH READ LOCK")
          if ( $hc_base_tables );
        printf "Flushed $num_base_tables tables with read lock ($hc_base_tables) in %d seconds.\n",
               time-$start unless $opt{quiet};

        $start = time;
        $dbh->do("LOCK TABLES $hc_views READ") if ( $hc_views );
        printf "Locked $num_views views ($hc_views) in %d seconds.\n",
               time-$start unless $opt{quiet};

        $hc_started = time;	# count from time lock is granted
    }
    $dbh->do( "FLUSH LOGS" ) if ( $opt{flushlog} );
    $dbh->do( "RESET MASTER" ) if ( $opt{resetmaster} );
    $dbh->do( "RESET SLAVE" ) if ( $opt{resetslave} );

    if ( $opt{record_log_pos} ) {
	record_log_pos( $dbh, $opt{record_log_pos} );
	$dbh->do("FLUSH TABLES /*!32323 $hc_tables */");
    }
}

my @failed = ();

foreach my $rdb ( @db_desc )
{
  my @files = map { "$datadir/$rdb->{src}/$_" } @{$rdb->{files}};
  next unless @files;
  
  eval { copy_files($opt{method}, \@files, $rdb->{target}); };
  push @failed, "$rdb->{src} -> $rdb->{target} failed: $@"
    if ( $@ );
  
  @files = @{$rdb->{index}};
  if ($rdb->{index})
  {
    copy_index($opt{method}, \@files,
	       "$datadir/$rdb->{src}", $rdb->{target} );
  }
  
  if ( $opt{checkpoint} ) {
    my $msg = ( $@ ) ? "Failed: $@" : "Succeeded";
    
    eval {
      $dbh->do( qq{ insert into $opt{checkpoint} (src, dest, msg) 
		      VALUES ( '$rdb->{src}', '$rdb->{target}', '$msg' )
		    } ); 
    };
    
    if ( $@ ) {
      warn "Failed to update checkpoint table: $@\n";
    }
  }
}

if ( $opt{dryrun} ) {
    print "UNLOCK TABLES\n";
    if ( @existing && !$opt{keepold} ) {
	my @oldies = map { $_ . '_old' } @existing;
	print "rm -rf @oldies\n" 
    }
    $dbh->disconnect();
    exit(0);
}
else {
    $dbh->do("UNLOCK TABLES");
}

my $hc_dur = time - $hc_started;
printf "Unlocked tables.\n" unless $opt{quiet};

#
# --- HOT-COPY COMPLETE ---
###########################

$dbh->disconnect;

if ( @failed ) {
    # hotcopy failed - cleanup
    # delete any @targets 
    # rename _old copy back to original

    my @targets = ();
    foreach my $rdb ( @db_desc ) {
        push @targets, $rdb->{target} if ( -d  $rdb->{target} );
    }
    print "Deleting @targets \n" if $opt{debug};

    print "Deleting @targets \n" if $opt{debug};
    rmtree([@targets]);
    if (@existing) {
	print "Restoring @existing from back-up\n" if $opt{debug};
        foreach my $dir ( @existing ) {
	    rename("${dir}_old", $dir )
	      or warn "Can't rename ${dir}_old to $dir: $!\n";
	}
    }

    die join( "\n", @failed );
}
else {
    # hotcopy worked
    # delete _old unless $opt{keepold}

    if ( @existing && !$opt{keepold} ) {
	my @oldies = map { $_ . '_old' } @existing;
	print "Deleting previous copy in @oldies\n" if $opt{debug};
	rmtree([@oldies]);
    }

    printf "$0 copied %d tables (%d files) in %d second%s (%d seconds overall).\n",
	    $num_tables, $num_files,
	    $hc_dur, ($hc_dur==1)?"":"s", time - $start_time
	unless $opt{quiet};
}

exit 0;


# ---

sub copy_files {
    my ($method, $files, $target) = @_;
    my @cmd;
    print "Copying ".@$files." files...\n" unless $opt{quiet};

    if ($method =~ /^s?cp\b/)  # cp or scp with optional flags
    {
	my $cp = $method;
	# add option to preserve mod time etc of copied files
	# not critical, but nice to have
	$cp.= " -p" if $^O =~ m/^(solaris|linux|freebsd|darwin)$/;

	# add recursive option for scp
	$cp.= " -r" if $^O =~ /m^(solaris|linux|freebsd|darwin)$/ && $method =~ /^scp\b/;

	# perform the actual copy
	safe_system( $cp, (map { "'$_'" } @$files), "'$target'" );
    }
    else
    {
	die "Can't use unsupported method '$method'\n";
    }
}

#
# Copy only the header of the index file
#

sub copy_index
{
  my ($method, $files, $source, $target) = @_;
  
  print "Copying indices for ".@$files." files...\n" unless $opt{quiet};  
  foreach my $file (@$files)
  {
    my $from="$source/$file";
    my $to="$target/$file";
    my $buff;
    open(INPUT, "<$from") || die "Can't open file $from: $!\n";
    binmode(INPUT, ":raw");
    my $length=read INPUT, $buff, 2048;
    die "Can't read index header from $from\n" if ($length < 1024);
    close INPUT;
    
    if ( $opt{dryrun} )
    {
      print "$opt{method}-header $from $to\n";
    }
    elsif ($opt{method} eq 'cp')
    {
      open(OUTPUT,">$to")   || die "Can\'t create file $to: $!\n";
      if (syswrite(OUTPUT,$buff) != length($buff))
      {
	die "Error when writing data to $to: $!\n";
      }
      close OUTPUT	   || die "Error on close of $to: $!\n";
    }
    elsif ($opt{method} =~ /^scp\b/)
    {
      my ($fh, $tmp)= tempfile('mysqlhotcopy-XXXXXX', DIR => $opt_tmpdir) or
	die "Can\'t create/open file in $opt_tmpdir\n";
      if (syswrite($fh,$buff) != length($buff))
      {
	die "Error when writing data to $tmp: $!\n";
      }
      close $fh || die "Error on close of $tmp: $!\n";
      safe_system("$opt{method} $tmp $to");
      unlink $tmp;
    }
    else
    {
      die "Can't use unsupported method '$opt{method}'\n";
    }
  }
}


sub safe_system {
  my @sources= @_;
  my $method= shift @sources;
  my $target= pop @sources;
  ## @sources = list of source file names

  ## We have to deal with very long command lines, otherwise they may generate 
  ## "Argument list too long".
  ## With 10000 tables the command line can be around 1MB, much more than 128kB
  ## which is the common limit on Linux (can be read from
  ## /usr/src/linux/include/linux/binfmts.h
  ## see http://www.linuxjournal.com/article.php?sid=6060).
 
  my $chunk_limit= 100 * 1024; # 100 kB
  my @chunk= (); 
  my $chunk_length= 0;
  foreach (@sources) {
      push @chunk, $_;
      $chunk_length+= length($_);
      if ($chunk_length > $chunk_limit) {
          safe_simple_system($method, @chunk, $target);
          @chunk=();
          $chunk_length= 0;
      }
  }
  if ($chunk_length > 0) { # do not forget last small chunk
      safe_simple_system($method, @chunk, $target); 
  }
}

sub safe_simple_system {
    my @cmd= @_;

    if ( $opt{dryrun} ) {
        print "@cmd\n";
    }
    else {
        ## for some reason system fails but backticks works ok for scp...
        print "Executing '@cmd'\n" if $opt{debug};
        my $cp_status = system "@cmd > /dev/null";
        if ($cp_status != 0) {
            warn "Executing command failed ($cp_status). Trying backtick execution...\n";
            ## try something else
            `@cmd` || die "Error: @cmd failed ($?) while copying files.\n";
        }
    }
}

sub retire_directory {
    my ( @dir ) = @_;

    foreach my $dir ( @dir ) {
	my $tgt_oldpath = $dir . '_old';
	if ( $opt{dryrun} ) {
	    print "rmtree $tgt_oldpath\n" if ( -d $tgt_oldpath );
	    print "rename $dir, $tgt_oldpath\n";
	    next;
	}

	if ( -d $tgt_oldpath ) {
	    print "Deleting previous 'old' hotcopy directory ('$tgt_oldpath')\n" unless $opt{quiet};
	    rmtree([$tgt_oldpath],0,1);
	}
	rename($dir, $tgt_oldpath)
	  or die "Can't rename $dir=>$tgt_oldpath: $!\n";
	print "Existing hotcopy directory renamed to '$tgt_oldpath'\n" unless $opt{quiet};
    }
}

sub record_log_pos {
    my ( $dbh, $table_name ) = @_;

    eval {
	my ($file,$position) = get_row( $dbh, "show master status" );
	die "master status is undefined" if !defined $file || !defined $position;
	
	my $row_hash = get_row_hash( $dbh, "show slave status" );
	my ($master_host, $log_file, $log_pos ); 
	if ( $dbh->{mysql_serverinfo} =~ /^3\.23/ ) {
	    ($master_host, $log_file, $log_pos ) 
	      = @{$row_hash}{ qw / Master_Host Log_File Pos / };
	} else {
	    ($master_host, $log_file, $log_pos ) 
	      = @{$row_hash}{ qw / Master_Host Relay_Master_Log_File Exec_Master_Log_Pos / };
	}
	my $hostname = hostname();
	
	$dbh->do( qq{ replace into $table_name 
			  set host=?, log_file=?, log_pos=?, 
                          master_host=?, master_log_file=?, master_log_pos=? }, 
		  undef, 
		  $hostname, $file, $position, 
		  $master_host, $log_file, $log_pos  );
	
    };
    
    if ( $@ ) {
	warn "Failed to store master position: $@\n";
    }
}

sub get_row {
  my ( $dbh, $sql ) = @_;

  my $sth = $dbh->prepare($sql);
  $sth->execute;
  return $sth->fetchrow_array();
}

sub get_row_hash {
  my ( $dbh, $sql ) = @_;

  my $sth = $dbh->prepare($sql);
  $sth->execute;
  return $sth->fetchrow_hashref();
}

sub get_list_of_tables {
    my ( $db ) = @_;

    my $tables =
        eval {
            $dbh->selectall_arrayref('SHOW FULL TABLES FROM ' .
                                     $dbh->quote_identifier($db) .
                                     ' WHERE Table_type = \'BASE TABLE\'')
        } || [];
    warn "Unable to retrieve list of tables in $db: $@" if $@;

    return (map { $_->[0] } @$tables);
}

sub get_list_of_views {
    my ( $db ) = @_;

    my $views =
        eval {
            $dbh->selectall_arrayref('SHOW FULL TABLES FROM ' .
                                     $dbh->quote_identifier($db) .
                                     ' WHERE Table_type = \'VIEW\'')
        } || [];
    warn "Unable to retrieve list of views in $db: $@" if $@;

    return (map { $_->[0] } @$views);
}

sub quote_names {
  my ( $name ) = @_;
  # given a db.table name, add quotes

  my ($db, $table, @cruft) = split( /\./, $name );
  die "Invalid db.table name '$name'" if (@cruft || !defined $db || !defined $table );

  # Earlier versions of DBD return table name non-quoted,
  # such as DBD-2.1012 and the newer ones, such as DBD-2.9002
  # returns it quoted. Let's have a support for both.
  $table=~ s/\`//g;
  return "`$db`.`$table`";
}

__END__

=head1 DESCRIPTION

mysqlhotcopy is designed to make stable copies of live MySQL databases.

Here "live" means that the database server is running and the database
may be in active use. And "stable" means that the copy will not have
any corruptions that could occur if the table files were simply copied
without first being locked and flushed from within the server.

=head1 OPTIONS

=over 4

=item --checkpoint checkpoint-table

As each database is copied, an entry is written to the specified
checkpoint-table.  This has the happy side-effect of updating the
MySQL update-log (if it is switched on) giving a good indication of
where roll-forward should begin for backup+rollforward schemes.

The name of the checkpoint table should be supplied in database.table format.
The checkpoint-table must contain at least the following fields:

=over 4

  time_stamp timestamp not null
  src varchar(32)
  dest varchar(60)
  msg varchar(255)

=back

=item --record_log_pos log-pos-table

Just before the database files are copied, update the record in the
log-pos-table from the values returned from "show master status" and
"show slave status". The master status values are stored in the
log_file and log_pos columns, and establish the position in the binary
logs that any slaves of this host should adopt if initialised from
this dump.  The slave status values are stored in master_host,
master_log_file, and master_log_pos, corresponding to the coordinates
of the next to the last event the slave has executed. The slave or its
siblings can connect to the master next time and request replication
starting from the recorded values. 

The name of the log-pos table should be supplied in database.table format.
A sample log-pos table definition:

=over 4

CREATE TABLE log_pos (
  host            varchar(60) NOT null,
  time_stamp      timestamp NOT NULL,
  log_file        varchar(32) default NULL,
  log_pos         int(11)     default NULL,
  master_host     varchar(60) NULL,
  master_log_file varchar(32) NULL,
  master_log_pos  int NULL,

  PRIMARY KEY  (host) 
);

=back


=item --suffix suffix

Each database is copied back into the originating datadir under
a new name. The new name is the original name with the suffix
appended. 

If only a single db_name is supplied and the --suffix flag is not
supplied, then "--suffix=_copy" is assumed.

=item --allowold

Move any existing version of the destination to a backup directory for
the duration of the copy. If the copy successfully completes, the backup 
directory is deleted - unless the --keepold flag is set.  If the copy fails,
the backup directory is restored.

The backup directory name is the original name with "_old" appended.
Any existing versions of the backup directory are deleted.

=item --keepold

Behaves as for the --allowold, with the additional feature 
of keeping the backup directory after the copy successfully completes.

=item --addtodest

Don't rename target directory if it already exists, just add the
copied files into it.

This is most useful when backing up a database with many large
tables and you don't want to have all the tables locked for the
whole duration.

In this situation, I<if> you are happy for groups of tables to be
backed up separately (and thus possibly not be logically consistent
with one another) then you can run mysqlhotcopy several times on
the same database each with different db_name./table_regex/.
All but the first should use the --addtodest option so the tables
all end up in the same directory.

=item --flushlog

Rotate the log files by executing "FLUSH LOGS" after all tables are
locked, and before they are copied.

=item --resetmaster

Reset the bin-log by executing "RESET MASTER" after all tables are
locked, and before they are copied. Useful if you are recovering a
slave in a replication setup.

=item --resetslave

Reset the master.info by executing "RESET SLAVE" after all tables are
locked, and before they are copied. Useful if you are recovering a
server in a mutual replication setup.

=item --regexp pattern

Copy all databases with names matching the pattern.

=item --regexp /pattern1/./pattern2/

Copy all tables with names matching pattern2 from all databases with
names matching pattern1. For example, to select all tables which
names begin with 'bar' from all databases which names end with 'foo':

   mysqlhotcopy --indices --method=cp --regexp /foo$/./^bar/

=item db_name./pattern/

Copy only tables matching pattern. Shell metacharacters ( (, ), |, !,
etc.) have to be escaped (e.g., \). For example, to select all tables
in database db1 whose names begin with 'foo' or 'bar':

    mysqlhotcopy --indices --method=cp db1./^\(foo\|bar\)/

=item db_name./~pattern/

Copy only tables not matching pattern. For example, to copy tables
that do not begin with foo nor bar:

    mysqlhotcopy --indices --method=cp db1./~^\(foo\|bar\)/

=item -?, --help

Display help-screen and exit.

=item -u, --user=#         

User for database login if not current user.

=item -p, --password=#     

Password to use when connecting to the server. Note that you are strongly
encouraged *not* to use this option as every user would be able to see the
password in the process list. Instead use the '[mysqlhotcopy]' section in
one of the config files, normally /etc/my.cnf or your personal ~/.my.cnf.
(See the chapter 'my.cnf Option Files' in the manual.)

=item -h, -h, --host=#

Hostname for local server when connecting over TCP/IP.  By specifying this
different from 'localhost' will trigger mysqlhotcopy to use TCP/IP connection.

=item -P, --port=#         

Port to use when connecting to MySQL server with TCP/IP.  This is only used
when using the --host option.

=item -S, --socket=#         

UNIX domain socket to use when connecting to local server.

=item --old_server

Use old server (pre v5.5) commands.

=item  --noindices          

Don\'t include index files in copy. Only up to the first 2048 bytes
are copied;  You can restore the indexes with isamchk -r or myisamchk -r
on the backup.

=item  --method=#           

Method for copy (only "cp" currently supported). Alpha support for
"scp" was added in November 2000. Your experience with the scp method
will vary with your ability to understand how scp works. 'man scp'
and 'man ssh' are your friends.

The destination directory _must exist_ on the target machine using the
scp method. --keepold and --allowold are meaningless with scp.
Liberal use of the --debug option will help you figure out what\'s
really going on when you do an scp.

Note that using scp will lock your tables for a _long_ time unless
your network connection is _fast_. If this is unacceptable to you,
use the 'cp' method to copy the tables to some temporary area and then
scp or rsync the files at your leisure.

=item -q, --quiet              

Be silent except for errors.

=item  --debug

Debug messages are displayed.

=item -n, --dryrun

Display commands without actually doing them.

=back

=head1 WARRANTY

This software is free and comes without warranty of any kind. You
should never trust backup software without studying the code yourself.
Study the code inside this script and only rely on it if I<you> believe
that it does the right thing for you.

Patches adding bug fixes, documentation and new features are welcome.
Please send these to internals@lists.mysql.com.

=head1 TO DO

Extend the individual table copy to allow multiple subsets of tables
to be specified on the command line:

  mysqlhotcopy db newdb  t1 t2 /^foo_/ : t3 /^bar_/ : +

where ":" delimits the subsets, the /^foo_/ indicates all tables
with names beginning with "foo_" and the "+" indicates all tables
not copied by the previous subsets.

'newdb' is either the name of the new database, or the full path name
of the new database file. The database should not already exist.

Add option to lock each table in turn for people who don\'t need
cross-table integrity.

Add option to FLUSH STATUS just before UNLOCK TABLES.

Add support for other copy methods (e.g., tar to single file?).

Add support for forthcoming MySQL ``RAID'' table subdirectory layouts.

=head1 AUTHOR

Tim Bunce

Martin Waite - Added checkpoint, flushlog, regexp and dryrun options.
               Fixed cleanup of targets when hotcopy fails. 
               Added --record_log_pos.
               RAID tables are now copied (don't know if this works over scp).

Ralph Corderoy - Added synonyms for commands.

Scott Wiersdorf - Added table regex and scp support.

Monty - Working --noindex (copy only first 2048 bytes of index file).
        Fixes for --method=scp.

Ask Bjoern Hansen - Cleanup code to fix a few bugs and enable -w again.

Emil S. Hansen - Added resetslave and resetmaster.

Jeremy D. Zawodny - Removed deprecated DBI calls.  Fixed bug which
resulted in nothing being copied when a regexp was specified but no
database name(s).

Martin Waite - Fix to handle database name that contains space.

Paul DuBois - Remove end '/' from directory names.<|MERGE_RESOLUTION|>--- conflicted
+++ resolved
@@ -1,10 +1,6 @@
 #!@PERL_PATH@
 
-<<<<<<< HEAD
-# Copyright (c) 2000, 2010, Oracle and/or its affiliates
-=======
-# Copyright (c) 2000, 2017, Oracle and/or its affiliates. All rights reserved.
->>>>>>> 34cd74e5
+# Copyright (c) 2000, 2017, Oracle and/or its affiliates.
 #
 # This program is free software; you can redistribute it and/or
 # modify it under the terms of the GNU Library General Public
