--- conflicted
+++ resolved
@@ -1662,9 +1662,6 @@
 #endif
 };
 
-<<<<<<< HEAD
-MYSQL *
-=======
 C_MODE_START
 int mysql_init_character_set(MYSQL *mysql)
 {
@@ -1709,8 +1706,7 @@
 C_MODE_END
 
 
-MYSQL * STDCALL 
->>>>>>> 40c10347
+MYSQL *
 CLI_MYSQL_REAL_CONNECT(MYSQL *mysql,const char *host, const char *user,
 		       const char *passwd, const char *db,
 		       uint port, const char *unix_socket,ulong client_flag)
