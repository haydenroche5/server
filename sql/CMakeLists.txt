--- conflicted
+++ resolved
@@ -138,11 +138,8 @@
                my_json_writer.cc my_json_writer.h
                rpl_gtid.cc rpl_parallel.cc
                sql_type.cc sql_type.h
-<<<<<<< HEAD
                item_windowfunc.cc sql_window.cc
-=======
 	       sql_cte.cc sql_cte.h
->>>>>>> 3df261dc
 	       ${WSREP_SOURCES}
                table_cache.cc encryption.cc
                ${CMAKE_CURRENT_BINARY_DIR}/sql_builtin.cc
