# Copyright (C) 2000-2006 MySQL AB
# 
# This program is free software; you can redistribute it and/or modify
# it under the terms of the GNU General Public License as published by
# the Free Software Foundation; version 2 of the License.
# 
# This program is distributed in the hope that it will be useful,
# but WITHOUT ANY WARRANTY; without even the implied warranty of
# MERCHANTABILITY or FITNESS FOR A PARTICULAR PURPOSE.  See the
# GNU General Public License for more details.
# 
# You should have received a copy of the GNU General Public License
# along with this program; if not, write to the Free Software
# Foundation, Inc., 59 Temple Place, Suite 330, Boston, MA  02111-1307  USA

#called from the top level Makefile

MYSQLDATAdir =		$(localstatedir)
MYSQLSHAREdir =		$(pkgdatadir)
MYSQLBASEdir=		$(prefix)
MYSQLLIBdir=            $(pkglibdir)
pkgplugindir =		$(pkglibdir)/plugin
INCLUDES =		@ZLIB_INCLUDES@ \
			-I$(top_builddir)/include -I$(top_srcdir)/include \
			-I$(top_srcdir)/regex -I$(srcdir) $(openssl_includes)
WRAPLIBS=		@WRAPLIBS@
SUBDIRS =		share
libexec_PROGRAMS =	mysqld
EXTRA_PROGRAMS =	gen_lex_hash
bin_PROGRAMS =		mysql_tzinfo_to_sql

noinst_LTLIBRARIES=	libndb.la \
			udf_example.la

SUPPORTING_LIBS =	$(top_builddir)/vio/libvio.a \
			$(top_builddir)/mysys/libmysys.a \
			$(top_builddir)/dbug/libdbug.a \
			$(top_builddir)/regex/libregex.a \
			$(top_builddir)/strings/libmystrings.a
mysqld_DEPENDENCIES=	@mysql_plugin_libs@ $(SUPPORTING_LIBS) libndb.la
LDADD = $(SUPPORTING_LIBS) @ZLIB_LIBS@ @NDB_SCI_LIBS@
mysqld_LDADD =		libndb.la \
			@MYSQLD_EXTRA_LDFLAGS@ \
			@pstack_libs@ \
			@mysql_plugin_libs@ \
			$(LDADD)  $(CXXLDFLAGS) $(WRAPLIBS) @LIBDL@ \
			$(yassl_libs) $(openssl_libs) @MYSQLD_EXTRA_LIBS@

noinst_HEADERS =	item.h item_func.h item_sum.h item_cmpfunc.h \
			item_strfunc.h item_timefunc.h \
			item_xmlfunc.h \
			item_create.h item_subselect.h item_row.h \
			mysql_priv.h item_geofunc.h sql_bitmap.h \
			procedure.h sql_class.h sql_lex.h sql_list.h \
			sql_map.h sql_string.h unireg.h \
			sql_error.h field.h handler.h mysqld_suffix.h \
			sql_profile.h \
			ha_ndbcluster.h ha_ndbcluster_cond.h \
			ha_ndbcluster_binlog.h ha_ndbcluster_tables.h \
			ha_partition.h rpl_constants.h \
			opt_range.h protocol.h rpl_tblmap.h rpl_utility.h \
			rpl_reporting.h \
			log.h sql_show.h rpl_rli.h rpl_mi.h \
			sql_select.h structs.h table.h sql_udf.h hash_filo.h \
			lex.h lex_symbol.h sql_acl.h sql_crypt.h  \
			sql_repl.h slave.h rpl_filter.h rpl_injector.h \
			log_event.h rpl_record.h \
			log_event_old.h rpl_record_old.h \
			sql_sort.h sql_cache.h set_var.h \
			spatial.h gstream.h client_settings.h tzfile.h \
			tztime.h my_decimal.h\
			sp_head.h sp_pcontext.h sp_rcontext.h sp.h sp_cache.h \
			parse_file.h sql_view.h	sql_trigger.h \
			sql_array.h sql_cursor.h events.h scheduler.h \
                        event_db_repository.h event_queue.h \
			sql_plugin.h authors.h event_parse_data.h \
			event_data_objects.h event_scheduler.h \
			sql_partition.h partition_info.h partition_element.h \
			contributors.h sql_servers.h

mysqld_SOURCES =	sql_lex.cc sql_handler.cc sql_partition.cc \
			item.cc item_sum.cc item_buff.cc item_func.cc \
			item_cmpfunc.cc item_strfunc.cc item_timefunc.cc \
			thr_malloc.cc item_create.cc item_subselect.cc \
			item_row.cc item_geofunc.cc item_xmlfunc.cc \
			field.cc strfunc.cc key.cc sql_class.cc sql_list.cc \
			net_serv.cc protocol.cc sql_state.c \
			lock.cc my_lock.c \
			sql_string.cc sql_manager.cc sql_map.cc \
			mysqld.cc password.c hash_filo.cc hostname.cc \
			sql_connect.cc scheduler.cc sql_parse.cc \
			set_var.cc sql_yacc.yy \
			sql_base.cc table.cc sql_select.cc sql_insert.cc \
			sql_profile.cc \
			sql_prepare.cc sql_error.cc sql_locale.cc \
			sql_update.cc sql_delete.cc uniques.cc sql_do.cc \
			procedure.cc sql_test.cc \
			log.cc init.cc derror.cc sql_acl.cc \
			unireg.cc des_key_file.cc \
			log_event.cc rpl_record.cc \
			log_event_old.cc rpl_record_old.cc \
			discover.cc time.cc opt_range.cc opt_sum.cc \
		   	records.cc filesort.cc handler.cc \
		        ha_partition.cc \
			sql_db.cc sql_table.cc sql_rename.cc sql_crypt.cc \
			sql_load.cc mf_iocache.cc field_conv.cc sql_show.cc \
			sql_udf.cc sql_analyse.cc sql_analyse.h sql_cache.cc \
			slave.cc sql_repl.cc rpl_filter.cc rpl_tblmap.cc \
			rpl_utility.cc rpl_injector.cc rpl_rli.cc rpl_mi.cc \
			rpl_reporting.cc \
                        sql_union.cc sql_derived.cc \
			sql_client.cc \
			repl_failsafe.h repl_failsafe.cc \
			sql_olap.cc sql_view.cc \
			gstream.cc spatial.cc sql_help.cc sql_cursor.cc \
			tztime.cc my_decimal.cc\
			sp_head.cc sp_pcontext.cc  sp_rcontext.cc sp.cc \
			sp_cache.cc parse_file.cc sql_trigger.cc \
                        event_scheduler.cc event_data_objects.cc \
                        event_queue.cc event_db_repository.cc events.cc \
			sql_plugin.cc sql_binlog.cc \
			sql_builtin.cc sql_tablespace.cc partition_info.cc \
			sql_servers.cc event_parse_data.cc

nodist_mysqld_SOURCES =	mini_client_errors.c pack.c client.c my_time.c my_user.c 

libndb_la_CPPFLAGS=	@ndbcluster_includes@
libndb_la_SOURCES=	ha_ndbcluster.cc \
			ha_ndbcluster_binlog.cc \
			ha_ndbcluster_cond.cc

gen_lex_hash_SOURCES =	gen_lex_hash.cc
gen_lex_hash_LDFLAGS =  @NOINST_LDFLAGS@

mysql_tzinfo_to_sql_SOURCES = tztime.cc
mysql_tzinfo_to_sql_CXXFLAGS= -DTZINFO2SQL

DEFS =			-DMYSQL_SERVER \
			-DDEFAULT_MYSQL_HOME="\"$(MYSQLBASEdir)\"" \
			-DDATADIR="\"$(MYSQLDATAdir)\"" \
			-DSHAREDIR="\"$(MYSQLSHAREdir)\"" \
			-DPLUGINDIR="\"$(pkgplugindir)\"" \
			-DHAVE_EVENT_SCHEDULER \
			@DEFS@

<<<<<<< HEAD
BUILT_MAINT_SRC =	sql_yacc.cc sql_yacc.h
BUILT_SOURCES =		$(BUILT_MAINT_SRC) lex_hash.h link_sources
EXTRA_DIST =		udf_example.c udf_example.def $(BUILT_MAINT_SRC) \
			nt_servc.cc nt_servc.h message.mc CMakeLists.txt \
=======
BUILT_SOURCES =		sql_yacc.cc sql_yacc.h lex_hash.h
EXTRA_DIST =		$(BUILT_SOURCES) nt_servc.cc nt_servc.h \
			message.mc message.h message.rc MSG00001.bin \
			examples/CMakeLists.txt CMakeLists.txt \
>>>>>>> ada2788b
			udf_example.c udf_example.def
CLEANFILES =        	lex_hash.h sql_yacc.output link_sources
DISTCLEANFILES =        $(EXTRA_PROGRAMS)
MAINTAINERCLEANFILES =  $(BUILT_MAINT_SRC)
AM_YFLAGS =		-d --verbose

# These are listed in 'nodist_mysqld_SOURCES'
link_sources:
	rm -f mini_client_errors.c
	@LN_CP_F@ $(top_srcdir)/libmysql/errmsg.c mini_client_errors.c
	rm -f pack.c
	@LN_CP_F@ $(top_srcdir)/sql-common/pack.c pack.c
	rm -f client.c
	@LN_CP_F@ $(top_srcdir)/sql-common/client.c client.c
	rm -f my_time.c
	@LN_CP_F@ $(top_srcdir)/sql-common/my_time.c my_time.c
	rm -f my_user.c
	@LN_CP_F@ $(top_srcdir)/sql-common/my_user.c my_user.c
	echo timestamp > link_sources

# This generates lex_hash.h
# NOTE Built sources should depend on their sources not the tool
# this avoid the rebuild of the built files in a source dist
lex_hash.h:	gen_lex_hash.cc lex.h
		$(MAKE) $(AM_MAKEFLAGS) gen_lex_hash$(EXEEXT)
		./gen_lex_hash$(EXEEXT) > $@-t
		$(MV) $@-t $@

# For testing of udf_example.so
udf_example_la_SOURCES= udf_example.c
udf_example_la_LDFLAGS= -module -rpath $(pkglibdir)

# We might have some stuff not built in this build, but that we want to install
install-exec-hook:
	$(mkinstalldirs) $(DESTDIR)$(libexecdir) $(DESTDIR)$(pkglibdir)
	test ! -x mysqld-debug$(EXEEXT) || $(INSTALL_PROGRAM) mysqld-debug$(EXEEXT) $(DESTDIR)$(libexecdir)
	test ! -f mysqld-debug.sym.gz   || $(INSTALL_DATA)    mysqld-debug.sym.gz   $(DESTDIR)$(pkglibdir)
	test ! -f mysqld.sym.gz         || $(INSTALL_DATA)    mysqld.sym.gz         $(DESTDIR)$(pkglibdir)

# Don't update the files from bitkeeper
%::SCCS/s.%<|MERGE_RESOLUTION|>--- conflicted
+++ resolved
@@ -143,18 +143,13 @@
 			-DHAVE_EVENT_SCHEDULER \
 			@DEFS@
 
-<<<<<<< HEAD
 BUILT_MAINT_SRC =	sql_yacc.cc sql_yacc.h
 BUILT_SOURCES =		$(BUILT_MAINT_SRC) lex_hash.h link_sources
 EXTRA_DIST =		udf_example.c udf_example.def $(BUILT_MAINT_SRC) \
-			nt_servc.cc nt_servc.h message.mc CMakeLists.txt \
-=======
-BUILT_SOURCES =		sql_yacc.cc sql_yacc.h lex_hash.h
-EXTRA_DIST =		$(BUILT_SOURCES) nt_servc.cc nt_servc.h \
-			message.mc message.h message.rc MSG00001.bin \
-			examples/CMakeLists.txt CMakeLists.txt \
->>>>>>> ada2788b
-			udf_example.c udf_example.def
+			nt_servc.cc nt_servc.h \
+			message.mc  message.h message.rc MSG00001.bin \
+			CMakeLists.txt
+
 CLEANFILES =        	lex_hash.h sql_yacc.output link_sources
 DISTCLEANFILES =        $(EXTRA_PROGRAMS)
 MAINTAINERCLEANFILES =  $(BUILT_MAINT_SRC)
