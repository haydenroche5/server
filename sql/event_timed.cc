--- conflicted
+++ resolved
@@ -45,11 +45,8 @@
   definer_user.str= definer_host.str= 0;
   definer_user.length= definer_host.length= 0;
 
-<<<<<<< HEAD
-=======
   sql_mode= 0;
 
->>>>>>> 203b37ef
   DBUG_VOID_RETURN;
 }
 
@@ -584,12 +581,9 @@
     et->comment.length= strlen(et->comment.str);
   else
     et->comment.length= 0;
-<<<<<<< HEAD
-=======
     
 
   et->sql_mode= (ulong) table->field[EVEX_FIELD_SQL_MODE]->val_int();
->>>>>>> 203b37ef
 
   DBUG_RETURN(0);
 error:
@@ -1243,15 +1237,11 @@
   char *old_query;
   uint old_query_len;
   st_sp_chistics *p;
-<<<<<<< HEAD
+  ulong old_sql_mode= thd->variables.sql_mode;
   char create_buf[2048];
   String show_create(create_buf, sizeof(create_buf), system_charset_info);
   CHARSET_INFO *old_character_set_client,
                *old_collation_connection,
-=======
-  ulong old_sql_mode= thd->variables.sql_mode;
-  CHARSET_INFO *old_character_set_client, *old_collation_connection,
->>>>>>> 203b37ef
                *old_character_set_results;
 
   show_create.length(0);
@@ -1267,13 +1257,9 @@
   thd->update_charset();
 
   DBUG_ENTER("event_timed::compile");
-<<<<<<< HEAD
-  /* Change the memory root for the execution time */
-=======
   DBUG_PRINT("info",("old_sql_mode=%d new_sql_mode=%d",old_sql_mode, sql_mode));
   thd->variables.sql_mode= this->sql_mode;
-  // change the memory root for the execution time
->>>>>>> 203b37ef
+  /* Change the memory root for the execution time */
   if (mem_root)
   {
     tmp_mem_root= thd->mem_root;
@@ -1319,14 +1305,10 @@
 
   sphead= lex.et->sphead;
   sphead->m_db= dbname;
-<<<<<<< HEAD
   /*
     Ccopy also chistics since they will vanish otherwise we get 0x0 pointer
     TODO: Handle sql_mode!!
   */
-=======
-  //copy also chistics since they will vanish otherwise we get 0x0 pointer
->>>>>>> 203b37ef
   sphead->set_definer(definer.str, definer.length);
   sphead->set_info(0, 0, &lex.sp_chistics, sql_mode);
   sphead->optimize();
@@ -1347,15 +1329,8 @@
   thd->variables.character_set_results= old_character_set_results;
   thd->variables.collation_connection= old_collation_connection;
   thd->update_charset();
-<<<<<<< HEAD
 
   /* Change the memory root for the execution time. */
-=======
-  
-  /*
-    Change the memory root for the execution time.
-  */
->>>>>>> 203b37ef
   if (mem_root)
     thd->mem_root= tmp_mem_root;
 
