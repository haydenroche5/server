--- conflicted
+++ resolved
@@ -4552,20 +4552,15 @@
   void set_key_image(const uchar *buff,uint length) override;
   Field *new_key_field(MEM_ROOT *root, TABLE *new_table,
                        uchar *new_ptr, uint32 length,
-<<<<<<< HEAD
                        uchar *new_null_ptr, uint new_null_bit) override;
   void sql_type(String &str) const override;
-=======
-                       uchar *new_null_ptr, uint new_null_bit);
-  void sql_type(String &str) const;
   /**
      Copy blob buffer into internal storage "value" and update record pointer.
 
      @retval true     Memory allocation error
      @retval false    Success
   */
->>>>>>> f84e28c1
-  inline bool copy()
+  bool copy()
   {
     uchar *tmp= get_ptr();
     if (value.copy((char*) tmp, get_length(), charset()))
