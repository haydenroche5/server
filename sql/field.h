--- conflicted
+++ resolved
@@ -464,11 +464,7 @@
   case MYSQL_TYPE_DATETIME2:
   case MYSQL_TYPE_TIMESTAMP2:
     DBUG_ASSERT(0); // field->real_type() should not get to here.
-<<<<<<< HEAD
     return false;
-=======
-    /* fall through */
->>>>>>> 396da1a7
   default:
     return false;
   }
@@ -3582,15 +3578,12 @@
   int cmp(const uchar *,const uchar *);
   void sort_string(uchar *buff,uint length);
   void sql_type(String &str) const;
-<<<<<<< HEAD
+  void sql_rpl_type(String*) const;
   bool is_equal(const Column_definition &new_field) const;
   bool can_be_converted_by_engine(const Column_definition &new_type) const
   {
     return table->file->can_convert_string(this, new_type);
   }
-=======
-  void sql_rpl_type(String*) const;
->>>>>>> 396da1a7
   virtual uchar *pack(uchar *to, const uchar *from,
                       uint max_length);
   virtual const uchar *unpack(uchar* to, const uchar *from,
