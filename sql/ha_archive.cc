--- conflicted
+++ resolved
@@ -20,10 +20,7 @@
 
 #include "mysql_priv.h"
 
-<<<<<<< HEAD
-=======
 #if defined(HAVE_ARCHIVE_DB) && !defined(__NETWARE__)
->>>>>>> 4e1d88af
 #include "ha_archive.h"
 #include <my_dir.h>
 
