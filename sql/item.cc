/* Copyright (C) 2000 MySQL AB & MySQL Finland AB & TCX DataKonsult AB

   This program is free software; you can redistribute it and/or modify
   it under the terms of the GNU General Public License as published by
   the Free Software Foundation; either version 2 of the License, or
   (at your option) any later version.

   This program is distributed in the hope that it will be useful,
   but WITHOUT ANY WARRANTY; without even the implied warranty of
   MERCHANTABILITY or FITNESS FOR A PARTICULAR PURPOSE.  See the
   GNU General Public License for more details.

   You should have received a copy of the GNU General Public License
   along with this program; if not, write to the Free Software
   Foundation, Inc., 59 Temple Place, Suite 330, Boston, MA  02111-1307  USA */


#ifdef __GNUC__
#pragma implementation				// gcc: Class implementation
#endif

#include "mysql_priv.h"
#include <m_ctype.h>
#include "my_dir.h"
#include "sp_rcontext.h"
#include "sp_head.h"
#include "sql_trigger.h"
#include "sql_select.h"

static void mark_as_dependent(THD *thd,
			      SELECT_LEX *last, SELECT_LEX *current,
			      Item_ident *item);

const String my_null_string("NULL", 4, default_charset_info);

/*****************************************************************************
** Item functions
*****************************************************************************/

/* Init all special items */

void item_init(void)
{
  item_user_lock_init();
}


/*
TODO: make this functions class dependent
*/

bool Item::val_bool()
{
  switch(result_type()) {
  case INT_RESULT:
    return val_int();
  case DECIMAL_RESULT:
  {
    my_decimal decimal_value;
    my_decimal *val= val_decimal(&decimal_value);
    if (val)
      return !my_decimal_is_zero(val);
    return 0;
  }
  case REAL_RESULT:
  case STRING_RESULT:
    return val_real() != 0.0;
  case ROW_RESULT:
  default:
    DBUG_ASSERT(0);
    return 0;                                   // Wrong (but safe)
  }
}


String *Item::val_string_from_real(String *str)
{
  double nr= val_real();
  if (null_value)
    return 0;					/* purecov: inspected */
  str->set(nr,decimals, &my_charset_bin);
  return str;
}


String *Item::val_string_from_int(String *str)
{
  longlong nr= val_int();
  if (null_value)
    return 0;
  if (unsigned_flag)
    str->set((ulonglong) nr, &my_charset_bin);
  else
    str->set(nr, &my_charset_bin);
  return str;
}


String *Item::val_string_from_decimal(String *str)
{
  my_decimal dec_buf, *dec= val_decimal(&dec_buf);
  if (null_value)
    return 0;
  my_decimal_round(E_DEC_FATAL_ERROR, dec, decimals, FALSE, &dec_buf);
  my_decimal2string(E_DEC_FATAL_ERROR, &dec_buf, 0, 0, 0, str);
  return str;
}


my_decimal *Item::val_decimal_from_real(my_decimal *decimal_value)
{
  double nr= val_real();
  if (null_value)
    return 0;
  double2my_decimal(E_DEC_FATAL_ERROR, nr, decimal_value);
  return (decimal_value);
}


my_decimal *Item::val_decimal_from_int(my_decimal *decimal_value)
{
  longlong nr= val_int();
  if (null_value)
    return 0;
  int2my_decimal(E_DEC_FATAL_ERROR, nr, unsigned_flag, decimal_value);
  return decimal_value;
}


my_decimal *Item::val_decimal_from_string(my_decimal *decimal_value)
{
  String *res;
  char *end_ptr;
  if (!(res= val_str(&str_value)))
    return 0;                                   // NULL or EOM

  end_ptr= (char*) res->ptr()+ res->length();
  str2my_decimal(E_DEC_FATAL_ERROR, res->ptr(), res->length(), res->charset(),
                 decimal_value);
  return decimal_value;
}


double Item::val_real_from_decimal()
{
  /* Note that fix_fields may not be called for Item_avg_field items */
  double result;
  my_decimal value_buff, *dec_val= val_decimal(&value_buff);
  if (null_value)
    return 0.0;
  my_decimal2double(E_DEC_FATAL_ERROR, dec_val, &result);
  return result;
}


longlong Item::val_int_from_decimal()
{
  /* Note that fix_fields may not be called for Item_avg_field items */
  longlong result;
  my_decimal value, *dec_val= val_decimal(&value);
  if (null_value)
    return 0;
  my_decimal2int(E_DEC_FATAL_ERROR, dec_val, unsigned_flag, &result);
  return result;
}


Item::Item():
  name(0), orig_name(0), name_length(0), fixed(0),
  collation(&my_charset_bin, DERIVATION_COERCIBLE)
{
  marker= 0;
  maybe_null=null_value=with_sum_func=unsigned_flag=0;
  decimals= 0; max_length= 0;

  /* Put item in free list so that we can free all items at end */
  THD *thd= current_thd;
  next= thd->free_list;
  thd->free_list= this;
  /*
    Item constructor can be called during execution other then SQL_COM
    command => we should check thd->lex->current_select on zero (thd->lex
    can be uninitialised)
  */
  if (thd->lex->current_select)
  {
    enum_parsing_place place= 
      thd->lex->current_select->parsing_place;
    if (place == SELECT_LIST ||
	place == IN_HAVING)
      thd->lex->current_select->select_n_having_items++;
  }
}

/*
  Constructor used by Item_field, Item_*_ref & aggregate (sum) functions.
  Used for duplicating lists in processing queries with temporary
  tables
*/
Item::Item(THD *thd, Item *item):
  str_value(item->str_value),
  name(item->name),
  orig_name(item->orig_name),
  max_length(item->max_length),
  marker(item->marker),
  decimals(item->decimals),
  maybe_null(item->maybe_null),
  null_value(item->null_value),
  unsigned_flag(item->unsigned_flag),
  with_sum_func(item->with_sum_func),
  fixed(item->fixed),
  collation(item->collation)
{
  next= thd->free_list;				// Put in free list
  thd->free_list= this;
}


void Item::print_item_w_name(String *str)
{
  print(str);
  if (name)
  {
    THD *thd= current_thd;
    str->append(" AS ", 4);
    append_identifier(thd, str, name, strlen(name));
  }
}


void Item::cleanup()
{
  DBUG_ENTER("Item::cleanup");
  DBUG_PRINT("info", ("Item: 0x%lx, Type: %d, name %s, original name %s",
		      this, (int)type(), name ? name : "(null)",
                      orig_name ? orig_name : "null"));
  fixed=0;
  marker= 0;
  if (orig_name)
    name= orig_name;
  DBUG_VOID_RETURN;
}


/*
  cleanup() item if it is 'fixed'

  SYNOPSIS
    cleanup_processor()
    arg - a dummy parameter, is not used here
*/

bool Item::cleanup_processor(byte *arg)
{
  if (fixed)
    cleanup();
  return FALSE;
}


/*
  rename item (used for views, cleanup() return original name)

  SYNOPSIS
    Item::rename()
    new_name	new name of item;
*/

void Item::rename(char *new_name)
{
  /*
    we can compare pointers to names here, because if name was not changed,
    pointer will be same
  */
  if (!orig_name && new_name != name)
    orig_name= name;
  name= new_name;
}


Item_ident::Item_ident(const char *db_name_par,const char *table_name_par,
		       const char *field_name_par)
  :orig_db_name(db_name_par), orig_table_name(table_name_par), 
   orig_field_name(field_name_par),
   db_name(db_name_par), table_name(table_name_par),
   field_name(field_name_par),
   alias_name_used(FALSE), cached_field_index(NO_CACHED_FIELD_INDEX),
   cached_table(0), depended_from(0)
{
  name = (char*) field_name_par;
}


/* Constructor used by Item_field & Item_*_ref (see Item comment) */

Item_ident::Item_ident(THD *thd, Item_ident *item)
  :Item(thd, item),
   orig_db_name(item->orig_db_name),
   orig_table_name(item->orig_table_name), 
   orig_field_name(item->orig_field_name),
   db_name(item->db_name),
   table_name(item->table_name),
   field_name(item->field_name),
   alias_name_used(item->alias_name_used),
   cached_field_index(item->cached_field_index),
   cached_table(item->cached_table),
   depended_from(item->depended_from)
{}

void Item_ident::cleanup()
{
  DBUG_ENTER("Item_ident::cleanup");
#ifdef CANT_BE_USED_AS_MEMORY_IS_FREED
		       db_name ? db_name : "(null)",
                       orig_db_name ? orig_db_name : "(null)",
		       table_name ? table_name : "(null)",
                       orig_table_name ? orig_table_name : "(null)",
		       field_name ? field_name : "(null)",
                       orig_field_name ? orig_field_name : "(null)"));
#endif
  Item::cleanup();
  db_name= orig_db_name; 
  table_name= orig_table_name;
  field_name= orig_field_name;
  DBUG_VOID_RETURN;
}

bool Item_ident::remove_dependence_processor(byte * arg)
{
  DBUG_ENTER("Item_ident::remove_dependence_processor");
  if (depended_from == (st_select_lex *) arg)
    depended_from= 0;
  DBUG_RETURN(0);
}


/*
  Store the pointer to this item field into a list if not already there.

  SYNOPSIS
    Item_field::collect_item_field_processor()
    arg  pointer to a List<Item_field>

  DESCRIPTION
    The method is used by Item::walk to collect all unique Item_field objects
    from a tree of Items into a set of items represented as a list.

  IMPLEMENTATION
    Item_cond::walk() and Item_func::walk() stop the evaluation of the
    processor function for its arguments once the processor returns
    true.Therefore in order to force this method being called for all item
    arguments in a condition the method must return false.

  RETURN
    false to force the evaluation of collect_item_field_processor
          for the subsequent items.
*/

bool Item_field::collect_item_field_processor(byte *arg)
{
  DBUG_ENTER("Item_field::collect_item_field_processor");
  DBUG_PRINT("info", ("%s", field->field_name ? field->field_name : "noname"));
  List<Item_field> *item_list= (List<Item_field>*) arg;
  List_iterator<Item_field> item_list_it(*item_list);
  Item_field *curr_item;
  while ((curr_item= item_list_it++))
  {
    if (curr_item->eq(this, 1))
      DBUG_RETURN(false); /* Already in the set. */
  }
  item_list->push_back(this);
  DBUG_RETURN(false);
}


bool Item::check_cols(uint c)
{
  if (c != 1)
  {
    my_error(ER_OPERAND_COLUMNS, MYF(0), c);
    return 1;
  }
  return 0;
}


void Item::set_name(const char *str, uint length, CHARSET_INFO *cs)
{
  if (!length)
  {
    /* Empty string, used by AS or internal function like last_insert_id() */
    name= (char*) str;
    name_length= 0;
    return;
  }
  if (cs->ctype)
  {
    /*
      This will probably need a better implementation in the future:
      a function in CHARSET_INFO structure.
    */
    while (length && !my_isgraph(cs,*str))
    {						// Fix problem with yacc
      length--;
      str++;
    }
  }
  if (!my_charset_same(cs, system_charset_info))
  {
    uint32 res_length;
    name= sql_strmake_with_convert(str, name_length= length, cs,
				   MAX_ALIAS_NAME, system_charset_info,
				   &res_length);
  }
  else
    name= sql_strmake(str, (name_length= min(length,MAX_ALIAS_NAME)));
}


/*
  This function is called when:
  - Comparing items in the WHERE clause (when doing where optimization)
  - When trying to find an ORDER BY/GROUP BY item in the SELECT part
*/

bool Item::eq(const Item *item, bool binary_cmp) const
{
  return type() == item->type() && name && item->name &&
    !my_strcasecmp(system_charset_info,name,item->name);
}


Item *Item::safe_charset_converter(CHARSET_INFO *tocs)
{
  /*
    Don't allow automatic conversion to non-Unicode charsets,
    as it potentially loses data.
  */
  if (!(tocs->state & MY_CS_UNICODE))
    return NULL; // safe conversion is not possible
  return new Item_func_conv_charset(this, tocs);
}


Item *Item_string::safe_charset_converter(CHARSET_INFO *tocs)
{
  Item_string *conv;
  uint conv_errors;
  String tmp, cstr, *ostr= val_str(&tmp);
  cstr.copy(ostr->ptr(), ostr->length(), ostr->charset(), tocs, &conv_errors);
  if (conv_errors || !(conv= new Item_string(cstr.ptr(), cstr.length(),
                                             cstr.charset(),
                                             collation.derivation)))
  {
    /*
      Safe conversion is not possible (or EOM).
      We could not convert a string into the requested character set
      without data loss. The target charset does not cover all the
      characters from the string. Operation cannot be done correctly.
    */
    return NULL;
  }
  conv->str_value.copy();
  return conv;
}


bool Item_string::eq(const Item *item, bool binary_cmp) const
{
  if (type() == item->type())
  {
    if (binary_cmp)
      return !stringcmp(&str_value, &item->str_value);
    return !sortcmp(&str_value, &item->str_value, collation.collation);
  }
  return 0;
}


/*
  Get the value of the function as a TIME structure.
  As a extra convenience the time structure is reset on error!
 */

bool Item::get_date(TIME *ltime,uint fuzzydate)
{
  char buff[40];
  String tmp(buff,sizeof(buff), &my_charset_bin),*res;
  if (!(res=val_str(&tmp)) ||
      str_to_datetime_with_warn(res->ptr(), res->length(),
                                ltime, fuzzydate) <= MYSQL_TIMESTAMP_ERROR)
  {
    bzero((char*) ltime,sizeof(*ltime));
    return 1;
  }
  return 0;
}

/*
  Get time of first argument.
  As a extra convenience the time structure is reset on error!
 */

bool Item::get_time(TIME *ltime)
{
  char buff[40];
  String tmp(buff,sizeof(buff),&my_charset_bin),*res;
  if (!(res=val_str(&tmp)) ||
      str_to_time_with_warn(res->ptr(), res->length(), ltime))
  {
    bzero((char*) ltime,sizeof(*ltime));
    return 1;
  }
  return 0;
}

CHARSET_INFO *Item::default_charset()
{
  return current_thd->variables.collation_connection;
}


int Item::save_in_field_no_warnings(Field *field, bool no_conversions)
{
  int res;
  THD *thd= field->table->in_use;
  enum_check_fields tmp= thd->count_cuted_fields;
  thd->count_cuted_fields= CHECK_FIELD_IGNORE;
  res= save_in_field(field, no_conversions);
  thd->count_cuted_fields= tmp;
  return res;
}


double Item_splocal::val_real()
{
  DBUG_ASSERT(fixed);
  Item *it= this_item();
  double ret= it->val_real();
  Item::null_value= it->null_value;
  return ret;
}


longlong Item_splocal::val_int()
{
  DBUG_ASSERT(fixed);
  Item *it= this_item();
  longlong ret= it->val_int();
  Item::null_value= it->null_value;
  return ret;
}


String *Item_splocal::val_str(String *sp)
{
  DBUG_ASSERT(fixed);
  Item *it= this_item();
  String *ret= it->val_str(sp);
  Item::null_value= it->null_value;
  return ret;
}


my_decimal *Item_splocal::val_decimal(my_decimal *decimal_value)
{
  DBUG_ASSERT(fixed);
  Item *it= this_item();
  my_decimal value, *val= it->val_decimal(&value);
  Item::null_value= it->null_value;
  return val;
}


bool Item_splocal::is_null()
{
  Item *it= this_item();
  bool ret= it->is_null();
  Item::null_value= it->null_value;
  return ret;
}


Item *
Item_splocal::this_item()
{
  THD *thd= current_thd;

  return thd->spcont->get_item(m_offset);
}

Item *
Item_splocal::this_const_item() const
{
  THD *thd= current_thd;

  return thd->spcont->get_item(m_offset);
}

Item::Type
Item_splocal::type() const
{
  THD *thd= current_thd;

  if (thd->spcont)
    return thd->spcont->get_item(m_offset)->type();
  return NULL_ITEM;		// Anything but SUBSELECT_ITEM
}


bool Item_splocal::fix_fields(THD *, struct st_table_list *, Item **)
{
  Item *it= this_item();
  DBUG_ASSERT(it->fixed);
  max_length= it->max_length;
  decimals= it->decimals;
  fixed= 1;
  return FALSE;
}


void Item_splocal::cleanup()
{
  fixed= 0;
}


void Item_splocal::print(String *str)
{
  str->reserve(m_name.length+8);
  str->append(m_name.str, m_name.length);
  str->append('@');
  str->qs_append(m_offset);
}



/*
  Move SUM items out from item tree and replace with reference

  SYNOPSIS
    split_sum_func2()
    thd			Thread handler
    ref_pointer_array	Pointer to array of reference fields
    fields		All fields in select
    ref			Pointer to item

  NOTES
   This is from split_sum_func2() for items that should be split

   All found SUM items are added FIRST in the fields list and
   we replace the item with a reference.

   thd->fatal_error() may be called if we are out of memory
*/


void Item::split_sum_func2(THD *thd, Item **ref_pointer_array,
                           List<Item> &fields, Item **ref)
{
  if (type() != SUM_FUNC_ITEM && with_sum_func)
  {
    /* Will split complicated items and ignore simple ones */
    split_sum_func(thd, ref_pointer_array, fields);
  }
  else if ((type() == SUM_FUNC_ITEM ||
            (used_tables() & ~PARAM_TABLE_BIT)) &&
           type() != REF_ITEM)
  {
    /*
      Replace item with a reference so that we can easily calculate
      it (in case of sum functions) or copy it (in case of fields)

      The test above is to ensure we don't do a reference for things
      that are constants (PARAM_TABLE_BIT is in effect a constant)
      or already referenced (for example an item in HAVING)
    */
    uint el= fields.elements;
    Item *new_item;    
    ref_pointer_array[el]= this;
    if (!(new_item= new Item_ref(ref_pointer_array + el, 0, name)))
      return;                                   // fatal_error is set
    fields.push_front(this);
    ref_pointer_array[el]= this;
    thd->change_item_tree(ref, new_item);
  }
}


/*
   Aggregate two collations together taking
   into account their coercibility (aka derivation):

   0 == DERIVATION_EXPLICIT  - an explicitly written COLLATE clause
   1 == DERIVATION_NONE      - a mix of two different collations
   2 == DERIVATION_IMPLICIT  - a column
   3 == DERIVATION_COERCIBLE - a string constant

   The most important rules are:

   1. If collations are the same:
      chose this collation, and the strongest derivation.

   2. If collations are different:
     - Character sets may differ, but only if conversion without
       data loss is possible. The caller provides flags whether
       character set conversion attempts should be done. If no
       flags are substituted, then the character sets must be the same.
       Currently processed flags are:
         MY_COLL_ALLOW_SUPERSET_CONV  - allow conversion to a superset
         MY_COLL_ALLOW_COERCIBLE_CONV - allow conversion of a coercible value
     - two EXPLICIT collations produce an error, e.g. this is wrong:
       CONCAT(expr1 collate latin1_swedish_ci, expr2 collate latin1_german_ci)
     - the side with smaller derivation value wins,
       i.e. a column is stronger than a string constant,
       an explicit COLLATE clause is stronger than a column.
     - if derivations are the same, we have DERIVATION_NONE,
       we'll wait for an explicit COLLATE clause which possibly can
       come from another argument later: for example, this is valid,
       but we don't know yet when collecting the first two arguments:
         CONCAT(latin1_swedish_ci_column,
                latin1_german1_ci_column,
                expr COLLATE latin1_german2_ci)
*/
bool DTCollation::aggregate(DTCollation &dt, uint flags)
{
  if (!my_charset_same(collation, dt.collation))
  {
    /* 
       We do allow to use binary strings (like BLOBS)
       together with character strings.
       Binaries have more precedence than a character
       string of the same derivation.
    */
    if (collation == &my_charset_bin)
    {
      if (derivation <= dt.derivation)
	; // Do nothing
      else
      {
	set(dt); 
      }
    }
    else if (dt.collation == &my_charset_bin)
    {
      if (dt.derivation <= derivation)
      {
        set(dt);
      }
      else
       ; // Do nothing
    }
    else if ((flags & MY_COLL_ALLOW_SUPERSET_CONV) &&
             derivation < dt.derivation &&
             collation->state & MY_CS_UNICODE)
    {
      // Do nothing
    }
    else if ((flags & MY_COLL_ALLOW_SUPERSET_CONV) &&
             dt.derivation < derivation &&
             dt.collation->state & MY_CS_UNICODE)
    {
      set(dt);
    }
    else if ((flags & MY_COLL_ALLOW_COERCIBLE_CONV) &&
             derivation < dt.derivation &&
             dt.derivation >= DERIVATION_SYSCONST)
    {
      // Do nothing;
    }
    else if ((flags & MY_COLL_ALLOW_COERCIBLE_CONV) &&
             dt.derivation < derivation &&
             derivation >= DERIVATION_SYSCONST)
    {
      set(dt);
    }
    else
    {
      // Cannot apply conversion
      set(0, DERIVATION_NONE);
      return 1;
    }
  }
  else if (derivation < dt.derivation)
  {
    // Do nothing
  }
  else if (dt.derivation < derivation)
  {
    set(dt);
  }
  else
  { 
    if (collation == dt.collation)
    {
      // Do nothing
    }
    else 
    {
      if (derivation == DERIVATION_EXPLICIT)
      {
	set(0, DERIVATION_NONE);
	return 1;
      }
      CHARSET_INFO *bin= get_charset_by_csname(collation->csname, 
					       MY_CS_BINSORT,MYF(0));
      set(bin, DERIVATION_NONE);
    }
  }
  return 0;
}

Item_field::Item_field(Field *f)
  :Item_ident(NullS, *f->table_name, f->field_name),
  item_equal(0), no_const_subst(0),
   have_privileges(0), any_privileges(0)
{
  set_field(f);
  /*
    field_name and talbe_name should not point to garbage
    if this item is to be reused
  */
  orig_table_name= orig_field_name= "";
}

Item_field::Item_field(THD *thd, Field *f)
  :Item_ident(f->table->s->db, *f->table_name, f->field_name),
   item_equal(0), no_const_subst(0),
   have_privileges(0), any_privileges(0)
{
  /*
    We always need to provide Item_field with a fully qualified field
    name to avoid ambiguity when executing prepared statements like
    SELECT * from d1.t1, d2.t1; (assuming d1.t1 and d2.t1 have columns
    with same names).
    This is because prepared statements never deal with wildcards in
    select list ('*') and always fix fields using fully specified path
    (i.e. db.table.column).
    No check for OOM: if db_name is NULL, we'll just get
    "Field not found" error.
    We need to copy db_name, table_name and field_name because they must
    be allocated in the statement memory, not in table memory (the table
    structure can go away and pop up again between subsequent executions
    of a prepared statement).
  */
  if (thd->current_arena->is_stmt_prepare())
  {
    if (db_name)
      orig_db_name= thd->strdup(db_name);
    orig_table_name= thd->strdup(table_name);
    orig_field_name= thd->strdup(field_name);
    /*
      We don't restore 'name' in cleanup because it's not changed
      during execution. Still we need it to point to persistent
      memory if this item is to be reused.
    */
    name= (char*) orig_field_name;
  }
  set_field(f);
}

// Constructor need to process subselect with temporary tables (see Item)
Item_field::Item_field(THD *thd, Item_field *item)
  :Item_ident(thd, item),
   field(item->field),
   result_field(item->result_field),
   item_equal(item->item_equal),
   no_const_subst(item->no_const_subst),
   have_privileges(item->have_privileges),
   any_privileges(item->any_privileges)
{
  collation.set(DERIVATION_IMPLICIT);
}

void Item_field::set_field(Field *field_par)
{
  field=result_field=field_par;			// for easy coding with fields
  maybe_null=field->maybe_null();
  decimals= field->decimals();
  max_length= field_par->representation_length();
  table_name= *field_par->table_name;
  field_name= field_par->field_name;
  db_name= field_par->table->s->db;
  alias_name_used= field_par->table->alias_name_used;
  unsigned_flag=test(field_par->flags & UNSIGNED_FLAG);
  collation.set(field_par->charset(), DERIVATION_IMPLICIT);
  fixed= 1;
}


/*
  Reset this item to point to a field from the new temporary table.
  This is used when we create a new temporary table for each execution
  of prepared statement.
*/

void Item_field::reset_field(Field *f)
{
  set_field(f);
  /* 'name' is pointing at field->field_name of old field */
  name= (char*) f->field_name;
}

const char *Item_ident::full_name() const
{
  char *tmp;
  if (!table_name || !field_name)
    return field_name ? field_name : name ? name : "tmp_field";
  if (db_name && db_name[0])
  {
    tmp=(char*) sql_alloc((uint) strlen(db_name)+(uint) strlen(table_name)+
			  (uint) strlen(field_name)+3);
    strxmov(tmp,db_name,".",table_name,".",field_name,NullS);
  }
  else
  {
    if (table_name[0])
    {
      tmp= (char*) sql_alloc((uint) strlen(table_name) +
			     (uint) strlen(field_name) + 2);
      strxmov(tmp, table_name, ".", field_name, NullS);
    }
    else
      tmp= (char*) field_name;
  }
  return tmp;
}

void Item_ident::print(String *str)
{
  THD *thd= current_thd;
  char d_name_buff[MAX_ALIAS_NAME], t_name_buff[MAX_ALIAS_NAME];
  const char *d_name= db_name, *t_name= table_name;
  if (lower_case_table_names== 1 ||
      (lower_case_table_names == 2 && !alias_name_used))
  {
    if (table_name && table_name[0])
    {
      strmov(t_name_buff, table_name);
      my_casedn_str(files_charset_info, t_name_buff);
      t_name= t_name_buff;
    }
    if (db_name && db_name[0])
    {
      strmov(d_name_buff, db_name);
      my_casedn_str(files_charset_info, d_name_buff);
      d_name= d_name_buff;
    }
  }

  if (!table_name || !field_name)
  {
    const char *nm= field_name ? field_name : name ? name : "tmp_field";
    append_identifier(thd, str, nm, strlen(nm));
    return;
  }
  if (db_name && db_name[0] && !alias_name_used)
  {
    append_identifier(thd, str, d_name, strlen(d_name));
    str->append('.');
    append_identifier(thd, str, t_name, strlen(t_name));
    str->append('.');
    append_identifier(thd, str, field_name, strlen(field_name));
  }
  else
  {
    if (table_name[0])
    {
      append_identifier(thd, str, t_name, strlen(t_name));
      str->append('.');
      append_identifier(thd, str, field_name, strlen(field_name));
    }
    else
      append_identifier(thd, str, field_name, strlen(field_name));
  }
}

/* ARGSUSED */
String *Item_field::val_str(String *str)
{
  DBUG_ASSERT(fixed == 1);
  if ((null_value=field->is_null()))
    return 0;
  str->set_charset(str_value.charset());
  return field->val_str(str,&str_value);
}


double Item_field::val_real()
{
  DBUG_ASSERT(fixed == 1);
  if ((null_value=field->is_null()))
    return 0.0;
  return field->val_real();
}


longlong Item_field::val_int()
{
  DBUG_ASSERT(fixed == 1);
  if ((null_value=field->is_null()))
    return 0;
  return field->val_int();
}


my_decimal *Item_field::val_decimal(my_decimal *decimal_value)
{
  if ((null_value= field->is_null()))
    return 0;
  return field->val_decimal(decimal_value);
}


String *Item_field::str_result(String *str)
{
  if ((null_value=result_field->is_null()))
    return 0;
  str->set_charset(str_value.charset());
  return result_field->val_str(str,&str_value);
}

bool Item_field::get_date(TIME *ltime,uint fuzzydate)
{
  if ((null_value=field->is_null()) || field->get_date(ltime,fuzzydate))
  {
    bzero((char*) ltime,sizeof(*ltime));
    return 1;
  }
  return 0;
}

bool Item_field::get_date_result(TIME *ltime,uint fuzzydate)
{
  if ((null_value=result_field->is_null()) ||
      result_field->get_date(ltime,fuzzydate))
  {
    bzero((char*) ltime,sizeof(*ltime));
    return 1;
  }
  return 0;
}

bool Item_field::get_time(TIME *ltime)
{
  if ((null_value=field->is_null()) || field->get_time(ltime))
  {
    bzero((char*) ltime,sizeof(*ltime));
    return 1;
  }
  return 0;
}

double Item_field::val_result()
{
  if ((null_value=result_field->is_null()))
    return 0.0;
  return result_field->val_real();
}

longlong Item_field::val_int_result()
{
  if ((null_value=result_field->is_null()))
    return 0;
  return result_field->val_int();
}


my_decimal *Item_field::val_decimal_result(my_decimal *decimal_value)
{
  if ((null_value= result_field->is_null()))
    return 0;
  return result_field->val_decimal(decimal_value);
}


bool Item_field::val_bool_result()
{
  if ((null_value= result_field->is_null()))
    return FALSE;
  switch (result_field->result_type()) {
  case INT_RESULT:
    return result_field->val_int();
  case DECIMAL_RESULT:
  {
    my_decimal decimal_value;
    my_decimal *val= result_field->val_decimal(&decimal_value);
    if (val)
      return !my_decimal_is_zero(val);
    return 0;
  }
  case REAL_RESULT:
  case STRING_RESULT:
    return result_field->val_real() != 0.0;
  case ROW_RESULT:
  default:
    DBUG_ASSERT(0);
    return 0;                                   // Shut up compiler
  }
}


bool Item_field::eq(const Item *item, bool binary_cmp) const
{
  if (item->type() != FIELD_ITEM)
    return 0;
  
  Item_field *item_field= (Item_field*) item;
  if (item_field->field)
    return item_field->field == field;
  /*
    We may come here when we are trying to find a function in a GROUP BY
    clause from the select list.
    In this case the '100 % correct' way to do this would be to first
    run fix_fields() on the GROUP BY item and then retry this function, but
    I think it's better to relax the checking a bit as we will in
    most cases do the correct thing by just checking the field name.
    (In cases where we would choose wrong we would have to generate a
    ER_NON_UNIQ_ERROR).
  */
  return (!my_strcasecmp(system_charset_info, item_field->name,
			 field_name) &&
	  (!item_field->table_name ||
	   (!my_strcasecmp(table_alias_charset, item_field->table_name,
			   table_name) &&
	    (!item_field->db_name ||
	     (item_field->db_name && !strcmp(item_field->db_name,
					     db_name))))));
}


table_map Item_field::used_tables() const
{
  if (field->table->const_table)
    return 0;					// const item
  return (depended_from ? OUTER_REF_TABLE_BIT : field->table->map);
}


Item *Item_field::get_tmp_table_item(THD *thd)
{
  Item_field *new_item= new Item_field(thd, this);
  if (new_item)
    new_item->field= new_item->result_field;
  return new_item;
}


/*
  Create an item from a string we KNOW points to a valid longlong
  end \0 terminated number string.
  This is always 'signed'. Unsigned values are created with Item_uint()
*/

Item_int::Item_int(const char *str_arg, uint length)
{
  char *end_ptr= (char*) str_arg + length;
  int error;
  value= my_strtoll10(str_arg, &end_ptr, &error);
  max_length= (uint) (end_ptr - str_arg);
  name= (char*) str_arg;
  fixed= 1;
}


my_decimal *Item_int::val_decimal(my_decimal *decimal_value)
{
  int2my_decimal(E_DEC_FATAL_ERROR, value, unsigned_flag, decimal_value);
  return decimal_value;
}

String *Item_int::val_str(String *str)
{
  // following assert is redundant, because fixed=1 assigned in constructor
  DBUG_ASSERT(fixed == 1);
  str->set(value, &my_charset_bin);
  return str;
}

void Item_int::print(String *str)
{
  // my_charset_bin is good enough for numbers
  str_value.set(value, &my_charset_bin);
  str->append(str_value);
}


Item_uint::Item_uint(const char *str_arg, uint length):
  Item_int(str_arg, length)
{
  unsigned_flag= 1;
}


String *Item_uint::val_str(String *str)
{
  // following assert is redundant, because fixed=1 assigned in constructor
  DBUG_ASSERT(fixed == 1);
  str->set((ulonglong) value, &my_charset_bin);
  return str;
}


void Item_uint::print(String *str)
{
  // latin1 is good enough for numbers
  str_value.set((ulonglong) value, default_charset());
  str->append(str_value);
}


Item_decimal::Item_decimal(const char *str_arg, uint length,
                           CHARSET_INFO *charset)
{
  str2my_decimal(E_DEC_FATAL_ERROR, str_arg, length, charset, &decimal_value);
  name= (char*) str_arg;
  decimals= (uint8) decimal_value.frac;
  max_length= my_decimal_max_length(&decimal_value);
  fixed= 1;
  unsigned_flag= !decimal_value.sign();
}

Item_decimal::Item_decimal(longlong val, bool unsig)
{
  int2my_decimal(E_DEC_FATAL_ERROR, val, unsig, &decimal_value);
  decimals= (uint8) decimal_value.frac;
  max_length= my_decimal_max_length(&decimal_value);
  fixed= 1;
  unsigned_flag= !decimal_value.sign();
}


Item_decimal::Item_decimal(double val, int precision, int scale)
{
  double2my_decimal(E_DEC_FATAL_ERROR, val, &decimal_value);
  decimals= (uint8) decimal_value.frac;
  max_length= my_decimal_max_length(&decimal_value);
  fixed= 1;
  unsigned_flag= !decimal_value.sign();
}


Item_decimal::Item_decimal(const char *str, const my_decimal *val_arg,
                           uint decimal_par, uint length)
{
  my_decimal2decimal(val_arg, &decimal_value);
  name= (char*) str;
  decimals= (uint8) decimal_par;
  max_length= length;
  fixed= 1;
  unsigned_flag= !decimal_value.sign();
}


Item_decimal::Item_decimal(my_decimal *value_par)
{
  my_decimal2decimal(value_par, &decimal_value);
  decimals= (uint8) decimal_value.frac;
  max_length= my_decimal_max_length(value_par);
  fixed= 1;
  unsigned_flag= !decimal_value.sign();
}


Item_decimal::Item_decimal(const char *bin, int precision, int scale)
{
  binary2my_decimal(E_DEC_FATAL_ERROR, bin, &decimal_value, precision, scale);
  decimals= (uint8) decimal_value.frac;
  max_length= my_decimal_max_length(&decimal_value);
  fixed= 1;
  unsigned_flag= !decimal_value.sign();
}


longlong Item_decimal::val_int()
{
  longlong result;
  my_decimal2int(E_DEC_FATAL_ERROR, &decimal_value, unsigned_flag, &result);
  return result;
}

double Item_decimal::val_real()
{
  double result;
  my_decimal2double(E_DEC_FATAL_ERROR, &decimal_value, &result);
  return result;
}

String *Item_decimal::val_str(String *result)
{
  result->set_charset(&my_charset_bin);
  my_decimal2string(E_DEC_FATAL_ERROR, &decimal_value, 0, 0, 0, result);
  return result;
}

void Item_decimal::print(String *str)
{
  my_decimal2string(E_DEC_FATAL_ERROR, &decimal_value, 0, 0, 0, &str_value);
  str->append(str_value);
}


String *Item_float::val_str(String *str)
{
  // following assert is redundant, because fixed=1 assigned in constructor
  DBUG_ASSERT(fixed == 1);
  str->set(value,decimals,&my_charset_bin);
  return str;
}


my_decimal *Item_float::val_decimal(my_decimal *decimal_value)
{
  // following assert is redundant, because fixed=1 assigned in constructor
  DBUG_ASSERT(fixed == 1);
  double2my_decimal(E_DEC_FATAL_ERROR, value, decimal_value);
  return (decimal_value);
}


void Item_string::print(String *str)
{
  str->append('_');
  str->append(collation.collation->csname);
  str->append('\'');
  str_value.print(str);
  str->append('\'');
}


my_decimal *Item_string::val_decimal(my_decimal *decimal_value)
{
  /* following assert is redundant, because fixed=1 assigned in constructor */
  DBUG_ASSERT(fixed == 1);
  string2my_decimal(E_DEC_FATAL_ERROR, &str_value, decimal_value);
  return (decimal_value);
}


bool Item_null::eq(const Item *item, bool binary_cmp) const
{ return item->type() == type(); }


double Item_null::val_real()
{
  // following assert is redundant, because fixed=1 assigned in constructor
  DBUG_ASSERT(fixed == 1);
  null_value=1;
  return 0.0;
}
longlong Item_null::val_int()
{
  // following assert is redundant, because fixed=1 assigned in constructor
  DBUG_ASSERT(fixed == 1);
  null_value=1;
  return 0;
}
/* ARGSUSED */
String *Item_null::val_str(String *str)
{
  // following assert is redundant, because fixed=1 assigned in constructor
  DBUG_ASSERT(fixed == 1);
  null_value=1;
  return 0;
}

my_decimal *Item_null::val_decimal(my_decimal *decimal_value)
{
  return 0;
}


Item *Item_null::safe_charset_converter(CHARSET_INFO *tocs)
{
  collation.set(tocs);
  return this;
}

/*********************** Item_param related ******************************/

/* 
  Default function of Item_param::set_param_func, so in case
  of malformed packet the server won't SIGSEGV
*/

static void
default_set_param_func(Item_param *param,
                       uchar **pos __attribute__((unused)),
                       ulong len __attribute__((unused)))
{
  param->set_null();
}


Item_param::Item_param(unsigned pos_in_query_arg) :
  state(NO_VALUE),
  item_result_type(STRING_RESULT),
  /* Don't pretend to be a literal unless value for this item is set. */
  item_type(PARAM_ITEM),
  param_type(MYSQL_TYPE_VARCHAR),
  pos_in_query(pos_in_query_arg),
  set_param_func(default_set_param_func)
{
  name= (char*) "?";
  /* 
    Since we can't say whenever this item can be NULL or cannot be NULL
    before mysql_stmt_execute(), so we assuming that it can be NULL until
    value is set.
  */
  maybe_null= 1;
}


void Item_param::set_null()
{
  DBUG_ENTER("Item_param::set_null");
  /* These are cleared after each execution by reset() method */
  null_value= 1;
  /* 
    Because of NULL and string values we need to set max_length for each new
    placeholder value: user can submit NULL for any placeholder type, and 
    string length can be different in each execution.
  */
  max_length= 0;
  decimals= 0;
  state= NULL_VALUE;
  DBUG_VOID_RETURN;
}

void Item_param::set_int(longlong i, uint32 max_length_arg)
{
  DBUG_ENTER("Item_param::set_int");
  value.integer= (longlong) i;
  state= INT_VALUE;
  max_length= max_length_arg;
  decimals= 0;
  maybe_null= 0;
  DBUG_VOID_RETURN;
}

void Item_param::set_double(double d)
{
  DBUG_ENTER("Item_param::set_double");
  value.real= d;
  state= REAL_VALUE;
  max_length= DBL_DIG + 8;
  decimals= NOT_FIXED_DEC;
  maybe_null= 0;
  DBUG_VOID_RETURN;
}


/*
  Set decimal parameter value from string.

  SYNOPSIS
    set_decimal()
      str    - character string
      length - string length

  NOTE
    as we use character strings to send decimal values in
    binary protocol, we use str2my_decimal to convert it to
    internal decimal value.
*/

void Item_param::set_decimal(const char *str, ulong length)
{
  char *end;
  DBUG_ENTER("Item_param::set_decimal");

  end= (char*) str+length;
  str2my_decimal(E_DEC_FATAL_ERROR, str, &decimal_value, &end);
  state= DECIMAL_VALUE;
  decimals= decimal_value.frac;
  max_length= decimal_value.intg + decimals + 2;
  maybe_null= 0;
  DBUG_VOID_RETURN;
}


/*
  Set parameter value from TIME value.

  SYNOPSIS
    set_time()
      tm             - datetime value to set (time_type is ignored)
      type           - type of datetime value
      max_length_arg - max length of datetime value as string

  NOTE
    If we value to be stored is not normalized, zero value will be stored
    instead and proper warning will be produced. This function relies on
    the fact that even wrong value sent over binary protocol fits into
    MAX_DATE_STRING_REP_LENGTH buffer.
*/
void Item_param::set_time(TIME *tm, timestamp_type type, uint32 max_length_arg)
{ 
  DBUG_ENTER("Item_param::set_time");

  value.time= *tm;
  value.time.time_type= type;

  if (value.time.year > 9999 || value.time.month > 12 ||
      value.time.day > 31 ||
      type != MYSQL_TIMESTAMP_TIME && value.time.hour > 23 ||
      value.time.minute > 59 || value.time.second > 59)
  {
    char buff[MAX_DATE_STRING_REP_LENGTH];
    uint length= my_TIME_to_str(&value.time, buff);
    make_truncated_value_warning(current_thd, buff, length, type, 0);
    set_zero_time(&value.time, MYSQL_TIMESTAMP_ERROR);
  }

  state= TIME_VALUE;
  maybe_null= 0;
  max_length= max_length_arg;
  decimals= 0;
  DBUG_VOID_RETURN;
}


bool Item_param::set_str(const char *str, ulong length)
{
  DBUG_ENTER("Item_param::set_str");
  /*
    Assign string with no conversion: data is converted only after it's
    been written to the binary log.
  */
  uint dummy_errors;
  if (str_value.copy(str, length, &my_charset_bin, &my_charset_bin,
                     &dummy_errors))
    DBUG_RETURN(TRUE);
  state= STRING_VALUE;
  max_length= length;
  maybe_null= 0;
  /* max_length and decimals are set after charset conversion */
  /* sic: str may be not null-terminated, don't add DBUG_PRINT here */
  DBUG_RETURN(FALSE);
}


bool Item_param::set_longdata(const char *str, ulong length)
{
  DBUG_ENTER("Item_param::set_longdata");

  /*
    If client character set is multibyte, end of long data packet
    may hit at the middle of a multibyte character.  Additionally,
    if binary log is open we must write long data value to the
    binary log in character set of client. This is why we can't
    convert long data to connection character set as it comes
    (here), and first have to concatenate all pieces together,
    write query to the binary log and only then perform conversion.
  */
  if (str_value.append(str, length, &my_charset_bin))
    DBUG_RETURN(TRUE);
  state= LONG_DATA_VALUE;
  maybe_null= 0;

  DBUG_RETURN(FALSE);
}


/*
  Set parameter value from user variable value.

  SYNOPSIS
   set_from_user_var
     thd   Current thread
     entry User variable structure (NULL means use NULL value)

  RETURN
    0 OK
    1 Out of memory
*/

bool Item_param::set_from_user_var(THD *thd, const user_var_entry *entry)
{
  DBUG_ENTER("Item_param::set_from_user_var");
  if (entry && entry->value)
  {
    item_result_type= entry->type;
    switch (entry->type) {
    case REAL_RESULT:
      set_double(*(double*)entry->value);
      item_type= Item::REAL_ITEM;
      item_result_type= REAL_RESULT;
      break;
    case INT_RESULT:
      set_int(*(longlong*)entry->value, 21);
      item_type= Item::INT_ITEM;
      item_result_type= INT_RESULT;
      break;
    case STRING_RESULT:
    {
      CHARSET_INFO *fromcs= entry->collation.collation;
      CHARSET_INFO *tocs= thd->variables.collation_connection;
      uint32 dummy_offset;

      value.cs_info.character_set_client= fromcs;
      /*
        Setup source and destination character sets so that they
        are different only if conversion is necessary: this will
        make later checks easier.
      */
      value.cs_info.final_character_set_of_str_value=
        String::needs_conversion(0, fromcs, tocs, &dummy_offset) ?
        tocs : fromcs;
      /*
        Exact value of max_length is not known unless data is converted to
        charset of connection, so we have to set it later.
      */
      item_type= Item::STRING_ITEM;
      item_result_type= STRING_RESULT;

      if (set_str((const char *)entry->value, entry->length))
        DBUG_RETURN(1);
      break;
    }
    case DECIMAL_RESULT:
    {
      const my_decimal *ent_value= (const my_decimal *)entry->value;
      my_decimal2decimal(ent_value, &decimal_value);
      state= DECIMAL_VALUE;
      decimals= ent_value->frac;
      max_length= ent_value->intg + decimals + 2;
      break;
    }
    default:
      DBUG_ASSERT(0);
      set_null();
    }
  }
  else
    set_null();

  DBUG_RETURN(0);
}

/*
    Resets parameter after execution.
  
  SYNOPSIS
     Item_param::reset()
 
  NOTES
    We clear null_value here instead of setting it in set_* methods, 
    because we want more easily handle case for long data.
*/

void Item_param::reset()
{
  /* Shrink string buffer if it's bigger than max possible CHAR column */
  if (str_value.alloced_length() > MAX_CHAR_WIDTH)
    str_value.free();
  else
    str_value.length(0);
  str_value_ptr.length(0);
  /*
    We must prevent all charset conversions until data has been written
    to the binary log.
  */
  str_value.set_charset(&my_charset_bin);
  state= NO_VALUE;
  maybe_null= 1;
  null_value= 0;
  /*
    Don't reset item_type to PARAM_ITEM: it's only needed to guard
    us from item optimizations at prepare stage, when item doesn't yet
    contain a literal of some kind.
    In all other cases when this object is accessed its value is
    set (this assumption is guarded by 'state' and
    DBUG_ASSERTS(state != NO_VALUE) in all Item_param::get_*
    methods).
  */
}


int Item_param::save_in_field(Field *field, bool no_conversions)
{
  field->set_notnull();

  switch (state) {
  case INT_VALUE:
    return field->store(value.integer);
  case REAL_VALUE:
    return field->store(value.real);
  case DECIMAL_VALUE:
    return field->store_decimal(&decimal_value);
  case TIME_VALUE:
    field->store_time(&value.time, value.time.time_type);
    return 0;
  case STRING_VALUE:
  case LONG_DATA_VALUE:
    return field->store(str_value.ptr(), str_value.length(),
                        str_value.charset());
  case NULL_VALUE:
    return set_field_to_null_with_conversions(field, no_conversions);
  case NO_VALUE:
  default:
    DBUG_ASSERT(0);
  }
  return 1;
}


bool Item_param::get_time(TIME *res)
{
  if (state == TIME_VALUE)
  {
    *res= value.time;
    return 0;
  }
  /*
    If parameter value isn't supplied assertion will fire in val_str()
    which is called from Item::get_time().
  */
  return Item::get_time(res);
}


bool Item_param::get_date(TIME *res, uint fuzzydate)
{
  if (state == TIME_VALUE)
  {
    *res= value.time;
    return 0;
  }
  return Item::get_date(res, fuzzydate);
}


double Item_param::val_real()
{
  switch (state) {
  case REAL_VALUE:
    return value.real;
  case INT_VALUE:
    return (double) value.integer;
  case DECIMAL_VALUE:
  {
    double result;
    my_decimal2double(E_DEC_FATAL_ERROR, &decimal_value, &result);
    return result;
  }
  case STRING_VALUE:
  case LONG_DATA_VALUE:
  {
    int dummy_err;
    char *end_not_used;
    return my_strntod(str_value.charset(), (char*) str_value.ptr(),
                      str_value.length(), &end_not_used, &dummy_err);
  }
  case TIME_VALUE:
    /*
      This works for example when user says SELECT ?+0.0 and supplies
      time value for the placeholder.
    */
    return ulonglong2double(TIME_to_ulonglong(&value.time));
  case NULL_VALUE:
    return 0.0;
  default:
    DBUG_ASSERT(0);
  }
  return 0.0;
} 


longlong Item_param::val_int() 
{ 
  switch (state) {
  case REAL_VALUE:
    return (longlong) (value.real + (value.real > 0 ? 0.5 : -0.5));
  case INT_VALUE:
    return value.integer;
  case DECIMAL_VALUE:
  {
    longlong i;
    my_decimal2int(E_DEC_FATAL_ERROR, &decimal_value, unsigned_flag, &i);
    return i;
  }
  case STRING_VALUE:
  case LONG_DATA_VALUE:
    {
      int dummy_err;
      return my_strntoll(str_value.charset(), str_value.ptr(),
                         str_value.length(), 10, (char**) 0, &dummy_err);
    }
  case TIME_VALUE:
    return (longlong) TIME_to_ulonglong(&value.time);
  case NULL_VALUE:
    return 0; 
  default:
    DBUG_ASSERT(0);
  }
  return 0;
}


my_decimal *Item_param::val_decimal(my_decimal *dec)
{
  switch (state) {
  case DECIMAL_VALUE:
    return &decimal_value;
  case REAL_VALUE:
    double2my_decimal(E_DEC_FATAL_ERROR, value.real, dec);
    return dec;
  case INT_VALUE:
    int2my_decimal(E_DEC_FATAL_ERROR, value.integer, unsigned_flag, dec);
    return dec;
  case STRING_VALUE:
  case LONG_DATA_VALUE:
    string2my_decimal(E_DEC_FATAL_ERROR, &str_value, dec);
    return dec;
  case TIME_VALUE:
  {
    longlong i= (longlong) TIME_to_ulonglong(&value.time);
    int2my_decimal(E_DEC_FATAL_ERROR, i, 0, dec);
    return dec;
  }
  case NULL_VALUE:
    return 0; 
  default:
    DBUG_ASSERT(0);
  }
  return 0;
}


String *Item_param::val_str(String* str) 
{ 
  switch (state) {
  case STRING_VALUE:
  case LONG_DATA_VALUE:
    return &str_value_ptr;
  case REAL_VALUE:
    str->set(value.real, NOT_FIXED_DEC, &my_charset_bin);
    return str;
  case INT_VALUE:
    str->set(value.integer, &my_charset_bin);
    return str;
  case DECIMAL_VALUE:
    if (my_decimal2string(E_DEC_FATAL_ERROR, &decimal_value,
                          0, 0, 0, str) <= 1)
      return str;
    return NULL;
  case TIME_VALUE:
  {
    if (str->reserve(MAX_DATE_STRING_REP_LENGTH))
      break;
    str->length((uint) my_TIME_to_str(&value.time, (char*) str->ptr()));
    str->set_charset(&my_charset_bin);
    return str;
  }
  case NULL_VALUE:
    return NULL; 
  default:
    DBUG_ASSERT(0);
  }
  return str;
}

/*
  Return Param item values in string format, for generating the dynamic 
  query used in update/binary logs
  TODO: change interface and implementation to fill log data in place
  and avoid one more memcpy/alloc between str and log string.
*/

const String *Item_param::query_val_str(String* str) const
{
  switch (state) {
  case INT_VALUE:
    str->set(value.integer, &my_charset_bin);
    break;
  case REAL_VALUE:
    str->set(value.real, NOT_FIXED_DEC, &my_charset_bin);
    break;
  case DECIMAL_VALUE:
    if (my_decimal2string(E_DEC_FATAL_ERROR, &decimal_value,
                          0, 0, 0, str) > 1)
      return &my_null_string;
    break;
  case TIME_VALUE:
    {
      char *buf, *ptr;
      str->length(0);
      /*
        TODO: in case of error we need to notify replication
        that binary log contains wrong statement 
      */
      if (str->reserve(MAX_DATE_STRING_REP_LENGTH+3))
        break; 

      /* Create date string inplace */
      buf= str->c_ptr_quick();
      ptr= buf;
      *ptr++= '\'';
      ptr+= (uint) my_TIME_to_str(&value.time, ptr);
      *ptr++= '\'';
      str->length((uint32) (ptr - buf));
      break;
    }
  case STRING_VALUE:
  case LONG_DATA_VALUE:
    {
      char *buf, *ptr;
      str->length(0);
      if (str->reserve(str_value.length()*2+3))
        break;

      buf= str->c_ptr_quick();
      ptr= buf;
      *ptr++= '\'';
      ptr+= escape_string_for_mysql(str_value.charset(), ptr,
                                    str_value.ptr(), str_value.length());
      *ptr++= '\'';
      str->length(ptr - buf);
      break;
    }
  case NULL_VALUE:
    return &my_null_string;
  default:
    DBUG_ASSERT(0);
  }
  return str;
}


/*
  Convert string from client character set to the character set of
  connection.
*/

bool Item_param::convert_str_value(THD *thd)
{
  bool rc= FALSE;
  if (state == STRING_VALUE || state == LONG_DATA_VALUE)
  {
    /*
      Check is so simple because all charsets were set up properly
      in setup_one_conversion_function, where typecode of
      placeholder was also taken into account: the variables are different
      here only if conversion is really necessary.
    */
    if (value.cs_info.final_character_set_of_str_value !=
        value.cs_info.character_set_client)
    {
      rc= thd->convert_string(&str_value,
                              value.cs_info.character_set_client,
                              value.cs_info.final_character_set_of_str_value);
    }
    else
      str_value.set_charset(value.cs_info.final_character_set_of_str_value);
    /* Here str_value is guaranteed to be in final_character_set_of_str_value */

    max_length= str_value.length();
    decimals= 0;
    /*
      str_value_ptr is returned from val_str(). It must be not alloced
      to prevent it's modification by val_str() invoker.
    */
    str_value_ptr.set(str_value.ptr(), str_value.length(),
                      str_value.charset());
  }
  return rc;
}


void Item_param::print(String *str)
{
  if (state == NO_VALUE)
  {
    str->append('?');
  }
  else
  {
    char buffer[STRING_BUFFER_USUAL_SIZE];
    String tmp(buffer, sizeof(buffer), &my_charset_bin);
    const String *res;
    res= query_val_str(&tmp);
    str->append(*res);
  }
}


/****************************************************************************
  Item_copy_string
****************************************************************************/

void Item_copy_string::copy()
{
  String *res=item->val_str(&str_value);
  if (res && res != &str_value)
    str_value.copy(*res);
  null_value=item->null_value;
}

/* ARGSUSED */
String *Item_copy_string::val_str(String *str)
{
  // Item_copy_string is used without fix_fields call
  if (null_value)
    return (String*) 0;
  return &str_value;
}


my_decimal *Item_copy_string::val_decimal(my_decimal *decimal_value)
{
  // Item_copy_string is used without fix_fields call
  if (null_value)
    return 0;
  string2my_decimal(E_DEC_FATAL_ERROR, &str_value, decimal_value);
  return (decimal_value);
}



int Item_copy_string::save_in_field(Field *field, bool no_conversions)
{
  if (null_value)
    return set_field_to_null(field);
  field->set_notnull();
  return field->store(str_value.ptr(),str_value.length(),
		      collation.collation);
}

/*
  Functions to convert item to field (for send_fields)
*/

/* ARGSUSED */
bool Item::fix_fields(THD *thd,
		      struct st_table_list *list,
		      Item ** ref)
{

  // We do not check fields which are fixed during construction
  DBUG_ASSERT(fixed == 0 || basic_const_item());
  fixed= 1;
  return FALSE;
}

double Item_ref_null_helper::val_real()
{
  DBUG_ASSERT(fixed == 1);
  double tmp= (*ref)->val_result();
  owner->was_null|= null_value= (*ref)->null_value;
  return tmp;
}


longlong Item_ref_null_helper::val_int()
{
  DBUG_ASSERT(fixed == 1);
  longlong tmp= (*ref)->val_int_result();
  owner->was_null|= null_value= (*ref)->null_value;
  return tmp;
}


my_decimal *Item_ref_null_helper::val_decimal(my_decimal *decimal_value)
{
  DBUG_ASSERT(fixed == 1);
  my_decimal *val= (*ref)->val_decimal_result(decimal_value);
  owner->was_null|= null_value= (*ref)->null_value;
  return val;
}


bool Item_ref_null_helper::val_bool()
{
  DBUG_ASSERT(fixed == 1);
  bool val= (*ref)->val_bool_result();
  owner->was_null|= null_value= (*ref)->null_value;
  return val;
}


String* Item_ref_null_helper::val_str(String* s)
{
  DBUG_ASSERT(fixed == 1);
  String* tmp= (*ref)->str_result(s);
  owner->was_null|= null_value= (*ref)->null_value;
  return tmp;
}


bool Item_ref_null_helper::get_date(TIME *ltime, uint fuzzydate)
{  
  return (owner->was_null|= null_value= (*ref)->get_date(ltime, fuzzydate));
}


/*
  Mark item and SELECT_LEXs as dependent if item was resolved in outer SELECT

  SYNOPSIS
    mark_as_dependent()
    thd - thread handler
    last - select from which current item depend
    current  - current select
    resolved_item - item which was resolved in outer SELECT(for warning)
    mark_item - item which should be marked (can be differ in case of
                substitution)
*/

static void mark_as_dependent(THD *thd, SELECT_LEX *last, SELECT_LEX *current,
			      Item_ident *resolved_item,
                              Item_ident *mark_item)
{
  const char *db_name= (resolved_item->db_name ?
                        resolved_item->db_name : "");
  const char *table_name= (resolved_item->table_name ?
                           resolved_item->table_name : "");
  /* store pointer on SELECT_LEX from which item is dependent */
  if (mark_item)
    mark_item->depended_from= last;
  current->mark_as_dependent(last);
  if (thd->lex->describe & DESCRIBE_EXTENDED)
  {
    char warn_buff[MYSQL_ERRMSG_SIZE];
    sprintf(warn_buff, ER(ER_WARN_FIELD_RESOLVED),
            db_name, (db_name[0] ? "." : ""),
            table_name, (table_name [0] ? "." : ""),
            resolved_item->field_name,
	    current->select_number, last->select_number);
    push_warning(thd, MYSQL_ERROR::WARN_LEVEL_NOTE,
		 ER_WARN_FIELD_RESOLVED, warn_buff);
  }
}




/*
  Search a GROUP BY clause for a field with a certain name.

  SYNOPSIS
    find_field_in_group_list()
    find_item  the item being searched for
    group_list GROUP BY clause

  DESCRIPTION
    Search the GROUP BY list for a column named as find_item. When searching
    preference is given to columns that are qualified with the same table (and
    database) name as the one being searched for.

  RETURN
    - the found item on success
    - NULL if find_item is not in group_list
*/

static Item** find_field_in_group_list(Item *find_item, ORDER *group_list)
{
  const char *db_name;
  const char *table_name;
  const char *field_name;
  ORDER      *found_group= NULL;
  int         found_match_degree= 0;
  Item_field *cur_field;
  int         cur_match_degree= 0;

  if (find_item->type() == Item::FIELD_ITEM ||
      find_item->type() == Item::REF_ITEM)
  {
    db_name=    ((Item_ident*) find_item)->db_name;
    table_name= ((Item_ident*) find_item)->table_name;
    field_name= ((Item_ident*) find_item)->field_name;
  }
  else
    return NULL;

  DBUG_ASSERT(field_name != 0);

  for (ORDER *cur_group= group_list ; cur_group ; cur_group= cur_group->next)
  {
    if ((*(cur_group->item))->type() == Item::FIELD_ITEM)
    {
      cur_field= (Item_field*) *cur_group->item;
      cur_match_degree= 0;
      
      DBUG_ASSERT(cur_field->field_name != 0);

      if (!my_strcasecmp(system_charset_info,
                         cur_field->field_name, field_name))
        ++cur_match_degree;
      else
        continue;

      if (cur_field->table_name && table_name)
      {
        /* If field_name is qualified by a table name. */
        if (strcmp(cur_field->table_name, table_name))
          /* Same field names, different tables. */
          return NULL;

        ++cur_match_degree;
        if (cur_field->db_name && db_name)
        {
          /* If field_name is also qualified by a database name. */
          if (strcmp(cur_field->db_name, db_name))
            /* Same field names, different databases. */
            return NULL;
          ++cur_match_degree;
        }
      }

      if (cur_match_degree > found_match_degree)
      {
        found_match_degree= cur_match_degree;
        found_group= cur_group;
      }
      else if (found_group && (cur_match_degree == found_match_degree) &&
               ! (*(found_group->item))->eq(cur_field, 0))
      {
        /*
          If the current resolve candidate matches equally well as the current
          best match, they must reference the same column, otherwise the field
          is ambiguous.
        */
        my_error(ER_NON_UNIQ_ERROR, MYF(0),
                 find_item->full_name(), current_thd->where);
        return NULL;
      }
    }
  }

  if (found_group)
    return found_group->item;
  else
    return NULL;
}


/*
  Resolve a column reference in a sub-select.

  SYNOPSIS
    resolve_ref_in_select_and_group()
    thd     current thread
    ref     column reference being resolved
    select  the sub-select that ref is resolved against

  DESCRIPTION
    Resolve a column reference (usually inside a HAVING clause) against the
    SELECT and GROUP BY clauses of the query described by 'select'. The name
    resolution algorithm searches both the SELECT and GROUP BY clauses, and in
    case of a name conflict prefers GROUP BY column names over SELECT names. If
    both clauses contain different fields with the same names, a warning is
    issued that name of 'ref' is ambiguous. We extend ANSI SQL in that when no
    GROUP BY column is found, then a HAVING name is resolved as a possibly
    derived SELECT column.

  NOTES
    The resolution procedure is:
    - Search for a column or derived column named col_ref_i [in table T_j]
      in the SELECT clause of Q.
    - Search for a column named col_ref_i [in table T_j]
      in the GROUP BY clause of Q.
    - If found different columns with the same name in GROUP BY and SELECT
      - issue a warning and return the GROUP BY column,
      - otherwise return the found SELECT column.


  RETURN
    NULL - there was an error, and the error was already reported
    not_found_item - the item was not resolved, no error was reported
    resolved item - if the item was resolved
*/

static Item**
resolve_ref_in_select_and_group(THD *thd, Item_ident *ref, SELECT_LEX *select)
{
  Item **group_by_ref= NULL;
  Item **select_ref= NULL;
  ORDER *group_list= (ORDER*) select->group_list.first;
  bool ambiguous_fields= FALSE;
  uint counter;
  bool not_used;

  /*
    Search for a column or derived column named as 'ref' in the SELECT
    clause of the current select.
  */
  if (!(select_ref= find_item_in_list(ref, *(select->get_item_list()),
                                      &counter, REPORT_EXCEPT_NOT_FOUND,
                                      &not_used)))
    return NULL; /* Some error occurred. */

  /* If this is a non-aggregated field inside HAVING, search in GROUP BY. */
  if (select->having_fix_field && !ref->with_sum_func && group_list)
  {
    group_by_ref= find_field_in_group_list(ref, group_list);
    
    /* Check if the fields found in SELECT and GROUP BY are the same field. */
    if (group_by_ref && (select_ref != not_found_item) &&
        !((*group_by_ref)->eq(*select_ref, 0)))
    {
      ambiguous_fields= TRUE;
      push_warning_printf(thd, MYSQL_ERROR::WARN_LEVEL_WARN, ER_NON_UNIQ_ERROR,
                          ER(ER_NON_UNIQ_ERROR), ref->full_name(),
                          current_thd->where);

    }
  }

  if (select_ref != not_found_item || group_by_ref)
  {
    if (select_ref != not_found_item && !ambiguous_fields)
    {
      DBUG_ASSERT(*select_ref != 0);
      if (!select->ref_pointer_array[counter])
      {
        my_error(ER_ILLEGAL_REFERENCE, MYF(0),
                 ref->name, "forward reference in item list");
        return NULL;
      }
      DBUG_ASSERT((*select_ref)->fixed);
      return (select->ref_pointer_array + counter);
    }
    if (group_by_ref)
      return group_by_ref;
    DBUG_ASSERT(FALSE);
    return NULL; /* So there is no compiler warning. */
  }

  return (Item**) not_found_item;
}


/*
  Resolve the name of a column reference.

  SYNOPSIS
    Item_field::fix_fields()
    thd       [in]      current thread
    tables    [in]      the tables in a FROM clause
    reference [in/out]  view column if this item was resolved to a view column

  DESCRIPTION
    The method resolves the column reference represented by 'this' as a column
    present in one of: FROM clause, SELECT clause, GROUP BY clause of a query
    Q, or in outer queries that contain Q.

  NOTES
    The name resolution algorithm used is (where [T_j] is an optional table
    name that qualifies the column name):

      resolve_column_reference([T_j].col_ref_i)
      {
        search for a column or derived column named col_ref_i
        [in table T_j] in the FROM clause of Q;

        if such a column is NOT found AND    // Lookup in outer queries.
           there are outer queries
        {
          for each outer query Q_k beginning from the inner-most one
          {
            if - Q_k is not a group query AND
               - Q_k is not inside an aggregate function
               OR
               - Q_(k-1) is not in a HAVING or SELECT clause of Q_k
            {
              search for a column or derived column named col_ref_i
              [in table T_j] in the FROM clause of Q_k;
            }

            if such a column is not found
              Search for a column or derived column named col_ref_i
              [in table T_j] in the SELECT and GROUP clauses of Q_k.
          }
        }
      }

    Notice that compared to Item_ref::fix_fields, here we first search the FROM
    clause, and then we search the SELECT and GROUP BY clauses.

  RETURN
    TRUE  if error
    FALSE on success
*/

bool Item_field::fix_fields(THD *thd, TABLE_LIST *tables, Item **reference)
{
  enum_parsing_place place= NO_MATTER;
  DBUG_ASSERT(fixed == 0);
  if (!field)					// If field is not checked
  {
    bool upward_lookup= FALSE;
    Field *from_field= (Field *)not_found_field;
    /*
      In case of view, find_field_in_tables() write pointer to view field
      expression to 'reference', i.e. it substitute that expression instead
      of this Item_field
    */
    if ((from_field= find_field_in_tables(thd, this, tables, reference,
                                   IGNORE_EXCEPT_NON_UNIQUE,
                                   !any_privileges)) ==
	not_found_field)
    {
      SELECT_LEX *last= 0;
      TABLE_LIST *table_list;
      Item **ref= (Item **) not_found_item;
      SELECT_LEX *current_sel= (SELECT_LEX *) thd->lex->current_select;
      /*
        If there is an outer select, and it is not a derived table (which do
        not support the use of outer fields for now), try to resolve this
        reference in the outer select(s).
      
        We treat each subselect as a separate namespace, so that different
        subselects may contain columns with the same names. The subselects are
        searched starting from the innermost.
      */
      if (current_sel->master_unit()->first_select()->linkage !=
          DERIVED_TABLE_TYPE)
      {
	SELECT_LEX_UNIT *prev_unit= current_sel->master_unit();
        SELECT_LEX *outer_sel= prev_unit->outer_select();
	for ( ; outer_sel ;
              outer_sel= (prev_unit= outer_sel->master_unit())->outer_select())
	{
          last= outer_sel;
	  Item_subselect *prev_subselect_item= prev_unit->item;
	  upward_lookup= TRUE;

          /* Search in the tables of the FROM clause of the outer select. */
	  table_list= outer_sel->get_table_list();
	  if (outer_sel->resolve_mode == SELECT_LEX::INSERT_MODE && table_list)
	  {
            /*
              It is a primary INSERT st_select_lex => do not resolve against the
              first table.
            */
	    table_list= table_list->next_local;
          }
          place= prev_subselect_item->parsing_place;
          /*
            Check table fields only if the subquery is used somewhere out of
            HAVING, or the outer SELECT does not use grouping (i.e. tables are
            accessible).

            In case of view, find_field_in_tables() write pointer to view
            field expression to 'reference', i.e. it substitute that
            expression instead of this Item_field
          */
          if ((place != IN_HAVING ||
               (outer_sel->with_sum_func == 0 &&
                outer_sel->group_list.elements == 0)) &&
              (from_field= find_field_in_tables(thd, this, table_list,
                                                reference,
                                                IGNORE_EXCEPT_NON_UNIQUE,
                                                TRUE)) !=
              not_found_field)
	  {
	    if (from_field)
            {
              if (from_field != view_ref_found)
              {
                prev_subselect_item->used_tables_cache|= from_field->table->map;
                prev_subselect_item->const_item_cache= 0;
              }
              else
              {
                Item::Type type= (*reference)->type();
                prev_subselect_item->used_tables_cache|=
                  (*reference)->used_tables();
                prev_subselect_item->const_item_cache&=
                  (*reference)->const_item();
                mark_as_dependent(thd, last, current_sel, this,
                                  ((type == REF_ITEM || type == FIELD_ITEM) ?
                                   (Item_ident*) (*reference) :
                                   0));
                /*
                  view reference found, we substituted it instead of this
                  Item (find_field_in_tables do it by assigning new value to
                  *reference), so can quit
                */
                return FALSE;
              }
            }
	    break;
	  }

          /* Search in the SELECT and GROUP lists of the outer select. */
	  if (outer_sel->resolve_mode == SELECT_LEX::SELECT_MODE)
          {
            if (!(ref= resolve_ref_in_select_and_group(thd, this, outer_sel)))
              return TRUE; /* Some error occurred (e.g. ambiguous names). */
            if (ref != not_found_item)
            {
              DBUG_ASSERT(*ref && (*ref)->fixed);
              prev_subselect_item->used_tables_cache|= (*ref)->used_tables();
	      prev_subselect_item->const_item_cache&= (*ref)->const_item();
              break;
            }
	  }

	  // Reference is not found => depend from outer (or just error)
	  prev_subselect_item->used_tables_cache|= OUTER_REF_TABLE_BIT;
	  prev_subselect_item->const_item_cache= 0;

	  if (outer_sel->master_unit()->first_select()->linkage ==
	      DERIVED_TABLE_TYPE)
	    break; // do not look over derived table
	}
      }

      DBUG_ASSERT(ref != 0);
      if (!from_field)
	return TRUE;
      if (ref == not_found_item && from_field == not_found_field)
      {
	if (upward_lookup)
	{
	  // We can't say exactly what absent table or field
	  my_error(ER_BAD_FIELD_ERROR, MYF(0), full_name(), thd->where);
	}
	else
	{
	  // Call to report error
	  find_field_in_tables(thd, this, tables, reference, REPORT_ALL_ERRORS,
                               TRUE);
	}
	return TRUE;
      }
      else if (ref != not_found_item)
      {
        Item *save;
        Item_ref *rf;

        /* Should have been checked in resolve_ref_in_select_and_group(). */
        DBUG_ASSERT(*ref && (*ref)->fixed);
        /*
          Here, a subset of actions performed by Item_ref::set_properties
          is not enough. So we pass ptr to NULL into Item_[direct]_ref
          constructor, so no initialization is performed, and call 
          fix_fields() below.
        */
        save= *ref;
        *ref= NULL;                             // Don't call set_properties()
        rf= (place == IN_HAVING ?
             new Item_ref(ref, (char*) table_name, (char*) field_name) :
             new Item_direct_ref(ref, (char*) table_name, (char*) field_name));
        *ref= save;
	if (!rf)
	  return TRUE;
        thd->change_item_tree(reference, rf);
	/*
	  rf is Item_ref => never substitute other items (in this case)
	  during fix_fields() => we can use rf after fix_fields()
	*/
        DBUG_ASSERT(!rf->fixed);                // Assured by Item_ref()
        if (rf->fix_fields(thd, tables, reference) || rf->check_cols(1))
	  return TRUE;

	mark_as_dependent(thd, last, current_sel, this, rf);
	return FALSE;
      }
      else
      {
	mark_as_dependent(thd, last, current_sel, this, this);
	if (last->having_fix_field)
	{
	  Item_ref *rf;
          rf= new Item_ref((cached_table->db[0] ? cached_table->db : 0),
                           (char*) cached_table->alias, (char*) field_name);
	  if (!rf)
	    return TRUE;
          thd->change_item_tree(reference, rf);
	  /*
	    rf is Item_ref => never substitute other items (in this case)
	    during fix_fields() => we can use rf after fix_fields()
	  */
          DBUG_ASSERT(!rf->fixed);                // Assured by Item_ref()
          return (rf->fix_fields(thd, tables, reference) || rf->check_cols(1));
	}
      }
    }
    else if (!from_field)
      return TRUE;

    /*
      if it is not expression from merged VIEW we will set this field.

      We can leave expression substituted from view for next PS/SP rexecution
      (i.e. do not register this substitution for reverting on cleupup()
      (register_item_tree_changing())), because this subtree will be
      fix_field'ed during setup_tables()->setup_ancestor() (i.e. before
      all other expressions of query, and references on tables which do
      not present in query will not make problems.

      Also we suppose that view can't be changed during PS/SP life.
    */
    if (from_field == view_ref_found)
      return FALSE;

    set_field(from_field);
  }
  else if (thd->set_query_id && field->query_id != thd->query_id)
  {
    /* We only come here in unions */
    TABLE *table=field->table;
    field->query_id=thd->query_id;
    table->used_fields++;
    table->used_keys.intersect(field->part_of_key);
  }
#ifndef NO_EMBEDDED_ACCESS_CHECKS
  if (any_privileges)
  {
    char *db, *tab;
    if (cached_table->view)
    {
      db= cached_table->view_db.str;
      tab= cached_table->view_name.str;
    }
    else
    {
      db= cached_table->db;
      tab= cached_table->table_name;
    }
    if (!(have_privileges= (get_column_grant(thd, &field->table->grant,
                                             db, tab, field_name) &
                            VIEW_ANY_ACL)))
    {
      my_error(ER_COLUMNACCESS_DENIED_ERROR, MYF(0),
               "ANY", thd->priv_user, thd->host_or_ip,
               field_name, tab);
      return TRUE;
    }
  }
#endif
  fixed= 1;
  return FALSE;
}


Item *Item_field::safe_charset_converter(CHARSET_INFO *tocs)
{
  no_const_subst= 1;
  return Item::safe_charset_converter(tocs);
}


void Item_field::cleanup()
{
  DBUG_ENTER("Item_field::cleanup");
  Item_ident::cleanup();
  /*
    Even if this object was created by direct link to field in setup_wild()
    it will be linked correctly next time by name of field and table alias.
    I.e. we can drop 'field'.
   */
  field= result_field= 0;
  DBUG_VOID_RETURN;
}

/*
  Find a field among specified multiple equalities 

  SYNOPSIS
    find_item_equal()
    cond_equal   reference to list of multiple equalities where
                 the field (this object) is to be looked for
  
  DESCRIPTION
    The function first searches the field among multiple equalities
    of the current level (in the cond_equal->current_level list).
    If it fails, it continues searching in upper levels accessed
    through a pointer cond_equal->upper_levels.
    The search terminates as soon as a multiple equality containing 
    the field is found. 

  RETURN VALUES
    First Item_equal containing the field, if success
    0, otherwise
*/
Item_equal *Item_field::find_item_equal(COND_EQUAL *cond_equal)
{
  Item_equal *item= 0;
  while (cond_equal)
  {
    List_iterator_fast<Item_equal> li(cond_equal->current_level);
    while ((item= li++))
    {
      if (item->contains(field))
        return item;
    }
    /* 
      The field is not found in any of the multiple equalities
      of the current level. Look for it in upper levels
    */
    cond_equal= cond_equal->upper_levels;
  }
  return 0;
}


/*
  Set a pointer to the multiple equality the field reference belongs to
  (if any)
   
  SYNOPSIS
    equal_fields_propagator()
    arg - reference to list of multiple equalities where
          the field (this object) is to be looked for
  
  DESCRIPTION
    The function looks for a multiple equality containing the field item
    among those referenced by arg.
    In the case such equality exists the function does the following.
    If the found multiple equality contains a constant, then the field
    reference is substituted for this constant, otherwise it sets a pointer
    to the multiple equality in the field item.

  NOTES
    This function is supposed to be called as a callback parameter in calls
    of the transform method.  

  RETURN VALUES
    pointer to the replacing constant item, if the field item was substituted 
    pointer to the field item, otherwise.
*/

Item *Item_field::equal_fields_propagator(byte *arg)
{
  if (no_const_subst)
    return this;
  item_equal= find_item_equal((COND_EQUAL *) arg);
  Item *item= 0;
  if (item_equal)
    item= item_equal->get_const();
  if (!item)
    item= this;
  return item;
}


/*
  Mark the item to not be part of substitution if it's not a binary item
  See comments in Arg_comparator::set_compare_func() for details
*/

Item *Item_field::set_no_const_sub(byte *arg)
{
  if (field->charset() != &my_charset_bin)
    no_const_subst=1;
  return this;
}


/*
  Set a pointer to the multiple equality the field reference belongs to
  (if any)
   
  SYNOPSIS
    replace_equal_field_processor()
    arg - a dummy parameter, is not used here
  
  DESCRIPTION
    The function replaces a pointer to a field in the Item_field object
    by a pointer to another field.
    The replacement field is taken from the very beginning of
    the item_equal list which the Item_field object refers to (belongs to)  
    If the Item_field object does not refer any Item_equal object,
    nothing is done.

  NOTES
    This function is supposed to be called as a callback parameter in calls
    of the walk method.  

  RETURN VALUES
    0 
*/

bool Item_field::replace_equal_field_processor(byte *arg)
{
  if (item_equal)
  {
    Item_field *subst= item_equal->get_first();
    if (!field->eq(subst->field))
    {
      field= subst->field;
      return 0;
    }
  }
  return 0;
}


void Item::init_make_field(Send_field *tmp_field,
			   enum enum_field_types field_type)
{
  char *empty_name= (char*) "";
  tmp_field->db_name=		empty_name;
  tmp_field->org_table_name=	empty_name;
  tmp_field->org_col_name=	empty_name;
  tmp_field->table_name=	empty_name;
  tmp_field->col_name=		name;
  tmp_field->charsetnr=         collation.collation->number;
  tmp_field->flags=             (maybe_null ? 0 : NOT_NULL_FLAG) | 
                                (my_binary_compare(collation.collation) ?
                                 BINARY_FLAG : 0);
  tmp_field->type=field_type;
  tmp_field->length=max_length;
  tmp_field->decimals=decimals;
  if (unsigned_flag)
    tmp_field->flags |= UNSIGNED_FLAG;
}

void Item::make_field(Send_field *tmp_field)
{
  init_make_field(tmp_field, field_type());
}


void Item_empty_string::make_field(Send_field *tmp_field)
{
  init_make_field(tmp_field, MYSQL_TYPE_VARCHAR);
}


enum_field_types Item::field_type() const
{
  switch (result_type()) {
  case STRING_RESULT:  return MYSQL_TYPE_VARCHAR;
  case INT_RESULT:     return FIELD_TYPE_LONGLONG;
  case DECIMAL_RESULT: return FIELD_TYPE_NEWDECIMAL;
  case REAL_RESULT:    return FIELD_TYPE_DOUBLE;
  case ROW_RESULT:
  default:
    DBUG_ASSERT(0);
    return MYSQL_TYPE_VARCHAR;
  }
}


/*
  Create a field to hold a string value from an item

  SYNOPSIS
    make_string_field()
    table		Table for which the field is created

  IMPLEMENTATION
    If max_length > CONVERT_IF_BIGGER_TO_BLOB create a blob
    If max_length > 0 create a varchar
    If max_length == 0 create a CHAR(0) 
*/


Field *Item::make_string_field(TABLE *table)
{
  if (max_length > CONVERT_IF_BIGGER_TO_BLOB)
    return new Field_blob(max_length, maybe_null, name, table,
                          collation.collation);
  if (max_length > 0)
    return new Field_varstring(max_length, maybe_null, name, table,
                               collation.collation);
  return new Field_string(max_length, maybe_null, name, table,
                          collation.collation);
}


/*
  Create a field based on field_type of argument

  For now, this is only used to create a field for
  IFNULL(x,something)

  RETURN
    0  error
    #  Created field
*/

Field *Item::tmp_table_field_from_field_type(TABLE *table)
{
  /*
    The field functions defines a field to be not null if null_ptr is not 0
  */
  uchar *null_ptr= maybe_null ? (uchar*) "" : 0;

  switch (field_type()) {
  case MYSQL_TYPE_DECIMAL:
    return new Field_decimal((char*) 0, max_length, null_ptr, 0, Field::NONE,
			     name, table, decimals, 0, unsigned_flag);
  case MYSQL_TYPE_NEWDECIMAL:
    return new Field_new_decimal((char*) 0, max_length - (decimals?1:0),
                                 null_ptr, 0,
                                 Field::NONE, name, table, decimals, 0,
                                 unsigned_flag);
  case MYSQL_TYPE_TINY:
    return new Field_tiny((char*) 0, max_length, null_ptr, 0, Field::NONE,
			  name, table, 0, unsigned_flag);
  case MYSQL_TYPE_SHORT:
    return new Field_short((char*) 0, max_length, null_ptr, 0, Field::NONE,
			   name, table, 0, unsigned_flag);
  case MYSQL_TYPE_LONG:
    return new Field_long((char*) 0, max_length, null_ptr, 0, Field::NONE,
			  name, table, 0, unsigned_flag);
#ifdef HAVE_LONG_LONG
  case MYSQL_TYPE_LONGLONG:
    return new Field_longlong((char*) 0, max_length, null_ptr, 0, Field::NONE,
			      name, table, 0, unsigned_flag);
#endif
  case MYSQL_TYPE_FLOAT:
    return new Field_float((char*) 0, max_length, null_ptr, 0, Field::NONE,
			   name, table, decimals, 0, unsigned_flag);
  case MYSQL_TYPE_DOUBLE:
    return new Field_double((char*) 0, max_length, null_ptr, 0, Field::NONE,
			    name, table, decimals, 0, unsigned_flag);
  case MYSQL_TYPE_NULL:
    return new Field_null((char*) 0, max_length, Field::NONE,
			  name, table, &my_charset_bin);
  case MYSQL_TYPE_NEWDATE:
  case MYSQL_TYPE_INT24:
    return new Field_medium((char*) 0, max_length, null_ptr, 0, Field::NONE,
			    name, table, 0, unsigned_flag);
  case MYSQL_TYPE_DATE:
    return new Field_date(maybe_null, name, table, &my_charset_bin);
  case MYSQL_TYPE_TIME:
    return new Field_time(maybe_null, name, table, &my_charset_bin);
  case MYSQL_TYPE_TIMESTAMP:
  case MYSQL_TYPE_DATETIME:
    return new Field_datetime(maybe_null, name, table, &my_charset_bin);
  case MYSQL_TYPE_YEAR:
    return new Field_year((char*) 0, max_length, null_ptr, 0, Field::NONE,
			  name, table);
  default:
    /* This case should never be chosen */
    DBUG_ASSERT(0);
    /* If something goes awfully wrong, it's better to get a string than die */
  case MYSQL_TYPE_ENUM:
  case MYSQL_TYPE_SET:
  case MYSQL_TYPE_STRING:
  case MYSQL_TYPE_VAR_STRING:
  case MYSQL_TYPE_VARCHAR:
    return make_string_field(table);
  case MYSQL_TYPE_TINY_BLOB:
  case MYSQL_TYPE_MEDIUM_BLOB:
  case MYSQL_TYPE_LONG_BLOB:
  case MYSQL_TYPE_BLOB:
  case MYSQL_TYPE_GEOMETRY:
    return new Field_blob(max_length, maybe_null, name, table,
                          collation.collation);
    break;					// Blob handled outside of case
  }
}


/* ARGSUSED */
void Item_field::make_field(Send_field *tmp_field)
{
  field->make_field(tmp_field);
  DBUG_ASSERT(tmp_field->table_name != 0);
  if (name)
    tmp_field->col_name=name;			// Use user supplied name
}


/*
  Set a field:s value from a item
*/

void Item_field::save_org_in_field(Field *to)
{
  if (field->is_null())
  {
    null_value=1;
    set_field_to_null_with_conversions(to, 1);
  }
  else
  {
    to->set_notnull();
    field_conv(to,field);
    null_value=0;
  }
}

int Item_field::save_in_field(Field *to, bool no_conversions)
{
  if (result_field->is_null())
  {
    null_value=1;
    return set_field_to_null_with_conversions(to, no_conversions);
  }
  else
  {
    to->set_notnull();
    field_conv(to,result_field);
    null_value=0;
  }
  return 0;
}


/*
  Store null in field

  SYNOPSIS
    save_in_field()
    field		Field where we want to store NULL

  DESCRIPTION
    This is used on INSERT.
    Allow NULL to be inserted in timestamp and auto_increment values

  RETURN VALUES
    0	 ok
    1	 Field doesn't support NULL values and can't handle 'field = NULL'
*/   

int Item_null::save_in_field(Field *field, bool no_conversions)
{
  return set_field_to_null_with_conversions(field, no_conversions);
}


/*
  Store null in field

  SYNOPSIS
    save_safe_in_field()
    field		Field where we want to store NULL

  RETURN VALUES
    0	 OK
    1	 Field doesn't support NULL values
*/   

int Item_null::save_safe_in_field(Field *field)
{
  return set_field_to_null(field);
}


int Item::save_in_field(Field *field, bool no_conversions)
{
  int error;
  if (result_type() == STRING_RESULT ||
      result_type() == REAL_RESULT &&
      field->result_type() == STRING_RESULT)
  {
    String *result;
    CHARSET_INFO *cs= collation.collation;
    char buff[MAX_FIELD_WIDTH];		// Alloc buffer for small columns
    str_value.set_quick(buff, sizeof(buff), cs);
    result=val_str(&str_value);
    if (null_value)
    {
      str_value.set_quick(0, 0, cs);
      return set_field_to_null_with_conversions(field, no_conversions);
    }
    field->set_notnull();
    error=field->store(result->ptr(),result->length(),cs);
    str_value.set_quick(0, 0, cs);
  }
  else if (result_type() == REAL_RESULT)
  {
    double nr= val_real();
    if (null_value)
      return set_field_to_null(field);
    field->set_notnull();
    error=field->store(nr);
  }
  else if (result_type() == DECIMAL_RESULT)
  {
    my_decimal decimal_value;
    my_decimal *value= val_decimal(&decimal_value);
    if (null_value)
      return set_field_to_null(field);
    field->set_notnull();
    error=field->store_decimal(value);
  }
  else
  {
    longlong nr=val_int();
    if (null_value)
      return set_field_to_null_with_conversions(field, no_conversions);
    field->set_notnull();
    error=field->store(nr);
  }
  return error;
}


int Item_string::save_in_field(Field *field, bool no_conversions)
{
  String *result;
  result=val_str(&str_value);
  if (null_value)
    return set_field_to_null(field);
  field->set_notnull();
  return field->store(result->ptr(),result->length(),collation.collation);
}

int Item_uint::save_in_field(Field *field, bool no_conversions)
{
  /*
    TODO: To be fixed when wen have a
    field->store(longlong, unsigned_flag) method 
  */
  return Item_int::save_in_field(field, no_conversions);
}


int Item_int::save_in_field(Field *field, bool no_conversions)
{
  longlong nr=val_int();
  if (null_value)
    return set_field_to_null(field);
  field->set_notnull();
  return field->store(nr);
}


int Item_decimal::save_in_field(Field *field, bool no_conversions)
{
  field->set_notnull();
  return field->store_decimal(&decimal_value);
}


Item_num *Item_uint::neg()
{
  Item_decimal *item= new Item_decimal(value, 0);
  return item->neg();
}


static uint nr_of_decimals(const char *str, const char *end)
{
  const char *decimal_point;

  /* Find position for '.' */
  for (;;)
  {
    if (str == end)
      return 0;
    if (*str == 'e' || *str == 'E')
      return NOT_FIXED_DEC;    
    if (*str++ == '.')
      break;
  }
  decimal_point= str;
  for (; my_isdigit(system_charset_info, *str) ; str++)
    ;
  if (*str == 'e' || *str == 'E')
    return NOT_FIXED_DEC;
  return (uint) (str - decimal_point);
}


/*
  This function is only called during parsing. We will signal an error if
  value is not a true double value (overflow)
*/

Item_float::Item_float(const char *str_arg, uint length)
{
  int error;
  char *end_not_used;
  value= my_strntod(&my_charset_bin, (char*) str_arg, length, &end_not_used,
                    &error);
  if (error)
  {
    /*
      Note that we depend on that str_arg is null terminated, which is true
      when we are in the parser
    */
    DBUG_ASSERT(str_arg[length] == 0);
    my_error(ER_ILLEGAL_VALUE_FOR_TYPE, MYF(0), "double", (char*) str_arg);
  }
  presentation= name=(char*) str_arg;
  decimals=(uint8) nr_of_decimals(str_arg, str_arg+length);
  max_length=length;
  fixed= 1;
}


int Item_float::save_in_field(Field *field, bool no_conversions)
{
  double nr= val_real();
  if (null_value)
    return set_field_to_null(field);
  field->set_notnull();
  return field->store(nr);
}


void Item_float::print(String *str)
{
  if (presentation)
  {
    str->append(presentation);
    return;
  }
  char buffer[20];
  String num(buffer, sizeof(buffer), &my_charset_bin);
  num.set(value, decimals, &my_charset_bin);
  str->append(num);
}


/*
  hex item
  In string context this is a binary string.
  In number context this is a longlong value.
*/

inline uint char_val(char X)
{
  return (uint) (X >= '0' && X <= '9' ? X-'0' :
		 X >= 'A' && X <= 'Z' ? X-'A'+10 :
		 X-'a'+10);
}


Item_hex_string::Item_hex_string(const char *str, uint str_length)
{
  name=(char*) str-2;				// Lex makes this start with 0x
  max_length=(str_length+1)/2;
  char *ptr=(char*) sql_alloc(max_length+1);
  if (!ptr)
    return;
  str_value.set(ptr,max_length,&my_charset_bin);
  char *end=ptr+max_length;
  if (max_length*2 != str_length)
    *ptr++=char_val(*str++);			// Not even, assume 0 prefix
  while (ptr != end)
  {
    *ptr++= (char) (char_val(str[0])*16+char_val(str[1]));
    str+=2;
  }
  *ptr=0;					// Keep purify happy
  collation.set(&my_charset_bin, DERIVATION_COERCIBLE);
  fixed= 1;
}

longlong Item_hex_string::val_int()
{
  // following assert is redundant, because fixed=1 assigned in constructor
  DBUG_ASSERT(fixed == 1);
  char *end=(char*) str_value.ptr()+str_value.length(),
       *ptr=end-min(str_value.length(),sizeof(longlong));

  ulonglong value=0;
  for (; ptr != end ; ptr++)
    value=(value << 8)+ (ulonglong) (uchar) *ptr;
  return (longlong) value;
}


my_decimal *Item_hex_string::val_decimal(my_decimal *decimal_value)
{
  // following assert is redundant, because fixed=1 assigned in constructor
  DBUG_ASSERT(fixed == 1);
  ulonglong value= (ulonglong)val_int();
  int2my_decimal(E_DEC_FATAL_ERROR, value, TRUE, decimal_value);
  return (decimal_value);
}


int Item_hex_string::save_in_field(Field *field, bool no_conversions)
{
  int error;
  field->set_notnull();
  if (field->result_type() == STRING_RESULT)
  {
    error=field->store(str_value.ptr(),str_value.length(),collation.collation);
  }
  else
  {
    longlong nr=val_int();
    error=field->store(nr);
  }
  return error;
}


/*
  bin item.
  In string context this is a binary string.
  In number context this is a longlong value.
*/
  
Item_bin_string::Item_bin_string(const char *str, uint str_length)
{
  const char *end= str + str_length - 1;
  uchar bits= 0;
  uint power= 1;

  name= (char*) str - 2;
  max_length= (str_length + 7) >> 3;
  char *ptr= (char*) sql_alloc(max_length + 1);
  if (!ptr)
    return;
  str_value.set(ptr, max_length, &my_charset_bin);
  ptr+= max_length - 1;
  ptr[1]= 0;                     // Set end null for string
  for (; end >= str; end--)
  {
    if (power == 256)
    {
      power= 1;
      *ptr--= bits;
      bits= 0;     
    }
    if (*end == '1')
      bits|= power; 
    power<<= 1;
  }
  *ptr= (char) bits;
  collation.set(&my_charset_bin, DERIVATION_COERCIBLE);
  fixed= 1;
}


/*
  Pack data in buffer for sending
*/

bool Item_null::send(Protocol *protocol, String *packet)
{
  return protocol->store_null();
}

/*
  This is only called from items that is not of type item_field
*/

bool Item::send(Protocol *protocol, String *buffer)
{
  bool result;
  enum_field_types type;
  LINT_INIT(result);                     // Will be set if null_value == 0

  switch ((type=field_type())) {
  default:
  case MYSQL_TYPE_NULL:
  case MYSQL_TYPE_DECIMAL:
  case MYSQL_TYPE_ENUM:
  case MYSQL_TYPE_SET:
  case MYSQL_TYPE_TINY_BLOB:
  case MYSQL_TYPE_MEDIUM_BLOB:
  case MYSQL_TYPE_LONG_BLOB:
  case MYSQL_TYPE_BLOB:
  case MYSQL_TYPE_GEOMETRY:
  case MYSQL_TYPE_STRING:
  case MYSQL_TYPE_VAR_STRING:
  case MYSQL_TYPE_VARCHAR:
  case MYSQL_TYPE_BIT:
  case MYSQL_TYPE_NEWDECIMAL:
  {
    String *res;
    if ((res=val_str(buffer)))
      result= protocol->store(res->ptr(),res->length(),res->charset());
    break;
  }
  case MYSQL_TYPE_TINY:
  {
    longlong nr;
    nr= val_int();
    if (!null_value)
      result= protocol->store_tiny(nr);
    break;
  }
  case MYSQL_TYPE_SHORT:
  {
    longlong nr;
    nr= val_int();
    if (!null_value)
      result= protocol->store_short(nr);
    break;
  }
  case MYSQL_TYPE_INT24:
  case MYSQL_TYPE_LONG:
  {
    longlong nr;
    nr= val_int();
    if (!null_value)
      result= protocol->store_long(nr);
    break;
  }
  case MYSQL_TYPE_LONGLONG:
  {
    longlong nr;
    nr= val_int();
    if (!null_value)
      result= protocol->store_longlong(nr, unsigned_flag);
    break;
  }
  case MYSQL_TYPE_FLOAT:
  {
    float nr;
    nr= (float) val_real();
    if (!null_value)
      result= protocol->store(nr, decimals, buffer);
    break;
  }
  case MYSQL_TYPE_DOUBLE:
  {
    double nr= val_real();
    if (!null_value)
      result= protocol->store(nr, decimals, buffer);
    break;
  }
  case MYSQL_TYPE_DATETIME:
  case MYSQL_TYPE_DATE:
  case MYSQL_TYPE_TIMESTAMP:
  {
    TIME tm;
    get_date(&tm, TIME_FUZZY_DATE);
    if (!null_value)
    {
      if (type == MYSQL_TYPE_DATE)
	return protocol->store_date(&tm);
      else
	result= protocol->store(&tm);
    }
    break;
  }
  case MYSQL_TYPE_TIME:
  {
    TIME tm;
    get_time(&tm);
    if (!null_value)
      result= protocol->store_time(&tm);
    break;
  }
  }
  if (null_value)
    result= protocol->store_null();
  return result;
}


bool Item_field::send(Protocol *protocol, String *buffer)
{
  return protocol->store(result_field);
}


Item_ref::Item_ref(Item **item, const char *table_name_par,
                   const char *field_name_par)
  :Item_ident(NullS, table_name_par, field_name_par), result_field(0),
   ref(item)
{
  /*
    This constructor used to create some internals references over fixed items
  */
  DBUG_ASSERT(ref != 0);
  if (*ref)
    set_properties();
}


/*
  Resolve the name of a reference to a column reference.

  SYNOPSIS
    Item_ref::fix_fields()
    thd       [in]      current thread
    tables    [in]      the tables in a FROM clause
    reference [in/out]  view column if this item was resolved to a view column

  DESCRIPTION
    The method resolves the column reference represented by 'this' as a column
    present in one of: GROUP BY clause, SELECT clause, outer queries. It is
    used typically for columns in the HAVING clause which are not under
    aggregate functions.

  NOTES
    The name resolution algorithm used is (where [T_j] is an optional table
    name that qualifies the column name):

      resolve_extended([T_j].col_ref_i)
      {
        Search for a column or derived column named col_ref_i [in table T_j]
        in the SELECT and GROUP clauses of Q.

        if such a column is NOT found AND    // Lookup in outer queries.
           there are outer queries
        {
          for each outer query Q_k beginning from the inner-most one
         {
            Search for a column or derived column named col_ref_i
            [in table T_j] in the SELECT and GROUP clauses of Q_k.

            if such a column is not found AND
               - Q_k is not a group query AND
               - Q_k is not inside an aggregate function
               OR
               - Q_(k-1) is not in a HAVING or SELECT clause of Q_k
            {
              search for a column or derived column named col_ref_i
              [in table T_j] in the FROM clause of Q_k;
            }
          }
        }
      }

    This procedure treats GROUP BY and SELECT clauses as one namespace for
    column references in HAVING. Notice that compared to
    Item_field::fix_fields, here we first search the SELECT and GROUP BY
    clauses, and then we search the FROM clause.

  POSTCONDITION
    Item_ref::ref is 0 or points to a valid item

  RETURN
    TRUE  if error
    FALSE on success
*/

bool Item_ref::fix_fields(THD *thd, TABLE_LIST *tables, Item **reference)
{
  DBUG_ASSERT(fixed == 0);
  enum_parsing_place place= NO_MATTER;
  SELECT_LEX *current_sel= thd->lex->current_select;

  if (!ref || ref == not_found_item)
  {
    SELECT_LEX_UNIT *prev_unit= current_sel->master_unit();
    SELECT_LEX *outer_sel= prev_unit->outer_select();

    if (!(ref= resolve_ref_in_select_and_group(thd, this, current_sel)))
      return TRUE;             /* Some error occurred (e.g. ambiguous names). */

    if (ref == not_found_item) /* This reference was not resolved. */
    {
      TABLE_LIST *table_list;
      Field *from_field;
      SELECT_LEX *last;
      ref= 0;

      if (!outer_sel || (current_sel->master_unit()->first_select()->linkage ==
                        DERIVED_TABLE_TYPE))
      {
        /* The current reference cannot be resolved in this query. */
        my_error(ER_BAD_FIELD_ERROR,MYF(0),
                 this->full_name(), current_thd->where);
        return TRUE;
      }
      /*
        If there is an outer select, and it is not a derived table (which do
        not support the use of outer fields for now), try to resolve this
        reference in the outer select(s).

        We treat each subselect as a separate namespace, so that different
        subselects may contain columns with the same names. The subselects are
        searched starting from the innermost.
      */
      from_field= (Field*) not_found_field;
      last= 0;

      /* The following loop will always be excuted at least once */
      for ( ; outer_sel ;
            outer_sel= (prev_unit= outer_sel->master_unit())->outer_select())
      {
        last= outer_sel;
        Item_subselect *prev_subselect_item= prev_unit->item;

        /* Search in the SELECT and GROUP lists of the outer select. */
        if (outer_sel->resolve_mode == SELECT_LEX::SELECT_MODE)
        {
          if (!(ref= resolve_ref_in_select_and_group(thd, this, outer_sel)))
            return TRUE; /* Some error occurred (e.g. ambiguous names). */
          if (ref != not_found_item)
          {
            DBUG_ASSERT(*ref && (*ref)->fixed);
            prev_subselect_item->used_tables_cache|= (*ref)->used_tables();
            prev_subselect_item->const_item_cache&= (*ref)->const_item();
            break;
          }
          /*
            Set ref to 0 to ensure that we get an error in case we replaced
            this item with another item and still use this item in some
            other place of the parse tree.
          */
          ref= 0;
        }

        /* Search in the tables of the FROM clause of the outer select. */
        table_list= outer_sel->get_table_list();
        if (outer_sel->resolve_mode == SELECT_LEX::INSERT_MODE && table_list)
        {
          /*
            It is a primary INSERT st_select_lex => do not resolve against
            the first table.
          */
          table_list= table_list->next_local;
        }

        place= prev_subselect_item->parsing_place;
        /*
          Check table fields only if the subquery is used somewhere out of
          HAVING or the outer SELECT does not use grouping (i.e. tables are
          accessible).
          TODO: 
          Here we could first find the field anyway, and then test this
          condition, so that we can give a better error message -
          ER_WRONG_FIELD_WITH_GROUP, instead of the less informative
          ER_BAD_FIELD_ERROR which we produce now.
        */
        if ((place != IN_HAVING ||
             (!outer_sel->with_sum_func &&
              outer_sel->group_list.elements == 0)))
        {
          /*
            In case of view, find_field_in_tables() write pointer to view
            field expression to 'reference', i.e. it substitute that
            expression instead of this Item_ref
          */
          from_field= find_field_in_tables(thd, this, table_list,
                                           reference,
                                           IGNORE_EXCEPT_NON_UNIQUE,
                                           TRUE);
          if (! from_field)
            return TRUE;
          if (from_field == view_ref_found)
          {
            Item::Type type= (*reference)->type();
            prev_subselect_item->used_tables_cache|=
              (*reference)->used_tables();
            prev_subselect_item->const_item_cache&=
              (*reference)->const_item();
            DBUG_ASSERT((*reference)->type() == REF_ITEM);
            mark_as_dependent(thd, last, current_sel, this,
                              ((type == REF_ITEM || type == FIELD_ITEM) ?
                               (Item_ident*) (*reference) :
                               0));
            /*
              view reference found, we substituted it instead of this
              Item, so can quit
            */
            return FALSE;
          }
          if (from_field != not_found_field)
          {
            prev_subselect_item->used_tables_cache|= from_field->table->map;
            prev_subselect_item->const_item_cache= 0;
            break;
          }
        }
        DBUG_ASSERT(from_field == not_found_field);

        /* Reference is not found => depend on outer (or just error). */
        prev_subselect_item->used_tables_cache|= OUTER_REF_TABLE_BIT;
        prev_subselect_item->const_item_cache= 0;

        if (outer_sel->master_unit()->first_select()->linkage ==
            DERIVED_TABLE_TYPE)
          break; /* Do not consider derived tables. */
      }

      DBUG_ASSERT(from_field != 0 && from_field != view_ref_found);
      if (from_field != not_found_field)
      {
        Item_field* fld;
        if (!(fld= new Item_field(from_field)))
          return TRUE;
        thd->change_item_tree(reference, fld);
        mark_as_dependent(thd, last, thd->lex->current_select, this, fld);
        return FALSE;
      }
      if (ref == 0)
      {
        /* The item was not a table field and not a reference */
        my_error(ER_BAD_FIELD_ERROR, MYF(0),
                 this->full_name(), current_thd->where);
        return TRUE;
      }
      /* Should be checked in resolve_ref_in_select_and_group(). */
      DBUG_ASSERT(*ref && (*ref)->fixed);
      mark_as_dependent(thd, last, current_sel, this, this);
    }
  }

  DBUG_ASSERT(*ref);
  /*
    Check if this is an incorrect reference in a group function or forward
    reference. Do not issue an error if this is an unnamed reference inside an
    aggregate function.
  */
  if (((*ref)->with_sum_func && name &&
       (depended_from ||
	!(current_sel->linkage != GLOBAL_OPTIONS_TYPE &&
          current_sel->having_fix_field))) ||
      !(*ref)->fixed)
  {
    my_error(ER_ILLEGAL_REFERENCE, MYF(0),
             name, ((*ref)->with_sum_func?
                    "reference to group function":
                    "forward reference in item list"));
    return TRUE;
  }

  set_properties();

  if ((*ref)->check_cols(1))
    return TRUE;
  return FALSE;
}


void Item_ref::set_properties()
{
  max_length= (*ref)->max_length;
  maybe_null= (*ref)->maybe_null;
  decimals=   (*ref)->decimals;
  collation.set((*ref)->collation);
  /*
    We have to remember if we refer to a sum function, to ensure that
    split_sum_func() doesn't try to change the reference.
  */
  with_sum_func= (*ref)->with_sum_func;
  if ((*ref)->type() == FIELD_ITEM)
    alias_name_used= ((Item_ident *) (*ref))->alias_name_used;
  else
    alias_name_used= TRUE; // it is not field, so it is was resolved by alias
  fixed= 1;
}


void Item_ref::cleanup()
{
  DBUG_ENTER("Item_ref::cleanup");
  Item_ident::cleanup();
  result_field= 0;
  DBUG_VOID_RETURN;
}


void Item_ref::print(String *str)
{
  if (ref && *ref)
    (*ref)->print(str);
  else
    Item_ident::print(str);
}


bool Item_ref::send(Protocol *prot, String *tmp)
{
  if (result_field)
    return prot->store(result_field);
  return (*ref)->send(prot, tmp);
}


double Item_ref::val_result()
{
  if (result_field)
  {
    if ((null_value= result_field->is_null()))
      return 0.0;
    return result_field->val_real();
  }
  return val_real();
}


longlong Item_ref::val_int_result()
{
  if (result_field)
  {
    if ((null_value= result_field->is_null()))
      return 0;
    return result_field->val_int();
  }
  return val_int();
}


String *Item_ref::str_result(String* str)
{
  if (result_field)
  {
    if ((null_value= result_field->is_null()))
      return 0;
    str->set_charset(str_value.charset());
    return result_field->val_str(str, &str_value);
  }
  return val_str(str);
}


my_decimal *Item_ref::val_decimal_result(my_decimal *decimal_value)
{
  if (result_field)
  {
    if ((null_value= result_field->is_null()))
      return 0;
    return result_field->val_decimal(decimal_value);
  }
  return val_decimal(decimal_value);
}


bool Item_ref::val_bool_result()
{
  if (result_field)
  {
    if ((null_value= result_field->is_null()))
      return 0;
    switch (result_field->result_type()) {
    case INT_RESULT:
      return result_field->val_int();
    case DECIMAL_RESULT:
    {
      my_decimal decimal_value;
      my_decimal *val= result_field->val_decimal(&decimal_value);
      if (val)
        return !my_decimal_is_zero(val);
      return 0;
    }
    case REAL_RESULT:
    case STRING_RESULT:
      return result_field->val_real() != 0.0;
    case ROW_RESULT:
    default:
      DBUG_ASSERT(0);
    }
  }
  return val_bool();
}


double Item_ref::val_real()
{
  DBUG_ASSERT(fixed);
  double tmp=(*ref)->val_result();
  null_value=(*ref)->null_value;
  return tmp;
}


longlong Item_ref::val_int()
{
  DBUG_ASSERT(fixed);
  longlong tmp=(*ref)->val_int_result();
  null_value=(*ref)->null_value;
  return tmp;
}


bool Item_ref::val_bool()
{
<<<<<<< HEAD
  DBUG_ASSERT(fixed);
  bool tmp= (*ref)->val_bool_result();
  null_value= (*ref)->null_value;
  return tmp;
=======
  max_length= (*ref)->max_length;
  maybe_null= (*ref)->maybe_null;
  decimals=   (*ref)->decimals;
  collation.set((*ref)->collation);
  with_sum_func= (*ref)->with_sum_func;
  unsigned_flag= (*ref)->unsigned_flag;
  fixed= 1;
>>>>>>> 21bb5623
}


String *Item_ref::val_str(String* tmp)
{
  DBUG_ASSERT(fixed);
  tmp=(*ref)->str_result(tmp);
  null_value=(*ref)->null_value;
  return tmp;
}


bool Item_ref::is_null()
{
  DBUG_ASSERT(fixed);
  (void) (*ref)->val_int_result();
  return (*ref)->null_value;
}


bool Item_ref::get_date(TIME *ltime,uint fuzzydate)
{
  return (null_value=(*ref)->get_date_result(ltime,fuzzydate));
}


my_decimal *Item_ref::val_decimal(my_decimal *decimal_value)
{
  my_decimal *val= (*ref)->val_decimal(decimal_value);
  null_value= (*ref)->null_value;
  return val;
}


void Item_ref_null_helper::print(String *str)
{
  str->append("<ref_null_helper>(", 18);
  if (ref && *ref)
    (*ref)->print(str);
  else
    str->append('?');
  str->append(')');
}


double Item_direct_ref::val_real()
{
  double tmp=(*ref)->val_real();
  null_value=(*ref)->null_value;
  return tmp;
}


longlong Item_direct_ref::val_int()
{
  longlong tmp=(*ref)->val_int();
  null_value=(*ref)->null_value;
  return tmp;
}


String *Item_direct_ref::val_str(String* tmp)
{
  tmp=(*ref)->val_str(tmp);
  null_value=(*ref)->null_value;
  return tmp;
}


my_decimal *Item_direct_ref::val_decimal(my_decimal *decimal_value)
{
  my_decimal *tmp= (*ref)->val_decimal(decimal_value);
  null_value=(*ref)->null_value;
  return tmp;
}


bool Item_direct_ref::val_bool()
{
  bool tmp= (*ref)->val_bool();
  null_value=(*ref)->null_value;
  return tmp;
}


bool Item_direct_ref::is_null()
{
  (void) (*ref)->val_int();
  return (*ref)->null_value;
}


bool Item_direct_ref::get_date(TIME *ltime,uint fuzzydate)
{
  return (null_value=(*ref)->get_date(ltime,fuzzydate));
}


void Item_null_helper::print(String *str)
{
  str->append("<null_helper>(", 14);
  store->print(str);
  str->append(')');
}


bool Item_default_value::eq(const Item *item, bool binary_cmp) const
{
  return item->type() == DEFAULT_VALUE_ITEM && 
    ((Item_default_value *)item)->arg->eq(arg, binary_cmp);
}


bool Item_default_value::fix_fields(THD *thd,
				    struct st_table_list *table_list,
				    Item **items)
{
  Item_field *field_arg;
  Field *def_field;
  DBUG_ASSERT(fixed == 0);

  if (!arg)
  {
    fixed= 1;
    return FALSE;
  }
  if (!arg->fixed && arg->fix_fields(thd, table_list, &arg))
    return TRUE;
  
  if (arg->type() == REF_ITEM)
  {
    Item_ref *ref= (Item_ref *)arg;
    if (ref->ref[0]->type() != FIELD_ITEM)
    {
      return TRUE;
    }
    arg= ref->ref[0];
  }
  field_arg= (Item_field *)arg;
  if (field_arg->field->flags & NO_DEFAULT_VALUE_FLAG)
  {
    my_error(ER_NO_DEFAULT_FOR_FIELD, MYF(0), field_arg->field->field_name);
    return TRUE;
  }
  if (!(def_field= (Field*) sql_alloc(field_arg->field->size_of())))
    return TRUE;
  memcpy(def_field, field_arg->field, field_arg->field->size_of());
  def_field->move_field(def_field->table->s->default_values -
                        def_field->table->record[0]);
  set_field(def_field);
  return FALSE;
}

void Item_default_value::print(String *str)
{
  if (!arg)
  {
    str->append("default", 7);
    return;
  }
  str->append("default(", 8);
  arg->print(str);
  str->append(')');
}

bool Item_insert_value::eq(const Item *item, bool binary_cmp) const
{
  return item->type() == INSERT_VALUE_ITEM &&
    ((Item_default_value *)item)->arg->eq(arg, binary_cmp);
}


bool Item_insert_value::fix_fields(THD *thd,
				   struct st_table_list *table_list,
				   Item **items)
{
  DBUG_ASSERT(fixed == 0);
  if (!arg->fixed && arg->fix_fields(thd, table_list, &arg))
    return TRUE;

  if (arg->type() == REF_ITEM)
  {
    Item_ref *ref= (Item_ref *)arg;
    if (ref->ref[0]->type() != FIELD_ITEM)
    {
      return TRUE;
    }
    arg= ref->ref[0];
  }
  Item_field *field_arg= (Item_field *)arg;
  if (field_arg->field->table->insert_values)
  {
    Field *def_field= (Field*) sql_alloc(field_arg->field->size_of());
    if (!def_field)
      return TRUE;
    memcpy(def_field, field_arg->field, field_arg->field->size_of());
    def_field->move_field(def_field->table->insert_values -
                          def_field->table->record[0]);
    set_field(def_field);
  }
  else
  {
    Field *tmp_field= field_arg->field;
    /* charset doesn't matter here, it's to avoid sigsegv only */
    set_field(new Field_null(0, 0, Field::NONE, tmp_field->field_name,
			     tmp_field->table, &my_charset_bin));
  }
  return FALSE;
}

void Item_insert_value::print(String *str)
{
  str->append("values(", 7);
  arg->print(str);
  str->append(')');
}


/*
  Bind item representing field of row being changed in trigger
  to appropriate Field object.

  SYNOPSIS
    setup_field()
      thd   - current thread context
      table - table of trigger (and where we looking for fields)
      event - type of trigger event

  NOTE
    This function does almost the same as fix_fields() for Item_field
    but is invoked during trigger definition parsing and takes TABLE
    object as its argument. If proper field was not found in table
    error will be reported at fix_fields() time.
*/
void Item_trigger_field::setup_field(THD *thd, TABLE *table,
                                     enum trg_event_type event)
{
  uint field_idx= (uint)-1;
  bool save_set_query_id= thd->set_query_id;

  /* TODO: Think more about consequences of this step. */
  thd->set_query_id= 0;

  if (find_field_in_real_table(thd, table, field_name,
                                     strlen(field_name), 0, 0,
                                     &field_idx))
  {
    field= (row_version == OLD_ROW && event == TRG_EVENT_UPDATE) ?
             table->triggers->old_field[field_idx] :
             table->field[field_idx];
  }

  thd->set_query_id= save_set_query_id;
}


bool Item_trigger_field::eq(const Item *item, bool binary_cmp) const
{
  return item->type() == TRIGGER_FIELD_ITEM &&
         row_version == ((Item_trigger_field *)item)->row_version &&
         !my_strcasecmp(system_charset_info, field_name,
                        ((Item_trigger_field *)item)->field_name);
}


bool Item_trigger_field::fix_fields(THD *thd,
                                    TABLE_LIST *table_list,
                                    Item **items)
{
  /*
    Since trigger is object tightly associated with TABLE object most
    of its set up can be performed during trigger loading i.e. trigger
    parsing! So we have little to do in fix_fields. :)
    FIXME may be we still should bother about permissions here.
  */
  DBUG_ASSERT(fixed == 0);

  if (field)
  {
    // QQ: May be this should be moved to setup_field?
    set_field(field);
    fixed= 1;
    return 0;
  }

  my_error(ER_BAD_FIELD_ERROR, MYF(0), field_name,
           (row_version == NEW_ROW) ? "NEW" : "OLD");
  return 1;
}


void Item_trigger_field::print(String *str)
{
  str->append((row_version == NEW_ROW) ? "NEW" : "OLD", 3);
  str->append('.');
  str->append(field_name);
}


void Item_trigger_field::cleanup()
{
  /*
    Since special nature of Item_trigger_field we should not do most of
    things from Item_field::cleanup() or Item_ident::cleanup() here.
  */
  Item::cleanup();
}


/*
  If item is a const function, calculate it and return a const item
  The original item is freed if not returned
*/

Item_result item_cmp_type(Item_result a,Item_result b)
{
  if (a == STRING_RESULT && b == STRING_RESULT)
    return STRING_RESULT;
  if (a == INT_RESULT && b == INT_RESULT)
    return INT_RESULT;
  else if (a == ROW_RESULT || b == ROW_RESULT)
    return ROW_RESULT;
  if ((a == INT_RESULT || a == DECIMAL_RESULT) &&
      (b == INT_RESULT || b == DECIMAL_RESULT))
    return DECIMAL_RESULT;
  return REAL_RESULT;
}


void resolve_const_item(THD *thd, Item **ref, Item *comp_item)
{
  Item *item= *ref;
  Item *new_item;
  if (item->basic_const_item())
    return;                                     // Can't be better
  Item_result res_type=item_cmp_type(comp_item->result_type(),
				     item->result_type());
  char *name=item->name;			// Alloced by sql_alloc

  switch (res_type) {
  case STRING_RESULT:
  {
    char buff[MAX_FIELD_WIDTH];
    String tmp(buff,sizeof(buff),&my_charset_bin),*result;
    result=item->val_str(&tmp);
    if (item->null_value)
      new_item= new Item_null(name);
    else
    {
      uint length= result->length();
      char *tmp_str= sql_strmake(result->ptr(), length);
      new_item= new Item_string(name, tmp_str, length, result->charset());
    }
    break;
  }
  case INT_RESULT:
  {
    longlong result=item->val_int();
    uint length=item->max_length;
    bool null_value=item->null_value;
    new_item= (null_value ? (Item*) new Item_null(name) :
               (Item*) new Item_int(name, result, length));
    break;
  }
  case REAL_RESULT:
  {						// It must REAL_RESULT
    double result= item->val_real();
    uint length=item->max_length,decimals=item->decimals;
    bool null_value=item->null_value;
    new_item= (null_value ? (Item*) new Item_null(name) : (Item*)
               new Item_float(name, result, decimals, length));
    break;
  }
  case DECIMAL_RESULT:
  {
    my_decimal decimal_value;
    my_decimal *result= item->val_decimal(&decimal_value);
    uint length= item->max_length, decimals= item->decimals;
    bool null_value= item->null_value;
    new_item= (null_value ?
               (Item*) new Item_null(name) :
               (Item*) new Item_decimal(name, result, length, decimals));
    break;
  }
  case ROW_RESULT:
  default:
    DBUG_ASSERT(0);
  }
  if (new_item)
    thd->change_item_tree(ref, new_item);
}

/*
  Return true if the value stored in the field is equal to the const item
  We need to use this on the range optimizer because in some cases
  we can't store the value in the field without some precision/character loss.
*/

bool field_is_equal_to_item(Field *field,Item *item)
{

  Item_result res_type=item_cmp_type(field->result_type(),
				     item->result_type());
  if (res_type == STRING_RESULT)
  {
    char item_buff[MAX_FIELD_WIDTH];
    char field_buff[MAX_FIELD_WIDTH];
    String item_tmp(item_buff,sizeof(item_buff),&my_charset_bin),*item_result;
    String field_tmp(field_buff,sizeof(field_buff),&my_charset_bin);
    item_result=item->val_str(&item_tmp);
    if (item->null_value)
      return 1;					// This must be true
    field->val_str(&field_tmp);
    return !stringcmp(&field_tmp,item_result);
  }
  if (res_type == INT_RESULT)
    return 1;					// Both where of type int
  if (res_type == DECIMAL_RESULT)
  {
    my_decimal item_buf, *item_val,
               field_buf, *field_val;
    item_val= item->val_decimal(&item_buf);
    if (item->null_value)
      return 1;					// This must be true
    field_val= field->val_decimal(&field_buf);
    return !my_decimal_cmp(item_val, field_val);
  }
  double result= item->val_real();
  if (item->null_value)
    return 1;
  return result == field->val_real();
}

Item_cache* Item_cache::get_cache(Item_result type)
{
  switch (type) {
  case INT_RESULT:
    return new Item_cache_int();
  case REAL_RESULT:
    return new Item_cache_real();
  case DECIMAL_RESULT:
    return new Item_cache_decimal();
  case STRING_RESULT:
    return new Item_cache_str();
  case ROW_RESULT:
    return new Item_cache_row();
  default:
    // should never be in real life
    DBUG_ASSERT(0);
    return 0;
  }
}


void Item_cache::print(String *str)
{
  str->append("<cache>(", 8);
  if (example)
    example->print(str);
  else
    Item::print(str);
  str->append(')');
}


void Item_cache_int::store(Item *item)
{
  value= item->val_int_result();
  null_value= item->null_value;
  unsigned_flag= item->unsigned_flag;
}


String *Item_cache_int::val_str(String *str)
{
  DBUG_ASSERT(fixed == 1);
  str->set(value, default_charset());
  return str;
}


my_decimal *Item_cache_int::val_decimal(my_decimal *decimal_val)
{
  DBUG_ASSERT(fixed == 1);
  int2my_decimal(E_DEC_FATAL_ERROR, value, unsigned_flag, decimal_val);
  return decimal_val;
}


void Item_cache_real::store(Item *item)
{
  value= item->val_result();
  null_value= item->null_value;
}


longlong Item_cache_real::val_int()
{
  DBUG_ASSERT(fixed == 1);
  return (longlong) (value+(value > 0 ? 0.5 : -0.5));
}


String* Item_cache_real::val_str(String *str)
{
  DBUG_ASSERT(fixed == 1);
  str->set(value, decimals, default_charset());
  return str;
}


my_decimal *Item_cache_real::val_decimal(my_decimal *decimal_val)
{
  DBUG_ASSERT(fixed == 1);
  double2my_decimal(E_DEC_FATAL_ERROR, value, decimal_val);
  return decimal_val;
}


void Item_cache_decimal::store(Item *item)
{
  my_decimal *val= item->val_decimal_result(&decimal_value);
  if (!(null_value= item->null_value) && val != &decimal_value)
    my_decimal2decimal(val, &decimal_value);
}

double Item_cache_decimal::val_real()
{
  DBUG_ASSERT(fixed);
  double res;
  my_decimal2double(E_DEC_FATAL_ERROR, &decimal_value, &res);
  return res;
}

longlong Item_cache_decimal::val_int()
{
  DBUG_ASSERT(fixed);
  longlong res;
  my_decimal2int(E_DEC_FATAL_ERROR, &decimal_value, unsigned_flag, &res);
  return res;
}

String* Item_cache_decimal::val_str(String *str)
{
  DBUG_ASSERT(fixed);
  my_decimal_round(E_DEC_FATAL_ERROR, &decimal_value, decimals, FALSE,
                   &decimal_value);
  my_decimal2string(E_DEC_FATAL_ERROR, &decimal_value, 0, 0, 0, str);
  return str;
}

my_decimal *Item_cache_decimal::val_decimal(my_decimal *val)
{
  DBUG_ASSERT(fixed);
  return &decimal_value;
}


void Item_cache_str::store(Item *item)
{
  value_buff.set(buffer, sizeof(buffer), item->collation.collation);
  value= item->str_result(&value_buff);
  if ((null_value= item->null_value))
    value= 0;
  else if (value != &value_buff)
  {
    /*
      We copy string value to avoid changing value if 'item' is table field
      in queries like following (where t1.c is varchar):
      select a, 
             (select a,b,c from t1 where t1.a=t2.a) = ROW(a,2,'a'),
             (select c from t1 where a=t2.a)
        from t2;
    */
    value_buff.copy(*value);
    value= &value_buff;
  }
}

double Item_cache_str::val_real()
{
  DBUG_ASSERT(fixed == 1);
  int err_not_used;
  char *end_not_used;
  if (value)
    return my_strntod(value->charset(), (char*) value->ptr(),
		      value->length(), &end_not_used, &err_not_used);
  return (double) 0;
}


longlong Item_cache_str::val_int()
{
  DBUG_ASSERT(fixed == 1);
  int err;
  if (value)
    return my_strntoll(value->charset(), value->ptr(),
		       value->length(), 10, (char**) 0, &err);
  else
    return (longlong)0;
}

my_decimal *Item_cache_str::val_decimal(my_decimal *decimal_val)
{
  DBUG_ASSERT(fixed == 1);
  if (value)
    string2my_decimal(E_DEC_FATAL_ERROR, value, decimal_val);
  else
    decimal_val= 0;
  return decimal_val;
}


bool Item_cache_row::allocate(uint num)
{
  item_count= num;
  THD *thd= current_thd;
  return (!(values= 
	    (Item_cache **) thd->calloc(sizeof(Item_cache *)*item_count)));
}


bool Item_cache_row::setup(Item * item)
{
  example= item;
  if (!values && allocate(item->cols()))
    return 1;
  for (uint i= 0; i < item_count; i++)
  {
    Item *el= item->el(i);
    Item_cache *tmp;
    if (!(tmp= values[i]= Item_cache::get_cache(el->result_type())))
      return 1;
    tmp->setup(el);
  }
  return 0;
}


void Item_cache_row::store(Item * item)
{
  null_value= 0;
  item->bring_value();
  for (uint i= 0; i < item_count; i++)
  {
    values[i]->store(item->el(i));
    null_value|= values[i]->null_value;
  }
}


void Item_cache_row::illegal_method_call(const char *method)
{
  DBUG_ENTER("Item_cache_row::illegal_method_call");
  DBUG_PRINT("error", ("!!! %s method was called for row item", method));
  DBUG_ASSERT(0);
  my_error(ER_OPERAND_COLUMNS, MYF(0), 1);
  DBUG_VOID_RETURN;
}


bool Item_cache_row::check_cols(uint c)
{
  if (c != item_count)
  {
    my_error(ER_OPERAND_COLUMNS, MYF(0), c);
    return 1;
  }
  return 0;
}


bool Item_cache_row::null_inside()
{
  for (uint i= 0; i < item_count; i++)
  {
    if (values[i]->cols() > 1)
    {
      if (values[i]->null_inside())
	return 1;
    }
    else
    {
      values[i]->val_int();
      if (values[i]->null_value)
	return 1;
    }
  }
  return 0;
}


void Item_cache_row::bring_value()
{
  for (uint i= 0; i < item_count; i++)
    values[i]->bring_value();
  return;
}


/*
  Returns field for temporary table dependind on item type

  SYNOPSIS
    get_holder_example_field()
    thd            - thread handler
    item           - pointer to item
    table          - empty table object

  NOTE
    It is possible to return field for Item_func 
    items only if field type of this item is 
    date or time or datetime type.
    also see function field_types_to_be_kept() from
    field.cc

  RETURN
    # - field
    0 - no field
*/

Field *get_holder_example_field(THD *thd, Item *item, TABLE *table)
{
  DBUG_ASSERT(table != 0);

  Item_func *tmp_item= 0;
  if (item->type() == Item::FIELD_ITEM)
    return (((Item_field*) item)->field);
  if (item->type() == Item::FUNC_ITEM)
    tmp_item= (Item_func *) item;
  else if (item->type() == Item::SUM_FUNC_ITEM)
  {
    Item_sum *item_sum= (Item_sum *) item;
    if (item_sum->keep_field_type())
    {
      if (item_sum->args[0]->type() == Item::FIELD_ITEM)
        return (((Item_field*) item_sum->args[0])->field);
      if (item_sum->args[0]->type() == Item::FUNC_ITEM)
        tmp_item= (Item_func *) item_sum->args[0];
    }
  }
  return (tmp_item && field_types_to_be_kept(tmp_item->field_type()) ?
          tmp_item->tmp_table_field(table) : 0);
}


Item_type_holder::Item_type_holder(THD *thd, Item *item, TABLE *table)
  :Item(thd, item), item_type(item->result_type()),
   orig_type(item_type)
{
  DBUG_ASSERT(item->fixed);

  /*
    It is safe assign pointer on field, because it will be used just after
    all JOIN::prepare calls and before any SELECT execution
  */
  field_example= get_holder_example_field(thd, item, table);
  max_length= real_length(item);
  maybe_null= item->maybe_null;
  collation.set(item->collation);
}


/*
  STRING_RESULT, REAL_RESULT, INT_RESULT, ROW_RESULT DECIMAL_RESULT

  ROW_RESULT should never appear in Item_type_holder::join_types,
  but it is included in following table just to make table full
  (there DBUG_ASSERT in function to catch ROW_RESULT)
*/
static Item_result type_convertor[5][5]=
{{STRING_RESULT, STRING_RESULT, STRING_RESULT, ROW_RESULT, STRING_RESULT},
 {STRING_RESULT, REAL_RESULT,   REAL_RESULT,   ROW_RESULT, REAL_RESULT},
 {STRING_RESULT, REAL_RESULT,   INT_RESULT,    ROW_RESULT, DECIMAL_RESULT},
 {ROW_RESULT,    ROW_RESULT,    ROW_RESULT,    ROW_RESULT, ROW_RESULT},
 {STRING_RESULT, REAL_RESULT,   DECIMAL_RESULT,    ROW_RESULT, DECIMAL_RESULT}};

/*
  Values of 'from' field can be stored in 'to' field.

  SYNOPSIS
    is_attr_compatible()
    from        Item which values should be saved
    to          Item where values should be saved

  RETURN
    1   can be saved
    0   can not be saved
*/

inline bool is_attr_compatible(Item *from, Item *to)
{
  return ((to->max_length >= from->max_length) &&
          ((to->result_type() != DECIMAL_RESULT &&
            to->result_type() != REAL_RESULT &&
            to->result_type() != INT_RESULT) ||
           (to->decimals >= from->decimals) &&
           ((to->max_length - to->decimals) >=
            (from->max_length - from->decimals))) &&
          (to->maybe_null || !from->maybe_null) &&
          (to->result_type() != STRING_RESULT ||
           from->result_type() != STRING_RESULT ||
          (from->collation.collation == to->collation.collation)));
}


bool Item_type_holder::join_types(THD *thd, Item *item, TABLE *table)
{
  uint32 new_length= real_length(item);
  bool use_new_field= 0, use_expression_type= 0;
  Item_result new_result_type= type_convertor[item_type][item->result_type()];
  Field *field= get_holder_example_field(thd, item, table);
  bool item_is_a_field= (field != NULL);
  /*
    Check if both items point to fields: in this case we
    can adjust column types of result table in the union smartly.
  */
  if (field_example && item_is_a_field)
  {
    /* Can 'field_example' field store data of the column? */
    if ((use_new_field=
         (!field->field_cast_compatible(field_example->field_cast_type()) ||
          !is_attr_compatible(item, this))))
    {
      /*
        The old field can't store value of the new field.
        Check if the new field can store value of the old one.
      */
      use_expression_type|=
        (!field_example->field_cast_compatible(field->field_cast_type()) ||
         !is_attr_compatible(this, item));
    }
  }
  else if (field_example || item_is_a_field)
  {
    /*
      Expression types can't be mixed with field types, we have to use
      expression types.
    */
    use_new_field= 1;                           // make next if test easier
    use_expression_type= 1;
  }

  /* Check whether size/type of the result item should be changed */
  if (use_new_field ||
      (new_result_type != item_type) || (new_length > max_length) ||
      (!maybe_null && item->maybe_null) ||
      ((new_result_type == REAL_RESULT || new_result_type == DECIMAL_RESULT) &&
       (decimals < item->decimals ||
        (max_length - decimals) < (new_length - item->decimals))) ||
      (item_type == STRING_RESULT && 
       collation.collation != item->collation.collation))
  {
    const char *old_cs,*old_derivation;
    if (use_expression_type || !item_is_a_field)
      field_example= 0;
    else
    {
      /*
        It is safe to assign a pointer to field here, because it will be used
        before any table is closed.
      */
      field_example= field;
    }

    old_cs= collation.collation->name;
    old_derivation= collation.derivation_name();
    if (item_type == STRING_RESULT && collation.aggregate(item->collation))
    {
      my_error(ER_CANT_AGGREGATE_2COLLATIONS, MYF(0),
               old_cs, old_derivation,
               item->collation.collation->name,
               item->collation.derivation_name(),
               "UNION");
      return 1;
    }

    if (new_result_type == DECIMAL_RESULT)
    {
      int intp1= new_length - item->decimals;
      int intp2= max_length - decimals;
      max_length= max(intp1, intp2);
      decimals= max(decimals, item->decimals);
      /* can't be overflow because it work only for decimals (no strings) */
      max_length+= decimals;
    }
    else
    {
      max_length= max(max_length, new_length);
      decimals= max(decimals, item->decimals);
    }
    maybe_null|= item->maybe_null;
    item_type= new_result_type;
  }
  DBUG_ASSERT(item_type != ROW_RESULT);
  return 0;
}


uint32 Item_type_holder::real_length(Item *item)
{
  if (item->type() == Item::FIELD_ITEM)
    return ((Item_field *)item)->max_disp_length();

  switch (item->result_type()) {
  case STRING_RESULT:
  case DECIMAL_RESULT:
    return item->max_length;
  case REAL_RESULT:
    return 53;
  case INT_RESULT:
    return 20;
  case ROW_RESULT:
  default:
    DBUG_ASSERT(0); // we should never go there
    return 0;
  }
}

double Item_type_holder::val_real()
{
  DBUG_ASSERT(0); // should never be called
  return 0.0;
}


longlong Item_type_holder::val_int()
{
  DBUG_ASSERT(0); // should never be called
  return 0;
}

my_decimal *Item_type_holder::val_decimal(my_decimal *)
{
  DBUG_ASSERT(0); // should never be called
  return 0;
}

String *Item_type_holder::val_str(String*)
{
  DBUG_ASSERT(0); // should never be called
  return 0;
}

void Item_result_field::cleanup()
{
  DBUG_ENTER("Item_result_field::cleanup()");
  Item::cleanup();
  result_field= 0;
  DBUG_VOID_RETURN;
}

/*****************************************************************************
** Instantiate templates
*****************************************************************************/

#ifdef __GNUC__
template class List<Item>;
template class List_iterator<Item>;
template class List_iterator_fast<Item>;
template class List_iterator_fast<Item_field>;
template class List<List_item>;
#endif<|MERGE_RESOLUTION|>--- conflicted
+++ resolved
@@ -3717,6 +3717,7 @@
     split_sum_func() doesn't try to change the reference.
   */
   with_sum_func= (*ref)->with_sum_func;
+  unsigned_flag= (*ref)->unsigned_flag;
   if ((*ref)->type() == FIELD_ITEM)
     alias_name_used= ((Item_ident *) (*ref))->alias_name_used;
   else
@@ -3849,20 +3850,10 @@
 
 bool Item_ref::val_bool()
 {
-<<<<<<< HEAD
   DBUG_ASSERT(fixed);
   bool tmp= (*ref)->val_bool_result();
   null_value= (*ref)->null_value;
   return tmp;
-=======
-  max_length= (*ref)->max_length;
-  maybe_null= (*ref)->maybe_null;
-  decimals=   (*ref)->decimals;
-  collation.set((*ref)->collation);
-  with_sum_func= (*ref)->with_sum_func;
-  unsigned_flag= (*ref)->unsigned_flag;
-  fixed= 1;
->>>>>>> 21bb5623
 }
 
 
