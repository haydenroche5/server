/* Copyright 2000-2008 MySQL AB, 2008-2009 Sun Microsystems, Inc.

   This program is free software; you can redistribute it and/or modify
   it under the terms of the GNU General Public License as published by
   the Free Software Foundation; version 2 of the License.

   This program is distributed in the hope that it will be useful,
   but WITHOUT ANY WARRANTY; without even the implied warranty of
   MERCHANTABILITY or FITNESS FOR A PARTICULAR PURPOSE.  See the
   GNU General Public License for more details.

   You should have received a copy of the GNU General Public License
   along with this program; if not, write to the Free Software
   Foundation, Inc., 59 Temple Place, Suite 330, Boston, MA  02111-1307  USA */


/**
  @file

  @brief
  logging of commands

  @todo
    Abort logging when we get an error in reading or writing log files
*/

#include "my_global.h"                          /* NO_EMBEDDED_ACCESS_CHECKS */
#include "sql_priv.h"
#include "log.h"
#include "sql_base.h"                           // close_thread_tables
#include "sql_repl.h"
#include "sql_delete.h"                         // mysql_truncate
#include "sql_parse.h"                          // command_name
#include "sql_time.h"           // calc_time_from_sec, my_time_compare
#include "tztime.h"             // my_tz_OFFSET0, struct Time_zone
#include "sql_acl.h"            // SUPER_ACL
#include "log_event.h"          // Query_log_event
#include "rpl_filter.h"
#include "rpl_rli.h"
#include "sql_audit.h"

#include <my_dir.h>
#include <stdarg.h>
#include <m_ctype.h>				// For test_if_number

#ifdef _WIN32
#include "message.h"
#endif

#include "sql_plugin.h"
#include "rpl_handler.h"

/* max size of the log message */
#define MAX_LOG_BUFFER_SIZE 1024
#define MAX_TIME_SIZE 32
#define MY_OFF_T_UNDEF (~(my_off_t)0UL)

#define FLAGSTR(V,F) ((V)&(F)?#F" ":"")

LOGGER logger;

MYSQL_BIN_LOG mysql_bin_log(&sync_binlog_period);

static bool test_if_number(const char *str,
			   ulong *res, bool allow_wildcards);
static int binlog_init(void *p);
static int binlog_close_connection(handlerton *hton, THD *thd);
static int binlog_savepoint_set(handlerton *hton, THD *thd, void *sv);
static int binlog_savepoint_rollback(handlerton *hton, THD *thd, void *sv);
static int binlog_commit(handlerton *hton, THD *thd, bool all);
static int binlog_rollback(handlerton *hton, THD *thd, bool all);
static int binlog_prepare(handlerton *hton, THD *thd, bool all);

/**
   purge logs, master and slave sides both, related error code
   convertor.
   Called from @c purge_error_message(), @c MYSQL_BIN_LOG::reset_logs()

   @param  res  an internal to purging routines error code 

   @return the user level error code ER_*
*/
uint purge_log_get_error_code(int res)
{
  uint errcode= 0;

  switch (res)  {
  case 0: break;
  case LOG_INFO_EOF:	errcode= ER_UNKNOWN_TARGET_BINLOG; break;
  case LOG_INFO_IO:	errcode= ER_IO_ERR_LOG_INDEX_READ; break;
  case LOG_INFO_INVALID:errcode= ER_BINLOG_PURGE_PROHIBITED; break;
  case LOG_INFO_SEEK:	errcode= ER_FSEEK_FAIL; break;
  case LOG_INFO_MEM:	errcode= ER_OUT_OF_RESOURCES; break;
  case LOG_INFO_FATAL:	errcode= ER_BINLOG_PURGE_FATAL_ERR; break;
  case LOG_INFO_IN_USE: errcode= ER_LOG_IN_USE; break;
  case LOG_INFO_EMFILE: errcode= ER_BINLOG_PURGE_EMFILE; break;
  default:		errcode= ER_LOG_PURGE_UNKNOWN_ERR; break;
  }

  return errcode;
}

/**
  Silence all errors and warnings reported when performing a write
  to a log table.
  Errors and warnings are not reported to the client or SQL exception
  handlers, so that the presence of logging does not interfere and affect
  the logic of an application.
*/
class Silence_log_table_errors : public Internal_error_handler
{
  char m_message[MYSQL_ERRMSG_SIZE];
public:
  Silence_log_table_errors()
  {
    m_message[0]= '\0';
  }

  virtual ~Silence_log_table_errors() {}

  virtual bool handle_condition(THD *thd,
                                uint sql_errno,
                                const char* sql_state,
                                MYSQL_ERROR::enum_warning_level level,
                                const char* msg,
                                MYSQL_ERROR ** cond_hdl);
  const char *message() const { return m_message; }
};

bool
Silence_log_table_errors::handle_condition(THD *,
                                           uint,
                                           const char*,
                                           MYSQL_ERROR::enum_warning_level,
                                           const char* msg,
                                           MYSQL_ERROR ** cond_hdl)
{
  *cond_hdl= NULL;
  strmake(m_message, msg, sizeof(m_message)-1);
  return TRUE;
}

sql_print_message_func sql_print_message_handlers[3] =
{
  sql_print_information,
  sql_print_warning,
  sql_print_error
};

/**
  Create the name of the log specified.

  This method forms a new path + file name for the
  log specified in @c name.

  @param[IN] buff    Location for building new string.
  @param[IN] name    Name of the log file.
  @param[IN] log_ext The extension for the log (e.g. .log).

  @returns Pointer to new string containing the name.
*/
char *make_log_name(char *buff, const char *name, const char* log_ext)
{
  strmake(buff, name, FN_REFLEN-5);
  return fn_format(buff, buff, mysql_real_data_home, log_ext,
                   MYF(MY_UNPACK_FILENAME|MY_REPLACE_EXT));
}

/*
  Helper class to hold a mutex for the duration of the
  block.

  Eliminates the need for explicit unlocking of mutexes on, e.g.,
  error returns.  On passing a null pointer, the sentry will not do
  anything.
 */
class Mutex_sentry
{
public:
  Mutex_sentry(mysql_mutex_t *mutex)
    : m_mutex(mutex)
  {
    if (m_mutex)
      mysql_mutex_lock(mutex);
  }

  ~Mutex_sentry()
  {
    if (m_mutex)
      mysql_mutex_unlock(m_mutex);
#ifndef DBUG_OFF
    m_mutex= 0;
#endif
  }

private:
  mysql_mutex_t *m_mutex;

  // It's not allowed to copy this object in any way
  Mutex_sentry(Mutex_sentry const&);
  void operator=(Mutex_sentry const&);
};

/*
  Helper classes to store non-transactional and transactional data
  before copying it to the binary log.
*/
class binlog_cache_data
{
public:
  binlog_cache_data(): m_pending(0), before_stmt_pos(MY_OFF_T_UNDEF),
  incident(FALSE)
  {
    cache_log.end_of_file= max_binlog_cache_size;
  }

  ~binlog_cache_data()
  {
    DBUG_ASSERT(empty());
    close_cached_file(&cache_log);
  }

  bool empty() const
  {
    return pending() == NULL && my_b_tell(&cache_log) == 0;
  }

  Rows_log_event *pending() const
  {
    return m_pending;
  }

  void set_pending(Rows_log_event *const pending)
  {
    m_pending= pending;
  }

  void set_incident(void)
  {
    incident= TRUE;
  }
  
  bool has_incident(void)
  {
    return(incident);
  }

  void reset()
  {
    truncate(0);
    incident= FALSE;
    before_stmt_pos= MY_OFF_T_UNDEF;
    cache_log.end_of_file= max_binlog_cache_size;
    DBUG_ASSERT(empty());
  }

  my_off_t get_byte_position() const
  {
    return my_b_tell(&cache_log);
  }

  my_off_t get_prev_position()
  {
     return(before_stmt_pos);
  }

  void set_prev_position(my_off_t pos)
  {
     before_stmt_pos= pos;
  }
  
  void restore_prev_position()
  {
    truncate(before_stmt_pos);
  }

  void restore_savepoint(my_off_t pos)
  {
    truncate(pos);
    if (pos < before_stmt_pos)
      before_stmt_pos= MY_OFF_T_UNDEF;
  }

  /*
    Cache to store data before copying it to the binary log.
  */
  IO_CACHE cache_log;

private:
  /*
    Pending binrows event. This event is the event where the rows are currently
    written.
   */
  Rows_log_event *m_pending;

  /*
    Binlog position before the start of the current statement.
  */
  my_off_t before_stmt_pos;
 
  /*
    This indicates that some events did not get into the cache and most likely
    it is corrupted.
  */ 
  bool incident;

  /*
    It truncates the cache to a certain position. This includes deleting the
    pending event.
   */
  void truncate(my_off_t pos)
  {
    DBUG_PRINT("info", ("truncating to position %lu", (ulong) pos));
    if (pending())
    {
      delete pending();
      set_pending(0);
    }
    reinit_io_cache(&cache_log, WRITE_CACHE, pos, 0, 0);
    cache_log.end_of_file= max_binlog_cache_size;
  }
 
  binlog_cache_data& operator=(const binlog_cache_data& info);
  binlog_cache_data(const binlog_cache_data& info);
};

class binlog_cache_mngr {
public:
  binlog_cache_mngr() {}

  void reset_cache(binlog_cache_data* cache_data)
  {
    cache_data->reset();
  }

  binlog_cache_data* get_binlog_cache_data(bool is_transactional)
  {
    return (is_transactional ? &trx_cache : &stmt_cache);
  }

  IO_CACHE* get_binlog_cache_log(bool is_transactional)
  {
    return (is_transactional ? &trx_cache.cache_log : &stmt_cache.cache_log);
  }

  binlog_cache_data stmt_cache;

  binlog_cache_data trx_cache;

private:

  binlog_cache_mngr& operator=(const binlog_cache_mngr& info);
  binlog_cache_mngr(const binlog_cache_mngr& info);
};

handlerton *binlog_hton;

bool LOGGER::is_log_table_enabled(uint log_table_type)
{
  switch (log_table_type) {
  case QUERY_LOG_SLOW:
    return (table_log_handler != NULL) && opt_slow_log;
  case QUERY_LOG_GENERAL:
    return (table_log_handler != NULL) && opt_log ;
  default:
    DBUG_ASSERT(0);
    return FALSE;                             /* make compiler happy */
  }
}


/* Check if a given table is opened log table */
int check_if_log_table(uint db_len, const char *db, uint table_name_len,
                       const char *table_name, uint check_if_opened)
{
  if (db_len == 5 &&
      !(lower_case_table_names ?
        my_strcasecmp(system_charset_info, db, "mysql") :
        strcmp(db, "mysql")))
  {
    if (table_name_len == 11 && !(lower_case_table_names ?
                                  my_strcasecmp(system_charset_info,
                                                table_name, "general_log") :
                                  strcmp(table_name, "general_log")))
    {
      if (!check_if_opened || logger.is_log_table_enabled(QUERY_LOG_GENERAL))
        return QUERY_LOG_GENERAL;
      return 0;
    }

    if (table_name_len == 8 && !(lower_case_table_names ?
      my_strcasecmp(system_charset_info, table_name, "slow_log") :
      strcmp(table_name, "slow_log")))
    {
      if (!check_if_opened || logger.is_log_table_enabled(QUERY_LOG_SLOW))
        return QUERY_LOG_SLOW;
      return 0;
    }
  }
  return 0;
}


Log_to_csv_event_handler::Log_to_csv_event_handler()
{
}


Log_to_csv_event_handler::~Log_to_csv_event_handler()
{
}


void Log_to_csv_event_handler::cleanup()
{
  logger.is_log_tables_initialized= FALSE;
}

/* log event handlers */

/**
  Log command to the general log table

  Log given command to the general log table.

  @param  event_time        command start timestamp
  @param  user_host         the pointer to the string with user@host info
  @param  user_host_len     length of the user_host string. this is computed
                            once and passed to all general log event handlers
  @param  thread_id         Id of the thread, issued a query
  @param  command_type      the type of the command being logged
  @param  command_type_len  the length of the string above
  @param  sql_text          the very text of the query being executed
  @param  sql_text_len      the length of sql_text string


  @return This function attempts to never call my_error(). This is
  necessary, because general logging happens already after a statement
  status has been sent to the client, so the client can not see the
  error anyway. Besides, the error is not related to the statement
  being executed and is internal, and thus should be handled
  internally (@todo: how?).
  If a write to the table has failed, the function attempts to
  write to a short error message to the file. The failure is also
  indicated in the return value. 

  @retval  FALSE   OK
  @retval  TRUE    error occured
*/

bool Log_to_csv_event_handler::
  log_general(THD *thd, time_t event_time, const char *user_host,
              uint user_host_len, int thread_id,
              const char *command_type, uint command_type_len,
              const char *sql_text, uint sql_text_len,
              CHARSET_INFO *client_cs)
{
  TABLE_LIST table_list;
  TABLE *table;
  bool result= TRUE;
  bool need_close= FALSE;
  bool need_pop= FALSE;
  bool need_rnd_end= FALSE;
  uint field_index;
  Silence_log_table_errors error_handler;
  Open_tables_backup open_tables_backup;
  ulonglong save_thd_options;
  bool save_time_zone_used;

  /*
    CSV uses TIME_to_timestamp() internally if table needs to be repaired
    which will set thd->time_zone_used
  */
  save_time_zone_used= thd->time_zone_used;

  save_thd_options= thd->variables.option_bits;
  thd->variables.option_bits&= ~OPTION_BIN_LOG;

  table_list.init_one_table(MYSQL_SCHEMA_NAME.str, MYSQL_SCHEMA_NAME.length,
                            GENERAL_LOG_NAME.str, GENERAL_LOG_NAME.length,
                            GENERAL_LOG_NAME.str,
                            TL_WRITE_CONCURRENT_INSERT);

  /*
    1) open_log_table generates an error of the
    table can not be opened or is corrupted.
    2) "INSERT INTO general_log" can generate warning sometimes.

    Suppress these warnings and errors, they can't be dealt with
    properly anyway.

    QQ: this problem needs to be studied in more detail.
    Comment this 2 lines and run "cast.test" to see what's happening.
  */
  thd->push_internal_handler(& error_handler);
  need_pop= TRUE;

  if (!(table= open_log_table(thd, &table_list, &open_tables_backup)))
    goto err;

  need_close= TRUE;

  if (table->file->extra(HA_EXTRA_MARK_AS_LOG_TABLE) ||
      table->file->ha_rnd_init(0))
    goto err;

  need_rnd_end= TRUE;

  /* Honor next number columns if present */
  table->next_number_field= table->found_next_number_field;

  /*
    NOTE: we do not call restore_record() here, as all fields are
    filled by the Logger (=> no need to load default ones).
  */

  /*
    We do not set a value for table->field[0], as it will use
    default value (which is CURRENT_TIMESTAMP).
  */

  /* check that all columns exist */
  if (table->s->fields < 6)
    goto err;

  DBUG_ASSERT(table->field[0]->type() == MYSQL_TYPE_TIMESTAMP);

  ((Field_timestamp*) table->field[0])->store_timestamp((my_time_t)
                                                        event_time);

  /* do a write */
  if (table->field[1]->store(user_host, user_host_len, client_cs) ||
      table->field[2]->store((longlong) thread_id, TRUE) ||
      table->field[3]->store((longlong) server_id, TRUE) ||
      table->field[4]->store(command_type, command_type_len, client_cs))
    goto err;

  /*
    A positive return value in store() means truncation.
    Still logging a message in the log in this case.
  */
  table->field[5]->flags|= FIELDFLAG_HEX_ESCAPE;
  if (table->field[5]->store(sql_text, sql_text_len, client_cs) < 0)
    goto err;

  /* mark all fields as not null */
  table->field[1]->set_notnull();
  table->field[2]->set_notnull();
  table->field[3]->set_notnull();
  table->field[4]->set_notnull();
  table->field[5]->set_notnull();

  /* Set any extra columns to their default values */
  for (field_index= 6 ; field_index < table->s->fields ; field_index++)
  {
    table->field[field_index]->set_default();
  }

  /* log table entries are not replicated */
  if (table->file->ha_write_row(table->record[0]))
    goto err;

  result= FALSE;

err:
  if (result && !thd->killed)
    sql_print_error("Failed to write to mysql.general_log: %s",
                    error_handler.message());

  if (need_rnd_end)
  {
    table->file->ha_rnd_end();
    table->file->ha_release_auto_increment();
  }
  if (need_pop)
    thd->pop_internal_handler();
  if (need_close)
    close_log_table(thd, &open_tables_backup);

  thd->variables.option_bits= save_thd_options;
  thd->time_zone_used= save_time_zone_used;
  return result;
}


/*
  Log a query to the slow log table

  SYNOPSIS
    log_slow()
    thd               THD of the query
    current_time      current timestamp
    query_start_arg   command start timestamp
    user_host         the pointer to the string with user@host info
    user_host_len     length of the user_host string. this is computed once
                      and passed to all general log event handlers
    query_time        Amount of time the query took to execute (in microseconds)
    lock_time         Amount of time the query was locked (in microseconds)
    is_command        The flag, which determines, whether the sql_text is a
                      query or an administrator command (these are treated
                      differently by the old logging routines)
    sql_text          the very text of the query or administrator command
                      processed
    sql_text_len      the length of sql_text string

  DESCRIPTION

   Log a query to the slow log table

  RETURN
    FALSE - OK
    TRUE - error occured
*/

bool Log_to_csv_event_handler::
  log_slow(THD *thd, time_t current_time, time_t query_start_arg,
           const char *user_host, uint user_host_len,
           ulonglong query_utime, ulonglong lock_utime, bool is_command,
           const char *sql_text, uint sql_text_len)
{
  TABLE_LIST table_list;
  TABLE *table;
  bool result= TRUE;
  bool need_close= FALSE;
  bool need_rnd_end= FALSE;
  Silence_log_table_errors error_handler;
  Open_tables_backup open_tables_backup;
  CHARSET_INFO *client_cs= thd->variables.character_set_client;
  bool save_time_zone_used;
  DBUG_ENTER("Log_to_csv_event_handler::log_slow");

  thd->push_internal_handler(& error_handler);
  /*
    CSV uses TIME_to_timestamp() internally if table needs to be repaired
    which will set thd->time_zone_used
  */
  save_time_zone_used= thd->time_zone_used;

  table_list.init_one_table(MYSQL_SCHEMA_NAME.str, MYSQL_SCHEMA_NAME.length,
                            SLOW_LOG_NAME.str, SLOW_LOG_NAME.length,
                            SLOW_LOG_NAME.str,
                            TL_WRITE_CONCURRENT_INSERT);

  if (!(table= open_log_table(thd, &table_list, &open_tables_backup)))
    goto err;

  need_close= TRUE;

  if (table->file->extra(HA_EXTRA_MARK_AS_LOG_TABLE) ||
      table->file->ha_rnd_init(0))
    goto err;

  need_rnd_end= TRUE;

  /* Honor next number columns if present */
  table->next_number_field= table->found_next_number_field;

  restore_record(table, s->default_values);    // Get empty record

  /* check that all columns exist */
  if (table->s->fields < 11)
    goto err;

  /* store the time and user values */
  DBUG_ASSERT(table->field[0]->type() == MYSQL_TYPE_TIMESTAMP);
  ((Field_timestamp*) table->field[0])->store_timestamp((my_time_t)
                                                        current_time);
  if (table->field[1]->store(user_host, user_host_len, client_cs))
    goto err;

  if (query_start_arg)
  {
    longlong query_time= (longlong) (query_utime/1000000);
    longlong lock_time=  (longlong) (lock_utime/1000000);
    /*
      A TIME field can not hold the full longlong range; query_time or
      lock_time may be truncated without warning here, if greater than
      839 hours (~35 days)
    */
    MYSQL_TIME t;
    t.neg= 0;

    /* fill in query_time field */
    calc_time_from_sec(&t, (long) min(query_time, (longlong) TIME_MAX_VALUE_SECONDS), 0);
    if (table->field[2]->store_time(&t, MYSQL_TIMESTAMP_TIME))
      goto err;
    /* lock_time */
    calc_time_from_sec(&t, (long) min(lock_time, (longlong) TIME_MAX_VALUE_SECONDS), 0);
    if (table->field[3]->store_time(&t, MYSQL_TIMESTAMP_TIME))
      goto err;
    /* rows_sent */
    if (table->field[4]->store((longlong) thd->sent_row_count, TRUE))
      goto err;
    /* rows_examined */
    if (table->field[5]->store((longlong) thd->examined_row_count, TRUE))
      goto err;
  }
  else
  {
    table->field[2]->set_null();
    table->field[3]->set_null();
    table->field[4]->set_null();
    table->field[5]->set_null();
  }
  /* fill database field */
  if (thd->db)
  {
    if (table->field[6]->store(thd->db, thd->db_length, client_cs))
      goto err;
    table->field[6]->set_notnull();
  }

  if (thd->stmt_depends_on_first_successful_insert_id_in_prev_stmt)
  {
    if (table->
        field[7]->store((longlong)
                        thd->first_successful_insert_id_in_prev_stmt_for_binlog,
                        TRUE))
      goto err;
    table->field[7]->set_notnull();
  }

  /*
    Set value if we do an insert on autoincrement column. Note that for
    some engines (those for which get_auto_increment() does not leave a
    table lock until the statement ends), this is just the first value and
    the next ones used may not be contiguous to it.
  */
  if (thd->auto_inc_intervals_in_cur_stmt_for_binlog.nb_elements() > 0)
  {
    if (table->
        field[8]->store((longlong)
          thd->auto_inc_intervals_in_cur_stmt_for_binlog.minimum(), TRUE))
      goto err;
    table->field[8]->set_notnull();
  }

  if (table->field[9]->store((longlong) server_id, TRUE))
    goto err;
  table->field[9]->set_notnull();

  /*
    Column sql_text.
    A positive return value in store() means truncation.
    Still logging a message in the log in this case.
  */
  if (table->field[10]->store(sql_text, sql_text_len, client_cs) < 0)
    goto err;

  /* log table entries are not replicated */
  if (table->file->ha_write_row(table->record[0]))
    goto err;

  result= FALSE;

err:
  thd->pop_internal_handler();

  if (result && !thd->killed)
    sql_print_error("Failed to write to mysql.slow_log: %s",
                    error_handler.message());

  if (need_rnd_end)
  {
    table->file->ha_rnd_end();
    table->file->ha_release_auto_increment();
  }
  if (need_close)
    close_log_table(thd, &open_tables_backup);
  thd->time_zone_used= save_time_zone_used;
  DBUG_RETURN(result);
}

int Log_to_csv_event_handler::
  activate_log(THD *thd, uint log_table_type)
{
  TABLE_LIST table_list;
  TABLE *table;
  LEX_STRING *UNINIT_VAR(log_name);
  int result;
  Open_tables_backup open_tables_backup;

  DBUG_ENTER("Log_to_csv_event_handler::activate_log");

  if (log_table_type == QUERY_LOG_GENERAL)
  {
    log_name= &GENERAL_LOG_NAME;
  }
  else
  {
    DBUG_ASSERT(log_table_type == QUERY_LOG_SLOW);

    log_name= &SLOW_LOG_NAME;
  }
  table_list.init_one_table(MYSQL_SCHEMA_NAME.str, MYSQL_SCHEMA_NAME.length,
                            log_name->str, log_name->length, log_name->str,
                            TL_WRITE_CONCURRENT_INSERT);

  table= open_log_table(thd, &table_list, &open_tables_backup);
  if (table)
  {
    result= 0;
    close_log_table(thd, &open_tables_backup);
  }
  else
    result= 1;

  DBUG_RETURN(result);
}

bool Log_to_csv_event_handler::
  log_error(enum loglevel level, const char *format, va_list args)
{
  /* No log table is implemented */
  DBUG_ASSERT(0);
  return FALSE;
}

bool Log_to_file_event_handler::
  log_error(enum loglevel level, const char *format,
            va_list args)
{
  return vprint_msg_to_log(level, format, args);
}

void Log_to_file_event_handler::init_pthread_objects()
{
  mysql_log.init_pthread_objects();
  mysql_slow_log.init_pthread_objects();
}


/** Wrapper around MYSQL_LOG::write() for slow log. */

bool Log_to_file_event_handler::
  log_slow(THD *thd, time_t current_time, time_t query_start_arg,
           const char *user_host, uint user_host_len,
           ulonglong query_utime, ulonglong lock_utime, bool is_command,
           const char *sql_text, uint sql_text_len)
{
  Silence_log_table_errors error_handler;
  thd->push_internal_handler(&error_handler);
  bool retval= mysql_slow_log.write(thd, current_time, query_start_arg,
                                    user_host, user_host_len,
                                    query_utime, lock_utime, is_command,
                                    sql_text, sql_text_len);
  thd->pop_internal_handler();
  return retval;
}


/**
   Wrapper around MYSQL_LOG::write() for general log. We need it since we
   want all log event handlers to have the same signature.
*/

bool Log_to_file_event_handler::
  log_general(THD *thd, time_t event_time, const char *user_host,
              uint user_host_len, int thread_id,
              const char *command_type, uint command_type_len,
              const char *sql_text, uint sql_text_len,
              CHARSET_INFO *client_cs)
{
  Silence_log_table_errors error_handler;
  thd->push_internal_handler(&error_handler);
  bool retval= mysql_log.write(event_time, user_host, user_host_len,
                               thread_id, command_type, command_type_len,
                               sql_text, sql_text_len);
  thd->pop_internal_handler();
  return retval;
}


bool Log_to_file_event_handler::init()
{
  if (!is_initialized)
  {
    if (opt_slow_log)
      mysql_slow_log.open_slow_log(opt_slow_logname);

    if (opt_log)
      mysql_log.open_query_log(opt_logname);

    is_initialized= TRUE;
  }

  return FALSE;
}


void Log_to_file_event_handler::cleanup()
{
  mysql_log.cleanup();
  mysql_slow_log.cleanup();
}

void Log_to_file_event_handler::flush()
{
  /* reopen log files */
  if (opt_log)
    mysql_log.reopen_file();
  if (opt_slow_log)
    mysql_slow_log.reopen_file();
}

/*
  Log error with all enabled log event handlers

  SYNOPSIS
    error_log_print()

    level             The level of the error significance: NOTE,
                      WARNING or ERROR.
    format            format string for the error message
    args              list of arguments for the format string

  RETURN
    FALSE - OK
    TRUE - error occured
*/

bool LOGGER::error_log_print(enum loglevel level, const char *format,
                             va_list args)
{
  bool error= FALSE;
  Log_event_handler **current_handler;

  /* currently we don't need locking here as there is no error_log table */
  for (current_handler= error_log_handler_list ; *current_handler ;)
    error= (*current_handler++)->log_error(level, format, args) || error;

  return error;
}


void LOGGER::cleanup_base()
{
  DBUG_ASSERT(inited == 1);
  mysql_rwlock_destroy(&LOCK_logger);
  if (table_log_handler)
  {
    table_log_handler->cleanup();
    delete table_log_handler;
    table_log_handler= NULL;
  }
  if (file_log_handler)
    file_log_handler->cleanup();
}


void LOGGER::cleanup_end()
{
  DBUG_ASSERT(inited == 1);
  if (file_log_handler)
  {
    delete file_log_handler;
    file_log_handler=NULL;
  }
  inited= 0;
}


/**
  Perform basic log initialization: create file-based log handler and
  init error log.
*/
void LOGGER::init_base()
{
  DBUG_ASSERT(inited == 0);
  inited= 1;

  /*
    Here we create file log handler. We don't do it for the table log handler
    here as it cannot be created so early. The reason is THD initialization,
    which depends on the system variables (parsed later).
  */
  if (!file_log_handler)
    file_log_handler= new Log_to_file_event_handler;

  /* by default we use traditional error log */
  init_error_log(LOG_FILE);

  file_log_handler->init_pthread_objects();
  mysql_rwlock_init(key_rwlock_LOCK_logger, &LOCK_logger);
}


void LOGGER::init_log_tables()
{
  if (!table_log_handler)
    table_log_handler= new Log_to_csv_event_handler;

  if (!is_log_tables_initialized &&
      !table_log_handler->init() && !file_log_handler->init())
    is_log_tables_initialized= TRUE;
}


bool LOGGER::flush_logs(THD *thd)
{
  int rc= 0;

  /*
    Now we lock logger, as nobody should be able to use logging routines while
    log tables are closed
  */
  logger.lock_exclusive();

  /* reopen log files */
  file_log_handler->flush();

  /* end of log flush */
  logger.unlock();
  return rc;
}


/**
  Close and reopen the slow log (with locks).
  
  @returns FALSE.
*/
bool LOGGER::flush_slow_log()
{
  /*
    Now we lock logger, as nobody should be able to use logging routines while
    log tables are closed
  */
  logger.lock_exclusive();

  /* Reopen slow log file */
  if (opt_slow_log)
    file_log_handler->get_mysql_slow_log()->reopen_file();

  /* End of log flush */
  logger.unlock();

  return 0;
}


/**
  Close and reopen the general log (with locks).

  @returns FALSE.
*/
bool LOGGER::flush_general_log()
{
  /*
    Now we lock logger, as nobody should be able to use logging routines while
    log tables are closed
  */
  logger.lock_exclusive();

  /* Reopen general log file */
  if (opt_log)
    file_log_handler->get_mysql_log()->reopen_file();

  /* End of log flush */
  logger.unlock();

  return 0;
}


/*
  Log slow query with all enabled log event handlers

  SYNOPSIS
    slow_log_print()

    thd                 THD of the query being logged
    query               The query being logged
    query_length        The length of the query string
    current_utime       Current time in microseconds (from undefined start)

  RETURN
    FALSE   OK
    TRUE    error occured
*/

bool LOGGER::slow_log_print(THD *thd, const char *query, uint query_length,
                            ulonglong current_utime)

{
  bool error= FALSE;
  Log_event_handler **current_handler;
  bool is_command= FALSE;
  char user_host_buff[MAX_USER_HOST_SIZE + 1];
  Security_context *sctx= thd->security_ctx;
  uint user_host_len= 0;
  ulonglong query_utime, lock_utime;

  DBUG_ASSERT(thd->enable_slow_log);
  /*
    Print the message to the buffer if we have slow log enabled
  */

  if (*slow_log_handler_list)
  {
    time_t current_time;

    /* do not log slow queries from replication threads */
    if (thd->slave_thread && !opt_log_slow_slave_statements)
      return 0;

    lock_shared();
    if (!opt_slow_log)
    {
      unlock();
      return 0;
    }

    /* fill in user_host value: the format is "%s[%s] @ %s [%s]" */
    user_host_len= (strxnmov(user_host_buff, MAX_USER_HOST_SIZE,
                             sctx->priv_user ? sctx->priv_user : "", "[",
                             sctx->user ? sctx->user : "", "] @ ",
                             sctx->host ? sctx->host : "", " [",
                             sctx->ip ? sctx->ip : "", "]", NullS) -
                    user_host_buff);

    current_time= my_time_possible_from_micro(current_utime);
    if (thd->start_utime)
    {
      query_utime= (current_utime - thd->start_utime);
      lock_utime=  (thd->utime_after_lock - thd->start_utime);
    }
    else
    {
      query_utime= lock_utime= 0;
    }

    if (!query)
    {
      is_command= TRUE;
      query= command_name[thd->command].str;
      query_length= command_name[thd->command].length;
    }

    for (current_handler= slow_log_handler_list; *current_handler ;)
      error= (*current_handler++)->log_slow(thd, current_time, thd->start_time,
                                            user_host_buff, user_host_len,
                                            query_utime, lock_utime, is_command,
                                            query, query_length) || error;

    unlock();
  }
  return error;
}

bool LOGGER::general_log_write(THD *thd, enum enum_server_command command,
                               const char *query, uint query_length)
{
  bool error= FALSE;
  Log_event_handler **current_handler= general_log_handler_list;
  char user_host_buff[MAX_USER_HOST_SIZE + 1];
  uint user_host_len= 0;
  time_t current_time;

  DBUG_ASSERT(thd);

  lock_shared();
  if (!opt_log)
  {
    unlock();
    return 0;
  }
  user_host_len= make_user_name(thd, user_host_buff);

  current_time= my_time(0);

  mysql_audit_general_log(thd, current_time,
                          user_host_buff, user_host_len,
                          command_name[(uint) command].str,
                          command_name[(uint) command].length,
                          query, query_length);
                        
  while (*current_handler)
    error|= (*current_handler++)->
      log_general(thd, current_time, user_host_buff,
                  user_host_len, thd->thread_id,
                  command_name[(uint) command].str,
                  command_name[(uint) command].length,
                  query, query_length,
                  thd->variables.character_set_client) || error;
  unlock();

  return error;
}

bool LOGGER::general_log_print(THD *thd, enum enum_server_command command,
                               const char *format, va_list args)
{
  uint message_buff_len= 0;
  char message_buff[MAX_LOG_BUFFER_SIZE];

  /* prepare message */
  if (format)
    message_buff_len= my_vsnprintf(message_buff, sizeof(message_buff),
                                   format, args);
  else
    message_buff[0]= '\0';

  return general_log_write(thd, command, message_buff, message_buff_len);
}

void LOGGER::init_error_log(uint error_log_printer)
{
  if (error_log_printer & LOG_NONE)
  {
    error_log_handler_list[0]= 0;
    return;
  }

  switch (error_log_printer) {
  case LOG_FILE:
    error_log_handler_list[0]= file_log_handler;
    error_log_handler_list[1]= 0;
    break;
    /* these two are disabled for now */
  case LOG_TABLE:
    DBUG_ASSERT(0);
    break;
  case LOG_TABLE|LOG_FILE:
    DBUG_ASSERT(0);
    break;
  }
}

void LOGGER::init_slow_log(uint slow_log_printer)
{
  if (slow_log_printer & LOG_NONE)
  {
    slow_log_handler_list[0]= 0;
    return;
  }

  switch (slow_log_printer) {
  case LOG_FILE:
    slow_log_handler_list[0]= file_log_handler;
    slow_log_handler_list[1]= 0;
    break;
  case LOG_TABLE:
    slow_log_handler_list[0]= table_log_handler;
    slow_log_handler_list[1]= 0;
    break;
  case LOG_TABLE|LOG_FILE:
    slow_log_handler_list[0]= file_log_handler;
    slow_log_handler_list[1]= table_log_handler;
    slow_log_handler_list[2]= 0;
    break;
  }
}

void LOGGER::init_general_log(uint general_log_printer)
{
  if (general_log_printer & LOG_NONE)
  {
    general_log_handler_list[0]= 0;
    return;
  }

  switch (general_log_printer) {
  case LOG_FILE:
    general_log_handler_list[0]= file_log_handler;
    general_log_handler_list[1]= 0;
    break;
  case LOG_TABLE:
    general_log_handler_list[0]= table_log_handler;
    general_log_handler_list[1]= 0;
    break;
  case LOG_TABLE|LOG_FILE:
    general_log_handler_list[0]= file_log_handler;
    general_log_handler_list[1]= table_log_handler;
    general_log_handler_list[2]= 0;
    break;
  }
}


bool LOGGER::activate_log_handler(THD* thd, uint log_type)
{
  MYSQL_QUERY_LOG *file_log;
  bool res= FALSE;
  lock_exclusive();
  switch (log_type) {
  case QUERY_LOG_SLOW:
    if (!opt_slow_log)
    {
      file_log= file_log_handler->get_mysql_slow_log();

      file_log->open_slow_log(opt_slow_logname);
      if (table_log_handler->activate_log(thd, QUERY_LOG_SLOW))
      {
        /* Error printed by open table in activate_log() */
        res= TRUE;
        file_log->close(0);
      }
      else
      {
        init_slow_log(log_output_options);
        opt_slow_log= TRUE;
      }
    }
    break;
  case QUERY_LOG_GENERAL:
    if (!opt_log)
    {
      file_log= file_log_handler->get_mysql_log();

      file_log->open_query_log(opt_logname);
      if (table_log_handler->activate_log(thd, QUERY_LOG_GENERAL))
      {
        /* Error printed by open table in activate_log() */
        res= TRUE;
        file_log->close(0);
      }
      else
      {
        init_general_log(log_output_options);
        opt_log= TRUE;
      }
    }
    break;
  default:
    DBUG_ASSERT(0);
  }
  unlock();
  return res;
}


void LOGGER::deactivate_log_handler(THD *thd, uint log_type)
{
  my_bool *tmp_opt= 0;
  MYSQL_LOG *file_log;

  switch (log_type) {
  case QUERY_LOG_SLOW:
    tmp_opt= &opt_slow_log;
    file_log= file_log_handler->get_mysql_slow_log();
    break;
  case QUERY_LOG_GENERAL:
    tmp_opt= &opt_log;
    file_log= file_log_handler->get_mysql_log();
    break;
  default:
    assert(0);                                  // Impossible
  }

  if (!(*tmp_opt))
    return;

  lock_exclusive();
  file_log->close(0);
  *tmp_opt= FALSE;
  unlock();
}


/* the parameters are unused for the log tables */
bool Log_to_csv_event_handler::init()
{
  return 0;
}

int LOGGER::set_handlers(uint error_log_printer,
                         uint slow_log_printer,
                         uint general_log_printer)
{
  /* error log table is not supported yet */
  DBUG_ASSERT(error_log_printer < LOG_TABLE);

  lock_exclusive();

  if ((slow_log_printer & LOG_TABLE || general_log_printer & LOG_TABLE) &&
      !is_log_tables_initialized)
  {
    slow_log_printer= (slow_log_printer & ~LOG_TABLE) | LOG_FILE;
    general_log_printer= (general_log_printer & ~LOG_TABLE) | LOG_FILE;

    sql_print_error("Failed to initialize log tables. "
                    "Falling back to the old-fashioned logs");
  }

  init_error_log(error_log_printer);
  init_slow_log(slow_log_printer);
  init_general_log(general_log_printer);

  unlock();

  return 0;
}

 /*
  Save position of binary log transaction cache.

  SYNPOSIS
    binlog_trans_log_savepos()

    thd      The thread to take the binlog data from
    pos      Pointer to variable where the position will be stored

  DESCRIPTION

    Save the current position in the binary log transaction cache into
    the variable pointed to by 'pos'
 */

static void
binlog_trans_log_savepos(THD *thd, my_off_t *pos)
{
  DBUG_ENTER("binlog_trans_log_savepos");
  DBUG_ASSERT(pos != NULL);
  if (thd_get_ha_data(thd, binlog_hton) == NULL)
    thd->binlog_setup_trx_data();
  binlog_cache_mngr *const cache_mngr=
    (binlog_cache_mngr*) thd_get_ha_data(thd, binlog_hton);
  DBUG_ASSERT(mysql_bin_log.is_open());
  *pos= cache_mngr->trx_cache.get_byte_position();
  DBUG_PRINT("return", ("*pos: %lu", (ulong) *pos));
  DBUG_VOID_RETURN;
}


/*
  Truncate the binary log transaction cache.

  SYNPOSIS
    binlog_trans_log_truncate()

    thd      The thread to take the binlog data from
    pos      Position to truncate to

  DESCRIPTION

    Truncate the binary log to the given position. Will not change
    anything else.

 */
static void
binlog_trans_log_truncate(THD *thd, my_off_t pos)
{
  DBUG_ENTER("binlog_trans_log_truncate");
  DBUG_PRINT("enter", ("pos: %lu", (ulong) pos));

  DBUG_ASSERT(thd_get_ha_data(thd, binlog_hton) != NULL);
  /* Only true if binlog_trans_log_savepos() wasn't called before */
  DBUG_ASSERT(pos != ~(my_off_t) 0);

  binlog_cache_mngr *const cache_mngr=
    (binlog_cache_mngr*) thd_get_ha_data(thd, binlog_hton);
  cache_mngr->trx_cache.restore_savepoint(pos);
  DBUG_VOID_RETURN;
}


/*
  this function is mostly a placeholder.
  conceptually, binlog initialization (now mostly done in MYSQL_BIN_LOG::open)
  should be moved here.
*/

int binlog_init(void *p)
{
  binlog_hton= (handlerton *)p;
  binlog_hton->state=opt_bin_log ? SHOW_OPTION_YES : SHOW_OPTION_NO;
  binlog_hton->db_type=DB_TYPE_BINLOG;
  binlog_hton->savepoint_offset= sizeof(my_off_t);
  binlog_hton->close_connection= binlog_close_connection;
  binlog_hton->savepoint_set= binlog_savepoint_set;
  binlog_hton->savepoint_rollback= binlog_savepoint_rollback;
  binlog_hton->commit= binlog_commit;
  binlog_hton->rollback= binlog_rollback;
  binlog_hton->prepare= binlog_prepare;
  binlog_hton->flags= HTON_NOT_USER_SELECTABLE | HTON_HIDDEN;
  return 0;
}

static int binlog_close_connection(handlerton *hton, THD *thd)
{
  binlog_cache_mngr *const cache_mngr=
    (binlog_cache_mngr*) thd_get_ha_data(thd, binlog_hton);
  DBUG_ASSERT(cache_mngr->trx_cache.empty() && cache_mngr->stmt_cache.empty());
  thd_set_ha_data(thd, binlog_hton, NULL);
  cache_mngr->~binlog_cache_mngr();
  my_free((uchar*)cache_mngr, MYF(0));
  return 0;
}

/**
  This function flushes a transactional cache upon commit/rollback.

  @param thd        The thread whose transaction should be flushed
  @param cache_mngr Pointer to the cache data to be flushed
  @param end_ev     The end event either commit/rollback.

  @return
    nonzero if an error pops up when flushing the transactional cache.
*/
static int
binlog_flush_trx_cache(THD *thd, binlog_cache_mngr *cache_mngr,
                       Log_event *end_ev)
{
  DBUG_ENTER("binlog_flush_trx_cache");
  int error=0;
  IO_CACHE *cache_log= &cache_mngr->trx_cache.cache_log;

  /*
    This function handles transactional changes and as such
    this flag equals to true.
  */
  bool const is_transactional= TRUE;

  if (thd->binlog_flush_pending_rows_event(TRUE, is_transactional))
    DBUG_RETURN(1);
  /*
    Doing a commit or a rollback including non-transactional tables,
    i.e., ending a transaction where we might write the transaction
    cache to the binary log.

    We can always end the statement when ending a transaction since
    transactions are not allowed inside stored functions. If they
    were, we would have to ensure that we're not ending a statement
    inside a stored function.
  */
  error= mysql_bin_log.write(thd, &cache_mngr->trx_cache.cache_log, end_ev,
                             cache_mngr->trx_cache.has_incident());
  cache_mngr->reset_cache(&cache_mngr->trx_cache);

  /*
    We need to step the table map version after writing the
    transaction cache to disk.
  */
  mysql_bin_log.update_table_map_version();
  statistic_increment(binlog_cache_use, &LOCK_status);
  if (cache_log->disk_writes != 0)
  {
    statistic_increment(binlog_cache_disk_use, &LOCK_status);
    cache_log->disk_writes= 0;
  }

  DBUG_ASSERT(cache_mngr->trx_cache.empty());
  DBUG_RETURN(error);
}

/**
  This function truncates the transactional cache upon committing or rolling
  back either a transaction or a statement.

  @param thd        The thread whose transaction should be flushed
  @param cache_mngr Pointer to the cache data to be flushed
  @param all        @c true means truncate the transaction, otherwise the
                    statement must be truncated.

  @return
    nonzero if an error pops up when truncating the transactional cache.
*/
static int
binlog_truncate_trx_cache(THD *thd, binlog_cache_mngr *cache_mngr, bool all)
{
  DBUG_ENTER("binlog_truncate_trx_cache");
  int error=0;
  /*
    This function handles transactional changes and as such this flag
    equals to true.
  */
  bool const is_transactional= TRUE;

  DBUG_PRINT("info", ("thd->options={ %s%s}, transaction: %s",
                      FLAGSTR(thd->variables.option_bits, OPTION_NOT_AUTOCOMMIT),
                      FLAGSTR(thd->variables.option_bits, OPTION_BEGIN),
                      all ? "all" : "stmt"));
  /*
    If rolling back an entire transaction or a single statement not
    inside a transaction, we reset the transaction cache.
  */
  thd->binlog_remove_pending_rows_event(TRUE, is_transactional);
  if (ending_trans(thd, all))
  {
    if (cache_mngr->trx_cache.has_incident())
      error= mysql_bin_log.write_incident(thd, TRUE);

<<<<<<< HEAD
    cache_mngr->reset_cache(&cache_mngr->trx_cache);

    thd->clear_binlog_table_maps();
=======
    statistic_increment(binlog_cache_use, &LOCK_status);
    if (trans_log->disk_writes != 0)
    {
      statistic_increment(binlog_cache_disk_use, &LOCK_status);
      trans_log->disk_writes= 0;
    }
>>>>>>> df0b6707
  }
  /*
    If rolling back a statement in a transaction, we truncate the
    transaction cache to remove the statement.
  */
  else
    cache_mngr->trx_cache.restore_prev_position();

<<<<<<< HEAD
  /*
    We need to step the table map version on a rollback to ensure that a new
    table map event is generated instead of the one that was written to the
    thrown-away transaction cache.
  */
  mysql_bin_log.update_table_map_version();
=======
      If rolling back a statement in a transaction, we truncate the
      transaction cache to remove the statement.
     */
    thd->binlog_remove_pending_rows_event(TRUE);
    if (all || !(thd->options & (OPTION_BEGIN | OPTION_NOT_AUTOCOMMIT)))
    {
      if (trx_data->has_incident())
        error= mysql_bin_log.write_incident(thd, TRUE);
      trx_data->reset();
    }
    else                                        // ...statement
      trx_data->truncate(trx_data->before_stmt_pos);
  }
>>>>>>> df0b6707

  DBUG_ASSERT(thd->binlog_get_pending_rows_event(is_transactional) == NULL);
  DBUG_RETURN(error);
}

static int binlog_prepare(handlerton *hton, THD *thd, bool all)
{
  /*
    do nothing.
    just pretend we can do 2pc, so that MySQL won't
    switch to 1pc.
    real work will be done in MYSQL_BIN_LOG::log_xid()
  */
  return 0;
}

/**
  This function flushes the non-transactional to the binary log upon
  committing or rolling back a statement.

  @param thd        The thread whose transaction should be flushed
  @param cache_mngr Pointer to the cache data to be flushed

  @return
    nonzero if an error pops up when flushing the non-transactional cache.
*/
static int
binlog_flush_stmt_cache(THD *thd, binlog_cache_mngr *cache_mngr)
{
  int error= 0;
  DBUG_ENTER("binlog_flush_stmt_cache");
  /*
    If we are flushing the statement cache, it means that the changes get
    through otherwise the cache is empty and this routine should not be called.
  */
  DBUG_ASSERT(cache_mngr->stmt_cache.has_incident() == FALSE);
  /*
    This function handles non-transactional changes and as such this flag equals
    to false.
  */
  bool const is_transactional= FALSE;
  IO_CACHE *cache_log= &cache_mngr->stmt_cache.cache_log;

  if (thd->binlog_flush_pending_rows_event(TRUE, is_transactional))
    DBUG_RETURN(1);

  Query_log_event qev(thd, STRING_WITH_LEN("COMMIT"), TRUE, FALSE, TRUE, 0);
  if ((error= mysql_bin_log.write(thd, cache_log, &qev,
                                  cache_mngr->stmt_cache.has_incident())))
    DBUG_RETURN(error);
  cache_mngr->reset_cache(&cache_mngr->stmt_cache);

  /*
    We need to step the table map version after writing the
    transaction cache to disk.
  */
  mysql_bin_log.update_table_map_version();
  statistic_increment(binlog_cache_use, &LOCK_status);
  if (cache_log->disk_writes != 0)
  {
    statistic_increment(binlog_cache_disk_use, &LOCK_status);
    cache_log->disk_writes= 0;
  }
  DBUG_RETURN(error);
}

/**
  This function is called once after each statement.

  It has the responsibility to flush the caches to the binary log on commits.

  @param hton  The binlog handlerton.
  @param thd   The client thread that executes the transaction.
  @param all   This is @c true if this is a real transaction commit, and
               @false otherwise.

  @see handlerton::commit
*/
static int binlog_commit(handlerton *hton, THD *thd, bool all)
{
  int error= 0;
  DBUG_ENTER("binlog_commit");
  binlog_cache_mngr *const cache_mngr=
    (binlog_cache_mngr*) thd_get_ha_data(thd, binlog_hton);

  DBUG_PRINT("debug",
             ("all: %d, in_transaction: %s, all.modified_non_trans_table: %s, stmt.modified_non_trans_table: %s",
              all,
              YESNO(thd->in_multi_stmt_transaction()),
              YESNO(thd->transaction.all.modified_non_trans_table),
              YESNO(thd->transaction.stmt.modified_non_trans_table)));

  if (!cache_mngr->stmt_cache.empty())
  {
    binlog_flush_stmt_cache(thd, cache_mngr);
  }

  if (cache_mngr->trx_cache.empty())
  {
    /*
      we're here because cache_log was flushed in MYSQL_BIN_LOG::log_xid()
    */
    cache_mngr->reset_cache(&cache_mngr->trx_cache);
    DBUG_RETURN(0);
  }

  /*
    We commit the transaction if:
     - We are not in a transaction and committing a statement, or
     - We are in a transaction and a full transaction is committed.
    Otherwise, we accumulate the changes.
  */
  if (ending_trans(thd, all))
  {
    Query_log_event qev(thd, STRING_WITH_LEN("COMMIT"), TRUE, FALSE, TRUE, 0);
    error= binlog_flush_trx_cache(thd, cache_mngr, &qev);
  }

  /*
    This is part of the stmt rollback.
  */
  if (!all)
    cache_mngr->trx_cache.set_prev_position(MY_OFF_T_UNDEF);
  DBUG_RETURN(error);
}

/**
  This function is called when a transaction or a statement is rolled back.

  @param hton  The binlog handlerton.
  @param thd   The client thread that executes the transaction.
  @param all   This is @c true if this is a real transaction rollback, and
               @false otherwise.

  @see handlerton::rollback
*/
static int binlog_rollback(handlerton *hton, THD *thd, bool all)
{
  DBUG_ENTER("binlog_rollback");
  int error=0;
  binlog_cache_mngr *const cache_mngr=
    (binlog_cache_mngr*) thd_get_ha_data(thd, binlog_hton);

  DBUG_PRINT("debug", ("all: %s, all.modified_non_trans_table: %s, stmt.modified_non_trans_table: %s",
                       YESNO(all),
                       YESNO(thd->transaction.all.modified_non_trans_table),
                       YESNO(thd->transaction.stmt.modified_non_trans_table)));

  /*
    If an incident event is set we do not flush the content of the statement
    cache because it may be corrupted.
  */
  if (cache_mngr->stmt_cache.has_incident())
  {
    error= mysql_bin_log.write_incident(thd, TRUE);
    cache_mngr->reset_cache(&cache_mngr->stmt_cache);
  }
  else if (!cache_mngr->stmt_cache.empty())
  {
    binlog_flush_stmt_cache(thd, cache_mngr);
  }

  if (cache_mngr->trx_cache.empty())
  {
    /* 
      we're here because cache_log was flushed in MYSQL_BIN_LOG::log_xid()
    */
    cache_mngr->reset_cache(&cache_mngr->trx_cache);
    DBUG_RETURN(0);
  }

  if (mysql_bin_log.check_write_error(thd))
  {
    /*
      "all == true" means that a "rollback statement" triggered the error and
      this function was called. However, this must not happen as a rollback
      is written directly to the binary log. And in auto-commit mode, a single
      statement that is rolled back has the flag all == false.
    */
    DBUG_ASSERT(!all);
    /*
      We reach this point if the effect of a statement did not properly get into
      a cache and need to be rolled back.
    */
    error= binlog_truncate_trx_cache(thd, cache_mngr, all);
  }
  else
  {  
    /*
      We flush the cache wrapped in a beging/rollback if:
        . aborting a single or multi-statement transaction and;
        . the format is STMT and non-trans engines were updated or;
        . the OPTION_KEEP_LOG is activate.
    */
    if (ending_trans(thd, all) &&
        ((thd->variables.option_bits & OPTION_KEEP_LOG) ||
         (trans_has_updated_non_trans_table(thd) &&
          thd->variables.binlog_format == BINLOG_FORMAT_STMT)))
    {
      Query_log_event qev(thd, STRING_WITH_LEN("ROLLBACK"), TRUE, FALSE, TRUE, 0);
      error= binlog_flush_trx_cache(thd, cache_mngr, &qev);
    }
    /*
      Truncate the cache if:
        . aborting a single or multi-statement transaction or;
        . the OPTION_KEEP_LOG is not activate and;
        . the format is not STMT or no non-trans were updated.
    */
    else if (ending_trans(thd, all) ||
             (!(thd->variables.option_bits & OPTION_KEEP_LOG) &&
              ((!stmt_has_updated_non_trans_table(thd) ||
               thd->variables.binlog_format != BINLOG_FORMAT_STMT))))
      error= binlog_truncate_trx_cache(thd, cache_mngr, all);
  }

  /* 
    This is part of the stmt rollback.
  */
  if (!all)
    cache_mngr->trx_cache.set_prev_position(MY_OFF_T_UNDEF); 
  DBUG_RETURN(error);
}

void MYSQL_BIN_LOG::set_write_error(THD *thd)
{
  DBUG_ENTER("MYSQL_BIN_LOG::set_write_error");

  write_error= 1;

  if (check_write_error(thd))
    DBUG_VOID_RETURN;

  if (my_errno == EFBIG)
    my_message(ER_TRANS_CACHE_FULL, ER(ER_TRANS_CACHE_FULL), MYF(MY_WME));
  else
    my_error(ER_ERROR_ON_WRITE, MYF(MY_WME), name, errno);

  DBUG_VOID_RETURN;
}

bool MYSQL_BIN_LOG::check_write_error(THD *thd)
{
  DBUG_ENTER("MYSQL_BIN_LOG::check_write_error");

  bool checked= FALSE;

  if (!thd->is_error())
    DBUG_RETURN(checked);

  switch (thd->stmt_da->sql_errno())
  {
    case ER_TRANS_CACHE_FULL:
    case ER_ERROR_ON_WRITE:
    case ER_BINLOG_LOGGING_IMPOSSIBLE:
      checked= TRUE;
    break;
  }

  DBUG_RETURN(checked);
}

/**
  @note
  How do we handle this (unlikely but legal) case:
  @verbatim
    [transaction] + [update to non-trans table] + [rollback to savepoint] ?
  @endverbatim
  The problem occurs when a savepoint is before the update to the
  non-transactional table. Then when there's a rollback to the savepoint, if we
  simply truncate the binlog cache, we lose the part of the binlog cache where
  the update is. If we want to not lose it, we need to write the SAVEPOINT
  command and the ROLLBACK TO SAVEPOINT command to the binlog cache. The latter
  is easy: it's just write at the end of the binlog cache, but the former
  should be *inserted* to the place where the user called SAVEPOINT. The
  solution is that when the user calls SAVEPOINT, we write it to the binlog
  cache (so no need to later insert it). As transactions are never intermixed
  in the binary log (i.e. they are serialized), we won't have conflicts with
  savepoint names when using mysqlbinlog or in the slave SQL thread.
  Then when ROLLBACK TO SAVEPOINT is called, if we updated some
  non-transactional table, we don't truncate the binlog cache but instead write
  ROLLBACK TO SAVEPOINT to it; otherwise we truncate the binlog cache (which
  will chop the SAVEPOINT command from the binlog cache, which is good as in
  that case there is no need to have it in the binlog).
*/

static int binlog_savepoint_set(handlerton *hton, THD *thd, void *sv)
{
  DBUG_ENTER("binlog_savepoint_set");

  binlog_trans_log_savepos(thd, (my_off_t*) sv);
  /* Write it to the binary log */

  String log_query;
  if (log_query.append(STRING_WITH_LEN("SAVEPOINT ")) ||
      log_query.append(thd->lex->ident.str, thd->lex->ident.length))
    DBUG_RETURN(1);
  int errcode= query_error_code(thd, thd->killed == THD::NOT_KILLED);
  Query_log_event qinfo(thd, log_query.c_ptr_safe(), log_query.length(),
                        TRUE, FALSE, TRUE, errcode);
  DBUG_RETURN(mysql_bin_log.write(&qinfo));
}

static int binlog_savepoint_rollback(handlerton *hton, THD *thd, void *sv)
{
  DBUG_ENTER("binlog_savepoint_rollback");

  /*
    Write ROLLBACK TO SAVEPOINT to the binlog cache if we have updated some
    non-transactional table. Otherwise, truncate the binlog cache starting
    from the SAVEPOINT command.
  */
  if (unlikely(trans_has_updated_non_trans_table(thd) ||
               (thd->variables.option_bits & OPTION_KEEP_LOG)))
  {
    String log_query;
    if (log_query.append(STRING_WITH_LEN("ROLLBACK TO ")) ||
        log_query.append(thd->lex->ident.str, thd->lex->ident.length))
      DBUG_RETURN(1);
    int errcode= query_error_code(thd, thd->killed == THD::NOT_KILLED);
    Query_log_event qinfo(thd, log_query.c_ptr_safe(), log_query.length(),
                          TRUE, FALSE, TRUE, errcode);
    DBUG_RETURN(mysql_bin_log.write(&qinfo));
  }
  binlog_trans_log_truncate(thd, *(my_off_t*)sv);
  DBUG_RETURN(0);
}


int check_binlog_magic(IO_CACHE* log, const char** errmsg)
{
  char magic[4];
  DBUG_ASSERT(my_b_tell(log) == 0);

  if (my_b_read(log, (uchar*) magic, sizeof(magic)))
  {
    *errmsg = "I/O error reading the header from the binary log";
    sql_print_error("%s, errno=%d, io cache code=%d", *errmsg, my_errno,
		    log->error);
    return 1;
  }
  if (memcmp(magic, BINLOG_MAGIC, sizeof(magic)))
  {
    *errmsg = "Binlog has bad magic number;  It's not a binary log file that can be used by this version of MySQL";
    return 1;
  }
  return 0;
}


File open_binlog(IO_CACHE *log, const char *log_file_name, const char **errmsg)
{
  File file;
  DBUG_ENTER("open_binlog");

  if ((file= mysql_file_open(key_file_binlog,
                             log_file_name, O_RDONLY | O_BINARY | O_SHARE,
                             MYF(MY_WME))) < 0)
  {
    sql_print_error("Failed to open log (file '%s', errno %d)",
                    log_file_name, my_errno);
    *errmsg = "Could not open log file";
    goto err;
  }
  if (init_io_cache(log, file, IO_SIZE*2, READ_CACHE, 0, 0,
                    MYF(MY_WME|MY_DONT_CHECK_FILESIZE)))
  {
    sql_print_error("Failed to create a cache on log (file '%s')",
                    log_file_name);
    *errmsg = "Could not open log file";
    goto err;
  }
  if (check_binlog_magic(log,errmsg))
    goto err;
  DBUG_RETURN(file);

err:
  if (file >= 0)
  {
    mysql_file_close(file, MYF(0));
    end_io_cache(log);
  }
  DBUG_RETURN(-1);
}

#ifdef _WIN32
static int eventSource = 0;

static void setup_windows_event_source()
{
  HKEY    hRegKey= NULL;
  DWORD   dwError= 0;
  TCHAR   szPath[MAX_PATH];
  DWORD dwTypes;

  if (eventSource)               // Ensure that we are only called once
    return;
  eventSource= 1;

  // Create the event source registry key
  dwError= RegCreateKey(HKEY_LOCAL_MACHINE,
                          "SYSTEM\\CurrentControlSet\\Services\\EventLog\\Application\\MySQL", 
                          &hRegKey);

  /* Name of the PE module that contains the message resource */
  GetModuleFileName(NULL, szPath, MAX_PATH);

  /* Register EventMessageFile */
  dwError = RegSetValueEx(hRegKey, "EventMessageFile", 0, REG_EXPAND_SZ,
                          (PBYTE) szPath, (DWORD) (strlen(szPath) + 1));

  /* Register supported event types */
  dwTypes= (EVENTLOG_ERROR_TYPE | EVENTLOG_WARNING_TYPE |
            EVENTLOG_INFORMATION_TYPE);
  dwError= RegSetValueEx(hRegKey, "TypesSupported", 0, REG_DWORD,
                         (LPBYTE) &dwTypes, sizeof dwTypes);

  RegCloseKey(hRegKey);
}

#endif /* _WIN32 */


/**
  Find a unique filename for 'filename.#'.

  Set '#' to the number next to the maximum found in the most
  recent log file extension.

  This function will return nonzero if: (i) the generated name
  exceeds FN_REFLEN; (ii) if the number of extensions is exhausted;
  or (iii) some other error happened while examining the filesystem.

  @return
    nonzero if not possible to get unique filename.
*/

static int find_uniq_filename(char *name)
{
  uint                  i;
  char                  buff[FN_REFLEN], ext_buf[FN_REFLEN];
  struct st_my_dir     *dir_info;
  reg1 struct fileinfo *file_info;
  ulong                 max_found= 0, next= 0, number= 0;
  size_t		buf_length, length;
  char			*start, *end;
  int                   error= 0;
  DBUG_ENTER("find_uniq_filename");

  length= dirname_part(buff, name, &buf_length);
  start=  name + length;
  end=    strend(start);

  *end='.';
  length= (size_t) (end - start + 1);

  if (!(dir_info= my_dir(buff,MYF(MY_DONT_SORT))))
  {						// This shouldn't happen
    strmov(end,".1");				// use name+1
    DBUG_RETURN(1);
  }
  file_info= dir_info->dir_entry;
  for (i= dir_info->number_off_files ; i-- ; file_info++)
  {
    if (bcmp((uchar*) file_info->name, (uchar*) start, length) == 0 &&
	test_if_number(file_info->name+length, &number,0))
    {
      set_if_bigger(max_found,(ulong) number);
    }
  }
  my_dirend(dir_info);

  /* check if reached the maximum possible extension number */
  if ((max_found == MAX_LOG_UNIQUE_FN_EXT))
  {
    sql_print_error("Log filename extension number exhausted: %06lu. \
Please fix this by archiving old logs and \
updating the index files.", max_found);
    error= 1;
    goto end;
  }

  next= max_found + 1;
  sprintf(ext_buf, "%06lu", next);
  *end++='.';

  /* 
    Check if the generated extension size + the file name exceeds the
    buffer size used. If one did not check this, then the filename might be
    truncated, resulting in error.
   */
  if (((strlen(ext_buf) + (end - name)) >= FN_REFLEN))
  {
    sql_print_error("Log filename too large: %s%s (%zu). \
Please fix this by archiving old logs and updating the \
index files.", name, ext_buf, (strlen(ext_buf) + (end - name)));
    error= 1;
    goto end;
  }

  sprintf(end, "%06lu", next);

  /* print warning if reaching the end of available extensions. */
  if ((next > (MAX_LOG_UNIQUE_FN_EXT - LOG_WARN_UNIQUE_FN_EXT_LEFT)))
    sql_print_warning("Next log extension: %lu. \
Remaining log filename extensions: %lu. \
Please consider archiving some logs.", next, (MAX_LOG_UNIQUE_FN_EXT - next));

end:
  DBUG_RETURN(error);
}


void MYSQL_LOG::init(enum_log_type log_type_arg,
                     enum cache_type io_cache_type_arg)
{
  DBUG_ENTER("MYSQL_LOG::init");
  log_type= log_type_arg;
  io_cache_type= io_cache_type_arg;
  DBUG_PRINT("info",("log_type: %d", log_type));
  DBUG_VOID_RETURN;
}


bool MYSQL_LOG::init_and_set_log_file_name(const char *log_name,
                                           const char *new_name,
                                           enum_log_type log_type_arg,
                                           enum cache_type io_cache_type_arg)
{
  init(log_type_arg, io_cache_type_arg);

  if (new_name && !strmov(log_file_name, new_name))
    return TRUE;
  else if (!new_name && generate_new_name(log_file_name, log_name))
    return TRUE;

  return FALSE;
}


/*
  Open a (new) log file.

  SYNOPSIS
    open()

    log_name            The name of the log to open
    log_type_arg        The type of the log. E.g. LOG_NORMAL
    new_name            The new name for the logfile. This is only needed
                        when the method is used to open the binlog file.
    io_cache_type_arg   The type of the IO_CACHE to use for this log file

  DESCRIPTION
    Open the logfile, init IO_CACHE and write startup messages
    (in case of general and slow query logs).

  RETURN VALUES
    0   ok
    1   error
*/

bool MYSQL_LOG::open(const char *log_name, enum_log_type log_type_arg,
                     const char *new_name, enum cache_type io_cache_type_arg)
{
  char buff[FN_REFLEN];
  File file= -1;
  int open_flags= O_CREAT | O_BINARY;
  DBUG_ENTER("MYSQL_LOG::open");
  DBUG_PRINT("enter", ("log_type: %d", (int) log_type_arg));

  write_error= 0;

  if (!(name= my_strdup(log_name, MYF(MY_WME))))
  {
    name= (char *)log_name; // for the error message
    goto err;
  }

  if (init_and_set_log_file_name(name, new_name,
                                 log_type_arg, io_cache_type_arg))
    goto err;

  if (io_cache_type == SEQ_READ_APPEND)
    open_flags |= O_RDWR | O_APPEND;
  else
    open_flags |= O_WRONLY | (log_type == LOG_BIN ? 0 : O_APPEND);

  db[0]= 0;

  if ((file= mysql_file_open(key_file_MYSQL_LOG,
                             log_file_name, open_flags,
                             MYF(MY_WME | ME_WAITTANG))) < 0 ||
      init_io_cache(&log_file, file, IO_SIZE, io_cache_type,
                    mysql_file_tell(file, MYF(MY_WME)), 0,
                    MYF(MY_WME | MY_NABP |
                        ((log_type == LOG_BIN) ? MY_WAIT_IF_FULL : 0))))
    goto err;

  if (log_type == LOG_NORMAL)
  {
    char *end;
    int len=my_snprintf(buff, sizeof(buff), "%s, Version: %s (%s). "
#ifdef EMBEDDED_LIBRARY
                        "embedded library\n",
                        my_progname, server_version, MYSQL_COMPILATION_COMMENT
#elif _WIN32
			"started with:\nTCP Port: %d, Named Pipe: %s\n",
                        my_progname, server_version, MYSQL_COMPILATION_COMMENT,
                        mysqld_port, mysqld_unix_port
#else
			"started with:\nTcp port: %d  Unix socket: %s\n",
                        my_progname, server_version, MYSQL_COMPILATION_COMMENT,
                        mysqld_port, mysqld_unix_port
#endif
                       );
    end= strnmov(buff + len, "Time                 Id Command    Argument\n",
                 sizeof(buff) - len);
    if (my_b_write(&log_file, (uchar*) buff, (uint) (end-buff)) ||
	flush_io_cache(&log_file))
      goto err;
  }

  log_state= LOG_OPENED;
  DBUG_RETURN(0);

err:
  sql_print_error("Could not use %s for logging (error %d). \
Turning logging off for the whole duration of the MySQL server process. \
To turn it on again: fix the cause, \
shutdown the MySQL server and restart it.", name, errno);
  if (file >= 0)
    mysql_file_close(file, MYF(0));
  end_io_cache(&log_file);
  safeFree(name);
  log_state= LOG_CLOSED;
  DBUG_RETURN(1);
}

MYSQL_LOG::MYSQL_LOG()
  : name(0), write_error(FALSE), inited(FALSE), log_type(LOG_UNKNOWN),
    log_state(LOG_CLOSED)
{
  /*
    We don't want to initialize LOCK_Log here as such initialization depends on
    safe_mutex (when using safe_mutex) which depends on MY_INIT(), which is
    called only in main(). Doing initialization here would make it happen
    before main().
  */
  bzero((char*) &log_file, sizeof(log_file));
}

void MYSQL_LOG::init_pthread_objects()
{
  DBUG_ASSERT(inited == 0);
  inited= 1;
  mysql_mutex_init(key_LOG_LOCK_log, &LOCK_log, MY_MUTEX_INIT_SLOW);
}

/*
  Close the log file

  SYNOPSIS
    close()
    exiting     Bitmask. For the slow and general logs the only used bit is
                LOG_CLOSE_TO_BE_OPENED. This is used if we intend to call
                open at once after close.

  NOTES
    One can do an open on the object at once after doing a close.
    The internal structures are not freed until cleanup() is called
*/

void MYSQL_LOG::close(uint exiting)
{					// One can't set log_type here!
  DBUG_ENTER("MYSQL_LOG::close");
  DBUG_PRINT("enter",("exiting: %d", (int) exiting));
  if (log_state == LOG_OPENED)
  {
    end_io_cache(&log_file);

    if (mysql_file_sync(log_file.file, MYF(MY_WME)) && ! write_error)
    {
      write_error= 1;
      sql_print_error(ER(ER_ERROR_ON_WRITE), name, errno);
    }

    if (mysql_file_close(log_file.file, MYF(MY_WME)) && ! write_error)
    {
      write_error= 1;
      sql_print_error(ER(ER_ERROR_ON_WRITE), name, errno);
    }
  }

  log_state= (exiting & LOG_CLOSE_TO_BE_OPENED) ? LOG_TO_BE_OPENED : LOG_CLOSED;
  safeFree(name);
  DBUG_VOID_RETURN;
}

/** This is called only once. */

void MYSQL_LOG::cleanup()
{
  DBUG_ENTER("cleanup");
  if (inited)
  {
    inited= 0;
    mysql_mutex_destroy(&LOCK_log);
    close(0);
  }
  DBUG_VOID_RETURN;
}


int MYSQL_LOG::generate_new_name(char *new_name, const char *log_name)
{
  fn_format(new_name, log_name, mysql_data_home, "", 4);
  if (log_type == LOG_BIN)
  {
    if (!fn_ext(log_name)[0])
    {
      if (find_uniq_filename(new_name))
      {
        /* 
          This should be treated as error once propagation of error further
          up in the stack gets proper handling.
        */
        push_warning_printf(current_thd, MYSQL_ERROR::WARN_LEVEL_WARN, 
                            ER_NO_UNIQUE_LOGFILE, ER(ER_NO_UNIQUE_LOGFILE),
                            log_name);
	sql_print_error(ER(ER_NO_UNIQUE_LOGFILE), log_name);
	return 1;
      }
    }
  }
  return 0;
}


/*
  Reopen the log file

  SYNOPSIS
    reopen_file()

  DESCRIPTION
    Reopen the log file. The method is used during FLUSH LOGS
    and locks LOCK_log mutex
*/


void MYSQL_QUERY_LOG::reopen_file()
{
  char *save_name;

  DBUG_ENTER("MYSQL_LOG::reopen_file");
  if (!is_open())
  {
    DBUG_PRINT("info",("log is closed"));
    DBUG_VOID_RETURN;
  }

  mysql_mutex_lock(&LOCK_log);

  save_name= name;
  name= 0;				// Don't free name
  close(LOG_CLOSE_TO_BE_OPENED);

  /*
     Note that at this point, log_state != LOG_CLOSED (important for is_open()).
  */

  open(save_name, log_type, 0, io_cache_type);
  my_free(save_name, MYF(0));

  mysql_mutex_unlock(&LOCK_log);

  DBUG_VOID_RETURN;
}


/*
  Write a command to traditional general log file

  SYNOPSIS
    write()

    event_time        command start timestamp
    user_host         the pointer to the string with user@host info
    user_host_len     length of the user_host string. this is computed once
                      and passed to all general log  event handlers
    thread_id         Id of the thread, issued a query
    command_type      the type of the command being logged
    command_type_len  the length of the string above
    sql_text          the very text of the query being executed
    sql_text_len      the length of sql_text string

  DESCRIPTION

   Log given command to to normal (not rotable) log file

  RETURN
    FASE - OK
    TRUE - error occured
*/

bool MYSQL_QUERY_LOG::write(time_t event_time, const char *user_host,
                            uint user_host_len, int thread_id,
                            const char *command_type, uint command_type_len,
                            const char *sql_text, uint sql_text_len)
{
  char buff[32];
  uint length= 0;
  char local_time_buff[MAX_TIME_SIZE];
  struct tm start;
  uint time_buff_len= 0;

  mysql_mutex_lock(&LOCK_log);

  /* Test if someone closed between the is_open test and lock */
  if (is_open())
  {
    /* for testing output of timestamp and thread id */
    DBUG_EXECUTE_IF("reset_log_last_time", last_time= 0;);

    /* Note that my_b_write() assumes it knows the length for this */
      if (event_time != last_time)
      {
        last_time= event_time;

        localtime_r(&event_time, &start);

        time_buff_len= my_snprintf(local_time_buff, MAX_TIME_SIZE,
                                   "%02d%02d%02d %2d:%02d:%02d\t",
                                   start.tm_year % 100, start.tm_mon + 1,
                                   start.tm_mday, start.tm_hour,
                                   start.tm_min, start.tm_sec);

        if (my_b_write(&log_file, (uchar*) local_time_buff, time_buff_len))
          goto err;
      }
      else
        if (my_b_write(&log_file, (uchar*) "\t\t" ,2) < 0)
          goto err;

      /* command_type, thread_id */
      length= my_snprintf(buff, 32, "%5ld ", (long) thread_id);

    if (my_b_write(&log_file, (uchar*) buff, length))
      goto err;

    if (my_b_write(&log_file, (uchar*) command_type, command_type_len))
      goto err;

    if (my_b_write(&log_file, (uchar*) "\t", 1))
      goto err;

    /* sql_text */
    if (my_b_write(&log_file, (uchar*) sql_text, sql_text_len))
      goto err;

    if (my_b_write(&log_file, (uchar*) "\n", 1) ||
        flush_io_cache(&log_file))
      goto err;
  }

  mysql_mutex_unlock(&LOCK_log);
  return FALSE;
err:

  if (!write_error)
  {
    write_error= 1;
    sql_print_error(ER(ER_ERROR_ON_WRITE), name, errno);
  }
  mysql_mutex_unlock(&LOCK_log);
  return TRUE;
}


/*
  Log a query to the traditional slow log file

  SYNOPSIS
    write()

    thd               THD of the query
    current_time      current timestamp
    query_start_arg   command start timestamp
    user_host         the pointer to the string with user@host info
    user_host_len     length of the user_host string. this is computed once
                      and passed to all general log event handlers
    query_utime       Amount of time the query took to execute (in microseconds)
    lock_utime        Amount of time the query was locked (in microseconds)
    is_command        The flag, which determines, whether the sql_text is a
                      query or an administrator command.
    sql_text          the very text of the query or administrator command
                      processed
    sql_text_len      the length of sql_text string

  DESCRIPTION

   Log a query to the slow log file.

  RETURN
    FALSE - OK
    TRUE - error occured
*/

bool MYSQL_QUERY_LOG::write(THD *thd, time_t current_time,
                            time_t query_start_arg, const char *user_host,
                            uint user_host_len, ulonglong query_utime,
                            ulonglong lock_utime, bool is_command,
                            const char *sql_text, uint sql_text_len)
{
  bool error= 0;
  DBUG_ENTER("MYSQL_QUERY_LOG::write");

  mysql_mutex_lock(&LOCK_log);

  if (!is_open())
  {
    mysql_mutex_unlock(&LOCK_log);
    DBUG_RETURN(0);
  }

  if (is_open())
  {						// Safety agains reopen
    int tmp_errno= 0;
    char buff[80], *end;
    char query_time_buff[22+7], lock_time_buff[22+7];
    uint buff_len;
    end= buff;

    if (!(specialflag & SPECIAL_SHORT_LOG_FORMAT))
    {
      if (current_time != last_time)
      {
        last_time= current_time;
        struct tm start;
        localtime_r(&current_time, &start);

        buff_len= my_snprintf(buff, sizeof buff,
                              "# Time: %02d%02d%02d %2d:%02d:%02d\n",
                              start.tm_year % 100, start.tm_mon + 1,
                              start.tm_mday, start.tm_hour,
                              start.tm_min, start.tm_sec);

        /* Note that my_b_write() assumes it knows the length for this */
        if (my_b_write(&log_file, (uchar*) buff, buff_len))
          tmp_errno= errno;
      }
      const uchar uh[]= "# User@Host: ";
      if (my_b_write(&log_file, uh, sizeof(uh) - 1))
        tmp_errno= errno;
      if (my_b_write(&log_file, (uchar*) user_host, user_host_len))
        tmp_errno= errno;
      if (my_b_write(&log_file, (uchar*) "\n", 1))
        tmp_errno= errno;
    }
    /* For slow query log */
    sprintf(query_time_buff, "%.6f", ulonglong2double(query_utime)/1000000.0);
    sprintf(lock_time_buff,  "%.6f", ulonglong2double(lock_utime)/1000000.0);
    if (my_b_printf(&log_file,
                    "# Query_time: %s  Lock_time: %s"
                    " Rows_sent: %lu  Rows_examined: %lu\n",
                    query_time_buff, lock_time_buff,
                    (ulong) thd->sent_row_count,
                    (ulong) thd->examined_row_count) == (uint) -1)
      tmp_errno= errno;
    if (thd->db && strcmp(thd->db, db))
    {						// Database changed
      if (my_b_printf(&log_file,"use %s;\n",thd->db) == (uint) -1)
        tmp_errno= errno;
      strmov(db,thd->db);
    }
    if (thd->stmt_depends_on_first_successful_insert_id_in_prev_stmt)
    {
      end=strmov(end, ",last_insert_id=");
      end=longlong10_to_str((longlong)
                            thd->first_successful_insert_id_in_prev_stmt_for_binlog,
                            end, -10);
    }
    // Save value if we do an insert.
    if (thd->auto_inc_intervals_in_cur_stmt_for_binlog.nb_elements() > 0)
    {
      if (!(specialflag & SPECIAL_SHORT_LOG_FORMAT))
      {
        end=strmov(end,",insert_id=");
        end=longlong10_to_str((longlong)
                              thd->auto_inc_intervals_in_cur_stmt_for_binlog.minimum(),
                              end, -10);
      }
    }

    /*
      This info used to show up randomly, depending on whether the query
      checked the query start time or not. now we always write current
      timestamp to the slow log
    */
    end= strmov(end, ",timestamp=");
    end= int10_to_str((long) current_time, end, 10);

    if (end != buff)
    {
      *end++=';';
      *end='\n';
      if (my_b_write(&log_file, (uchar*) "SET ", 4) ||
          my_b_write(&log_file, (uchar*) buff + 1, (uint) (end-buff)))
        tmp_errno= errno;
    }
    if (is_command)
    {
      end= strxmov(buff, "# administrator command: ", NullS);
      buff_len= (ulong) (end - buff);
      my_b_write(&log_file, (uchar*) buff, buff_len);
    }
    if (my_b_write(&log_file, (uchar*) sql_text, sql_text_len) ||
        my_b_write(&log_file, (uchar*) ";\n",2) ||
        flush_io_cache(&log_file))
      tmp_errno= errno;
    if (tmp_errno)
    {
      error= 1;
      if (! write_error)
      {
        write_error= 1;
        sql_print_error(ER(ER_ERROR_ON_WRITE), name, error);
      }
    }
  }
  mysql_mutex_unlock(&LOCK_log);
  DBUG_RETURN(error);
}


/**
  @todo
  The following should be using fn_format();  We just need to
  first change fn_format() to cut the file name if it's too long.
*/
const char *MYSQL_LOG::generate_name(const char *log_name,
                                      const char *suffix,
                                      bool strip_ext, char *buff)
{
  if (!log_name || !log_name[0])
  {
    strmake(buff, pidfile_name, FN_REFLEN - strlen(suffix) - 1);
    return (const char *)
      fn_format(buff, buff, "", suffix, MYF(MY_REPLACE_EXT|MY_REPLACE_DIR));
  }
  // get rid of extension if the log is binary to avoid problems
  if (strip_ext)
  {
    char *p= fn_ext(log_name);
    uint length= (uint) (p - log_name);
    strmake(buff, log_name, min(length, FN_REFLEN-1));
    return (const char*)buff;
  }
  return log_name;
}



MYSQL_BIN_LOG::MYSQL_BIN_LOG(uint *sync_period)
  :bytes_written(0), prepared_xids(0), file_id(1), open_count(1),
<<<<<<< HEAD
   need_start_event(TRUE), m_table_map_version(0),
   sync_period_ptr(sync_period),
   is_relay_log(0), signal_cnt(0),
=======
   need_start_event(TRUE),
   is_relay_log(0),
>>>>>>> df0b6707
   description_event_for_exec(0), description_event_for_queue(0)
{
  /*
    We don't want to initialize locks here as such initialization depends on
    safe_mutex (when using safe_mutex) which depends on MY_INIT(), which is
    called only in main(). Doing initialization here would make it happen
    before main().
  */
  index_file_name[0] = 0;
  bzero((char*) &index_file, sizeof(index_file));
  bzero((char*) &purge_index_file, sizeof(purge_index_file));
}

/* this is called only once */

void MYSQL_BIN_LOG::cleanup()
{
  DBUG_ENTER("cleanup");
  if (inited)
  {
    inited= 0;
    close(LOG_CLOSE_INDEX|LOG_CLOSE_STOP_EVENT);
    delete description_event_for_queue;
    delete description_event_for_exec;
    mysql_mutex_destroy(&LOCK_log);
    mysql_mutex_destroy(&LOCK_index);
    mysql_cond_destroy(&update_cond);
  }
  DBUG_VOID_RETURN;
}


/* Init binlog-specific vars */
void MYSQL_BIN_LOG::init(bool no_auto_events_arg, ulong max_size_arg)
{
  DBUG_ENTER("MYSQL_BIN_LOG::init");
  no_auto_events= no_auto_events_arg;
  max_size= max_size_arg;
  DBUG_PRINT("info",("max_size: %lu", max_size));
  DBUG_VOID_RETURN;
}


void MYSQL_BIN_LOG::init_pthread_objects()
{
  DBUG_ASSERT(inited == 0);
  inited= 1;
  mysql_mutex_init(key_LOG_LOCK_log, &LOCK_log, MY_MUTEX_INIT_SLOW);
  mysql_mutex_init(key_BINLOG_LOCK_index, &LOCK_index, MY_MUTEX_INIT_SLOW);
  mysql_cond_init(key_BINLOG_update_cond, &update_cond, 0);
}


bool MYSQL_BIN_LOG::open_index_file(const char *index_file_name_arg,
                                    const char *log_name, bool need_mutex)
{
  File index_file_nr= -1;
  DBUG_ASSERT(!my_b_inited(&index_file));

  /*
    First open of this class instance
    Create an index file that will hold all file names uses for logging.
    Add new entries to the end of it.
  */
  myf opt= MY_UNPACK_FILENAME;
  if (!index_file_name_arg)
  {
    index_file_name_arg= log_name;    // Use same basename for index file
    opt= MY_UNPACK_FILENAME | MY_REPLACE_EXT;
  }
  fn_format(index_file_name, index_file_name_arg, mysql_data_home,
            ".index", opt);
  if ((index_file_nr= mysql_file_open(key_file_binlog_index,
                                      index_file_name,
                                      O_RDWR | O_CREAT | O_BINARY,
                                      MYF(MY_WME))) < 0 ||
       mysql_file_sync(index_file_nr, MYF(MY_WME)) ||
       init_io_cache(&index_file, index_file_nr,
                     IO_SIZE, WRITE_CACHE,
                     mysql_file_seek(index_file_nr, 0L, MY_SEEK_END, MYF(0)),
                                     0, MYF(MY_WME | MY_WAIT_IF_FULL)) ||
      DBUG_EVALUATE_IF("fault_injection_openning_index", 1, 0))
  {
    /*
      TODO: all operations creating/deleting the index file or a log, should
      call my_sync_dir() or my_sync_dir_by_file() to be durable.
      TODO: file creation should be done with mysql_file_create()
      not mysql_file_open().
    */
    if (index_file_nr >= 0)
      mysql_file_close(index_file_nr, MYF(0));
    return TRUE;
  }

#ifdef HAVE_REPLICATION
  /*
    Sync the index by purging any binary log file that is not registered.
    In other words, either purge binary log files that were removed from
    the index but not purged from the file system due to a crash or purge
    any binary log file that was created but not register in the index
    due to a crash.
  */

  if (set_purge_index_file_name(index_file_name_arg) ||
      open_purge_index_file(FALSE) ||
      purge_index_entry(NULL, NULL, need_mutex) ||
      close_purge_index_file() ||
      DBUG_EVALUATE_IF("fault_injection_recovering_index", 1, 0))
  {
    sql_print_error("MYSQL_BIN_LOG::open_index_file failed to sync the index "
                    "file.");
    return TRUE;
  }
#endif

  return FALSE;
}


/**
  Open a (new) binlog file.

  - Open the log file and the index file. Register the new
  file name in it
  - When calling this when the file is in use, you must have a locks
  on LOCK_log and LOCK_index.

  @retval
    0	ok
  @retval
    1	error
*/

bool MYSQL_BIN_LOG::open(const char *log_name,
                         enum_log_type log_type_arg,
                         const char *new_name,
                         enum cache_type io_cache_type_arg,
                         bool no_auto_events_arg,
                         ulong max_size_arg,
                         bool null_created_arg,
                         bool need_mutex)
{
  File file= -1;

  DBUG_ENTER("MYSQL_BIN_LOG::open");
  DBUG_PRINT("enter",("log_type: %d",(int) log_type_arg));

  if (init_and_set_log_file_name(log_name, new_name, log_type_arg,
                                 io_cache_type_arg))
  {
    sql_print_error("MSYQL_BIN_LOG::open failed to generate new file name.");
    DBUG_RETURN(1);
  }

#ifdef HAVE_REPLICATION
  if (open_purge_index_file(TRUE) ||
      register_create_index_entry(log_file_name) ||
      sync_purge_index_file() ||
      DBUG_EVALUATE_IF("fault_injection_registering_index", 1, 0))
  {
    sql_print_error("MSYQL_BIN_LOG::open failed to sync the index file.");
    DBUG_RETURN(1);
  }
  DBUG_EXECUTE_IF("crash_create_non_critical_before_update_index", DBUG_ABORT(););
#endif

  write_error= 0;

  /* open the main log file */
  if (MYSQL_LOG::open(log_name, log_type_arg, new_name,
                      io_cache_type_arg))
  {
#ifdef HAVE_REPLICATION
    close_purge_index_file();
#endif
    DBUG_RETURN(1);                            /* all warnings issued */
  }

  init(no_auto_events_arg, max_size_arg);

  open_count++;

  DBUG_ASSERT(log_type == LOG_BIN);

  {
    bool write_file_name_to_index_file=0;

    if (!my_b_filelength(&log_file))
    {
      /*
	The binary log file was empty (probably newly created)
	This is the normal case and happens when the user doesn't specify
	an extension for the binary log files.
	In this case we write a standard header to it.
      */
      if (my_b_safe_write(&log_file, (uchar*) BINLOG_MAGIC,
			  BIN_LOG_HEADER_SIZE))
        goto err;
      bytes_written+= BIN_LOG_HEADER_SIZE;
      write_file_name_to_index_file= 1;
    }

    if (need_start_event && !no_auto_events)
    {
      /*
        In 4.x we set need_start_event=0 here, but in 5.0 we want a Start event
        even if this is not the very first binlog.
      */
      Format_description_log_event s(BINLOG_VERSION);
      /*
        don't set LOG_EVENT_BINLOG_IN_USE_F for SEQ_READ_APPEND io_cache
        as we won't be able to reset it later
      */
      if (io_cache_type == WRITE_CACHE)
        s.flags|= LOG_EVENT_BINLOG_IN_USE_F;
      if (!s.is_valid())
        goto err;
      s.dont_set_created= null_created_arg;
      if (s.write(&log_file))
        goto err;
      bytes_written+= s.data_written;
    }
    if (description_event_for_queue &&
        description_event_for_queue->binlog_version>=4)
    {
      /*
        This is a relay log written to by the I/O slave thread.
        Write the event so that others can later know the format of this relay
        log.
        Note that this event is very close to the original event from the
        master (it has binlog version of the master, event types of the
        master), so this is suitable to parse the next relay log's event. It
        has been produced by
        Format_description_log_event::Format_description_log_event(char* buf,).
        Why don't we want to write the description_event_for_queue if this
        event is for format<4 (3.23 or 4.x): this is because in that case, the
        description_event_for_queue describes the data received from the
        master, but not the data written to the relay log (*conversion*),
        which is in format 4 (slave's).
      */
      /*
        Set 'created' to 0, so that in next relay logs this event does not
        trigger cleaning actions on the slave in
        Format_description_log_event::apply_event_impl().
      */
      description_event_for_queue->created= 0;
      /* Don't set log_pos in event header */
      description_event_for_queue->set_artificial_event();

      if (description_event_for_queue->write(&log_file))
        goto err;
      bytes_written+= description_event_for_queue->data_written;
    }
    if (flush_io_cache(&log_file) ||
        mysql_file_sync(log_file.file, MYF(MY_WME)))
      goto err;

    if (write_file_name_to_index_file)
    {
#ifdef HAVE_REPLICATION
      DBUG_EXECUTE_IF("crash_create_critical_before_update_index", DBUG_ABORT(););
#endif

      DBUG_ASSERT(my_b_inited(&index_file) != 0);
      reinit_io_cache(&index_file, WRITE_CACHE,
                      my_b_filelength(&index_file), 0, 0);
      /*
        As this is a new log file, we write the file name to the index
        file. As every time we write to the index file, we sync it.
      */
      if (DBUG_EVALUATE_IF("fault_injection_updating_index", 1, 0) ||
          my_b_write(&index_file, (uchar*) log_file_name,
                     strlen(log_file_name)) ||
          my_b_write(&index_file, (uchar*) "\n", 1) ||
          flush_io_cache(&index_file) ||
          mysql_file_sync(index_file.file, MYF(MY_WME)))
        goto err;

#ifdef HAVE_REPLICATION
      DBUG_EXECUTE_IF("crash_create_after_update_index", DBUG_ABORT(););
#endif
    }
  }
  log_state= LOG_OPENED;

#ifdef HAVE_REPLICATION
  close_purge_index_file();
#endif

  DBUG_RETURN(0);

err:
#ifdef HAVE_REPLICATION
  if (is_inited_purge_index_file())
    purge_index_entry(NULL, NULL, need_mutex);
  close_purge_index_file();
#endif
  sql_print_error("Could not use %s for logging (error %d). \
Turning logging off for the whole duration of the MySQL server process. \
To turn it on again: fix the cause, \
shutdown the MySQL server and restart it.", name, errno);
  if (file >= 0)
    mysql_file_close(file, MYF(0));
  end_io_cache(&log_file);
  end_io_cache(&index_file);
  safeFree(name);
  log_state= LOG_CLOSED;
  DBUG_RETURN(1);
}


int MYSQL_BIN_LOG::get_current_log(LOG_INFO* linfo)
{
  mysql_mutex_lock(&LOCK_log);
  int ret = raw_get_current_log(linfo);
  mysql_mutex_unlock(&LOCK_log);
  return ret;
}

int MYSQL_BIN_LOG::raw_get_current_log(LOG_INFO* linfo)
{
  strmake(linfo->log_file_name, log_file_name, sizeof(linfo->log_file_name)-1);
  linfo->pos = my_b_tell(&log_file);
  return 0;
}

/**
  Move all data up in a file in an filename index file.

    We do the copy outside of the IO_CACHE as the cache buffers would just
    make things slower and more complicated.
    In most cases the copy loop should only do one read.

  @param index_file			File to move
  @param offset			Move everything from here to beginning

  @note
    File will be truncated to be 'offset' shorter or filled up with newlines

  @retval
    0	ok
*/

#ifdef HAVE_REPLICATION

static bool copy_up_file_and_fill(IO_CACHE *index_file, my_off_t offset)
{
  int bytes_read;
  my_off_t init_offset= offset;
  File file= index_file->file;
  uchar io_buf[IO_SIZE*2];
  DBUG_ENTER("copy_up_file_and_fill");

  for (;; offset+= bytes_read)
  {
    mysql_file_seek(file, offset, MY_SEEK_SET, MYF(0));
    if ((bytes_read= (int) mysql_file_read(file, io_buf, sizeof(io_buf),
                                           MYF(MY_WME)))
	< 0)
      goto err;
    if (!bytes_read)
      break;					// end of file
    mysql_file_seek(file, offset-init_offset, MY_SEEK_SET, MYF(0));
    if (mysql_file_write(file, io_buf, bytes_read, MYF(MY_WME | MY_NABP)))
      goto err;
  }
  /* The following will either truncate the file or fill the end with \n' */
  if (mysql_file_chsize(file, offset - init_offset, '\n', MYF(MY_WME)) ||
      mysql_file_sync(file, MYF(MY_WME)))
    goto err;

  /* Reset data in old index cache */
  reinit_io_cache(index_file, READ_CACHE, (my_off_t) 0, 0, 1);
  DBUG_RETURN(0);

err:
  DBUG_RETURN(1);
}

#endif /* HAVE_REPLICATION */

/**
  Find the position in the log-index-file for the given log name.

  @param linfo		Store here the found log file name and position to
                       the NEXT log file name in the index file.
  @param log_name	Filename to find in the index file.
                       Is a null pointer if we want to read the first entry
  @param need_lock	Set this to 1 if the parent doesn't already have a
                       lock on LOCK_index

  @note
    On systems without the truncate function the file will end with one or
    more empty lines.  These will be ignored when reading the file.

  @retval
    0			ok
  @retval
    LOG_INFO_EOF	        End of log-index-file found
  @retval
    LOG_INFO_IO		Got IO error while reading file
*/

int MYSQL_BIN_LOG::find_log_pos(LOG_INFO *linfo, const char *log_name,
			    bool need_lock)
{
  int error= 0;
  char *fname= linfo->log_file_name;
  uint log_name_len= log_name ? (uint) strlen(log_name) : 0;
  DBUG_ENTER("find_log_pos");
  DBUG_PRINT("enter",("log_name: %s", log_name ? log_name : "NULL"));

  /*
    Mutex needed because we need to make sure the file pointer does not
    move from under our feet
  */
  if (need_lock)
    mysql_mutex_lock(&LOCK_index);
  mysql_mutex_assert_owner(&LOCK_index);

  /* As the file is flushed, we can't get an error here */
  (void) reinit_io_cache(&index_file, READ_CACHE, (my_off_t) 0, 0, 0);

  for (;;)
  {
    uint length;
    my_off_t offset= my_b_tell(&index_file);

    DBUG_EXECUTE_IF("simulate_find_log_pos_error",
                    error=  LOG_INFO_EOF; break;);
    /* If we get 0 or 1 characters, this is the end of the file */
    if ((length= my_b_gets(&index_file, fname, FN_REFLEN)) <= 1)
    {
      /* Did not find the given entry; Return not found or error */
      error= !index_file.error ? LOG_INFO_EOF : LOG_INFO_IO;
      break;
    }

    // if the log entry matches, null string matching anything
    if (!log_name ||
	(log_name_len == length-1 && fname[log_name_len] == '\n' &&
	 !memcmp(fname, log_name, log_name_len)))
    {
      DBUG_PRINT("info",("Found log file entry"));
      fname[length-1]=0;			// remove last \n
      linfo->index_file_start_offset= offset;
      linfo->index_file_offset = my_b_tell(&index_file);
      break;
    }
  }

  if (need_lock)
    mysql_mutex_unlock(&LOCK_index);
  DBUG_RETURN(error);
}


/**
  Find the position in the log-index-file for the given log name.

  @param
    linfo		Store here the next log file name and position to
			the file name after that.
  @param
    need_lock		Set this to 1 if the parent doesn't already have a
			lock on LOCK_index

  @note
    - Before calling this function, one has to call find_log_pos()
    to set up 'linfo'
    - Mutex needed because we need to make sure the file pointer does not move
    from under our feet

  @retval
    0			ok
  @retval
    LOG_INFO_EOF	        End of log-index-file found
  @retval
    LOG_INFO_IO		Got IO error while reading file
*/

int MYSQL_BIN_LOG::find_next_log(LOG_INFO* linfo, bool need_lock)
{
  int error= 0;
  uint length;
  char *fname= linfo->log_file_name;

  if (need_lock)
    mysql_mutex_lock(&LOCK_index);
  mysql_mutex_assert_owner(&LOCK_index);

  /* As the file is flushed, we can't get an error here */
  (void) reinit_io_cache(&index_file, READ_CACHE, linfo->index_file_offset, 0,
			 0);

  linfo->index_file_start_offset= linfo->index_file_offset;
  if ((length=my_b_gets(&index_file, fname, FN_REFLEN)) <= 1)
  {
    error = !index_file.error ? LOG_INFO_EOF : LOG_INFO_IO;
    goto err;
  }
  fname[length-1]=0;				// kill \n
  linfo->index_file_offset = my_b_tell(&index_file);

err:
  if (need_lock)
    mysql_mutex_unlock(&LOCK_index);
  return error;
}


/**
  Delete all logs refered to in the index file.
  Start writing to a new log file.

  The new index file will only contain this file.

  @param thd		Thread

  @note
    If not called from slave thread, write start event to new log

  @retval
    0	ok
  @retval
    1   error
*/

bool MYSQL_BIN_LOG::reset_logs(THD* thd)
{
  LOG_INFO linfo;
  bool error=0;
  int err;
  const char* save_name;
  DBUG_ENTER("reset_logs");

  ha_reset_logs(thd);
  /*
    We need to get both locks to be sure that no one is trying to
    write to the index log file.
  */
  mysql_mutex_lock(&LOCK_log);
  mysql_mutex_lock(&LOCK_index);

  /*
    The following mutex is needed to ensure that no threads call
    'delete thd' as we would then risk missing a 'rollback' from this
    thread. If the transaction involved MyISAM tables, it should go
    into binlog even on rollback.
  */
  mysql_mutex_lock(&LOCK_thread_count);

  /* Save variables so that we can reopen the log */
  save_name=name;
  name=0;					// Protect against free
  close(LOG_CLOSE_TO_BE_OPENED);

  /*
    First delete all old log files and then update the index file.
    As we first delete the log files and do not use sort of logging,
    a crash may lead to an inconsistent state where the index has
    references to non-existent files.

    We need to invert the steps and use the purge_index_file methods
    in order to make the operation safe.
  */

  if ((err= find_log_pos(&linfo, NullS, 0)) != 0)
  {
    uint errcode= purge_log_get_error_code(err);
    sql_print_error("Failed to locate old binlog or relay log files");
    my_message(errcode, ER(errcode), MYF(0));
    error= 1;
    goto err;
  }

  for (;;)
  {
    if ((error= my_delete_allow_opened(linfo.log_file_name, MYF(0))) != 0)
    {
      if (my_errno == ENOENT) 
      {
        push_warning_printf(current_thd, MYSQL_ERROR::WARN_LEVEL_WARN,
                            ER_LOG_PURGE_NO_FILE, ER(ER_LOG_PURGE_NO_FILE),
                            linfo.log_file_name);
        sql_print_information("Failed to delete file '%s'",
                              linfo.log_file_name);
        my_errno= 0;
        error= 0;
      }
      else
      {
        push_warning_printf(current_thd, MYSQL_ERROR::WARN_LEVEL_WARN,
                            ER_BINLOG_PURGE_FATAL_ERR,
                            "a problem with deleting %s; "
                            "consider examining correspondence "
                            "of your binlog index file "
                            "to the actual binlog files",
                            linfo.log_file_name);
        error= 1;
        goto err;
      }
    }
    if (find_next_log(&linfo, 0))
      break;
  }

  /* Start logging with a new file */
  close(LOG_CLOSE_INDEX);
  if ((error= my_delete_allow_opened(index_file_name, MYF(0))))	// Reset (open will update)
  {
    if (my_errno == ENOENT) 
    {
      push_warning_printf(current_thd, MYSQL_ERROR::WARN_LEVEL_WARN,
                          ER_LOG_PURGE_NO_FILE, ER(ER_LOG_PURGE_NO_FILE),
                          index_file_name);
      sql_print_information("Failed to delete file '%s'",
                            index_file_name);
      my_errno= 0;
      error= 0;
    }
    else
    {
      push_warning_printf(current_thd, MYSQL_ERROR::WARN_LEVEL_WARN,
                          ER_BINLOG_PURGE_FATAL_ERR,
                          "a problem with deleting %s; "
                          "consider examining correspondence "
                          "of your binlog index file "
                          "to the actual binlog files",
                          index_file_name);
      error= 1;
      goto err;
    }
  }
  if (!thd->slave_thread)
    need_start_event=1;
  if (!open_index_file(index_file_name, 0, FALSE))
    open(save_name, log_type, 0, io_cache_type, no_auto_events, max_size, 0, FALSE);
  my_free((uchar*) save_name, MYF(0));

err:
  if (error == 1)
    name= const_cast<char*>(save_name);
  mysql_mutex_unlock(&LOCK_thread_count);
  mysql_mutex_unlock(&LOCK_index);
  mysql_mutex_unlock(&LOCK_log);
  DBUG_RETURN(error);
}


/**
  Delete relay log files prior to rli->group_relay_log_name
  (i.e. all logs which are not involved in a non-finished group
  (transaction)), remove them from the index file and start on next
  relay log.

  IMPLEMENTATION
  - Protects index file with LOCK_index
  - Delete relevant relay log files
  - Copy all file names after these ones to the front of the index file
  - If the OS has truncate, truncate the file, else fill it with \n'
  - Read the next file name from the index file and store in rli->linfo

  @param rli	       Relay log information
  @param included     If false, all relay logs that are strictly before
                      rli->group_relay_log_name are deleted ; if true, the
                      latter is deleted too (i.e. all relay logs
                      read by the SQL slave thread are deleted).

  @note
    - This is only called from the slave-execute thread when it has read
    all commands from a relay log and want to switch to a new relay log.
    - When this happens, we can be in an active transaction as
    a transaction can span over two relay logs
    (although it is always written as a single block to the master's binary
    log, hence cannot span over two master's binary logs).

  @retval
    0			ok
  @retval
    LOG_INFO_EOF	        End of log-index-file found
  @retval
    LOG_INFO_SEEK	Could not allocate IO cache
  @retval
    LOG_INFO_IO		Got IO error while reading file
*/

#ifdef HAVE_REPLICATION

int MYSQL_BIN_LOG::purge_first_log(Relay_log_info* rli, bool included)
{
  int error;
  char *to_purge_if_included= NULL;
  DBUG_ENTER("purge_first_log");

  DBUG_ASSERT(is_open());
  DBUG_ASSERT(rli->slave_running == 1);
  DBUG_ASSERT(!strcmp(rli->linfo.log_file_name,rli->event_relay_log_name));

  mysql_mutex_lock(&LOCK_index);
  to_purge_if_included= my_strdup(rli->group_relay_log_name, MYF(0));

  /*
    Read the next log file name from the index file and pass it back to
    the caller.
  */
  if((error=find_log_pos(&rli->linfo, rli->event_relay_log_name, 0)) || 
     (error=find_next_log(&rli->linfo, 0)))
  {
    char buff[22];
    sql_print_error("next log error: %d  offset: %s  log: %s included: %d",
                    error,
                    llstr(rli->linfo.index_file_offset,buff),
                    rli->event_relay_log_name,
                    included);
    goto err;
  }

  /*
    Reset rli's coordinates to the current log.
  */
  rli->event_relay_log_pos= BIN_LOG_HEADER_SIZE;
  strmake(rli->event_relay_log_name,rli->linfo.log_file_name,
	  sizeof(rli->event_relay_log_name)-1);

  /*
    If we removed the rli->group_relay_log_name file,
    we must update the rli->group* coordinates, otherwise do not touch it as the
    group's execution is not finished (e.g. COMMIT not executed)
  */
  if (included)
  {
    rli->group_relay_log_pos = BIN_LOG_HEADER_SIZE;
    strmake(rli->group_relay_log_name,rli->linfo.log_file_name,
            sizeof(rli->group_relay_log_name)-1);
    rli->notify_group_relay_log_name_update();
  }

  /* Store where we are in the new file for the execution thread */
  flush_relay_log_info(rli);

  DBUG_EXECUTE_IF("crash_before_purge_logs", DBUG_ABORT(););

  mysql_mutex_lock(&rli->log_space_lock);
  rli->relay_log.purge_logs(to_purge_if_included, included,
                            0, 0, &rli->log_space_total);
  // Tell the I/O thread to take the relay_log_space_limit into account
  rli->ignore_log_space_limit= 0;
  mysql_mutex_unlock(&rli->log_space_lock);

  /*
    Ok to broadcast after the critical region as there is no risk of
    the mutex being destroyed by this thread later - this helps save
    context switches
  */
  mysql_cond_broadcast(&rli->log_space_cond);

  /*
   * Need to update the log pos because purge logs has been called 
   * after fetching initially the log pos at the begining of the method.
   */
  if((error=find_log_pos(&rli->linfo, rli->event_relay_log_name, 0)))
  {
    char buff[22];
    sql_print_error("next log error: %d  offset: %s  log: %s included: %d",
                    error,
                    llstr(rli->linfo.index_file_offset,buff),
                    rli->group_relay_log_name,
                    included);
    goto err;
  }

  /* If included was passed, rli->linfo should be the first entry. */
  DBUG_ASSERT(!included || rli->linfo.index_file_start_offset == 0);

err:
  my_free(to_purge_if_included, MYF(0));
  mysql_mutex_unlock(&LOCK_index);
  DBUG_RETURN(error);
}

/**
  Update log index_file.
*/

int MYSQL_BIN_LOG::update_log_index(LOG_INFO* log_info, bool need_update_threads)
{
  if (copy_up_file_and_fill(&index_file, log_info->index_file_start_offset))
    return LOG_INFO_IO;

  // now update offsets in index file for running threads
  if (need_update_threads)
    adjust_linfo_offsets(log_info->index_file_start_offset);
  return 0;
}

/**
  Remove all logs before the given log from disk and from the index file.

  @param to_log	      Delete all log file name before this file.
  @param included            If true, to_log is deleted too.
  @param need_mutex
  @param need_update_threads If we want to update the log coordinates of
                             all threads. False for relay logs, true otherwise.
  @param freed_log_space     If not null, decrement this variable of
                             the amount of log space freed

  @note
    If any of the logs before the deleted one is in use,
    only purge logs up to this one.

  @retval
    0			ok
  @retval
    LOG_INFO_EOF		to_log not found
    LOG_INFO_EMFILE             too many files opened
    LOG_INFO_FATAL              if any other than ENOENT error from
                                mysql_file_stat() or mysql_file_delete()
*/

int MYSQL_BIN_LOG::purge_logs(const char *to_log, 
                          bool included,
                          bool need_mutex, 
                          bool need_update_threads, 
                          ulonglong *decrease_log_space)
{
  int error= 0;
  bool exit_loop= 0;
  LOG_INFO log_info;
  THD *thd= current_thd;
  DBUG_ENTER("purge_logs");
  DBUG_PRINT("info",("to_log= %s",to_log));

  if (need_mutex)
    mysql_mutex_lock(&LOCK_index);
  if ((error=find_log_pos(&log_info, to_log, 0 /*no mutex*/))) 
  {
    sql_print_error("MYSQL_BIN_LOG::purge_logs was called with file %s not "
                    "listed in the index.", to_log);
    goto err;
  }

  if ((error= open_purge_index_file(TRUE)))
  {
    sql_print_error("MYSQL_BIN_LOG::purge_logs failed to sync the index file.");
    goto err;
  }

  /*
    File name exists in index file; delete until we find this file
    or a file that is used.
  */
  if ((error=find_log_pos(&log_info, NullS, 0 /*no mutex*/)))
    goto err;
  while ((strcmp(to_log,log_info.log_file_name) || (exit_loop=included)) &&
         !is_active(log_info.log_file_name) &&
         !log_in_use(log_info.log_file_name))
  {
    if ((error= register_purge_index_entry(log_info.log_file_name)))
    {
      sql_print_error("MYSQL_BIN_LOG::purge_logs failed to copy %s to register file.",
                      log_info.log_file_name);
      goto err;
    }

    if (find_next_log(&log_info, 0) || exit_loop)
      break;
  }

  DBUG_EXECUTE_IF("crash_purge_before_update_index", DBUG_ABORT(););

  if ((error= sync_purge_index_file()))
  {
    sql_print_error("MSYQL_BIN_LOG::purge_logs failed to flush register file.");
    goto err;
  }

  /* We know how many files to delete. Update index file. */
  if ((error=update_log_index(&log_info, need_update_threads)))
  {
    sql_print_error("MSYQL_BIN_LOG::purge_logs failed to update the index file");
    goto err;
  }

  DBUG_EXECUTE_IF("crash_purge_critical_after_update_index", DBUG_ABORT(););

err:
  /* Read each entry from purge_index_file and delete the file. */
  if (is_inited_purge_index_file() &&
      (error= purge_index_entry(thd, decrease_log_space, FALSE)))
    sql_print_error("MSYQL_BIN_LOG::purge_logs failed to process registered files"
                    " that would be purged.");
  close_purge_index_file();

  DBUG_EXECUTE_IF("crash_purge_non_critical_after_update_index", DBUG_ABORT(););

  if (need_mutex)
    mysql_mutex_unlock(&LOCK_index);
  DBUG_RETURN(error);
}

int MYSQL_BIN_LOG::set_purge_index_file_name(const char *base_file_name)
{
  int error= 0;
  DBUG_ENTER("MYSQL_BIN_LOG::set_purge_index_file_name");
  if (fn_format(purge_index_file_name, base_file_name, mysql_data_home,
                ".~rec~", MYF(MY_UNPACK_FILENAME | MY_SAFE_PATH |
                              MY_REPLACE_EXT)) == NULL)
  {
    error= 1;
    sql_print_error("MYSQL_BIN_LOG::set_purge_index_file_name failed to set "
                      "file name.");
  }
  DBUG_RETURN(error);
}

int MYSQL_BIN_LOG::open_purge_index_file(bool destroy)
{
  int error= 0;
  File file= -1;

  DBUG_ENTER("MYSQL_BIN_LOG::open_purge_index_file");

  if (destroy)
    close_purge_index_file();

  if (!my_b_inited(&purge_index_file))
  {
    if ((file= my_open(purge_index_file_name, O_RDWR | O_CREAT | O_BINARY,
                       MYF(MY_WME | ME_WAITTANG))) < 0  ||
        init_io_cache(&purge_index_file, file, IO_SIZE,
                      (destroy ? WRITE_CACHE : READ_CACHE),
                      0, 0, MYF(MY_WME | MY_NABP | MY_WAIT_IF_FULL)))
    {
      error= 1;
      sql_print_error("MYSQL_BIN_LOG::open_purge_index_file failed to open register "
                      " file.");
    }
  }
  DBUG_RETURN(error);
}

int MYSQL_BIN_LOG::close_purge_index_file()
{
  int error= 0;

  DBUG_ENTER("MYSQL_BIN_LOG::close_purge_index_file");

  if (my_b_inited(&purge_index_file))
  {
    end_io_cache(&purge_index_file);
    error= my_close(purge_index_file.file, MYF(0));
  }
  my_delete(purge_index_file_name, MYF(0));
  bzero((char*) &purge_index_file, sizeof(purge_index_file));

  DBUG_RETURN(error);
}

bool MYSQL_BIN_LOG::is_inited_purge_index_file()
{
  DBUG_ENTER("MYSQL_BIN_LOG::is_inited_purge_index_file");
  DBUG_RETURN (my_b_inited(&purge_index_file));
}

int MYSQL_BIN_LOG::sync_purge_index_file()
{
  int error= 0;
  DBUG_ENTER("MYSQL_BIN_LOG::sync_purge_index_file");

  if ((error= flush_io_cache(&purge_index_file)) ||
      (error= my_sync(purge_index_file.file, MYF(MY_WME))))
    DBUG_RETURN(error);

  DBUG_RETURN(error);
}

int MYSQL_BIN_LOG::register_purge_index_entry(const char *entry)
{
  int error= 0;
  DBUG_ENTER("MYSQL_BIN_LOG::register_purge_index_entry");

  if ((error=my_b_write(&purge_index_file, (const uchar*)entry, strlen(entry))) ||
      (error=my_b_write(&purge_index_file, (const uchar*)"\n", 1)))
    DBUG_RETURN (error);

  DBUG_RETURN(error);
}

int MYSQL_BIN_LOG::register_create_index_entry(const char *entry)
{
  DBUG_ENTER("MYSQL_BIN_LOG::register_create_index_entry");
  DBUG_RETURN(register_purge_index_entry(entry));
}

int MYSQL_BIN_LOG::purge_index_entry(THD *thd, ulonglong *decrease_log_space,
                                     bool need_mutex)
{
  MY_STAT s;
  int error= 0;
  LOG_INFO log_info;
  LOG_INFO check_log_info;

  DBUG_ENTER("MYSQL_BIN_LOG:purge_index_entry");

  DBUG_ASSERT(my_b_inited(&purge_index_file));

  if ((error=reinit_io_cache(&purge_index_file, READ_CACHE, 0, 0, 0)))
  {
    sql_print_error("MSYQL_BIN_LOG::purge_index_entry failed to reinit register file "
                    "for read");
    goto err;
  }

  for (;;)
  {
    uint length;

    if ((length=my_b_gets(&purge_index_file, log_info.log_file_name,
                          FN_REFLEN)) <= 1)
    {
      if (purge_index_file.error)
      {
        error= purge_index_file.error;
        sql_print_error("MSYQL_BIN_LOG::purge_index_entry error %d reading from "
                        "register file.", error);
        goto err;
      }

      /* Reached EOF */
      break;
    }

    /* Get rid of the trailing '\n' */
    log_info.log_file_name[length-1]= 0;

    if (!mysql_file_stat(key_file_binlog, log_info.log_file_name, &s, MYF(0)))
    {
      if (my_errno == ENOENT) 
      {
        /*
          It's not fatal if we can't stat a log file that does not exist;
          If we could not stat, we won't delete.
        */
        if (thd)
        {
          push_warning_printf(thd, MYSQL_ERROR::WARN_LEVEL_WARN,
                              ER_LOG_PURGE_NO_FILE, ER(ER_LOG_PURGE_NO_FILE),
                              log_info.log_file_name);
        }
        sql_print_information("Failed to execute mysql_file_stat on file '%s'",
			      log_info.log_file_name);
        my_errno= 0;
      }
      else
      {
        /*
          Other than ENOENT are fatal
        */
        if (thd)
        {
          push_warning_printf(thd, MYSQL_ERROR::WARN_LEVEL_WARN,
                              ER_BINLOG_PURGE_FATAL_ERR,
                              "a problem with getting info on being purged %s; "
                              "consider examining correspondence "
                              "of your binlog index file "
                              "to the actual binlog files",
                              log_info.log_file_name);
        }
        else
        {
          sql_print_information("Failed to delete log file '%s'; "
                                "consider examining correspondence "
                                "of your binlog index file "
                                "to the actual binlog files",
                                log_info.log_file_name);
        }
        error= LOG_INFO_FATAL;
        goto err;
      }
    }
    else
    {
      if ((error= find_log_pos(&check_log_info, log_info.log_file_name, need_mutex)))
      {
        if (error != LOG_INFO_EOF)
        {
          if (thd)
          {
            push_warning_printf(thd, MYSQL_ERROR::WARN_LEVEL_WARN,
                                ER_BINLOG_PURGE_FATAL_ERR,
                                "a problem with deleting %s and "
                                "reading the binlog index file",
                                log_info.log_file_name);
          }
          else
          {
            sql_print_information("Failed to delete file '%s' and "
                                  "read the binlog index file",
                                  log_info.log_file_name);
          }
          goto err;
        }
           
        error= 0;
        if (!need_mutex)
        {
          /*
            This is to avoid triggering an error in NDB.
          */
          ha_binlog_index_purge_file(current_thd, log_info.log_file_name);
        }

        DBUG_PRINT("info",("purging %s",log_info.log_file_name));
        if (!my_delete(log_info.log_file_name, MYF(0)))
        {
          if (decrease_log_space)
            *decrease_log_space-= s.st_size;
        }
        else
        {
          if (my_errno == ENOENT)
          {
            if (thd)
            {
              push_warning_printf(thd, MYSQL_ERROR::WARN_LEVEL_WARN,
                                  ER_LOG_PURGE_NO_FILE, ER(ER_LOG_PURGE_NO_FILE),
                                  log_info.log_file_name);
            }
            sql_print_information("Failed to delete file '%s'",
                                  log_info.log_file_name);
            my_errno= 0;
          }
          else
          {
            if (thd)
            {
              push_warning_printf(thd, MYSQL_ERROR::WARN_LEVEL_WARN,
                                  ER_BINLOG_PURGE_FATAL_ERR,
                                  "a problem with deleting %s; "
                                  "consider examining correspondence "
                                  "of your binlog index file "
                                  "to the actual binlog files",
                                  log_info.log_file_name);
            }
            else
            {
              sql_print_information("Failed to delete file '%s'; "
                                    "consider examining correspondence "
                                    "of your binlog index file "
                                    "to the actual binlog files",
                                    log_info.log_file_name);
            }
            if (my_errno == EMFILE)
            {
              DBUG_PRINT("info",
                         ("my_errno: %d, set ret = LOG_INFO_EMFILE", my_errno));
              error= LOG_INFO_EMFILE;
              goto err;
            }
            error= LOG_INFO_FATAL;
            goto err;
          }
        }
      }
    }
  }

err:
  DBUG_RETURN(error);
}

/**
  Remove all logs before the given file date from disk and from the
  index file.

  @param thd		Thread pointer
  @param purge_time	Delete all log files before given date.

  @note
    If any of the logs before the deleted one is in use,
    only purge logs up to this one.

  @retval
    0				ok
  @retval
    LOG_INFO_PURGE_NO_ROTATE	Binary file that can't be rotated
    LOG_INFO_FATAL              if any other than ENOENT error from
                                mysql_file_stat() or mysql_file_delete()
*/

int MYSQL_BIN_LOG::purge_logs_before_date(time_t purge_time)
{
  int error;
  char to_log[FN_REFLEN];
  LOG_INFO log_info;
  MY_STAT stat_area;
  THD *thd= current_thd;
  
  DBUG_ENTER("purge_logs_before_date");

  mysql_mutex_lock(&LOCK_index);
  to_log[0]= 0;

  if ((error=find_log_pos(&log_info, NullS, 0 /*no mutex*/)))
    goto err;

  while (strcmp(log_file_name, log_info.log_file_name) &&
	 !is_active(log_info.log_file_name) &&
         !log_in_use(log_info.log_file_name))
  {
    if (!mysql_file_stat(key_file_binlog,
                         log_info.log_file_name, &stat_area, MYF(0)))
    {
      if (my_errno == ENOENT) 
      {
        /*
          It's not fatal if we can't stat a log file that does not exist.
        */
        my_errno= 0;
      }
      else
      {
        /*
          Other than ENOENT are fatal
        */
        if (thd)
        {
          push_warning_printf(thd, MYSQL_ERROR::WARN_LEVEL_WARN,
                              ER_BINLOG_PURGE_FATAL_ERR,
                              "a problem with getting info on being purged %s; "
                              "consider examining correspondence "
                              "of your binlog index file "
                              "to the actual binlog files",
                              log_info.log_file_name);
        }
        else
        {
          sql_print_information("Failed to delete log file '%s'",
                                log_info.log_file_name);
        }
        error= LOG_INFO_FATAL;
        goto err;
      }
    }
    else
    {
      if (stat_area.st_mtime < purge_time) 
        strmake(to_log, 
                log_info.log_file_name, 
                sizeof(log_info.log_file_name) - 1);
      else
        break;
    }
    if (find_next_log(&log_info, 0))
      break;
  }

  error= (to_log[0] ? purge_logs(to_log, 1, 0, 1, (ulonglong *) 0) : 0);

err:
  mysql_mutex_unlock(&LOCK_index);
  DBUG_RETURN(error);
}
#endif /* HAVE_REPLICATION */


/**
  Create a new log file name.

  @param buf		buf of at least FN_REFLEN where new name is stored

  @note
    If file name will be longer then FN_REFLEN it will be truncated
*/

void MYSQL_BIN_LOG::make_log_name(char* buf, const char* log_ident)
{
  uint dir_len = dirname_length(log_file_name); 
  if (dir_len >= FN_REFLEN)
    dir_len=FN_REFLEN-1;
  strnmov(buf, log_file_name, dir_len);
  strmake(buf+dir_len, log_ident, FN_REFLEN - dir_len -1);
}


/**
  Check if we are writing/reading to the given log file.
*/

bool MYSQL_BIN_LOG::is_active(const char *log_file_name_arg)
{
  return !strcmp(log_file_name, log_file_name_arg);
}


/*
  Wrappers around new_file_impl to avoid using argument
  to control locking. The argument 1) less readable 2) breaks
  incapsulation 3) allows external access to the class without
  a lock (which is not possible with private new_file_without_locking
  method).
*/

void MYSQL_BIN_LOG::new_file()
{
  new_file_impl(1);
}


void MYSQL_BIN_LOG::new_file_without_locking()
{
  new_file_impl(0);
}


/**
  Start writing to a new log file or reopen the old file.

  @param need_lock		Set to 1 if caller has not locked LOCK_log

  @note
    The new file name is stored last in the index file
*/

void MYSQL_BIN_LOG::new_file_impl(bool need_lock)
{
  char new_name[FN_REFLEN], *new_name_ptr, *old_name;

  DBUG_ENTER("MYSQL_BIN_LOG::new_file_impl");
  if (!is_open())
  {
    DBUG_PRINT("info",("log is closed"));
    DBUG_VOID_RETURN;
  }

  if (need_lock)
    mysql_mutex_lock(&LOCK_log);
  mysql_mutex_lock(&LOCK_index);

  mysql_mutex_assert_owner(&LOCK_log);
  mysql_mutex_assert_owner(&LOCK_index);

  /*
    if binlog is used as tc log, be sure all xids are "unlogged",
    so that on recover we only need to scan one - latest - binlog file
    for prepared xids. As this is expected to be a rare event,
    simple wait strategy is enough. We're locking LOCK_log to be sure no
    new Xid_log_event's are added to the log (and prepared_xids is not
    increased), and waiting on COND_prep_xids for late threads to
    catch up.
  */
  if (prepared_xids)
  {
    tc_log_page_waits++;
    mysql_mutex_lock(&LOCK_prep_xids);
    while (prepared_xids) {
      DBUG_PRINT("info", ("prepared_xids=%lu", prepared_xids));
      mysql_cond_wait(&COND_prep_xids, &LOCK_prep_xids);
    }
    mysql_mutex_unlock(&LOCK_prep_xids);
  }

  /* Reuse old name if not binlog and not update log */
  new_name_ptr= name;

  /*
    If user hasn't specified an extension, generate a new log name
    We have to do this here and not in open as we want to store the
    new file name in the current binary log file.
  */
  if (generate_new_name(new_name, name))
    goto end;
  new_name_ptr=new_name;

  if (log_type == LOG_BIN)
  {
    if (!no_auto_events)
    {
      /*
        We log the whole file name for log file as the user may decide
        to change base names at some point.
      */
      Rotate_log_event r(new_name+dirname_length(new_name),
                         0, LOG_EVENT_OFFSET, is_relay_log ? Rotate_log_event::RELAY_LOG : 0);
      r.write(&log_file);
      bytes_written += r.data_written;
    }
    /*
      Update needs to be signalled even if there is no rotate event
      log rotation should give the waiting thread a signal to
      discover EOF and move on to the next log.
    */
    signal_update();
  }
  old_name=name;
  name=0;				// Don't free name
  close(LOG_CLOSE_TO_BE_OPENED | LOG_CLOSE_INDEX);

  /*
     Note that at this point, log_state != LOG_CLOSED (important for is_open()).
  */

  /*
     new_file() is only used for rotation (in FLUSH LOGS or because size >
     max_binlog_size or max_relay_log_size).
     If this is a binary log, the Format_description_log_event at the beginning of
     the new file should have created=0 (to distinguish with the
     Format_description_log_event written at server startup, which should
     trigger temp tables deletion on slaves.
  */

  /* reopen index binlog file, BUG#34582 */
  if (!open_index_file(index_file_name, 0, FALSE))
    open(old_name, log_type, new_name_ptr,
         io_cache_type, no_auto_events, max_size, 1, FALSE);
  my_free(old_name,MYF(0));

end:
  if (need_lock)
    mysql_mutex_unlock(&LOCK_log);
  mysql_mutex_unlock(&LOCK_index);

  DBUG_VOID_RETURN;
}


bool MYSQL_BIN_LOG::append(Log_event* ev)
{
  bool error = 0;
  mysql_mutex_lock(&LOCK_log);
  DBUG_ENTER("MYSQL_BIN_LOG::append");

  DBUG_ASSERT(log_file.type == SEQ_READ_APPEND);
  /*
    Log_event::write() is smart enough to use my_b_write() or
    my_b_append() depending on the kind of cache we have.
  */
  if (ev->write(&log_file))
  {
    error=1;
    goto err;
  }
  bytes_written+= ev->data_written;
  DBUG_PRINT("info",("max_size: %lu",max_size));
  if (flush_and_sync(0))
    goto err;
  if ((uint) my_b_append_tell(&log_file) > max_size)
    new_file_without_locking();

err:
  mysql_mutex_unlock(&LOCK_log);
  signal_update();				// Safe as we don't call close
  DBUG_RETURN(error);
}


bool MYSQL_BIN_LOG::appendv(const char* buf, uint len,...)
{
  bool error= 0;
  DBUG_ENTER("MYSQL_BIN_LOG::appendv");
  va_list(args);
  va_start(args,len);

  DBUG_ASSERT(log_file.type == SEQ_READ_APPEND);

  mysql_mutex_assert_owner(&LOCK_log);
  do
  {
    if (my_b_append(&log_file,(uchar*) buf,len))
    {
      error= 1;
      goto err;
    }
    bytes_written += len;
  } while ((buf=va_arg(args,const char*)) && (len=va_arg(args,uint)));
  DBUG_PRINT("info",("max_size: %lu",max_size));
  if (flush_and_sync(0))
    goto err;
  if ((uint) my_b_append_tell(&log_file) > max_size)
    new_file_without_locking();

err:
  if (!error)
    signal_update();
  DBUG_RETURN(error);
}

bool MYSQL_BIN_LOG::flush_and_sync(bool *synced)
{
  int err=0, fd=log_file.file;
  if (synced)
    *synced= 0;
  mysql_mutex_assert_owner(&LOCK_log);
  if (flush_io_cache(&log_file))
    return 1;
  uint sync_period= get_sync_period();
  if (sync_period && ++sync_counter >= sync_period)
  {
    sync_counter= 0;
    err= mysql_file_sync(fd, MYF(MY_WME));
    if (synced)
      *synced= 1;
  }
  return err;
}

void MYSQL_BIN_LOG::start_union_events(THD *thd, query_id_t query_id_param)
{
  DBUG_ASSERT(!thd->binlog_evt_union.do_union);
  thd->binlog_evt_union.do_union= TRUE;
  thd->binlog_evt_union.unioned_events= FALSE;
  thd->binlog_evt_union.unioned_events_trans= FALSE;
  thd->binlog_evt_union.first_query_id= query_id_param;
}

void MYSQL_BIN_LOG::stop_union_events(THD *thd)
{
  DBUG_ASSERT(thd->binlog_evt_union.do_union);
  thd->binlog_evt_union.do_union= FALSE;
}

bool MYSQL_BIN_LOG::is_query_in_union(THD *thd, query_id_t query_id_param)
{
  return (thd->binlog_evt_union.do_union && 
          query_id_param >= thd->binlog_evt_union.first_query_id);
}

/** 
  This function checks if a transactional table was updated by the
  current transaction.

  @param thd The client thread that executed the current statement.
  @return
    @c true if a transactional table was updated, @c false otherwise.
*/
bool
trans_has_updated_trans_table(const THD* thd)
{
  binlog_cache_mngr *const cache_mngr=
    (binlog_cache_mngr*) thd_get_ha_data(thd, binlog_hton);

  return (cache_mngr ? !cache_mngr->trx_cache.empty() : 0);
}

/** 
  This function checks if a transactional table was updated by the
  current statement.

  @param thd The client thread that executed the current statement.
  @return
    @c true if a transactional table was updated, @c false otherwise.
*/
bool
stmt_has_updated_trans_table(const THD *thd)
{
  Ha_trx_info *ha_info;

  for (ha_info= thd->transaction.stmt.ha_list; ha_info;
       ha_info= ha_info->next())
  {
    if (ha_info->is_trx_read_write() && ha_info->ht() != binlog_hton)
      return (TRUE);
  }
  return (FALSE);
}

/** 
  This function checks if either a trx-cache or a non-trx-cache should
  be used. If @c bin_log_direct_non_trans_update is active or the format
  is either MIXED or ROW, the cache to be used depends on the flag @c
  is_transactional. 

  On the other hand, if binlog_format is STMT or direct option is
  OFF, the trx-cache should be used if and only if the statement is
  transactional or the trx-cache is not empty. Otherwise, the
  non-trx-cache should be used.

  @param thd              The client thread.
  @param is_transactional The changes are related to a trx-table.
  @return
    @c true if a trx-cache should be used, @c false otherwise.
*/
bool use_trans_cache(const THD* thd, bool is_transactional)
{
  binlog_cache_mngr *const cache_mngr=
    (binlog_cache_mngr*) thd_get_ha_data(thd, binlog_hton);

  return
    ((thd->variables.binlog_format != BINLOG_FORMAT_STMT ||
     thd->variables.binlog_direct_non_trans_update) ? is_transactional :
     (is_transactional || !cache_mngr->trx_cache.empty()));
}

/**
  This function checks if a transaction, either a multi-statement
  or a single statement transaction is about to commit or not.

  @param thd The client thread that executed the current statement.
  @param all Committing a transaction (i.e. TRUE) or a statement
             (i.e. FALSE).
  @return
    @c true if committing a transaction, otherwise @c false.
*/
bool ending_trans(THD* thd, const bool all)
{
  return (all || (!all && !thd->in_multi_stmt_transaction()));
}

/**
  This function checks if a non-transactional table was updated by
  the current transaction.

  @param thd The client thread that executed the current statement.
  @return
    @c true if a non-transactional table was updated, @c false
    otherwise.
*/
bool trans_has_updated_non_trans_table(const THD* thd)
{
  return (thd->transaction.all.modified_non_trans_table ||
          thd->transaction.stmt.modified_non_trans_table);
}

/**
  This function checks if a non-transactional table was updated by the
  current statement.

  @param thd The client thread that executed the current statement.
  @return
    @c true if a non-transactional table was updated, @c false otherwise.
*/
bool stmt_has_updated_non_trans_table(const THD* thd)
{
  return (thd->transaction.stmt.modified_non_trans_table);
}

/*
  These functions are placed in this file since they need access to
  binlog_hton, which has internal linkage.
*/

int THD::binlog_setup_trx_data()
{
  DBUG_ENTER("THD::binlog_setup_trx_data");
  binlog_cache_mngr *cache_mngr=
    (binlog_cache_mngr*) thd_get_ha_data(this, binlog_hton);

  if (cache_mngr)
    DBUG_RETURN(0);                             // Already set up

  cache_mngr= (binlog_cache_mngr*) my_malloc(sizeof(binlog_cache_mngr), MYF(MY_ZEROFILL));
  if (!cache_mngr ||
      open_cached_file(&cache_mngr->stmt_cache.cache_log, mysql_tmpdir,
                       LOG_PREFIX, binlog_cache_size, MYF(MY_WME)) ||
      open_cached_file(&cache_mngr->trx_cache.cache_log, mysql_tmpdir,
                       LOG_PREFIX, binlog_cache_size, MYF(MY_WME)))
  {
    my_free((uchar*)cache_mngr, MYF(MY_ALLOW_ZERO_PTR));
    DBUG_RETURN(1);                      // Didn't manage to set it up
  }
  thd_set_ha_data(this, binlog_hton, cache_mngr);

  cache_mngr= new (thd_get_ha_data(this, binlog_hton)) binlog_cache_mngr;

  DBUG_RETURN(0);
}

/*
  Function to start a statement and optionally a transaction for the
  binary log.

  SYNOPSIS
    binlog_start_trans_and_stmt()

  DESCRIPTION

    This function does three things:
    - Start a transaction if not in autocommit mode or if a BEGIN
      statement has been seen.

    - Start a statement transaction to allow us to truncate the cache.

    - Save the currrent binlog position so that we can roll back the
      statement by truncating the cache.

      We only update the saved position if the old one was undefined,
      the reason is that there are some cases (e.g., for CREATE-SELECT)
      where the position is saved twice (e.g., both in
      select_create::prepare() and THD::binlog_write_table_map()) , but
      we should use the first. This means that calls to this function
      can be used to start the statement before the first table map
      event, to include some extra events.
 */

void
THD::binlog_start_trans_and_stmt()
{
  binlog_cache_mngr *cache_mngr= (binlog_cache_mngr*) thd_get_ha_data(this, binlog_hton);
  DBUG_ENTER("binlog_start_trans_and_stmt");
  DBUG_PRINT("enter", ("cache_mngr: %p  cache_mngr->trx_cache.get_prev_position(): %lu",
                       cache_mngr,
                       (cache_mngr ? (ulong) cache_mngr->trx_cache.get_prev_position() :
                        (ulong) 0)));

  if (cache_mngr == NULL ||
      cache_mngr->trx_cache.get_prev_position() == MY_OFF_T_UNDEF)
  {
    this->binlog_set_stmt_begin();
    if (in_multi_stmt_transaction())
      trans_register_ha(this, TRUE, binlog_hton);
    trans_register_ha(this, FALSE, binlog_hton);
    /*
      Mark statement transaction as read/write. We never start
      a binary log transaction and keep it read-only,
      therefore it's best to mark the transaction read/write just
      at the same time we start it.
      Not necessary to mark the normal transaction read/write
      since the statement-level flag will be propagated automatically
      inside ha_commit_trans.
    */
    ha_data[binlog_hton->slot].ha_info[0].set_trx_read_write();
  }
  DBUG_VOID_RETURN;
}

void THD::binlog_set_stmt_begin() {
  binlog_cache_mngr *cache_mngr=
    (binlog_cache_mngr*) thd_get_ha_data(this, binlog_hton);

  /*
    The call to binlog_trans_log_savepos() might create the cache_mngr
    structure, if it didn't exist before, so we save the position
    into an auto variable and then write it into the transaction
    data for the binary log (i.e., cache_mngr).
  */
  my_off_t pos= 0;
  binlog_trans_log_savepos(this, &pos);
  cache_mngr= (binlog_cache_mngr*) thd_get_ha_data(this, binlog_hton);
  cache_mngr->trx_cache.set_prev_position(pos);
}


/**
  This function writes a table map to the binary log. 
  Note that in order to keep the signature uniform with related methods,
  we use a redundant parameter to indicate whether a transactional table
  was changed or not.
 
  @param table             a pointer to the table.
  @param is_transactional  @c true indicates a transactional table,
                           otherwise @c false a non-transactional.
  @return
    nonzero if an error pops up when writing the table map event.
*/
int THD::binlog_write_table_map(TABLE *table, bool is_transactional)
{
  int error;
  DBUG_ENTER("THD::binlog_write_table_map");
  DBUG_PRINT("enter", ("table: 0x%lx  (%s: #%lu)",
                       (long) table, table->s->table_name.str,
                       table->s->table_map_id));

  /* Pre-conditions */
  DBUG_ASSERT(is_current_stmt_binlog_format_row() && mysql_bin_log.is_open());
  DBUG_ASSERT(table->s->table_map_id != ULONG_MAX);

  Table_map_log_event
    the_event(this, table, table->s->table_map_id, is_transactional);

  if (binlog_table_maps == 0)
    binlog_start_trans_and_stmt();

  binlog_cache_mngr *const cache_mngr=
    (binlog_cache_mngr*) thd_get_ha_data(this, binlog_hton);

  IO_CACHE *file=
    cache_mngr->get_binlog_cache_log(use_trans_cache(this, is_transactional));
  if ((error= the_event.write(file)))
    DBUG_RETURN(error);

  binlog_table_maps++;
  DBUG_RETURN(0);
}

/**
  This function retrieves a pending row event from a cache which is
  specified through the parameter @c is_transactional. Respectively, when it
  is @c true, the pending event is returned from the transactional cache.
  Otherwise from the non-transactional cache.

  @param is_transactional  @c true indicates a transactional cache,
                           otherwise @c false a non-transactional.
  @return
    The row event if any. 
*/
Rows_log_event*
THD::binlog_get_pending_rows_event(bool is_transactional) const
{
  Rows_log_event* rows= NULL;
  binlog_cache_mngr *const cache_mngr=
    (binlog_cache_mngr*) thd_get_ha_data(this, binlog_hton);

  /*
    This is less than ideal, but here's the story: If there is no cache_mngr,
    prepare_pending_rows_event() has never been called (since the cache_mngr
    is set up there). In that case, we just return NULL.
   */
  if (cache_mngr)
  {
    binlog_cache_data *cache_data=
      cache_mngr->get_binlog_cache_data(use_trans_cache(this, is_transactional));

    rows= cache_data->pending();
  }
  return (rows);
}

/**
  This function stores a pending row event into a cache which is specified
  through the parameter @c is_transactional. Respectively, when it is @c
  true, the pending event is stored into the transactional cache. Otherwise
  into the non-transactional cache.

  @param evt               a pointer to the row event.
  @param is_transactional  @c true indicates a transactional cache,
                           otherwise @c false a non-transactional.
*/
void
THD::binlog_set_pending_rows_event(Rows_log_event* ev, bool is_transactional)
{
  if (thd_get_ha_data(this, binlog_hton) == NULL)
    binlog_setup_trx_data();

  binlog_cache_mngr *const cache_mngr=
    (binlog_cache_mngr*) thd_get_ha_data(this, binlog_hton);

  DBUG_ASSERT(cache_mngr);

  binlog_cache_data *cache_data=
    cache_mngr->get_binlog_cache_data(use_trans_cache(this, is_transactional));

  cache_data->set_pending(ev);
}


/**
  This function removes the pending rows event, discarding any outstanding
  rows. If there is no pending rows event available, this is effectively a
  no-op.

  @param thd               a pointer to the user thread.
  @param is_transactional  @c true indicates a transactional cache,
                           otherwise @c false a non-transactional.
*/
int
MYSQL_BIN_LOG::remove_pending_rows_event(THD *thd, bool is_transactional)
{
  DBUG_ENTER("MYSQL_BIN_LOG::remove_pending_rows_event");

  binlog_cache_mngr *const cache_mngr=
    (binlog_cache_mngr*) thd_get_ha_data(thd, binlog_hton);

  DBUG_ASSERT(cache_mngr);

  binlog_cache_data *cache_data=
    cache_mngr->get_binlog_cache_data(use_trans_cache(thd, is_transactional));

  if (Rows_log_event* pending= cache_data->pending())
  {
    delete pending;
    cache_data->set_pending(NULL);
  }

  DBUG_RETURN(0);
}

/*
  Moves the last bunch of rows from the pending Rows event to a cache (either
  transactional cache if is_transaction is @c true, or the non-transactional
  cache otherwise. Sets a new pending event.

  @param thd               a pointer to the user thread.
  @param evt               a pointer to the row event.
  @param is_transactional  @c true indicates a transactional cache,
                           otherwise @c false a non-transactional.
*/
int
MYSQL_BIN_LOG::flush_and_set_pending_rows_event(THD *thd,
                                                Rows_log_event* event,
                                                bool is_transactional)
{
  DBUG_ENTER("MYSQL_BIN_LOG::flush_and_set_pending_rows_event(event)");
  DBUG_ASSERT(mysql_bin_log.is_open());
  DBUG_PRINT("enter", ("event: 0x%lx", (long) event));

  int error= 0;
  binlog_cache_mngr *const cache_mngr=
    (binlog_cache_mngr*) thd_get_ha_data(thd, binlog_hton);

  DBUG_ASSERT(cache_mngr);

  binlog_cache_data *cache_data=
    cache_mngr->get_binlog_cache_data(use_trans_cache(thd, is_transactional));

  DBUG_PRINT("info", ("cache_mngr->pending(): 0x%lx", (long) cache_data->pending()));

  if (Rows_log_event* pending= cache_data->pending())
  {
    IO_CACHE *file= &cache_data->cache_log;

    /*
<<<<<<< HEAD
      Write pending event to the cache.
=======
      Decide if we should write to the log file directly or to the
      transaction log.
    */
    if (pending->get_cache_stmt() || my_b_tell(&trx_data->trans_log))
      file= &trx_data->trans_log;

    /*
      If we are not writing to the log file directly, we could avoid
      locking the log.
    */
    pthread_mutex_lock(&LOCK_log);

    /*
      Write pending event to log file or transaction cache
>>>>>>> df0b6707
    */
    if (pending->write(file))
    {
      set_write_error(thd);
      if (check_write_error(thd) && cache_data &&
          stmt_has_updated_non_trans_table(thd))
        cache_data->set_incident();
      DBUG_RETURN(1);
    }

<<<<<<< HEAD
    /*
      We step the table map version if we are writing an event
      representing the end of a statement.

      In an ideal world, we could avoid stepping the table map version,
      since we could then reuse the table map that was written earlier
      in the cache. This does not work since STMT_END_F implies closing
      all table mappings on the slave side.
    
      TODO: Find a solution so that table maps does not have to be
      written several times within a transaction.
    */
    if (pending->get_flags(Rows_log_event::STMT_END_F))
      ++m_table_map_version;

=======
>>>>>>> df0b6707
    delete pending;
  }

  thd->binlog_set_pending_rows_event(event, is_transactional);

  DBUG_RETURN(error);
}

/**
  Write an event to the binary log.
*/

bool MYSQL_BIN_LOG::write(Log_event *event_info)
{
  THD *thd= event_info->thd;
  bool error= 1;
  DBUG_ENTER("MYSQL_BIN_LOG::write(Log_event *)");
  binlog_cache_data *cache_data= 0;

  if (thd->binlog_evt_union.do_union)
  {
    /*
      In Stored function; Remember that function call caused an update.
      We will log the function call to the binary log on function exit
    */
    thd->binlog_evt_union.unioned_events= TRUE;
    thd->binlog_evt_union.unioned_events_trans |=
      event_info->use_trans_cache();
    DBUG_RETURN(0);
  }

  /*
    We only end the statement if we are in a top-level statement.  If
    we are inside a stored function, we do not end the statement since
    this will close all tables on the slave.
  */
  bool const end_stmt=
    thd->locked_tables_mode && thd->lex->requires_prelocking();
  if (thd->binlog_flush_pending_rows_event(end_stmt,
                                           event_info->use_trans_cache()))
    DBUG_RETURN(error);

  /*
     In most cases this is only called if 'is_open()' is true; in fact this is
     mostly called if is_open() *was* true a few instructions before, but it
     could have changed since.
  */
  if (likely(is_open()))
  {
#ifdef HAVE_REPLICATION
    /*
      In the future we need to add to the following if tests like
      "do the involved tables match (to be implemented)
      binlog_[wild_]{do|ignore}_table?" (WL#1049)"
    */
    const char *local_db= event_info->get_db();
    if ((thd && !(thd->variables.option_bits & OPTION_BIN_LOG)) ||
	(thd->lex->sql_command != SQLCOM_ROLLBACK_TO_SAVEPOINT &&
         thd->lex->sql_command != SQLCOM_SAVEPOINT &&
         !binlog_filter->db_ok(local_db)))
      DBUG_RETURN(0);
#endif /* HAVE_REPLICATION */

    IO_CACHE *file= NULL;

    if (event_info->use_direct_logging())
    {
      file= &log_file;
      mysql_mutex_lock(&LOCK_log);
    }
    else
    {
      if (thd->binlog_setup_trx_data())
        goto err;

      binlog_cache_mngr *const cache_mngr=
        (binlog_cache_mngr*) thd_get_ha_data(thd, binlog_hton);

      bool is_trans_cache= use_trans_cache(thd, event_info->use_trans_cache());
      file= cache_mngr->get_binlog_cache_log(is_trans_cache);
      cache_data= cache_mngr->get_binlog_cache_data(is_trans_cache);

      thd->binlog_start_trans_and_stmt();
    }
    DBUG_PRINT("info",("event type: %d",event_info->get_type_code()));

    /*
       No check for auto events flag here - this write method should
       never be called if auto-events are enabled.

       Write first log events which describe the 'run environment'
       of the SQL command. If row-based binlogging, Insert_id, Rand
       and other kind of "setting context" events are not needed.
    */
    if (thd)
    {
      if (!thd->is_current_stmt_binlog_format_row())
      {
        if (thd->stmt_depends_on_first_successful_insert_id_in_prev_stmt)
        {
          Intvar_log_event e(thd,(uchar) LAST_INSERT_ID_EVENT,
                             thd->first_successful_insert_id_in_prev_stmt_for_binlog);
          if (e.write(file))
            goto err;
        }
        if (thd->auto_inc_intervals_in_cur_stmt_for_binlog.nb_elements() > 0)
        {
          DBUG_PRINT("info",("number of auto_inc intervals: %u",
                             thd->auto_inc_intervals_in_cur_stmt_for_binlog.
                             nb_elements()));
          Intvar_log_event e(thd, (uchar) INSERT_ID_EVENT,
                             thd->auto_inc_intervals_in_cur_stmt_for_binlog.
                             minimum());
          if (e.write(file))
            goto err;
        }
        if (thd->rand_used)
        {
          Rand_log_event e(thd,thd->rand_saved_seed1,thd->rand_saved_seed2);
          if (e.write(file))
            goto err;
        }
        if (thd->user_var_events.elements)
        {
          for (uint i= 0; i < thd->user_var_events.elements; i++)
          {
            BINLOG_USER_VAR_EVENT *user_var_event;
            get_dynamic(&thd->user_var_events,(uchar*) &user_var_event, i);

            /* setting flags for user var log event */
            uchar flags= User_var_log_event::UNDEF_F;
            if (user_var_event->unsigned_flag)
              flags|= User_var_log_event::UNSIGNED_F;

            User_var_log_event e(thd, user_var_event->user_var_event->name.str,
                                 user_var_event->user_var_event->name.length,
                                 user_var_event->value,
                                 user_var_event->length,
                                 user_var_event->type,
                                 user_var_event->charset_number,
                                 flags);
            if (e.write(file))
              goto err;
          }
        }
      }
    }

    /*
      Write the event.
    */
    if (event_info->write(file) ||
        DBUG_EVALUATE_IF("injecting_fault_writing", 1, 0))
      goto err;

    error= 0;

err:
    if (event_info->use_direct_logging())
    {
      if (!error)
      {
        bool synced;
        if ((error= flush_and_sync(&synced)))
          goto unlock;

        if ((error= RUN_HOOK(binlog_storage, after_flush,
                 (thd, log_file_name, file->pos_in_file, synced))))
        {
          sql_print_error("Failed to run 'after_flush' hooks");
          goto unlock;
        }
        signal_update();
        rotate_and_purge(RP_LOCK_LOG_IS_ALREADY_LOCKED);
      }
unlock:
      mysql_mutex_unlock(&LOCK_log);
    }

    if (error)
    {
      set_write_error(thd);
      if (check_write_error(thd) && cache_data &&
          stmt_has_updated_non_trans_table(thd))
        cache_data->set_incident();
    }
  }

<<<<<<< HEAD
  if (event_info->flags & LOG_EVENT_UPDATE_TABLE_MAP_VERSION_F)
    ++m_table_map_version;

=======
  pthread_mutex_unlock(&LOCK_log);
>>>>>>> df0b6707
  DBUG_RETURN(error);
}


int error_log_print(enum loglevel level, const char *format,
                    va_list args)
{
  return logger.error_log_print(level, format, args);
}


bool slow_log_print(THD *thd, const char *query, uint query_length,
                    ulonglong current_utime)
{
  return logger.slow_log_print(thd, query, query_length, current_utime);
}


bool LOGGER::log_command(THD *thd, enum enum_server_command command)
{
#ifndef NO_EMBEDDED_ACCESS_CHECKS
  Security_context *sctx= thd->security_ctx;
#endif
  /*
    Log command if we have at least one log event handler enabled and want
    to log this king of commands
  */
  if (*general_log_handler_list && (what_to_log & (1L << (uint) command)))
  {
    if ((thd->variables.option_bits & OPTION_LOG_OFF)
#ifndef NO_EMBEDDED_ACCESS_CHECKS
         && (sctx->master_access & SUPER_ACL)
#endif
       )
    {
      /* No logging */
      return FALSE;
    }

    return TRUE;
  }

  return FALSE;
}


bool general_log_print(THD *thd, enum enum_server_command command,
                       const char *format, ...)
{
  va_list args;
  uint error= 0;

  /* Print the message to the buffer if we want to log this king of commands */
  if (! logger.log_command(thd, command))
    return FALSE;

  va_start(args, format);
  error= logger.general_log_print(thd, command, format, args);
  va_end(args);

  return error;
}

bool general_log_write(THD *thd, enum enum_server_command command,
                       const char *query, uint query_length)
{
  /* Write the message to the log if we want to log this king of commands */
  if (logger.log_command(thd, command))
    return logger.general_log_write(thd, command, query, query_length);

  return FALSE;
}

void MYSQL_BIN_LOG::rotate_and_purge(uint flags)
{
#ifdef HAVE_REPLICATION
  bool check_purge= false;
#endif
  if (!(flags & RP_LOCK_LOG_IS_ALREADY_LOCKED))
    mysql_mutex_lock(&LOCK_log);
  if ((flags & RP_FORCE_ROTATE) ||
      (my_b_tell(&log_file) >= (my_off_t) max_size))
  {
    new_file_without_locking();
#ifdef HAVE_REPLICATION
    check_purge= true;
#endif
  }
  if (!(flags & RP_LOCK_LOG_IS_ALREADY_LOCKED))
    mysql_mutex_unlock(&LOCK_log);

#ifdef HAVE_REPLICATION
  /*
    NOTE: Run purge_logs wo/ holding LOCK_log
          as it otherwise will deadlock in ndbcluster_binlog_index_purge_file
  */
  if (check_purge && expire_logs_days)
  {
    time_t purge_time= my_time(0) - expire_logs_days*24*60*60;
    if (purge_time >= 0)
      purge_logs_before_date(purge_time);
  }
#endif
}

uint MYSQL_BIN_LOG::next_file_id()
{
  uint res;
  mysql_mutex_lock(&LOCK_log);
  res = file_id++;
  mysql_mutex_unlock(&LOCK_log);
  return res;
}


/*
  Write the contents of a cache to the binary log.

  SYNOPSIS
    write_cache()
    cache    Cache to write to the binary log
    lock_log True if the LOCK_log mutex should be aquired, false otherwise
    sync_log True if the log should be flushed and synced

  DESCRIPTION
    Write the contents of the cache to the binary log. The cache will
    be reset as a READ_CACHE to be able to read the contents from it.
 */

int MYSQL_BIN_LOG::write_cache(IO_CACHE *cache, bool lock_log, bool sync_log)
{
  Mutex_sentry sentry(lock_log ? &LOCK_log : NULL);

  if (reinit_io_cache(cache, READ_CACHE, 0, 0, 0))
    return ER_ERROR_ON_WRITE;
  uint length= my_b_bytes_in_cache(cache), group, carry, hdr_offs;
  long val;
  uchar header[LOG_EVENT_HEADER_LEN];

  /*
    The events in the buffer have incorrect end_log_pos data
    (relative to beginning of group rather than absolute),
    so we'll recalculate them in situ so the binlog is always
    correct, even in the middle of a group. This is possible
    because we now know the start position of the group (the
    offset of this cache in the log, if you will); all we need
    to do is to find all event-headers, and add the position of
    the group to the end_log_pos of each event.  This is pretty
    straight forward, except that we read the cache in segments,
    so an event-header might end up on the cache-border and get
    split.
  */

  group= (uint)my_b_tell(&log_file);
  hdr_offs= carry= 0;

  do
  {
    /*
      if we only got a partial header in the last iteration,
      get the other half now and process a full header.
    */
    if (unlikely(carry > 0))
    {
      DBUG_ASSERT(carry < LOG_EVENT_HEADER_LEN);

      /* assemble both halves */
      memcpy(&header[carry], (char *)cache->read_pos, LOG_EVENT_HEADER_LEN - carry);

      /* fix end_log_pos */
      val= uint4korr(&header[LOG_POS_OFFSET]) + group;
      int4store(&header[LOG_POS_OFFSET], val);

      /* write the first half of the split header */
      if (my_b_write(&log_file, header, carry))
        return ER_ERROR_ON_WRITE;

      /*
        copy fixed second half of header to cache so the correct
        version will be written later.
      */
      memcpy((char *)cache->read_pos, &header[carry], LOG_EVENT_HEADER_LEN - carry);

      /* next event header at ... */
      hdr_offs = uint4korr(&header[EVENT_LEN_OFFSET]) - carry;

      carry= 0;
    }

    /* if there is anything to write, process it. */

    if (likely(length > 0))
    {
      /*
        process all event-headers in this (partial) cache.
        if next header is beyond current read-buffer,
        we'll get it later (though not necessarily in the
        very next iteration, just "eventually").
      */

      while (hdr_offs < length)
      {
        /*
          partial header only? save what we can get, process once
          we get the rest.
        */

        if (hdr_offs + LOG_EVENT_HEADER_LEN > length)
        {
          carry= length - hdr_offs;
          memcpy(header, (char *)cache->read_pos + hdr_offs, carry);
          length= hdr_offs;
        }
        else
        {
          /* we've got a full event-header, and it came in one piece */

          uchar *log_pos= (uchar *)cache->read_pos + hdr_offs + LOG_POS_OFFSET;

          /* fix end_log_pos */
          val= uint4korr(log_pos) + group;
          int4store(log_pos, val);

          /* next event header at ... */
          log_pos= (uchar *)cache->read_pos + hdr_offs + EVENT_LEN_OFFSET;
          hdr_offs += uint4korr(log_pos);

        }
      }

      /*
        Adjust hdr_offs. Note that it may still point beyond the segment
        read in the next iteration; if the current event is very long,
        it may take a couple of read-iterations (and subsequent adjustments
        of hdr_offs) for it to point into the then-current segment.
        If we have a split header (!carry), hdr_offs will be set at the
        beginning of the next iteration, overwriting the value we set here:
      */
      hdr_offs -= length;
    }

    /* Write data to the binary log file */
    if (my_b_write(&log_file, cache->read_pos, length))
      return ER_ERROR_ON_WRITE;
    cache->read_pos=cache->read_end;		// Mark buffer used up
  } while ((length= my_b_fill(cache)));

  DBUG_ASSERT(carry == 0);

  if (sync_log)
    return flush_and_sync(0);

  return 0;                                     // All OK
}

/*
  Helper function to get the error code of the query to be binlogged.
 */
int query_error_code(THD *thd, bool not_killed)
{
  int error;
  
  if (not_killed || (thd->killed == THD::KILL_BAD_DATA))
  {
    error= thd->is_error() ? thd->stmt_da->sql_errno() : 0;

    /* thd->stmt_da->sql_errno() might be ER_SERVER_SHUTDOWN or
       ER_QUERY_INTERRUPTED, So here we need to make sure that error
       is not set to these errors when specified not_killed by the
       caller.
    */
    if (error == ER_SERVER_SHUTDOWN || error == ER_QUERY_INTERRUPTED)
      error= 0;
  }
  else
  {
    /* killed status for DELAYED INSERT thread should never be used */
    DBUG_ASSERT(!(thd->system_thread & SYSTEM_THREAD_DELAYED_INSERT));
    error= thd->killed_errno();
  }

  return error;
}

bool MYSQL_BIN_LOG::write_incident(THD *thd, bool lock)
{
  uint error= 0;
  DBUG_ENTER("MYSQL_BIN_LOG::write_incident");
  LEX_STRING const write_error_msg=
    { C_STRING_WITH_LEN("error writing to the binary log") };
  Incident incident= INCIDENT_LOST_EVENTS;
  Incident_log_event ev(thd, incident, write_error_msg);
  if (lock)
    mysql_mutex_lock(&LOCK_log);
  error= ev.write(&log_file);
  if (lock)
  {
    if (!error && !(error= flush_and_sync(0)))
    {
      signal_update();
      rotate_and_purge(RP_LOCK_LOG_IS_ALREADY_LOCKED);
    }
    mysql_mutex_unlock(&LOCK_log);
  }
  DBUG_RETURN(error);
}

/**
  Write a cached log entry to the binary log.
  - To support transaction over replication, we wrap the transaction
  with BEGIN/COMMIT or BEGIN/ROLLBACK in the binary log.
  We want to write a BEGIN/ROLLBACK block when a non-transactional table
  was updated in a transaction which was rolled back. This is to ensure
  that the same updates are run on the slave.

  @param thd
  @param cache		The cache to copy to the binlog
  @param commit_event   The commit event to print after writing the
                        contents of the cache.
  @param incident       Defines if an incident event should be created to
                        notify that some non-transactional changes did
                        not get into the binlog.

  @note
    We only come here if there is something in the cache.
  @note
    The thing in the cache is always a complete transaction.
  @note
    'cache' needs to be reinitialized after this functions returns.
*/

bool MYSQL_BIN_LOG::write(THD *thd, IO_CACHE *cache, Log_event *commit_event,
                          bool incident)
{
  DBUG_ENTER("MYSQL_BIN_LOG::write(THD *, IO_CACHE *, Log_event *)");
  mysql_mutex_lock(&LOCK_log);

  DBUG_ASSERT(is_open());
  if (likely(is_open()))                       // Should always be true
  {
    /*
      We only bother to write to the binary log if there is anything
      to write.
     */
    if (my_b_tell(cache) > 0)
    {
      /*
        Log "BEGIN" at the beginning of every transaction.  Here, a
        transaction is either a BEGIN..COMMIT block or a single
        statement in autocommit mode.
      */
      Query_log_event qinfo(thd, STRING_WITH_LEN("BEGIN"), TRUE, FALSE, TRUE, 0);
      if (qinfo.write(&log_file))
        goto err;
      DBUG_EXECUTE_IF("crash_before_writing_xid",
                      {
                        if ((write_error= write_cache(cache, false, true)))
                          DBUG_PRINT("info", ("error writing binlog cache: %d",
                                               write_error));
                        DBUG_PRINT("info", ("crashing before writing xid"));
                        DBUG_ABORT();
                      });

      if ((write_error= write_cache(cache, false, false)))
        goto err;

      if (commit_event && commit_event->write(&log_file))
        goto err;

      if (incident && write_incident(thd, FALSE))
        goto err;

      bool synced= 0;
      if (flush_and_sync(&synced))
        goto err;
      DBUG_EXECUTE_IF("half_binlogged_transaction", DBUG_ABORT(););
      if (cache->error)				// Error on read
      {
        sql_print_error(ER(ER_ERROR_ON_READ), cache->file_name, errno);
        write_error=1;				// Don't give more errors
        goto err;
      }

      if (RUN_HOOK(binlog_storage, after_flush,
                   (thd, log_file_name, log_file.pos_in_file, synced)))
      {
        sql_print_error("Failed to run 'after_flush' hooks");
        write_error=1;
        goto err;
      }

      signal_update();
    }

    /*
      if commit_event is Xid_log_event, increase the number of
      prepared_xids (it's decreasd in ::unlog()). Binlog cannot be rotated
      if there're prepared xids in it - see the comment in new_file() for
      an explanation.
      If the commit_event is not Xid_log_event (then it's a Query_log_event)
      rotate binlog, if necessary.
    */
    if (commit_event && commit_event->get_type_code() == XID_EVENT)
    {
      mysql_mutex_lock(&LOCK_prep_xids);
      prepared_xids++;
      mysql_mutex_unlock(&LOCK_prep_xids);
    }
    else
      rotate_and_purge(RP_LOCK_LOG_IS_ALREADY_LOCKED);
  }
  mysql_mutex_unlock(&LOCK_log);

  DBUG_RETURN(0);

err:
  if (!write_error)
  {
    write_error= 1;
    sql_print_error(ER(ER_ERROR_ON_WRITE), name, errno);
  }
  mysql_mutex_unlock(&LOCK_log);
  DBUG_RETURN(1);
}


/**
  Wait until we get a signal that the relay log has been updated.

  @param thd		Thread variable

  @note
    One must have a lock on LOCK_log before calling this function.
    This lock will be released before return! That's required by
    THD::enter_cond() (see NOTES in sql_class.h).
*/

void MYSQL_BIN_LOG::wait_for_update_relay_log(THD* thd)
{
  const char *old_msg;
  DBUG_ENTER("wait_for_update_relay_log");

  old_msg= thd->enter_cond(&update_cond, &LOCK_log,
                           "Slave has read all relay log; "
                           "waiting for the slave I/O "
                           "thread to update it" );
  mysql_cond_wait(&update_cond, &LOCK_log);
  thd->exit_cond(old_msg);
  DBUG_VOID_RETURN;
}

/**
  Wait until we get a signal that the binary log has been updated.
  Applies to master only.
     
  NOTES
  @param[in] thd        a THD struct
  @param[in] timeout    a pointer to a timespec;
                        NULL means to wait w/o timeout.
  @retval    0          if got signalled on update
  @retval    non-0      if wait timeout elapsed
  @note
    LOCK_log must be taken before calling this function.
    LOCK_log is being released while the thread is waiting.
    LOCK_log is released by the caller.
*/

int MYSQL_BIN_LOG::wait_for_update_bin_log(THD* thd,
                                           const struct timespec *timeout)
{
  int ret= 0;
  const char* old_msg = thd->proc_info;
  DBUG_ENTER("wait_for_update_bin_log");
  old_msg= thd->enter_cond(&update_cond, &LOCK_log,
                           "Master has sent all binlog to slave; "
                           "waiting for binlog to be updated");
  if (!timeout)
    mysql_cond_wait(&update_cond, &LOCK_log);
  else
    ret= mysql_cond_timedwait(&update_cond, &LOCK_log,
                              const_cast<struct timespec *>(timeout));
  DBUG_RETURN(ret);
}


/**
  Close the log file.

  @param exiting     Bitmask for one or more of the following bits:
          - LOG_CLOSE_INDEX : if we should close the index file
          - LOG_CLOSE_TO_BE_OPENED : if we intend to call open
                                     at once after close.
          - LOG_CLOSE_STOP_EVENT : write a 'stop' event to the log

  @note
    One can do an open on the object at once after doing a close.
    The internal structures are not freed until cleanup() is called
*/

void MYSQL_BIN_LOG::close(uint exiting)
{					// One can't set log_type here!
  DBUG_ENTER("MYSQL_BIN_LOG::close");
  DBUG_PRINT("enter",("exiting: %d", (int) exiting));
  if (log_state == LOG_OPENED)
  {
#ifdef HAVE_REPLICATION
    if (log_type == LOG_BIN && !no_auto_events &&
	(exiting & LOG_CLOSE_STOP_EVENT))
    {
      Stop_log_event s;
      s.write(&log_file);
      bytes_written+= s.data_written;
      signal_update();
    }
#endif /* HAVE_REPLICATION */

    /* don't pwrite in a file opened with O_APPEND - it doesn't work */
    if (log_file.type == WRITE_CACHE && log_type == LOG_BIN)
    {
      my_off_t offset= BIN_LOG_HEADER_SIZE + FLAGS_OFFSET;
      my_off_t org_position= mysql_file_tell(log_file.file, MYF(0));
      uchar flags= 0;            // clearing LOG_EVENT_BINLOG_IN_USE_F
      mysql_file_pwrite(log_file.file, &flags, 1, offset, MYF(0));
      /*
        Restore position so that anything we have in the IO_cache is written
        to the correct position.
        We need the seek here, as mysql_file_pwrite() is not guaranteed to keep the
        original position on system that doesn't support pwrite().
      */
      mysql_file_seek(log_file.file, org_position, MY_SEEK_SET, MYF(0));
    }

    /* this will cleanup IO_CACHE, sync and close the file */
    MYSQL_LOG::close(exiting);
  }

  /*
    The following test is needed even if is_open() is not set, as we may have
    called a not complete close earlier and the index file is still open.
  */

  if ((exiting & LOG_CLOSE_INDEX) && my_b_inited(&index_file))
  {
    end_io_cache(&index_file);
    if (mysql_file_close(index_file.file, MYF(0)) < 0 && ! write_error)
    {
      write_error= 1;
      sql_print_error(ER(ER_ERROR_ON_WRITE), index_file_name, errno);
    }
  }
  log_state= (exiting & LOG_CLOSE_TO_BE_OPENED) ? LOG_TO_BE_OPENED : LOG_CLOSED;
  safeFree(name);
  DBUG_VOID_RETURN;
}


void MYSQL_BIN_LOG::set_max_size(ulong max_size_arg)
{
  /*
    We need to take locks, otherwise this may happen:
    new_file() is called, calls open(old_max_size), then before open() starts,
    set_max_size() sets max_size to max_size_arg, then open() starts and
    uses the old_max_size argument, so max_size_arg has been overwritten and
    it's like if the SET command was never run.
  */
  DBUG_ENTER("MYSQL_BIN_LOG::set_max_size");
  mysql_mutex_lock(&LOCK_log);
  if (is_open())
    max_size= max_size_arg;
  mysql_mutex_unlock(&LOCK_log);
  DBUG_VOID_RETURN;
}


/**
  Check if a string is a valid number.

  @param str			String to test
  @param res			Store value here
  @param allow_wildcards	Set to 1 if we should ignore '%' and '_'

  @note
    For the moment the allow_wildcards argument is not used
    Should be move to some other file.

  @retval
    1	String is a number
  @retval
    0	String is not a number
*/

static bool test_if_number(register const char *str,
			   ulong *res, bool allow_wildcards)
{
  reg2 int flag;
  const char *start;
  DBUG_ENTER("test_if_number");

  flag=0; start=str;
  while (*str++ == ' ') ;
  if (*--str == '-' || *str == '+')
    str++;
  while (my_isdigit(files_charset_info,*str) ||
	 (allow_wildcards && (*str == wild_many || *str == wild_one)))
  {
    flag=1;
    str++;
  }
  if (*str == '.')
  {
    for (str++ ;
	 my_isdigit(files_charset_info,*str) ||
	   (allow_wildcards && (*str == wild_many || *str == wild_one)) ;
	 str++, flag=1) ;
  }
  if (*str != 0 || flag == 0)
    DBUG_RETURN(0);
  if (res)
    *res=atol(start);
  DBUG_RETURN(1);			/* Number ok */
} /* test_if_number */


void sql_perror(const char *message)
{
#ifdef HAVE_STRERROR
  sql_print_error("%s: %s",message, strerror(errno));
#else
  perror(message);
#endif
}


bool flush_error_log()
{
  bool result=0;
  if (opt_error_log)
  {
    char err_renamed[FN_REFLEN], *end;
    end= strmake(err_renamed,log_error_file,FN_REFLEN-5);
    strmov(end, "-old");
    mysql_mutex_lock(&LOCK_error_log);
#ifdef __WIN__
    char err_temp[FN_REFLEN+5];
    /*
     On Windows is necessary a temporary file for to rename
     the current error file.
    */
    strxmov(err_temp, err_renamed,"-tmp",NullS);
    my_delete(err_temp, MYF(0));
    if (freopen(err_temp,"a+",stdout))
    {
      int fd;
      size_t bytes;
      uchar buf[IO_SIZE];

      freopen(err_temp,"a+",stderr);
      setbuf(stderr, NULL);
      my_delete(err_renamed, MYF(0));
      my_rename(log_error_file, err_renamed, MYF(0));
      if (freopen(log_error_file,"a+",stdout))
      {
        freopen(log_error_file,"a+",stderr);
        setbuf(stderr, NULL);
      }

      if ((fd= my_open(err_temp, O_RDONLY, MYF(0))) >= 0)
      {
        while ((bytes= mysql_file_read(fd, buf, IO_SIZE, MYF(0))) &&
               bytes != MY_FILE_ERROR)
          my_fwrite(stderr, buf, bytes, MYF(0));
        mysql_file_close(fd, MYF(0));
      }
      my_delete(err_temp, MYF(0));
    }
    else
     result= 1;
#else
   my_rename(log_error_file, err_renamed, MYF(0));
   if (freopen(log_error_file,"a+",stdout))
   {
     FILE *reopen;
     reopen= freopen(log_error_file,"a+",stderr);
     setbuf(stderr, NULL);
   }
   else
     result= 1;
#endif
    mysql_mutex_unlock(&LOCK_error_log);
  }
   return result;
}

void MYSQL_BIN_LOG::signal_update()
{
  DBUG_ENTER("MYSQL_BIN_LOG::signal_update");
  signal_cnt++;
  mysql_cond_broadcast(&update_cond);
  DBUG_VOID_RETURN;
}

#ifdef _WIN32
static void print_buffer_to_nt_eventlog(enum loglevel level, char *buff,
                                        size_t length, size_t buffLen)
{
  HANDLE event;
  char   *buffptr= buff;
  DBUG_ENTER("print_buffer_to_nt_eventlog");

  /* Add ending CR/LF's to string, overwrite last chars if necessary */
  strmov(buffptr+min(length, buffLen-5), "\r\n\r\n");

  setup_windows_event_source();
  if ((event= RegisterEventSource(NULL,"MySQL")))
  {
    switch (level) {
      case ERROR_LEVEL:
        ReportEvent(event, EVENTLOG_ERROR_TYPE, 0, MSG_DEFAULT, NULL, 1, 0,
                    (LPCSTR*)&buffptr, NULL);
        break;
      case WARNING_LEVEL:
        ReportEvent(event, EVENTLOG_WARNING_TYPE, 0, MSG_DEFAULT, NULL, 1, 0,
                    (LPCSTR*) &buffptr, NULL);
        break;
      case INFORMATION_LEVEL:
        ReportEvent(event, EVENTLOG_INFORMATION_TYPE, 0, MSG_DEFAULT, NULL, 1,
                    0, (LPCSTR*) &buffptr, NULL);
        break;
    }
    DeregisterEventSource(event);
  }

  DBUG_VOID_RETURN;
}
#endif /* _WIN32 */


/**
  Prints a printf style message to the error log and, under NT, to the
  Windows event log.

  This function prints the message into a buffer and then sends that buffer
  to other functions to write that message to other logging sources.

  @param event_type          Type of event to write (Error, Warning, or Info)
  @param format              Printf style format of message
  @param args                va_list list of arguments for the message

  @returns
    The function always returns 0. The return value is present in the
    signature to be compatible with other logging routines, which could
    return an error (e.g. logging to the log tables)
*/

#ifndef EMBEDDED_LIBRARY
static void print_buffer_to_file(enum loglevel level, const char *buffer)
{
  time_t skr;
  struct tm tm_tmp;
  struct tm *start;
  DBUG_ENTER("print_buffer_to_file");
  DBUG_PRINT("enter",("buffer: %s", buffer));

  mysql_mutex_lock(&LOCK_error_log);

  skr= my_time(0);
  localtime_r(&skr, &tm_tmp);
  start=&tm_tmp;

  fprintf(stderr, "%02d%02d%02d %2d:%02d:%02d [%s] %s\n",
          start->tm_year % 100,
          start->tm_mon+1,
          start->tm_mday,
          start->tm_hour,
          start->tm_min,
          start->tm_sec,
          (level == ERROR_LEVEL ? "ERROR" : level == WARNING_LEVEL ?
           "Warning" : "Note"),
          buffer);

  fflush(stderr);

  mysql_mutex_unlock(&LOCK_error_log);
  DBUG_VOID_RETURN;
}


int vprint_msg_to_log(enum loglevel level, const char *format, va_list args)
{
  char   buff[1024];
  size_t length;
  DBUG_ENTER("vprint_msg_to_log");

  length= my_vsnprintf(buff, sizeof(buff), format, args);
  print_buffer_to_file(level, buff);

#ifdef _WIN32
  print_buffer_to_nt_eventlog(level, buff, length, sizeof(buff));
#endif

  DBUG_RETURN(0);
}
#endif /*EMBEDDED_LIBRARY*/


void sql_print_error(const char *format, ...) 
{
  va_list args;
  DBUG_ENTER("sql_print_error");

  va_start(args, format);
  error_log_print(ERROR_LEVEL, format, args);
  va_end(args);

  DBUG_VOID_RETURN;
}


void sql_print_warning(const char *format, ...) 
{
  va_list args;
  DBUG_ENTER("sql_print_warning");

  va_start(args, format);
  error_log_print(WARNING_LEVEL, format, args);
  va_end(args);

  DBUG_VOID_RETURN;
}


void sql_print_information(const char *format, ...) 
{
  va_list args;
  DBUG_ENTER("sql_print_information");

  va_start(args, format);
  error_log_print(INFORMATION_LEVEL, format, args);
  va_end(args);

  DBUG_VOID_RETURN;
}


/********* transaction coordinator log for 2pc - mmap() based solution *******/

/*
  the log consists of a file, mmapped to a memory.
  file is divided on pages of tc_log_page_size size.
  (usable size of the first page is smaller because of log header)
  there's PAGE control structure for each page
  each page (or rather PAGE control structure) can be in one of three
  states - active, syncing, pool.
  there could be only one page in active or syncing states,
  but many in pool - pool is fifo queue.
  usual lifecycle of a page is pool->active->syncing->pool
  "active" page - is a page where new xid's are logged.
  the page stays active as long as syncing slot is taken.
  "syncing" page is being synced to disk. no new xid can be added to it.
  when the sync is done the page is moved to a pool and an active page
  becomes "syncing".

  the result of such an architecture is a natural "commit grouping" -
  If commits are coming faster than the system can sync, they do not
  stall. Instead, all commit that came since the last sync are
  logged to the same page, and they all are synced with the next -
  one - sync. Thus, thought individual commits are delayed, throughput
  is not decreasing.

  when a xid is added to an active page, the thread of this xid waits
  for a page's condition until the page is synced. when syncing slot
  becomes vacant one of these waiters is awaken to take care of syncing.
  it syncs the page and signals all waiters that the page is synced.
  PAGE::waiters is used to count these waiters, and a page may never
  become active again until waiters==0 (that is all waiters from the
  previous sync have noticed the sync was completed)

  note, that the page becomes "dirty" and has to be synced only when a
  new xid is added into it. Removing a xid from a page does not make it
  dirty - we don't sync removals to disk.
*/

ulong tc_log_page_waits= 0;

#ifdef HAVE_MMAP

#define TC_LOG_HEADER_SIZE (sizeof(tc_log_magic)+1)

static const char tc_log_magic[]={(char) 254, 0x23, 0x05, 0x74};

ulong opt_tc_log_size= TC_LOG_MIN_SIZE;
ulong tc_log_max_pages_used=0, tc_log_page_size=0, tc_log_cur_pages_used=0;

int TC_LOG_MMAP::open(const char *opt_name)
{
  uint i;
  bool crashed=FALSE;
  PAGE *pg;

  DBUG_ASSERT(total_ha_2pc > 1);
  DBUG_ASSERT(opt_name && opt_name[0]);

  tc_log_page_size= my_getpagesize();
  DBUG_ASSERT(TC_LOG_PAGE_SIZE % tc_log_page_size == 0);

  fn_format(logname,opt_name,mysql_data_home,"",MY_UNPACK_FILENAME);
  if ((fd= mysql_file_open(key_file_tclog, logname, O_RDWR, MYF(0))) < 0)
  {
    if (my_errno != ENOENT)
      goto err;
    if (using_heuristic_recover())
      return 1;
    if ((fd= mysql_file_create(key_file_tclog, logname, CREATE_MODE,
                               O_RDWR, MYF(MY_WME))) < 0)
      goto err;
    inited=1;
    file_length= opt_tc_log_size;
    if (mysql_file_chsize(fd, file_length, 0, MYF(MY_WME)))
      goto err;
  }
  else
  {
    inited= 1;
    crashed= TRUE;
    sql_print_information("Recovering after a crash using %s", opt_name);
    if (tc_heuristic_recover)
    {
      sql_print_error("Cannot perform automatic crash recovery when "
                      "--tc-heuristic-recover is used");
      goto err;
    }
    file_length= mysql_file_seek(fd, 0L, MY_SEEK_END, MYF(MY_WME+MY_FAE));
    if (file_length == MY_FILEPOS_ERROR || file_length % tc_log_page_size)
      goto err;
  }

  data= (uchar *)my_mmap(0, (size_t)file_length, PROT_READ|PROT_WRITE,
                        MAP_NOSYNC|MAP_SHARED, fd, 0);
  if (data == MAP_FAILED)
  {
    my_errno=errno;
    goto err;
  }
  inited=2;

  npages=(uint)file_length/tc_log_page_size;
  DBUG_ASSERT(npages >= 3);             // to guarantee non-empty pool
  if (!(pages=(PAGE *)my_malloc(npages*sizeof(PAGE), MYF(MY_WME|MY_ZEROFILL))))
    goto err;
  inited=3;
  for (pg=pages, i=0; i < npages; i++, pg++)
  {
    pg->next=pg+1;
    pg->waiters=0;
    pg->state=POOL;
    mysql_mutex_init(key_PAGE_lock, &pg->lock, MY_MUTEX_INIT_FAST);
    mysql_cond_init(key_PAGE_cond, &pg->cond, 0);
    pg->start=(my_xid *)(data + i*tc_log_page_size);
    pg->end=(my_xid *)(pg->start + tc_log_page_size);
    pg->size=pg->free=tc_log_page_size/sizeof(my_xid);
  }
  pages[0].size=pages[0].free=
                (tc_log_page_size-TC_LOG_HEADER_SIZE)/sizeof(my_xid);
  pages[0].start=pages[0].end-pages[0].size;
  pages[npages-1].next=0;
  inited=4;

  if (crashed && recover())
      goto err;

  memcpy(data, tc_log_magic, sizeof(tc_log_magic));
  data[sizeof(tc_log_magic)]= (uchar)total_ha_2pc;
  my_msync(fd, data, tc_log_page_size, MS_SYNC);
  inited=5;

  mysql_mutex_init(key_LOCK_sync, &LOCK_sync, MY_MUTEX_INIT_FAST);
  mysql_mutex_init(key_LOCK_active, &LOCK_active, MY_MUTEX_INIT_FAST);
  mysql_mutex_init(key_LOCK_pool, &LOCK_pool, MY_MUTEX_INIT_FAST);
  mysql_cond_init(key_COND_active, &COND_active, 0);
  mysql_cond_init(key_COND_pool, &COND_pool, 0);

  inited=6;

  syncing= 0;
  active=pages;
  pool=pages+1;
  pool_last=pages+npages-1;

  return 0;

err:
  close();
  return 1;
}

/**
  there is no active page, let's got one from the pool.

  Two strategies here:
    -# take the first from the pool
    -# if there're waiters - take the one with the most free space.

  @todo
    TODO page merging. try to allocate adjacent page first,
    so that they can be flushed both in one sync
*/

void TC_LOG_MMAP::get_active_from_pool()
{
  PAGE **p, **best_p=0;
  int best_free;

  if (syncing)
    mysql_mutex_lock(&LOCK_pool);

  do
  {
    best_p= p= &pool;
    if ((*p)->waiters == 0) // can the first page be used ?
      break;                // yes - take it.

    best_free=0;            // no - trying second strategy
    for (p=&(*p)->next; *p; p=&(*p)->next)
    {
      if ((*p)->waiters == 0 && (*p)->free > best_free)
      {
        best_free=(*p)->free;
        best_p=p;
      }
    }
  }
  while ((*best_p == 0 || best_free == 0) && overflow());

  active=*best_p;
  if (active->free == active->size) // we've chosen an empty page
  {
    tc_log_cur_pages_used++;
    set_if_bigger(tc_log_max_pages_used, tc_log_cur_pages_used);
  }

  if ((*best_p)->next)              // unlink the page from the pool
    *best_p=(*best_p)->next;
  else
    pool_last=*best_p;

  if (syncing)
    mysql_mutex_unlock(&LOCK_pool);
}

/**
  @todo
  perhaps, increase log size ?
*/
int TC_LOG_MMAP::overflow()
{
  /*
    simple overflow handling - just wait
    TODO perhaps, increase log size ?
    let's check the behaviour of tc_log_page_waits first
  */
  tc_log_page_waits++;
  mysql_cond_wait(&COND_pool, &LOCK_pool);
  return 1; // always return 1
}

/**
  Record that transaction XID is committed on the persistent storage.

    This function is called in the middle of two-phase commit:
    First all resources prepare the transaction, then tc_log->log() is called,
    then all resources commit the transaction, then tc_log->unlog() is called.

    All access to active page is serialized but it's not a problem, as
    we're assuming that fsync() will be a main bottleneck.
    That is, parallelizing writes to log pages we'll decrease number of
    threads waiting for a page, but then all these threads will be waiting
    for a fsync() anyway

   If tc_log == MYSQL_LOG then tc_log writes transaction to binlog and
   records XID in a special Xid_log_event.
   If tc_log = TC_LOG_MMAP then xid is written in a special memory-mapped
   log.

  @retval
    0  - error
  @retval
    \# - otherwise, "cookie", a number that will be passed as an argument
    to unlog() call. tc_log can define it any way it wants,
    and use for whatever purposes. TC_LOG_MMAP sets it
    to the position in memory where xid was logged to.
*/

int TC_LOG_MMAP::log_xid(THD *thd, my_xid xid)
{
  int err;
  PAGE *p;
  ulong cookie;

  mysql_mutex_lock(&LOCK_active);

  /*
    if active page is full - just wait...
    frankly speaking, active->free here accessed outside of mutex
    protection, but it's safe, because it only means we may miss an
    unlog() for the active page, and we're not waiting for it here -
    unlog() does not signal COND_active.
  */
  while (unlikely(active && active->free == 0))
    mysql_cond_wait(&COND_active, &LOCK_active);

  /* no active page ? take one from the pool */
  if (active == 0)
    get_active_from_pool();

  p=active;
  mysql_mutex_lock(&p->lock);

  /* searching for an empty slot */
  while (*p->ptr)
  {
    p->ptr++;
    DBUG_ASSERT(p->ptr < p->end);               // because p->free > 0
  }

  /* found! store xid there and mark the page dirty */
  cookie= (ulong)((uchar *)p->ptr - data);      // can never be zero
  *p->ptr++= xid;
  p->free--;
  p->state= DIRTY;

  /* to sync or not to sync - this is the question */
  mysql_mutex_unlock(&LOCK_active);
  mysql_mutex_lock(&LOCK_sync);
  mysql_mutex_unlock(&p->lock);

  if (syncing)
  {                                          // somebody's syncing. let's wait
    p->waiters++;
    /*
      note - it must be while (), not do ... while () here
      as p->state may be not DIRTY when we come here
    */
    while (p->state == DIRTY && syncing)
      mysql_cond_wait(&p->cond, &LOCK_sync);
    p->waiters--;
    err= p->state == ERROR;
    if (p->state != DIRTY)                   // page was synced
    {
      if (p->waiters == 0)
        mysql_cond_signal(&COND_pool);       // in case somebody's waiting
      mysql_mutex_unlock(&LOCK_sync);
      goto done;                             // we're done
    }
  }                                          // page was not synced! do it now
  DBUG_ASSERT(active == p && syncing == 0);
  mysql_mutex_lock(&LOCK_active);
  syncing=p;                                 // place is vacant - take it
  active=0;                                  // page is not active anymore
  mysql_cond_broadcast(&COND_active);        // in case somebody's waiting
  mysql_mutex_unlock(&LOCK_active);
  mysql_mutex_unlock(&LOCK_sync);
  err= sync();

done:
  return err ? 0 : cookie;
}

int TC_LOG_MMAP::sync()
{
  int err;

  DBUG_ASSERT(syncing != active);

  /*
    sit down and relax - this can take a while...
    note - no locks are held at this point
  */
  err= my_msync(fd, syncing->start, 1, MS_SYNC);

  /* page is synced. let's move it to the pool */
  mysql_mutex_lock(&LOCK_pool);
  pool_last->next=syncing;
  pool_last=syncing;
  syncing->next=0;
  syncing->state= err ? ERROR : POOL;
  mysql_cond_broadcast(&syncing->cond);      // signal "sync done"
  mysql_cond_signal(&COND_pool);             // in case somebody's waiting
  mysql_mutex_unlock(&LOCK_pool);

  /* marking 'syncing' slot free */
  mysql_mutex_lock(&LOCK_sync);
  syncing=0;
  mysql_cond_signal(&active->cond);        // wake up a new syncer
  mysql_mutex_unlock(&LOCK_sync);
  return err;
}

/**
  erase xid from the page, update page free space counters/pointers.
  cookie points directly to the memory where xid was logged.
*/

void TC_LOG_MMAP::unlog(ulong cookie, my_xid xid)
{
  PAGE *p=pages+(cookie/tc_log_page_size);
  my_xid *x=(my_xid *)(data+cookie);

  DBUG_ASSERT(*x == xid);
  DBUG_ASSERT(x >= p->start && x < p->end);
  *x=0;

  mysql_mutex_lock(&p->lock);
  p->free++;
  DBUG_ASSERT(p->free <= p->size);
  set_if_smaller(p->ptr, x);
  if (p->free == p->size)               // the page is completely empty
    statistic_decrement(tc_log_cur_pages_used, &LOCK_status);
  if (p->waiters == 0)                 // the page is in pool and ready to rock
    mysql_cond_signal(&COND_pool);     // ping ... for overflow()
  mysql_mutex_unlock(&p->lock);
}

void TC_LOG_MMAP::close()
{
  uint i;
  switch (inited) {
  case 6:
    mysql_mutex_destroy(&LOCK_sync);
    mysql_mutex_destroy(&LOCK_active);
    mysql_mutex_destroy(&LOCK_pool);
    mysql_cond_destroy(&COND_pool);
  case 5:
    data[0]='A'; // garble the first (signature) byte, in case mysql_file_delete fails
  case 4:
    for (i=0; i < npages; i++)
    {
      if (pages[i].ptr == 0)
        break;
      mysql_mutex_destroy(&pages[i].lock);
      mysql_cond_destroy(&pages[i].cond);
    }
  case 3:
    my_free((uchar*)pages, MYF(0));
  case 2:
    my_munmap((char*)data, (size_t)file_length);
  case 1:
    mysql_file_close(fd, MYF(0));
  }
  if (inited>=5) // cannot do in the switch because of Windows
    mysql_file_delete(key_file_tclog, logname, MYF(MY_WME));
  inited=0;
}

int TC_LOG_MMAP::recover()
{
  HASH xids;
  PAGE *p=pages, *end_p=pages+npages;

  if (memcmp(data, tc_log_magic, sizeof(tc_log_magic)))
  {
    sql_print_error("Bad magic header in tc log");
    goto err1;
  }

  /*
    the first byte after magic signature is set to current
    number of storage engines on startup
  */
  if (data[sizeof(tc_log_magic)] != total_ha_2pc)
  {
    sql_print_error("Recovery failed! You must enable "
                    "exactly %d storage engines that support "
                    "two-phase commit protocol",
                    data[sizeof(tc_log_magic)]);
    goto err1;
  }

  if (my_hash_init(&xids, &my_charset_bin, tc_log_page_size/3, 0,
                   sizeof(my_xid), 0, 0, MYF(0)))
    goto err1;

  for ( ; p < end_p ; p++)
  {
    for (my_xid *x=p->start; x < p->end; x++)
      if (*x && my_hash_insert(&xids, (uchar *)x))
        goto err2; // OOM
  }

  if (ha_recover(&xids))
    goto err2;

  my_hash_free(&xids);
  bzero(data, (size_t)file_length);
  return 0;

err2:
  my_hash_free(&xids);
err1:
  sql_print_error("Crash recovery failed. Either correct the problem "
                  "(if it's, for example, out of memory error) and restart, "
                  "or delete tc log and start mysqld with "
                  "--tc-heuristic-recover={commit|rollback}");
  return 1;
}
#endif

TC_LOG *tc_log;
TC_LOG_DUMMY tc_log_dummy;
TC_LOG_MMAP  tc_log_mmap;

/**
  Perform heuristic recovery, if --tc-heuristic-recover was used.

  @note
    no matter whether heuristic recovery was successful or not
    mysqld must exit. So, return value is the same in both cases.

  @retval
    0	no heuristic recovery was requested
  @retval
    1   heuristic recovery was performed
*/

int TC_LOG::using_heuristic_recover()
{
  if (!tc_heuristic_recover)
    return 0;

  sql_print_information("Heuristic crash recovery mode");
  if (ha_recover(0))
    sql_print_error("Heuristic crash recovery failed");
  sql_print_information("Please restart mysqld without --tc-heuristic-recover");
  return 1;
}

/****** transaction coordinator log for 2pc - binlog() based solution ******/
#define TC_LOG_BINLOG MYSQL_BIN_LOG

/**
  @todo
  keep in-memory list of prepared transactions
  (add to list in log(), remove on unlog())
  and copy it to the new binlog if rotated
  but let's check the behaviour of tc_log_page_waits first!
*/

int TC_LOG_BINLOG::open(const char *opt_name)
{
  LOG_INFO log_info;
  int      error= 1;

  DBUG_ASSERT(total_ha_2pc > 1);
  DBUG_ASSERT(opt_name && opt_name[0]);

  mysql_mutex_init(key_BINLOG_LOCK_prep_xids,
                   &LOCK_prep_xids, MY_MUTEX_INIT_FAST);
  mysql_cond_init(key_BINLOG_COND_prep_xids, &COND_prep_xids, 0);

  if (!my_b_inited(&index_file))
  {
    /* There was a failure to open the index file, can't open the binlog */
    cleanup();
    return 1;
  }

  if (using_heuristic_recover())
  {
    /* generate a new binlog to mask a corrupted one */
    open(opt_name, LOG_BIN, 0, WRITE_CACHE, 0, max_binlog_size, 0, TRUE);
    cleanup();
    return 1;
  }

  if ((error= find_log_pos(&log_info, NullS, 1)))
  {
    if (error != LOG_INFO_EOF)
      sql_print_error("find_log_pos() failed (error: %d)", error);
    else
      error= 0;
    goto err;
  }

  {
    const char *errmsg;
    IO_CACHE    log;
    File        file;
    Log_event  *ev=0;
    Format_description_log_event fdle(BINLOG_VERSION);
    char        log_name[FN_REFLEN];

    if (! fdle.is_valid())
      goto err;

    do
    {
      strmake(log_name, log_info.log_file_name, sizeof(log_name)-1);
    } while (!(error= find_next_log(&log_info, 1)));

    if (error !=  LOG_INFO_EOF)
    {
      sql_print_error("find_log_pos() failed (error: %d)", error);
      goto err;
    }

    if ((file= open_binlog(&log, log_name, &errmsg)) < 0)
    {
      sql_print_error("%s", errmsg);
      goto err;
    }

    if ((ev= Log_event::read_log_event(&log, 0, &fdle)) &&
        ev->get_type_code() == FORMAT_DESCRIPTION_EVENT &&
        ev->flags & LOG_EVENT_BINLOG_IN_USE_F)
    {
      sql_print_information("Recovering after a crash using %s", opt_name);
      error= recover(&log, (Format_description_log_event *)ev);
    }
    else
      error=0;

    delete ev;
    end_io_cache(&log);
    mysql_file_close(file, MYF(MY_WME));

    if (error)
      goto err;
  }

err:
  return error;
}

/** This is called on shutdown, after ha_panic. */
void TC_LOG_BINLOG::close()
{
  DBUG_ASSERT(prepared_xids==0);
  mysql_mutex_destroy(&LOCK_prep_xids);
  mysql_cond_destroy(&COND_prep_xids);
}

/**
  @todo
  group commit

  @retval
    0    error
  @retval
    1    success
*/
int TC_LOG_BINLOG::log_xid(THD *thd, my_xid xid)
{
  DBUG_ENTER("TC_LOG_BINLOG::log");
  Xid_log_event xle(thd, xid);
  binlog_cache_mngr *cache_mngr=
    (binlog_cache_mngr*) thd_get_ha_data(thd, binlog_hton);
  /*
    We always commit the entire transaction when writing an XID. Also
    note that the return value is inverted.
   */
  DBUG_RETURN(!binlog_flush_stmt_cache(thd, cache_mngr) &&
              !binlog_flush_trx_cache(thd, cache_mngr, &xle));
}

void TC_LOG_BINLOG::unlog(ulong cookie, my_xid xid)
{
  mysql_mutex_lock(&LOCK_prep_xids);
  DBUG_ASSERT(prepared_xids > 0);
  if (--prepared_xids == 0) {
    DBUG_PRINT("info", ("prepared_xids=%lu", prepared_xids));
    mysql_cond_signal(&COND_prep_xids);
  }
  mysql_mutex_unlock(&LOCK_prep_xids);
  rotate_and_purge(0);     // as ::write() did not rotate
}

int TC_LOG_BINLOG::recover(IO_CACHE *log, Format_description_log_event *fdle)
{
  Log_event  *ev;
  HASH xids;
  MEM_ROOT mem_root;

  if (! fdle->is_valid() ||
      my_hash_init(&xids, &my_charset_bin, TC_LOG_PAGE_SIZE/3, 0,
                   sizeof(my_xid), 0, 0, MYF(0)))
    goto err1;

  init_alloc_root(&mem_root, TC_LOG_PAGE_SIZE, TC_LOG_PAGE_SIZE);

  fdle->flags&= ~LOG_EVENT_BINLOG_IN_USE_F; // abort on the first error

  while ((ev= Log_event::read_log_event(log,0,fdle)) && ev->is_valid())
  {
    if (ev->get_type_code() == XID_EVENT)
    {
      Xid_log_event *xev=(Xid_log_event *)ev;
      uchar *x= (uchar *) memdup_root(&mem_root, (uchar*) &xev->xid,
                                      sizeof(xev->xid));
      if (!x || my_hash_insert(&xids, x))
        goto err2;
    }
    delete ev;
  }

  if (ha_recover(&xids))
    goto err2;

  free_root(&mem_root, MYF(0));
  my_hash_free(&xids);
  return 0;

err2:
  free_root(&mem_root, MYF(0));
  my_hash_free(&xids);
err1:
  sql_print_error("Crash recovery failed. Either correct the problem "
                  "(if it's, for example, out of memory error) and restart, "
                  "or delete (or rename) binary log and start mysqld with "
                  "--tc-heuristic-recover={commit|rollback}");
  return 1;
}


#ifdef INNODB_COMPATIBILITY_HOOKS
/**
  Get the file name of the MySQL binlog.
  @return the name of the binlog file
*/
extern "C"
const char* mysql_bin_log_file_name(void)
{
  return mysql_bin_log.get_log_fname();
}
/**
  Get the current position of the MySQL binlog.
  @return byte offset from the beginning of the binlog
*/
extern "C"
ulonglong mysql_bin_log_file_pos(void)
{
  return (ulonglong) mysql_bin_log.get_log_file()->pos_in_file;
}
#endif /* INNODB_COMPATIBILITY_HOOKS */


struct st_mysql_storage_engine binlog_storage_engine=
{ MYSQL_HANDLERTON_INTERFACE_VERSION };

mysql_declare_plugin(binlog)
{
  MYSQL_STORAGE_ENGINE_PLUGIN,
  &binlog_storage_engine,
  "binlog",
  "MySQL AB",
  "This is a pseudo storage engine to represent the binlog in a transaction",
  PLUGIN_LICENSE_GPL,
  binlog_init, /* Plugin Init */
  NULL, /* Plugin Deinit */
  0x0100 /* 1.0 */,
  NULL,                       /* status variables                */
  NULL,                       /* system variables                */
  NULL                        /* config options                  */
}
mysql_declare_plugin_end;<|MERGE_RESOLUTION|>--- conflicted
+++ resolved
@@ -1528,11 +1528,6 @@
                              cache_mngr->trx_cache.has_incident());
   cache_mngr->reset_cache(&cache_mngr->trx_cache);
 
-  /*
-    We need to step the table map version after writing the
-    transaction cache to disk.
-  */
-  mysql_bin_log.update_table_map_version();
   statistic_increment(binlog_cache_use, &LOCK_status);
   if (cache_log->disk_writes != 0)
   {
@@ -1581,18 +1576,9 @@
     if (cache_mngr->trx_cache.has_incident())
       error= mysql_bin_log.write_incident(thd, TRUE);
 
-<<<<<<< HEAD
     cache_mngr->reset_cache(&cache_mngr->trx_cache);
 
     thd->clear_binlog_table_maps();
-=======
-    statistic_increment(binlog_cache_use, &LOCK_status);
-    if (trans_log->disk_writes != 0)
-    {
-      statistic_increment(binlog_cache_disk_use, &LOCK_status);
-      trans_log->disk_writes= 0;
-    }
->>>>>>> df0b6707
   }
   /*
     If rolling back a statement in a transaction, we truncate the
@@ -1600,29 +1586,6 @@
   */
   else
     cache_mngr->trx_cache.restore_prev_position();
-
-<<<<<<< HEAD
-  /*
-    We need to step the table map version on a rollback to ensure that a new
-    table map event is generated instead of the one that was written to the
-    thrown-away transaction cache.
-  */
-  mysql_bin_log.update_table_map_version();
-=======
-      If rolling back a statement in a transaction, we truncate the
-      transaction cache to remove the statement.
-     */
-    thd->binlog_remove_pending_rows_event(TRUE);
-    if (all || !(thd->options & (OPTION_BEGIN | OPTION_NOT_AUTOCOMMIT)))
-    {
-      if (trx_data->has_incident())
-        error= mysql_bin_log.write_incident(thd, TRUE);
-      trx_data->reset();
-    }
-    else                                        // ...statement
-      trx_data->truncate(trx_data->before_stmt_pos);
-  }
->>>>>>> df0b6707
 
   DBUG_ASSERT(thd->binlog_get_pending_rows_event(is_transactional) == NULL);
   DBUG_RETURN(error);
@@ -1675,11 +1638,6 @@
     DBUG_RETURN(error);
   cache_mngr->reset_cache(&cache_mngr->stmt_cache);
 
-  /*
-    We need to step the table map version after writing the
-    transaction cache to disk.
-  */
-  mysql_bin_log.update_table_map_version();
   statistic_increment(binlog_cache_use, &LOCK_status);
   if (cache_log->disk_writes != 0)
   {
@@ -2687,14 +2645,9 @@
 
 MYSQL_BIN_LOG::MYSQL_BIN_LOG(uint *sync_period)
   :bytes_written(0), prepared_xids(0), file_id(1), open_count(1),
-<<<<<<< HEAD
-   need_start_event(TRUE), m_table_map_version(0),
+   need_start_event(TRUE),
    sync_period_ptr(sync_period),
    is_relay_log(0), signal_cnt(0),
-=======
-   need_start_event(TRUE),
-   is_relay_log(0),
->>>>>>> df0b6707
    description_event_for_exec(0), description_event_for_queue(0)
 {
   /*
@@ -4607,24 +4560,7 @@
     IO_CACHE *file= &cache_data->cache_log;
 
     /*
-<<<<<<< HEAD
       Write pending event to the cache.
-=======
-      Decide if we should write to the log file directly or to the
-      transaction log.
-    */
-    if (pending->get_cache_stmt() || my_b_tell(&trx_data->trans_log))
-      file= &trx_data->trans_log;
-
-    /*
-      If we are not writing to the log file directly, we could avoid
-      locking the log.
-    */
-    pthread_mutex_lock(&LOCK_log);
-
-    /*
-      Write pending event to log file or transaction cache
->>>>>>> df0b6707
     */
     if (pending->write(file))
     {
@@ -4635,24 +4571,6 @@
       DBUG_RETURN(1);
     }
 
-<<<<<<< HEAD
-    /*
-      We step the table map version if we are writing an event
-      representing the end of a statement.
-
-      In an ideal world, we could avoid stepping the table map version,
-      since we could then reuse the table map that was written earlier
-      in the cache. This does not work since STMT_END_F implies closing
-      all table mappings on the slave side.
-    
-      TODO: Find a solution so that table maps does not have to be
-      written several times within a transaction.
-    */
-    if (pending->get_flags(Rows_log_event::STMT_END_F))
-      ++m_table_map_version;
-
-=======
->>>>>>> df0b6707
     delete pending;
   }
 
@@ -4841,13 +4759,6 @@
     }
   }
 
-<<<<<<< HEAD
-  if (event_info->flags & LOG_EVENT_UPDATE_TABLE_MAP_VERSION_F)
-    ++m_table_map_version;
-
-=======
-  pthread_mutex_unlock(&LOCK_log);
->>>>>>> df0b6707
   DBUG_RETURN(error);
 }
 
