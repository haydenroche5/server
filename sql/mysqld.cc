/* Copyright (c) 2000, 2015, Oracle and/or its affiliates.
   Copyright (c) 2008, 2015, MariaDB

   This program is free software; you can redistribute it and/or modify
   it under the terms of the GNU General Public License as published by
   the Free Software Foundation; version 2 of the License.

   This program is distributed in the hope that it will be useful,
   but WITHOUT ANY WARRANTY; without even the implied warranty of
   MERCHANTABILITY or FITNESS FOR A PARTICULAR PURPOSE.  See the
   GNU General Public License for more details.

   You should have received a copy of the GNU General Public License
   along with this program; if not, write to the Free Software
   Foundation, Inc., 51 Franklin Street, Fifth Floor, Boston, MA  02110-1301, USA */

#include "sql_plugin.h"                         // Includes my_global.h
#include "sql_priv.h"
#include "unireg.h"
#include <signal.h>
#ifndef __WIN__
#include <netdb.h>        // getservbyname, servent
#endif
#include "sql_parse.h"    // test_if_data_home_dir
#include "sql_cache.h"    // query_cache, query_cache_*
#include "sql_locale.h"   // MY_LOCALES, my_locales, my_locale_by_name
#include "sql_show.h"     // free_status_vars, add_status_vars,
                          // reset_status_vars
#include "strfunc.h"      // find_set_from_flags
#include "parse_file.h"   // File_parser_dummy_hook
#include "sql_db.h"       // my_dboptions_cache_free
                          // my_dboptions_cache_init
#include "sql_table.h"    // release_ddl_log, execute_ddl_log_recovery
#include "sql_connect.h"  // free_max_user_conn, init_max_user_conn,
                          // handle_one_connection
#include "sql_time.h"     // known_date_time_formats,
                          // get_date_time_format_str,
                          // date_time_format_make
#include "tztime.h"       // my_tz_free, my_tz_init, my_tz_SYSTEM
#include "hostname.h"     // hostname_cache_free, hostname_cache_init
#include "sql_acl.h"      // acl_free, grant_free, acl_init,
                          // grant_init
#include "sql_base.h"
#include "sql_test.h"     // mysql_print_status
#include "item_create.h"  // item_create_cleanup, item_create_init
#include "sql_servers.h"  // servers_free, servers_init
#include "init.h"         // unireg_init
#include "derror.h"       // init_errmessage
#include "derror.h"       // init_errmessage
#include "des_key_file.h" // load_des_key_file
#include "sql_manager.h"  // stop_handle_manager, start_handle_manager
#include "sql_expression_cache.h" // subquery_cache_miss, subquery_cache_hit
#include "sys_vars_shared.h"

#include <m_ctype.h>
#include <my_dir.h>
#include <my_bit.h>
#include "slave.h"
#include "rpl_mi.h"
#include "sql_repl.h"
#include "rpl_filter.h"
#include "client_settings.h"
#include "repl_failsafe.h"
#include <sql_common.h>
#include <my_stacktrace.h>
#include "mysqld_suffix.h"
#include "mysys_err.h"
#include "events.h"
#include "sql_audit.h"
#include "probes_mysql.h"
#include "scheduler.h"
#include <waiting_threads.h>
#include "debug_sync.h"
#ifdef WITH_WSREP
#include "wsrep_mysqld.h"
#include "wsrep_var.h"
#include "wsrep_thd.h"
#include "wsrep_sst.h"
ulong  wsrep_running_threads = 0; // # of currently running wsrep threads
#endif
#include "sql_callback.h"
#include "threadpool.h"

#ifdef WITH_PERFSCHEMA_STORAGE_ENGINE
#include "../storage/perfschema/pfs_server.h"
#endif /* WITH_PERFSCHEMA_STORAGE_ENGINE */
#include <mysql/psi/mysql_idle.h>
#include <mysql/psi/mysql_socket.h>
#include <mysql/psi/mysql_statement.h>
#include "mysql_com_server.h"

#include "keycaches.h"
#include "../storage/myisam/ha_myisam.h"
#include "set_var.h"

#include "rpl_injector.h"

#include "rpl_handler.h"

#ifdef HAVE_SYS_PRCTL_H
#include <sys/prctl.h>
#endif

#include <thr_alarm.h>
#include <ft_global.h>
#include <errmsg.h>
#include "sp_rcontext.h"
#include "sp_cache.h"
#include "sql_reload.h"  // reload_acl_and_cache

#ifdef HAVE_POLL_H
#include <poll.h>
#endif

#define mysqld_charset &my_charset_latin1

/* We have HAVE_valgrind below as this speeds up the shutdown of MySQL */

#if defined(SIGNALS_DONT_BREAK_READ) || defined(HAVE_valgrind) && defined(__linux__)
#define HAVE_CLOSE_SERVER_SOCK 1
#endif

extern "C" {					// Because of SCO 3.2V4.2
#include <sys/stat.h>
#ifndef __GNU_LIBRARY__
#define __GNU_LIBRARY__				// Skip warnings in getopt.h
#endif
#include <my_getopt.h>
#ifdef HAVE_SYSENT_H
#include <sysent.h>
#endif
#ifdef HAVE_PWD_H
#include <pwd.h>				// For getpwent
#endif
#ifdef HAVE_GRP_H
#include <grp.h>
#endif
#include <my_net.h>

#if !defined(__WIN__)
#include <sys/resource.h>
#ifdef HAVE_SYS_UN_H
#include <sys/un.h>
#endif
#ifdef HAVE_SELECT_H
#include <select.h>
#endif
#ifdef HAVE_SYS_SELECT_H
#include <sys/select.h>
#endif
#include <sys/utsname.h>
#endif /* __WIN__ */

#include <my_libwrap.h>

#ifdef HAVE_SYS_MMAN_H
#include <sys/mman.h>
#endif

#ifdef __WIN__ 
#include <crtdbg.h>
#endif

#ifdef HAVE_SOLARIS_LARGE_PAGES
#include <sys/mman.h>
#if defined(__sun__) && defined(__GNUC__) && defined(__cplusplus) \
    && defined(_XOPEN_SOURCE)
extern int getpagesizes(size_t *, int);
extern int getpagesizes2(size_t *, int);
extern int memcntl(caddr_t, size_t, int, caddr_t, int, int);
#endif /* __sun__ ... */
#endif /* HAVE_SOLARIS_LARGE_PAGES */

#ifdef _AIX41
int initgroups(const char *,unsigned int);
#endif

#if defined(__FreeBSD__) && defined(HAVE_IEEEFP_H) && !defined(HAVE_FEDISABLEEXCEPT)
#include <ieeefp.h>
#ifdef HAVE_FP_EXCEPT				// Fix type conflict
typedef fp_except fp_except_t;
#endif
#endif /* __FreeBSD__ && HAVE_IEEEFP_H && !HAVE_FEDISABLEEXCEPT */
#ifdef HAVE_SYS_FPU_H
/* for IRIX to use set_fpc_csr() */
#include <sys/fpu.h>
#endif
#ifdef HAVE_FPU_CONTROL_H
#include <fpu_control.h>
#endif
#if defined(__i386__) && !defined(HAVE_FPU_CONTROL_H)
# define fpu_control_t unsigned int
# define _FPU_EXTENDED 0x300
# define _FPU_DOUBLE 0x200
# if defined(__GNUC__) || (defined(__SUNPRO_CC) && __SUNPRO_CC >= 0x590)
#  define _FPU_GETCW(cw) asm volatile ("fnstcw %0" : "=m" (*&cw))
#  define _FPU_SETCW(cw) asm volatile ("fldcw %0" : : "m" (*&cw))
# else
#  define _FPU_GETCW(cw) (cw= 0)
#  define _FPU_SETCW(cw)
# endif
#endif

#ifndef HAVE_FCNTL
#define fcntl(X,Y,Z) 0
#endif

extern "C" my_bool reopen_fstreams(const char *filename,
                                   FILE *outstream, FILE *errstream);

inline void setup_fpu()
{
#if defined(__FreeBSD__) && defined(HAVE_IEEEFP_H) && !defined(HAVE_FEDISABLEEXCEPT)
  /* We can't handle floating point exceptions with threads, so disable
     this on freebsd
     Don't fall for overflow, underflow,divide-by-zero or loss of precision.
     fpsetmask() is deprecated in favor of fedisableexcept() in C99.
  */
#if defined(FP_X_DNML)
  fpsetmask(~(FP_X_INV | FP_X_DNML | FP_X_OFL | FP_X_UFL | FP_X_DZ |
	      FP_X_IMP));
#else
  fpsetmask(~(FP_X_INV |             FP_X_OFL | FP_X_UFL | FP_X_DZ |
              FP_X_IMP));
#endif /* FP_X_DNML */
#endif /* __FreeBSD__ && HAVE_IEEEFP_H && !HAVE_FEDISABLEEXCEPT */

#ifdef HAVE_FEDISABLEEXCEPT
  fedisableexcept(FE_ALL_EXCEPT);
#endif

#ifdef HAVE_FESETROUND
    /* Set FPU rounding mode to "round-to-nearest" */
  fesetround(FE_TONEAREST);
#endif /* HAVE_FESETROUND */

  /*
    x86 (32-bit) requires FPU precision to be explicitly set to 64 bit
    (double precision) for portable results of floating point operations.
    However, there is no need to do so if compiler is using SSE2 for floating
    point, double values will be stored and processed in 64 bits anyway.
  */
#if defined(__i386__) && !defined(__SSE2_MATH__)
#if defined(_WIN32)
#if !defined(_WIN64)
  _control87(_PC_53, MCW_PC);
#endif /* !_WIN64 */
#else /* !_WIN32 */
  fpu_control_t cw;
  _FPU_GETCW(cw);
  cw= (cw & ~_FPU_EXTENDED) | _FPU_DOUBLE;
  _FPU_SETCW(cw);
#endif /* _WIN32 && */
#endif /* __i386__ */

#if defined(__sgi) && defined(HAVE_SYS_FPU_H)
  /* Enable denormalized DOUBLE values support for IRIX */
  union fpc_csr n;
  n.fc_word = get_fpc_csr();
  n.fc_struct.flush = 0;
  set_fpc_csr(n.fc_word);
#endif
}

} /* cplusplus */

#define MYSQL_KILL_SIGNAL SIGTERM

#include <my_pthread.h>			// For thr_setconcurency()

#ifdef SOLARIS
extern "C" int gethostname(char *name, int namelen);
#endif

extern "C" sig_handler handle_fatal_signal(int sig);

#if defined(__linux__)
#define ENABLE_TEMP_POOL 1
#else
#define ENABLE_TEMP_POOL 0
#endif

/* Constants */

#include <welcome_copyright_notice.h> // ORACLE_WELCOME_COPYRIGHT_NOTICE

const char *show_comp_option_name[]= {"YES", "NO", "DISABLED"};

static const char *tc_heuristic_recover_names[]=
{
  "COMMIT", "ROLLBACK", NullS
};
static TYPELIB tc_heuristic_recover_typelib=
{
  array_elements(tc_heuristic_recover_names)-1,"",
  tc_heuristic_recover_names, NULL
};

const char *first_keyword= "first", *binary_keyword= "BINARY";
const char *my_localhost= "localhost", *delayed_user= "DELAYED";

bool opt_large_files= sizeof(my_off_t) > 4;
static my_bool opt_autocommit; ///< for --autocommit command-line option

/*
  Used with --help for detailed option
*/
static my_bool opt_verbose= 0;

arg_cmp_func Arg_comparator::comparator_matrix[6][2] =
{{&Arg_comparator::compare_string,     &Arg_comparator::compare_e_string},
 {&Arg_comparator::compare_real,       &Arg_comparator::compare_e_real},
 {&Arg_comparator::compare_int_signed, &Arg_comparator::compare_e_int},
 {&Arg_comparator::compare_row,        &Arg_comparator::compare_e_row},
 {&Arg_comparator::compare_decimal,    &Arg_comparator::compare_e_decimal},
 {&Arg_comparator::compare_datetime,   &Arg_comparator::compare_e_datetime}};

/* static variables */

#ifdef HAVE_PSI_INTERFACE
#if (defined(_WIN32) || defined(HAVE_SMEM)) && !defined(EMBEDDED_LIBRARY)
static PSI_thread_key key_thread_handle_con_namedpipes;
static PSI_cond_key key_COND_handler_count;
#endif /* _WIN32 || HAVE_SMEM && !EMBEDDED_LIBRARY */

#if defined(HAVE_SMEM) && !defined(EMBEDDED_LIBRARY)
static PSI_thread_key key_thread_handle_con_sharedmem;
#endif /* HAVE_SMEM && !EMBEDDED_LIBRARY */

#if (defined(_WIN32) || defined(HAVE_SMEM)) && !defined(EMBEDDED_LIBRARY)
static PSI_thread_key key_thread_handle_con_sockets;
#endif /* _WIN32 || HAVE_SMEM && !EMBEDDED_LIBRARY */

#ifdef __WIN__
static PSI_thread_key key_thread_handle_shutdown;
#endif /* __WIN__ */

#if defined (HAVE_OPENSSL) && !defined(HAVE_YASSL)
static PSI_rwlock_key key_rwlock_openssl;
#endif
#endif /* HAVE_PSI_INTERFACE */

#ifdef HAVE_NPTL
volatile sig_atomic_t ld_assume_kernel_is_set= 0;
#endif

/**
  Statement instrumentation key for replication.
*/
#ifdef HAVE_PSI_STATEMENT_INTERFACE
PSI_statement_info stmt_info_rpl;
#endif

/* the default log output is log tables */
static bool lower_case_table_names_used= 0;
static bool max_long_data_size_used= false;
static bool volatile select_thread_in_use, signal_thread_in_use;
static volatile bool ready_to_exit;
static my_bool opt_debugging= 0, opt_external_locking= 0, opt_console= 0;
static my_bool opt_short_log_format= 0;
static uint kill_cached_threads, wake_thread;
ulong max_used_connections;
static volatile ulong cached_thread_count= 0;
static char *mysqld_user, *mysqld_chroot;
static char *default_character_set_name;
static char *character_set_filesystem_name;
static char *lc_messages;
static char *lc_time_names_name;
#ifndef WITH_WSREP
static char *my_bind_addr_str;
#else
char *my_bind_addr_str;
#endif /* WITH_WSREP */
static char *default_collation_name;
char *default_storage_engine;
static char compiled_default_collation_name[]= MYSQL_DEFAULT_COLLATION_NAME;
static I_List<THD> thread_cache;
static bool binlog_format_used= false;
LEX_STRING opt_init_connect, opt_init_slave;
static mysql_cond_t COND_thread_cache, COND_flush_thread_cache;
mysql_cond_t COND_slave_init;
static DYNAMIC_ARRAY all_options;

/* Global variables */

#ifdef WITH_WSREP
ulong my_bind_addr;
<<<<<<< HEAD
bool wsrep_new_cluster= false;
=======
>>>>>>> 3f515a09
#endif /* WITH_WSREP */
bool opt_bin_log, opt_bin_log_used=0, opt_ignore_builtin_innodb= 0;
my_bool opt_log, opt_slow_log, debug_assert_if_crashed_table= 0, opt_help= 0;
static my_bool opt_abort;
ulonglong log_output_options;
my_bool opt_userstat_running;
my_bool opt_log_queries_not_using_indexes= 0;
bool opt_error_log= IF_WIN(1,0);
bool opt_disable_networking=0, opt_skip_show_db=0;
bool opt_skip_name_resolve=0;
my_bool opt_character_set_client_handshake= 1;
bool server_id_supplied = 0;
bool opt_endinfo, using_udf_functions;
my_bool locked_in_memory;
bool opt_using_transactions;
bool volatile abort_loop;
bool volatile shutdown_in_progress;
uint volatile global_disable_checkpoint;
#if defined(_WIN32) && !defined(EMBEDDED_LIBRARY)
ulong slow_start_timeout;
#endif
/*
  True if the bootstrap thread is running. Protected by LOCK_thread_count,
  just like thread_count.
  Used in bootstrap() function to determine if the bootstrap thread
  has completed. Note, that we can't use 'thread_count' instead,
  since in 5.1, in presence of the Event Scheduler, there may be
  event threads running in parallel, so it's impossible to know
  what value of 'thread_count' is a sign of completion of the
  bootstrap thread.

  At the same time, we can't start the event scheduler after
  bootstrap either, since we want to be able to process event-related
  SQL commands in the init file and in --bootstrap mode.
*/
bool in_bootstrap= FALSE;
/**
   @brief 'grant_option' is used to indicate if privileges needs
   to be checked, in which case the lock, LOCK_grant, is used
   to protect access to the grant table.
   @note This flag is dropped in 5.1
   @see grant_init()
 */
bool volatile grant_option;

my_bool opt_skip_slave_start = 0; ///< If set, slave is not autostarted
my_bool opt_reckless_slave = 0;
my_bool opt_enable_named_pipe= 0;
my_bool opt_local_infile, opt_slave_compressed_protocol;
my_bool opt_safe_user_create = 0;
my_bool opt_show_slave_auth_info;
my_bool opt_log_slave_updates= 0;
my_bool opt_replicate_annotate_row_events= 0;
char *opt_slave_skip_errors;

/*
  Legacy global handlerton. These will be removed (please do not add more).
*/
handlerton *heap_hton;
handlerton *myisam_hton;
handlerton *partition_hton;

my_bool read_only= 0, opt_readonly= 0;
my_bool use_temp_pool, relay_log_purge;
my_bool relay_log_recovery;
my_bool opt_sync_frm, opt_allow_suspicious_udfs;
my_bool opt_secure_auth= 0;
char* opt_secure_file_priv;
my_bool opt_log_slow_admin_statements= 0;
my_bool opt_log_slow_slave_statements= 0;
my_bool lower_case_file_system= 0;
my_bool opt_large_pages= 0;
my_bool opt_super_large_pages= 0;
my_bool opt_myisam_use_mmap= 0;
uint   opt_large_page_size= 0;
#if defined(ENABLED_DEBUG_SYNC)
MYSQL_PLUGIN_IMPORT uint    opt_debug_sync_timeout= 0;
#endif /* defined(ENABLED_DEBUG_SYNC) */
my_bool opt_old_style_user_limits= 0, trust_function_creators= 0;
ulong opt_replicate_events_marked_for_skip;

/*
  True if there is at least one per-hour limit for some user, so we should
  check them before each query (and possibly reset counters when hour is
  changed). False otherwise.
*/
volatile bool mqh_used = 0;
my_bool opt_noacl;
my_bool sp_automatic_privileges= 1;

ulong opt_binlog_rows_event_max_size;
my_bool opt_master_verify_checksum= 0;
my_bool opt_slave_sql_verify_checksum= 1;
const char *binlog_format_names[]= {"MIXED", "STATEMENT", "ROW", NullS};
#ifdef WITH_WSREP
const char *wsrep_binlog_format_names[]= 
                                   {"MIXED", "STATEMENT", "ROW", "NONE", NullS};
#endif /*WITH_WSREP */
#ifdef HAVE_INITGROUPS
volatile sig_atomic_t calling_initgroups= 0; /**< Used in SIGSEGV handler. */
#endif
uint mysqld_port, test_flags, select_errors, dropping_tables, ha_open_options;
uint mysqld_extra_port;
uint mysqld_port_timeout;
ulong delay_key_write_options;
uint protocol_version;
uint lower_case_table_names;
ulong tc_heuristic_recover= 0;
int32 thread_count, service_thread_count;
int32 thread_running;
int32 slave_open_temp_tables;
ulong thread_created;
ulong back_log, connect_timeout, concurrency, server_id;
ulong what_to_log;
ulong slow_launch_time;
ulong open_files_limit, max_binlog_size;
ulong slave_trans_retries;
uint  slave_net_timeout;
ulong slave_exec_mode_options;
#ifdef RBR_TRIGGERS
ulong slave_run_triggers_for_rbr= 0;
#endif //RBR_TRIGGERS
ulong slave_ddl_exec_mode_options= SLAVE_EXEC_MODE_IDEMPOTENT;
ulonglong slave_type_conversions_options;
ulong thread_cache_size=0;
ulonglong binlog_cache_size=0;
ulonglong max_binlog_cache_size=0;
ulong slave_max_allowed_packet= 0;
ulonglong binlog_stmt_cache_size=0;
ulonglong  max_binlog_stmt_cache_size=0;
ulonglong query_cache_size=0;
ulong query_cache_limit=0;
ulong executed_events=0;
query_id_t global_query_id;
my_atomic_rwlock_t global_query_id_lock;
my_atomic_rwlock_t thread_running_lock;
my_atomic_rwlock_t thread_count_lock;
my_atomic_rwlock_t statistics_lock;
my_atomic_rwlock_t slave_executed_entries_lock;
ulong aborted_threads, aborted_connects;
ulong delayed_insert_timeout, delayed_insert_limit, delayed_queue_size;
ulong delayed_insert_threads, delayed_insert_writes, delayed_rows_in_use;
ulong delayed_insert_errors,flush_time;
ulong specialflag=0;
ulong binlog_cache_use= 0, binlog_cache_disk_use= 0;
ulong binlog_stmt_cache_use= 0, binlog_stmt_cache_disk_use= 0;
ulong max_connections, max_connect_errors;
ulong extra_max_connections;
ulong max_digest_length= 0;
ulong slave_retried_transactions;
ulong feature_files_opened_with_delayed_keys;
ulonglong denied_connections;
my_decimal decimal_zero;

/*
  Maximum length of parameter value which can be set through
  mysql_send_long_data() call.
*/
ulong max_long_data_size;

/* Limits for internal temporary tables (MyISAM or Aria) */
uint internal_tmp_table_max_key_length;
uint internal_tmp_table_max_key_segments;

bool max_user_connections_checking=0;
/**
  Limit of the total number of prepared statements in the server.
  Is necessary to protect the server against out-of-memory attacks.
*/
ulong max_prepared_stmt_count;
/**
  Current total number of prepared statements in the server. This number
  is exact, and therefore may not be equal to the difference between
  `com_stmt_prepare' and `com_stmt_close' (global status variables), as
  the latter ones account for all registered attempts to prepare
  a statement (including unsuccessful ones).  Prepared statements are
  currently connection-local: if the same SQL query text is prepared in
  two different connections, this counts as two distinct prepared
  statements.
*/
ulong prepared_stmt_count=0;
ulong thread_id=1L,current_pid;
ulong slow_launch_threads = 0;
uint sync_binlog_period= 0, sync_relaylog_period= 0,
     sync_relayloginfo_period= 0, sync_masterinfo_period= 0;
ulong expire_logs_days = 0;
ulong rpl_recovery_rank=0;
/**
  Soft upper limit for number of sp_head objects that can be stored
  in the sp_cache for one connection.
*/
ulong stored_program_cache_size= 0;

ulong opt_slave_parallel_threads= 0;
ulong opt_slave_domain_parallel_threads= 0;
ulong opt_binlog_commit_wait_count= 0;
ulong opt_binlog_commit_wait_usec= 0;
ulong opt_slave_parallel_max_queued= 131072;
my_bool opt_gtid_ignore_duplicates= FALSE;

const double log_10[] = {
  1e000, 1e001, 1e002, 1e003, 1e004, 1e005, 1e006, 1e007, 1e008, 1e009,
  1e010, 1e011, 1e012, 1e013, 1e014, 1e015, 1e016, 1e017, 1e018, 1e019,
  1e020, 1e021, 1e022, 1e023, 1e024, 1e025, 1e026, 1e027, 1e028, 1e029,
  1e030, 1e031, 1e032, 1e033, 1e034, 1e035, 1e036, 1e037, 1e038, 1e039,
  1e040, 1e041, 1e042, 1e043, 1e044, 1e045, 1e046, 1e047, 1e048, 1e049,
  1e050, 1e051, 1e052, 1e053, 1e054, 1e055, 1e056, 1e057, 1e058, 1e059,
  1e060, 1e061, 1e062, 1e063, 1e064, 1e065, 1e066, 1e067, 1e068, 1e069,
  1e070, 1e071, 1e072, 1e073, 1e074, 1e075, 1e076, 1e077, 1e078, 1e079,
  1e080, 1e081, 1e082, 1e083, 1e084, 1e085, 1e086, 1e087, 1e088, 1e089,
  1e090, 1e091, 1e092, 1e093, 1e094, 1e095, 1e096, 1e097, 1e098, 1e099,
  1e100, 1e101, 1e102, 1e103, 1e104, 1e105, 1e106, 1e107, 1e108, 1e109,
  1e110, 1e111, 1e112, 1e113, 1e114, 1e115, 1e116, 1e117, 1e118, 1e119,
  1e120, 1e121, 1e122, 1e123, 1e124, 1e125, 1e126, 1e127, 1e128, 1e129,
  1e130, 1e131, 1e132, 1e133, 1e134, 1e135, 1e136, 1e137, 1e138, 1e139,
  1e140, 1e141, 1e142, 1e143, 1e144, 1e145, 1e146, 1e147, 1e148, 1e149,
  1e150, 1e151, 1e152, 1e153, 1e154, 1e155, 1e156, 1e157, 1e158, 1e159,
  1e160, 1e161, 1e162, 1e163, 1e164, 1e165, 1e166, 1e167, 1e168, 1e169,
  1e170, 1e171, 1e172, 1e173, 1e174, 1e175, 1e176, 1e177, 1e178, 1e179,
  1e180, 1e181, 1e182, 1e183, 1e184, 1e185, 1e186, 1e187, 1e188, 1e189,
  1e190, 1e191, 1e192, 1e193, 1e194, 1e195, 1e196, 1e197, 1e198, 1e199,
  1e200, 1e201, 1e202, 1e203, 1e204, 1e205, 1e206, 1e207, 1e208, 1e209,
  1e210, 1e211, 1e212, 1e213, 1e214, 1e215, 1e216, 1e217, 1e218, 1e219,
  1e220, 1e221, 1e222, 1e223, 1e224, 1e225, 1e226, 1e227, 1e228, 1e229,
  1e230, 1e231, 1e232, 1e233, 1e234, 1e235, 1e236, 1e237, 1e238, 1e239,
  1e240, 1e241, 1e242, 1e243, 1e244, 1e245, 1e246, 1e247, 1e248, 1e249,
  1e250, 1e251, 1e252, 1e253, 1e254, 1e255, 1e256, 1e257, 1e258, 1e259,
  1e260, 1e261, 1e262, 1e263, 1e264, 1e265, 1e266, 1e267, 1e268, 1e269,
  1e270, 1e271, 1e272, 1e273, 1e274, 1e275, 1e276, 1e277, 1e278, 1e279,
  1e280, 1e281, 1e282, 1e283, 1e284, 1e285, 1e286, 1e287, 1e288, 1e289,
  1e290, 1e291, 1e292, 1e293, 1e294, 1e295, 1e296, 1e297, 1e298, 1e299,
  1e300, 1e301, 1e302, 1e303, 1e304, 1e305, 1e306, 1e307, 1e308
};

time_t server_start_time, flush_status_time;

char mysql_home[FN_REFLEN], pidfile_name[FN_REFLEN], system_time_zone[30];
char *default_tz_name;
char log_error_file[FN_REFLEN], glob_hostname[FN_REFLEN], *opt_log_basename;
char mysql_real_data_home[FN_REFLEN],
     lc_messages_dir[FN_REFLEN], reg_ext[FN_EXTLEN],
     mysql_charsets_dir[FN_REFLEN],
     *opt_init_file, *opt_tc_log_file;
char *lc_messages_dir_ptr= lc_messages_dir, *log_error_file_ptr;
char mysql_unpacked_real_data_home[FN_REFLEN];
int mysql_unpacked_real_data_home_len;
uint mysql_real_data_home_len, mysql_data_home_len= 1;
uint reg_ext_length;
const key_map key_map_empty(0);
key_map key_map_full(0);                        // Will be initialized later

DATE_TIME_FORMAT global_date_format, global_datetime_format, global_time_format;
Time_zone *default_tz;

const char *mysql_real_data_home_ptr= mysql_real_data_home;
char server_version[SERVER_VERSION_LENGTH];
char *mysqld_unix_port, *opt_mysql_tmpdir;
ulong thread_handling;

/** name of reference on left expression in rewritten IN subquery */
const char *in_left_expr_name= "<left expr>";
/** name of additional condition */
const char *in_additional_cond= "<IN COND>";
const char *in_having_cond= "<IN HAVING>";

/** Number of connection errors when selecting on the listening port */
ulong connection_errors_select= 0;
/** Number of connection errors when accepting sockets in the listening port. */
ulong connection_errors_accept= 0;
/** Number of connection errors from TCP wrappers. */
ulong connection_errors_tcpwrap= 0;
/** Number of connection errors from internal server errors. */
ulong connection_errors_internal= 0;
/** Number of connection errors from the server max_connection limit. */
ulong connection_errors_max_connection= 0;
/** Number of errors when reading the peer address. */
ulong connection_errors_peer_addr= 0;

/* classes for comparation parsing/processing */
Eq_creator eq_creator;
Ne_creator ne_creator;
Gt_creator gt_creator;
Lt_creator lt_creator;
Ge_creator ge_creator;
Le_creator le_creator;

MYSQL_FILE *bootstrap_file;
int bootstrap_error;

I_List<THD> threads;
Rpl_filter* cur_rpl_filter;
Rpl_filter* global_rpl_filter;
Rpl_filter* binlog_filter;

THD *first_global_thread()
{
  if (threads.is_empty())
    return NULL;
  return threads.head();
}

THD *next_global_thread(THD *thd)
{
  if (threads.is_last(thd))
    return NULL;
  struct ilink *next= thd->next;
  return static_cast<THD*>(next);
}

struct system_variables global_system_variables;
struct system_variables max_system_variables;
struct system_status_var global_status_var;

MY_TMPDIR mysql_tmpdir_list;
MY_BITMAP temp_pool;

CHARSET_INFO *system_charset_info, *files_charset_info ;
CHARSET_INFO *national_charset_info, *table_alias_charset;
CHARSET_INFO *character_set_filesystem;
CHARSET_INFO *error_message_charset_info;

MY_LOCALE *my_default_lc_messages;
MY_LOCALE *my_default_lc_time_names;

SHOW_COMP_OPTION have_ssl, have_symlink, have_dlopen, have_query_cache;
SHOW_COMP_OPTION have_geometry, have_rtree_keys;
SHOW_COMP_OPTION have_crypt, have_compress;
SHOW_COMP_OPTION have_profiling;
SHOW_COMP_OPTION have_openssl;

/* Thread specific variables */

pthread_key(MEM_ROOT**,THR_MALLOC);
pthread_key(THD*, THR_THD);
mysql_mutex_t LOCK_thread_count, LOCK_thread_cache;
mysql_mutex_t
  LOCK_status, LOCK_show_status, LOCK_error_log, LOCK_short_uuid_generator,
  LOCK_delayed_insert, LOCK_delayed_status, LOCK_delayed_create,
  LOCK_crypt,
  LOCK_global_system_variables,
  LOCK_user_conn, LOCK_slave_list, LOCK_active_mi,
  LOCK_connection_count, LOCK_error_messages, LOCK_slave_init;

mysql_mutex_t LOCK_stats, LOCK_global_user_client_stats,
              LOCK_global_table_stats, LOCK_global_index_stats;

/**
  The below lock protects access to two global server variables:
  max_prepared_stmt_count and prepared_stmt_count. These variables
  set the limit and hold the current total number of prepared statements
  in the server, respectively. As PREPARE/DEALLOCATE rate in a loaded
  server may be fairly high, we need a dedicated lock.
*/
mysql_mutex_t LOCK_prepared_stmt_count;
#ifdef HAVE_OPENSSL
mysql_mutex_t LOCK_des_key_file;
#endif
mysql_rwlock_t LOCK_grant, LOCK_sys_init_connect, LOCK_sys_init_slave;
mysql_rwlock_t LOCK_system_variables_hash;
mysql_cond_t COND_thread_count;
pthread_t signal_thread;
pthread_attr_t connection_attrib;
mysql_mutex_t LOCK_server_started;
mysql_cond_t COND_server_started;

<<<<<<< HEAD
int mysqld_server_started=0, mysqld_server_initialized= 0;
=======
#ifdef WITH_WSREP
mysql_mutex_t LOCK_wsrep_ready;
mysql_cond_t  COND_wsrep_ready;
mysql_mutex_t LOCK_wsrep_sst;
mysql_cond_t  COND_wsrep_sst;
mysql_mutex_t LOCK_wsrep_sst_init;
mysql_cond_t  COND_wsrep_sst_init;
mysql_mutex_t LOCK_wsrep_rollback;
mysql_cond_t  COND_wsrep_rollback;
wsrep_aborting_thd_t wsrep_aborting_thd= NULL;
mysql_mutex_t LOCK_wsrep_replaying;
mysql_cond_t  COND_wsrep_replaying;
mysql_mutex_t LOCK_wsrep_slave_threads;
mysql_mutex_t LOCK_wsrep_desync;
int wsrep_replaying= 0;
static void wsrep_close_threads(THD* thd);
#endif /* WITH_WSREP */
int mysqld_server_started= 0;

>>>>>>> 3f515a09
File_parser_dummy_hook file_parser_dummy_hook;
#ifdef WITH_WSREP
mysql_mutex_t LOCK_wsrep_ready;
mysql_cond_t  COND_wsrep_ready;
mysql_mutex_t LOCK_wsrep_sst;
mysql_cond_t  COND_wsrep_sst;
mysql_mutex_t LOCK_wsrep_sst_init;
mysql_cond_t  COND_wsrep_sst_init;
mysql_mutex_t LOCK_wsrep_rollback;
mysql_cond_t  COND_wsrep_rollback;
wsrep_aborting_thd_t wsrep_aborting_thd= NULL;
mysql_mutex_t LOCK_wsrep_replaying;
mysql_cond_t  COND_wsrep_replaying;
mysql_mutex_t LOCK_wsrep_slave_threads;
mysql_mutex_t LOCK_wsrep_desync;
int wsrep_replaying= 0;
static void wsrep_close_threads(THD* thd);
#endif /* WITH_WSREP */

/* replication parameters, if master_host is not NULL, we are a slave */
uint report_port= 0;
ulong master_retry_count=0;
char *master_info_file;
char *relay_log_info_file, *report_user, *report_password, *report_host;
char *opt_relay_logname = 0, *opt_relaylog_index_name=0;
char *opt_logname, *opt_slow_logname, *opt_bin_logname;

/* Static variables */

static volatile sig_atomic_t kill_in_progress;
my_bool opt_stack_trace;
my_bool opt_expect_abort= 0, opt_bootstrap= 0;
static my_bool opt_myisam_log;
static int cleanup_done;
static ulong opt_specialflag;
static char *opt_binlog_index_name;
char *mysql_home_ptr, *pidfile_name_ptr;
/** Initial command line arguments (count), after load_defaults().*/
static int defaults_argc;
/**
  Initial command line arguments (arguments), after load_defaults().
  This memory is allocated by @c load_defaults() and should be freed
  using @c free_defaults().
  Do not modify defaults_argc / defaults_argv,
  use remaining_argc / remaining_argv instead to parse the command
  line arguments in multiple steps.
*/
static char **defaults_argv;
/** Remaining command line arguments (count), filtered by handle_options().*/
static int remaining_argc;
/** Remaining command line arguments (arguments), filtered by handle_options().*/
static char **remaining_argv;

int orig_argc;
char **orig_argv;

static struct my_option pfs_early_options[]=
{
#ifdef WITH_PERFSCHEMA_STORAGE_ENGINE
  {"performance_schema_instrument", OPT_PFS_INSTRUMENT,
    "Default startup value for a performance schema instrument.",
    &pfs_param.m_pfs_instrument, &pfs_param.m_pfs_instrument, 0, GET_STR,
    OPT_ARG, 0, 0, 0, 0, 0, 0},
  {"performance_schema_consumer_events_stages_current", 0,
    "Default startup value for the events_stages_current consumer.",
    &pfs_param.m_consumer_events_stages_current_enabled,
    &pfs_param.m_consumer_events_stages_current_enabled, 0, GET_BOOL,
    OPT_ARG, FALSE, 0, 0, 0, 0, 0},
  {"performance_schema_consumer_events_stages_history", 0,
    "Default startup value for the events_stages_history consumer.",
    &pfs_param.m_consumer_events_stages_history_enabled,
    &pfs_param.m_consumer_events_stages_history_enabled, 0,
    GET_BOOL, OPT_ARG, FALSE, 0, 0, 0, 0, 0},
  {"performance_schema_consumer_events_stages_history_long", 0,
    "Default startup value for the events_stages_history_long consumer.",
    &pfs_param.m_consumer_events_stages_history_long_enabled,
    &pfs_param.m_consumer_events_stages_history_long_enabled, 0,
    GET_BOOL, OPT_ARG, FALSE, 0, 0, 0, 0, 0},
  {"performance_schema_consumer_events_statements_current", 0,
    "Default startup value for the events_statements_current consumer.",
    &pfs_param.m_consumer_events_statements_current_enabled,
    &pfs_param.m_consumer_events_statements_current_enabled, 0,
    GET_BOOL, OPT_ARG, TRUE, 0, 0, 0, 0, 0},
  {"performance_schema_consumer_events_statements_history", 0,
    "Default startup value for the events_statements_history consumer.",
    &pfs_param.m_consumer_events_statements_history_enabled,
    &pfs_param.m_consumer_events_statements_history_enabled, 0,
    GET_BOOL, OPT_ARG, FALSE, 0, 0, 0, 0, 0},
  {"performance_schema_consumer_events_statements_history_long", 0,
    "Default startup value for the events_statements_history_long consumer.",
    &pfs_param.m_consumer_events_statements_history_long_enabled,
    &pfs_param.m_consumer_events_statements_history_long_enabled, 0,
    GET_BOOL, OPT_ARG, FALSE, 0, 0, 0, 0, 0},
  {"performance_schema_consumer_events_waits_current", 0,
    "Default startup value for the events_waits_current consumer.",
    &pfs_param.m_consumer_events_waits_current_enabled,
    &pfs_param.m_consumer_events_waits_current_enabled, 0,
    GET_BOOL, OPT_ARG, FALSE, 0, 0, 0, 0, 0},
  {"performance_schema_consumer_events_waits_history", 0,
    "Default startup value for the events_waits_history consumer.",
    &pfs_param.m_consumer_events_waits_history_enabled,
    &pfs_param.m_consumer_events_waits_history_enabled, 0,
    GET_BOOL, OPT_ARG, FALSE, 0, 0, 0, 0, 0},
  {"performance_schema_consumer_events_waits_history_long", 0,
    "Default startup value for the events_waits_history_long consumer.",
    &pfs_param.m_consumer_events_waits_history_long_enabled,
    &pfs_param.m_consumer_events_waits_history_long_enabled, 0,
    GET_BOOL, OPT_ARG, FALSE, 0, 0, 0, 0, 0},
  {"performance_schema_consumer_global_instrumentation", 0,
    "Default startup value for the global_instrumentation consumer.",
    &pfs_param.m_consumer_global_instrumentation_enabled,
    &pfs_param.m_consumer_global_instrumentation_enabled, 0,
    GET_BOOL, OPT_ARG, TRUE, 0, 0, 0, 0, 0},
  {"performance_schema_consumer_thread_instrumentation", 0,
    "Default startup value for the thread_instrumentation consumer.",
    &pfs_param.m_consumer_thread_instrumentation_enabled,
    &pfs_param.m_consumer_thread_instrumentation_enabled, 0,
    GET_BOOL, OPT_ARG, TRUE, 0, 0, 0, 0, 0},
  {"performance_schema_consumer_statements_digest", 0,
    "Default startup value for the statements_digest consumer.",
    &pfs_param.m_consumer_statement_digest_enabled,
    &pfs_param.m_consumer_statement_digest_enabled, 0,
    GET_BOOL, OPT_ARG, TRUE, 0, 0, 0, 0, 0}
#endif /* WITH_PERFSCHEMA_STORAGE_ENGINE */
};

#ifdef HAVE_PSI_INTERFACE
#ifdef HAVE_MMAP
PSI_mutex_key key_PAGE_lock, key_LOCK_sync, key_LOCK_active, key_LOCK_pool,
  key_LOCK_pending_checkpoint;
#endif /* HAVE_MMAP */

#ifdef HAVE_OPENSSL
PSI_mutex_key key_LOCK_des_key_file;
#endif /* HAVE_OPENSSL */

PSI_mutex_key key_BINLOG_LOCK_index, key_BINLOG_LOCK_xid_list,
  key_BINLOG_LOCK_binlog_background_thread,
  key_delayed_insert_mutex, key_hash_filo_lock, key_LOCK_active_mi,
  key_LOCK_connection_count, key_LOCK_crypt, key_LOCK_delayed_create,
  key_LOCK_delayed_insert, key_LOCK_delayed_status, key_LOCK_error_log,
  key_LOCK_gdl, key_LOCK_global_system_variables,
  key_LOCK_manager,
  key_LOCK_prepared_stmt_count,
  key_LOCK_rpl_status, key_LOCK_server_started,
  key_LOCK_status, key_LOCK_show_status,
  key_LOCK_system_variables_hash, key_LOCK_thd_data,
  key_LOCK_user_conn, key_LOCK_uuid_short_generator, key_LOG_LOCK_log,
  key_master_info_data_lock, key_master_info_run_lock,
  key_master_info_sleep_lock,
  key_mutex_slave_reporting_capability_err_lock, key_relay_log_info_data_lock,
  key_rpl_group_info_sleep_lock,
  key_relay_log_info_log_space_lock, key_relay_log_info_run_lock,
  key_structure_guard_mutex, key_TABLE_SHARE_LOCK_ha_data,
  key_LOCK_error_messages, key_LOG_INFO_lock,
  key_LOCK_thread_count, key_LOCK_thread_cache,
  key_PARTITION_LOCK_auto_inc;
#ifdef WITH_WSREP
PSI_mutex_key key_LOCK_wsrep_rollback, key_LOCK_wsrep_thd, 
  key_LOCK_wsrep_replaying, key_LOCK_wsrep_ready, key_LOCK_wsrep_sst, 
  key_LOCK_wsrep_sst_thread, key_LOCK_wsrep_sst_init,
  key_LOCK_wsrep_slave_threads, key_LOCK_wsrep_desync;
#endif
PSI_mutex_key key_RELAYLOG_LOCK_index;
PSI_mutex_key key_LOCK_slave_state, key_LOCK_binlog_state,
  key_LOCK_rpl_thread, key_LOCK_rpl_thread_pool, key_LOCK_parallel_entry;

PSI_mutex_key key_LOCK_stats,
  key_LOCK_global_user_client_stats, key_LOCK_global_table_stats,
  key_LOCK_global_index_stats,
  key_LOCK_wakeup_ready, key_LOCK_wait_commit;
PSI_mutex_key key_LOCK_gtid_waiting;

PSI_mutex_key key_LOCK_prepare_ordered, key_LOCK_commit_ordered,
  key_LOCK_slave_init;
PSI_mutex_key key_TABLE_SHARE_LOCK_share;

static PSI_mutex_info all_server_mutexes[]=
{
#ifdef HAVE_MMAP
  { &key_PAGE_lock, "PAGE::lock", 0},
  { &key_LOCK_sync, "TC_LOG_MMAP::LOCK_sync", 0},
  { &key_LOCK_active, "TC_LOG_MMAP::LOCK_active", 0},
  { &key_LOCK_pool, "TC_LOG_MMAP::LOCK_pool", 0},
  { &key_LOCK_pool, "TC_LOG_MMAP::LOCK_pending_checkpoint", 0},
#endif /* HAVE_MMAP */

#ifdef HAVE_OPENSSL
  { &key_LOCK_des_key_file, "LOCK_des_key_file", PSI_FLAG_GLOBAL},
#endif /* HAVE_OPENSSL */

  { &key_BINLOG_LOCK_index, "MYSQL_BIN_LOG::LOCK_index", 0},
  { &key_BINLOG_LOCK_xid_list, "MYSQL_BIN_LOG::LOCK_xid_list", 0},
  { &key_BINLOG_LOCK_binlog_background_thread, "MYSQL_BIN_LOG::LOCK_binlog_background_thread", 0},
  { &key_RELAYLOG_LOCK_index, "MYSQL_RELAY_LOG::LOCK_index", 0},
  { &key_delayed_insert_mutex, "Delayed_insert::mutex", 0},
  { &key_hash_filo_lock, "hash_filo::lock", 0},
  { &key_LOCK_active_mi, "LOCK_active_mi", PSI_FLAG_GLOBAL},
  { &key_LOCK_connection_count, "LOCK_connection_count", PSI_FLAG_GLOBAL},
  { &key_LOCK_crypt, "LOCK_crypt", PSI_FLAG_GLOBAL},
  { &key_LOCK_delayed_create, "LOCK_delayed_create", PSI_FLAG_GLOBAL},
  { &key_LOCK_delayed_insert, "LOCK_delayed_insert", PSI_FLAG_GLOBAL},
  { &key_LOCK_delayed_status, "LOCK_delayed_status", PSI_FLAG_GLOBAL},
  { &key_LOCK_error_log, "LOCK_error_log", PSI_FLAG_GLOBAL},
  { &key_LOCK_gdl, "LOCK_gdl", PSI_FLAG_GLOBAL},
  { &key_LOCK_global_system_variables, "LOCK_global_system_variables", PSI_FLAG_GLOBAL},
  { &key_LOCK_manager, "LOCK_manager", PSI_FLAG_GLOBAL},
  { &key_LOCK_prepared_stmt_count, "LOCK_prepared_stmt_count", PSI_FLAG_GLOBAL},
  { &key_LOCK_rpl_status, "LOCK_rpl_status", PSI_FLAG_GLOBAL},
  { &key_LOCK_server_started, "LOCK_server_started", PSI_FLAG_GLOBAL},
  { &key_LOCK_status, "LOCK_status", PSI_FLAG_GLOBAL},
  { &key_LOCK_show_status, "LOCK_show_status", PSI_FLAG_GLOBAL},
  { &key_LOCK_system_variables_hash, "LOCK_system_variables_hash", PSI_FLAG_GLOBAL},
  { &key_LOCK_stats, "LOCK_stats", PSI_FLAG_GLOBAL},
  { &key_LOCK_global_user_client_stats, "LOCK_global_user_client_stats", PSI_FLAG_GLOBAL},
  { &key_LOCK_global_table_stats, "LOCK_global_table_stats", PSI_FLAG_GLOBAL},
  { &key_LOCK_global_index_stats, "LOCK_global_index_stats", PSI_FLAG_GLOBAL},
  { &key_LOCK_wakeup_ready, "THD::LOCK_wakeup_ready", 0},
  { &key_LOCK_wait_commit, "wait_for_commit::LOCK_wait_commit", 0},
  { &key_LOCK_gtid_waiting, "gtid_waiting::LOCK_gtid_waiting", 0},
  { &key_LOCK_thd_data, "THD::LOCK_thd_data", 0},
  { &key_LOCK_user_conn, "LOCK_user_conn", PSI_FLAG_GLOBAL},
  { &key_LOCK_uuid_short_generator, "LOCK_uuid_short_generator", PSI_FLAG_GLOBAL},
  { &key_LOG_LOCK_log, "LOG::LOCK_log", 0},
  { &key_master_info_data_lock, "Master_info::data_lock", 0},
  { &key_master_info_run_lock, "Master_info::run_lock", 0},
  { &key_master_info_sleep_lock, "Master_info::sleep_lock", 0},
  { &key_mutex_slave_reporting_capability_err_lock, "Slave_reporting_capability::err_lock", 0},
  { &key_relay_log_info_data_lock, "Relay_log_info::data_lock", 0},
  { &key_relay_log_info_log_space_lock, "Relay_log_info::log_space_lock", 0},
  { &key_relay_log_info_run_lock, "Relay_log_info::run_lock", 0},
  { &key_rpl_group_info_sleep_lock, "Rpl_group_info::sleep_lock", 0},
  { &key_structure_guard_mutex, "Query_cache::structure_guard_mutex", 0},
  { &key_TABLE_SHARE_LOCK_ha_data, "TABLE_SHARE::LOCK_ha_data", 0},
  { &key_TABLE_SHARE_LOCK_share, "TABLE_SHARE::LOCK_share", 0},
  { &key_LOCK_error_messages, "LOCK_error_messages", PSI_FLAG_GLOBAL},
  { &key_LOCK_prepare_ordered, "LOCK_prepare_ordered", PSI_FLAG_GLOBAL},
  { &key_LOCK_commit_ordered, "LOCK_commit_ordered", PSI_FLAG_GLOBAL},
  { &key_LOCK_slave_init, "LOCK_slave_init", PSI_FLAG_GLOBAL},
  { &key_LOG_INFO_lock, "LOG_INFO::lock", 0},
#ifdef WITH_WSREP
  { &key_LOCK_wsrep_ready, "LOCK_wsrep_ready", PSI_FLAG_GLOBAL},
  { &key_LOCK_wsrep_sst, "LOCK_wsrep_sst", PSI_FLAG_GLOBAL},
  { &key_LOCK_wsrep_sst_thread, "wsrep_sst_thread", 0},
  { &key_LOCK_wsrep_sst_init, "LOCK_wsrep_sst_init", PSI_FLAG_GLOBAL},
  { &key_LOCK_wsrep_sst, "LOCK_wsrep_sst", PSI_FLAG_GLOBAL},
  { &key_LOCK_wsrep_rollback, "LOCK_wsrep_rollback", PSI_FLAG_GLOBAL},
  { &key_LOCK_wsrep_thd, "THD::LOCK_wsrep_thd", 0},
  { &key_LOCK_wsrep_replaying, "LOCK_wsrep_replaying", PSI_FLAG_GLOBAL},
  { &key_LOCK_wsrep_slave_threads, "LOCK_wsrep_slave_threads", PSI_FLAG_GLOBAL},
  { &key_LOCK_wsrep_desync, "LOCK_wsrep_desync", PSI_FLAG_GLOBAL},
#endif
  { &key_LOCK_thread_count, "LOCK_thread_count", PSI_FLAG_GLOBAL},
<<<<<<< HEAD
  { &key_LOCK_thread_cache, "LOCK_thread_cache", PSI_FLAG_GLOBAL},
  { &key_PARTITION_LOCK_auto_inc, "HA_DATA_PARTITION::LOCK_auto_inc", 0},
  { &key_LOCK_slave_state, "LOCK_slave_state", 0},
  { &key_LOCK_binlog_state, "LOCK_binlog_state", 0},
  { &key_LOCK_rpl_thread, "LOCK_rpl_thread", 0},
  { &key_LOCK_rpl_thread_pool, "LOCK_rpl_thread_pool", 0},
  { &key_LOCK_parallel_entry, "LOCK_parallel_entry", 0}
=======
#ifdef WITH_WSREP
  { &key_LOCK_wsrep_ready, "LOCK_wsrep_ready", PSI_FLAG_GLOBAL},
  { &key_LOCK_wsrep_sst, "LOCK_wsrep_sst", PSI_FLAG_GLOBAL},
  { &key_LOCK_wsrep_sst_thread, "wsrep_sst_thread", 0},
  { &key_LOCK_wsrep_sst_init, "LOCK_wsrep_sst_init", PSI_FLAG_GLOBAL},
  { &key_LOCK_wsrep_sst, "LOCK_wsrep_sst", PSI_FLAG_GLOBAL},
  { &key_LOCK_wsrep_rollback, "LOCK_wsrep_rollback", PSI_FLAG_GLOBAL},
  { &key_LOCK_wsrep_thd, "THD::LOCK_wsrep_thd", 0},
  { &key_LOCK_wsrep_replaying, "LOCK_wsrep_replaying", PSI_FLAG_GLOBAL},
  { &key_LOCK_wsrep_slave_threads, "LOCK_wsrep_slave_threads", PSI_FLAG_GLOBAL},
  { &key_LOCK_wsrep_desync, "LOCK_wsrep_desync", PSI_FLAG_GLOBAL},
#endif
  { &key_PARTITION_LOCK_auto_inc, "HA_DATA_PARTITION::LOCK_auto_inc", 0}
>>>>>>> 3f515a09
};

PSI_rwlock_key key_rwlock_LOCK_grant, key_rwlock_LOCK_logger,
  key_rwlock_LOCK_sys_init_connect, key_rwlock_LOCK_sys_init_slave,
  key_rwlock_LOCK_system_variables_hash, key_rwlock_query_cache_query_lock;

static PSI_rwlock_info all_server_rwlocks[]=
{
#if defined (HAVE_OPENSSL) && !defined(HAVE_YASSL)
  { &key_rwlock_openssl, "CRYPTO_dynlock_value::lock", 0},
#endif
  { &key_rwlock_LOCK_grant, "LOCK_grant", PSI_FLAG_GLOBAL},
  { &key_rwlock_LOCK_logger, "LOGGER::LOCK_logger", 0},
  { &key_rwlock_LOCK_sys_init_connect, "LOCK_sys_init_connect", PSI_FLAG_GLOBAL},
  { &key_rwlock_LOCK_sys_init_slave, "LOCK_sys_init_slave", PSI_FLAG_GLOBAL},
  { &key_rwlock_LOCK_system_variables_hash, "LOCK_system_variables_hash", PSI_FLAG_GLOBAL},
  { &key_rwlock_query_cache_query_lock, "Query_cache_query::lock", 0}
};

#ifdef HAVE_MMAP
PSI_cond_key key_PAGE_cond, key_COND_active, key_COND_pool;
#endif /* HAVE_MMAP */

PSI_cond_key key_BINLOG_COND_xid_list, key_BINLOG_update_cond,
  key_BINLOG_COND_binlog_background_thread,
  key_BINLOG_COND_binlog_background_thread_end,
  key_COND_cache_status_changed, key_COND_manager,
  key_COND_rpl_status, key_COND_server_started,
  key_delayed_insert_cond, key_delayed_insert_cond_client,
  key_item_func_sleep_cond, key_master_info_data_cond,
  key_master_info_start_cond, key_master_info_stop_cond,
  key_master_info_sleep_cond,
  key_relay_log_info_data_cond, key_relay_log_info_log_space_cond,
  key_relay_log_info_start_cond, key_relay_log_info_stop_cond,
  key_rpl_group_info_sleep_cond,
  key_TABLE_SHARE_cond, key_user_level_lock_cond,
  key_COND_thread_count, key_COND_thread_cache, key_COND_flush_thread_cache,
  key_BINLOG_COND_queue_busy;
#ifdef WITH_WSREP
PSI_cond_key key_COND_wsrep_rollback,
  key_COND_wsrep_replaying, key_COND_wsrep_ready, key_COND_wsrep_sst,
  key_COND_wsrep_sst_init, key_COND_wsrep_sst_thread;
#endif /* WITH_WSREP */
<<<<<<< HEAD
PSI_cond_key key_RELAYLOG_update_cond, key_COND_wakeup_ready,
  key_COND_wait_commit;
=======
PSI_cond_key key_RELAYLOG_update_cond, key_COND_wakeup_ready;
>>>>>>> 3f515a09
PSI_cond_key key_RELAYLOG_COND_queue_busy;
PSI_cond_key key_TC_LOG_MMAP_COND_queue_busy;
PSI_cond_key key_COND_rpl_thread_queue, key_COND_rpl_thread,
  key_COND_rpl_thread_stop, key_COND_rpl_thread_pool,
  key_COND_parallel_entry, key_COND_group_commit_orderer,
  key_COND_prepare_ordered, key_COND_slave_init;
PSI_cond_key key_COND_wait_gtid, key_COND_gtid_ignore_duplicates;

static PSI_cond_info all_server_conds[]=
{
#if (defined(_WIN32) || defined(HAVE_SMEM)) && !defined(EMBEDDED_LIBRARY)
  { &key_COND_handler_count, "COND_handler_count", PSI_FLAG_GLOBAL},
#endif /* _WIN32 || HAVE_SMEM && !EMBEDDED_LIBRARY */
#ifdef HAVE_MMAP
  { &key_PAGE_cond, "PAGE::cond", 0},
  { &key_COND_active, "TC_LOG_MMAP::COND_active", 0},
  { &key_COND_pool, "TC_LOG_MMAP::COND_pool", 0},
  { &key_TC_LOG_MMAP_COND_queue_busy, "TC_LOG_MMAP::COND_queue_busy", 0},
#endif /* HAVE_MMAP */
  { &key_BINLOG_COND_xid_list, "MYSQL_BIN_LOG::COND_xid_list", 0},
  { &key_BINLOG_update_cond, "MYSQL_BIN_LOG::update_cond", 0},
  { &key_BINLOG_COND_binlog_background_thread, "MYSQL_BIN_LOG::COND_binlog_background_thread", 0},
  { &key_BINLOG_COND_binlog_background_thread_end, "MYSQL_BIN_LOG::COND_binlog_background_thread_end", 0},
  { &key_BINLOG_COND_queue_busy, "MYSQL_BIN_LOG::COND_queue_busy", 0},
  { &key_RELAYLOG_update_cond, "MYSQL_RELAY_LOG::update_cond", 0},
  { &key_RELAYLOG_COND_queue_busy, "MYSQL_RELAY_LOG::COND_queue_busy", 0},
  { &key_COND_wakeup_ready, "THD::COND_wakeup_ready", 0},
  { &key_COND_wait_commit, "wait_for_commit::COND_wait_commit", 0},
  { &key_COND_cache_status_changed, "Query_cache::COND_cache_status_changed", 0},
  { &key_COND_manager, "COND_manager", PSI_FLAG_GLOBAL},
  { &key_COND_server_started, "COND_server_started", PSI_FLAG_GLOBAL},
  { &key_delayed_insert_cond, "Delayed_insert::cond", 0},
  { &key_delayed_insert_cond_client, "Delayed_insert::cond_client", 0},
  { &key_item_func_sleep_cond, "Item_func_sleep::cond", 0},
  { &key_master_info_data_cond, "Master_info::data_cond", 0},
  { &key_master_info_start_cond, "Master_info::start_cond", 0},
  { &key_master_info_stop_cond, "Master_info::stop_cond", 0},
  { &key_master_info_sleep_cond, "Master_info::sleep_cond", 0},
  { &key_relay_log_info_data_cond, "Relay_log_info::data_cond", 0},
  { &key_relay_log_info_log_space_cond, "Relay_log_info::log_space_cond", 0},
  { &key_relay_log_info_start_cond, "Relay_log_info::start_cond", 0},
  { &key_relay_log_info_stop_cond, "Relay_log_info::stop_cond", 0},
  { &key_rpl_group_info_sleep_cond, "Rpl_group_info::sleep_cond", 0},
  { &key_TABLE_SHARE_cond, "TABLE_SHARE::cond", 0},
  { &key_user_level_lock_cond, "User_level_lock::cond", 0},
  { &key_COND_thread_count, "COND_thread_count", PSI_FLAG_GLOBAL},
  { &key_COND_thread_cache, "COND_thread_cache", PSI_FLAG_GLOBAL},
#ifdef WITH_WSREP
  { &key_COND_wsrep_ready, "COND_wsrep_ready", PSI_FLAG_GLOBAL},
  { &key_COND_wsrep_sst, "COND_wsrep_sst", PSI_FLAG_GLOBAL},
  { &key_COND_wsrep_sst_init, "COND_wsrep_sst_init", PSI_FLAG_GLOBAL},
  { &key_COND_wsrep_sst_thread, "wsrep_sst_thread", 0},
  { &key_COND_wsrep_rollback, "COND_wsrep_rollback", PSI_FLAG_GLOBAL},
  { &key_COND_wsrep_replaying, "COND_wsrep_replaying", PSI_FLAG_GLOBAL},
#endif
<<<<<<< HEAD
  { &key_COND_flush_thread_cache, "COND_flush_thread_cache", PSI_FLAG_GLOBAL},
  { &key_COND_rpl_thread, "COND_rpl_thread", 0},
  { &key_COND_rpl_thread_queue, "COND_rpl_thread_queue", 0},
  { &key_COND_rpl_thread_stop, "COND_rpl_thread_stop", 0},
  { &key_COND_rpl_thread_pool, "COND_rpl_thread_pool", 0},
  { &key_COND_parallel_entry, "COND_parallel_entry", 0},
  { &key_COND_group_commit_orderer, "COND_group_commit_orderer", 0},
  { &key_COND_prepare_ordered, "COND_prepare_ordered", 0},
  { &key_COND_slave_init, "COND_slave_init", 0},
  { &key_COND_wait_gtid, "COND_wait_gtid", 0},
  { &key_COND_gtid_ignore_duplicates, "COND_gtid_ignore_duplicates", 0}
=======
  { &key_COND_flush_thread_cache, "COND_flush_thread_cache", PSI_FLAG_GLOBAL}
>>>>>>> 3f515a09
};

PSI_thread_key key_thread_bootstrap, key_thread_delayed_insert,
  key_thread_handle_manager, key_thread_main,
  key_thread_one_connection, key_thread_signal_hand,
  key_thread_slave_init, key_rpl_parallel_thread;

static PSI_thread_info all_server_threads[]=
{
#if (defined(_WIN32) || defined(HAVE_SMEM)) && !defined(EMBEDDED_LIBRARY)
  { &key_thread_handle_con_namedpipes, "con_named_pipes", PSI_FLAG_GLOBAL},
#endif /* _WIN32 || HAVE_SMEM && !EMBEDDED_LIBRARY */

#if defined(HAVE_SMEM) && !defined(EMBEDDED_LIBRARY)
  { &key_thread_handle_con_sharedmem, "con_shared_mem", PSI_FLAG_GLOBAL},
#endif /* HAVE_SMEM && !EMBEDDED_LIBRARY */

#if (defined(_WIN32) || defined(HAVE_SMEM)) && !defined(EMBEDDED_LIBRARY)
  { &key_thread_handle_con_sockets, "con_sockets", PSI_FLAG_GLOBAL},
#endif /* _WIN32 || HAVE_SMEM && !EMBEDDED_LIBRARY */

#ifdef __WIN__
  { &key_thread_handle_shutdown, "shutdown", PSI_FLAG_GLOBAL},
#endif /* __WIN__ */

  { &key_thread_bootstrap, "bootstrap", PSI_FLAG_GLOBAL},
  { &key_thread_delayed_insert, "delayed_insert", 0},
  { &key_thread_handle_manager, "manager", PSI_FLAG_GLOBAL},
  { &key_thread_main, "main", PSI_FLAG_GLOBAL},
  { &key_thread_one_connection, "one_connection", 0},
  { &key_thread_signal_hand, "signal_handler", PSI_FLAG_GLOBAL},
  { &key_thread_slave_init, "slave_init", PSI_FLAG_GLOBAL},
  { &key_rpl_parallel_thread, "rpl_parallel_thread", 0}
};

#ifdef HAVE_MMAP
PSI_file_key key_file_map;
#endif /* HAVE_MMAP */

PSI_file_key key_file_binlog, key_file_binlog_index, key_file_casetest,
  key_file_dbopt, key_file_des_key_file, key_file_ERRMSG, key_select_to_file,
  key_file_fileparser, key_file_frm, key_file_global_ddl_log, key_file_load,
  key_file_loadfile, key_file_log_event_data, key_file_log_event_info,
  key_file_master_info, key_file_misc, key_file_partition,
  key_file_pid, key_file_relay_log_info, key_file_send_file, key_file_tclog,
  key_file_trg, key_file_trn, key_file_init;
PSI_file_key key_file_query_log, key_file_slow_log;
PSI_file_key key_file_relaylog, key_file_relaylog_index;
PSI_file_key key_file_binlog_state;

#endif /* HAVE_PSI_INTERFACE */

#ifdef HAVE_PSI_STATEMENT_INTERFACE
PSI_statement_info stmt_info_new_packet;
#endif

#ifndef EMBEDDED_LIBRARY
void net_before_header_psi(struct st_net *net, void *user_data, size_t /* unused: count */)
{
  THD *thd;
  thd= static_cast<THD*> (user_data);
  DBUG_ASSERT(thd != NULL);

  /*
    We only come where when the server is IDLE, waiting for the next command.
    Technically, it is a wait on a socket, which may take a long time,
    because the call is blocking.
    Disable the socket instrumentation, to avoid recording a SOCKET event.
    Instead, start explicitly an IDLE event.
  */
  MYSQL_SOCKET_SET_STATE(net->vio->mysql_socket, PSI_SOCKET_STATE_IDLE);
  MYSQL_START_IDLE_WAIT(thd->m_idle_psi, &thd->m_idle_state);
}

void net_after_header_psi(struct st_net *net, void *user_data,
                          size_t /* unused: count */, my_bool rc)
{
  THD *thd;
  thd= static_cast<THD*> (user_data);
  DBUG_ASSERT(thd != NULL);

  /*
    The server just got data for a network packet header,
    from the network layer.
    The IDLE event is now complete, since we now have a message to process.
    We need to:
    - start a new STATEMENT event
    - start a new STAGE event, within this statement,
    - start recording SOCKET WAITS events, within this stage.
    The proper order is critical to get events numbered correctly,
    and nested in the proper parent.
  */
  MYSQL_END_IDLE_WAIT(thd->m_idle_psi);

  if (! rc)
  {
    thd->m_statement_psi= MYSQL_START_STATEMENT(&thd->m_statement_state,
                                                stmt_info_new_packet.m_key,
                                                thd->db, thd->db_length,
                                                thd->charset());

    THD_STAGE_INFO(thd, stage_init);
  }

  /*
    TODO: consider recording a SOCKET event for the bytes just read,
    by also passing count here.
  */
  MYSQL_SOCKET_SET_STATE(net->vio->mysql_socket, PSI_SOCKET_STATE_ACTIVE);
}


void init_net_server_extension(THD *thd)
{
  /* Start with a clean state for connection events. */
  thd->m_idle_psi= NULL;
  thd->m_statement_psi= NULL;
  /* Hook up the NET_SERVER callback in the net layer. */
  thd->m_net_server_extension.m_user_data= thd;
  thd->m_net_server_extension.m_before_header= net_before_header_psi;
  thd->m_net_server_extension.m_after_header= net_after_header_psi;
  /* Activate this private extension for the mysqld server. */
  thd->net.extension= & thd->m_net_server_extension;
}
#endif /* EMBEDDED_LIBRARY */

/**
  A log message for the error log, buffered in memory.
  Log messages are temporarily buffered when generated before the error log
  is initialized, and then printed once the error log is ready.
*/
class Buffered_log : public Sql_alloc
{
public:
  Buffered_log(enum loglevel level, const char *message);

  ~Buffered_log()
  {}

  void print(void);

private:
  /** Log message level. */
  enum loglevel m_level;
  /** Log message text. */
  String m_message;
};

/**
  Constructor.
  @param level          the message log level
  @param message        the message text
*/
Buffered_log::Buffered_log(enum loglevel level, const char *message)
  : m_level(level), m_message()
{
  m_message.copy(message, strlen(message), &my_charset_latin1);
}

/**
  Print a buffered log to the real log file.
*/
void Buffered_log::print()
{
  /*
    Since messages are buffered, they can be printed out
    of order with other entries in the log.
    Add "Buffered xxx" to the message text to prevent confusion.
  */
  switch(m_level)
  {
  case ERROR_LEVEL:
    sql_print_error("Buffered error: %s\n", m_message.c_ptr_safe());
    break;
  case WARNING_LEVEL:
    sql_print_warning("Buffered warning: %s\n", m_message.c_ptr_safe());
    break;
  case INFORMATION_LEVEL:
    /*
      Messages printed as "information" still end up in the mysqld *error* log,
      but with a [Note] tag instead of an [ERROR] tag.
      While this is probably fine for a human reading the log,
      it is upsetting existing automated scripts used to parse logs,
      because such scripts are likely to not already handle [Note] properly.
      INFORMATION_LEVEL messages are simply silenced, on purpose,
      to avoid un needed verbosity.
    */
    break;
  }
}

/**
  Collection of all the buffered log messages.
*/
class Buffered_logs
{
public:
  Buffered_logs()
  {}

  ~Buffered_logs()
  {}

  void init();
  void cleanup();

  void buffer(enum loglevel m_level, const char *msg);
  void print();
private:
  /**
    Memory root to use to store buffered logs.
    This memory root lifespan is between init and cleanup.
    Once the buffered logs are printed, they are not needed anymore,
    and all the memory used is reclaimed.
  */
  MEM_ROOT m_root;
  /** List of buffered log messages. */
  List<Buffered_log> m_list;
};

void Buffered_logs::init()
{
  init_alloc_root(&m_root, 1024, 0, MYF(0));
}

void Buffered_logs::cleanup()
{
  m_list.delete_elements();
  free_root(&m_root, MYF(0));
}

/**
  Add a log message to the buffer.
*/
void Buffered_logs::buffer(enum loglevel level, const char *msg)
{
  /*
    Do not let Sql_alloc::operator new(size_t) allocate memory,
    there is no memory root associated with the main() thread.
    Give explicitly the proper memory root to use to
    Sql_alloc::operator new(size_t, MEM_ROOT *) instead.
  */
  Buffered_log *log= new (&m_root) Buffered_log(level, msg);
  if (log)
    m_list.push_back(log, &m_root);
}

/**
  Print buffered log messages.
*/
void Buffered_logs::print()
{
  Buffered_log *log;
  List_iterator_fast<Buffered_log> it(m_list);
  while ((log= it++))
    log->print();
}

/** Logs reported before a logger is available. */
static Buffered_logs buffered_logs;

static MYSQL_SOCKET unix_sock, base_ip_sock, extra_ip_sock;
struct my_rnd_struct sql_rand; ///< used by sql_class.cc:THD::THD()

#ifndef EMBEDDED_LIBRARY
/**
  Error reporter that buffer log messages.
  @param level          log message level
  @param format         log message format string
*/
C_MODE_START
static void buffered_option_error_reporter(enum loglevel level,
                                           const char *format, ...)
{
  va_list args;
  char buffer[1024];

  va_start(args, format);
  my_vsnprintf(buffer, sizeof(buffer), format, args);
  va_end(args);
  buffered_logs.buffer(level, buffer);
}


/**
  Character set and collation error reporter that prints to sql error log.
  @param level          log message level
  @param format         log message format string

  This routine is used to print character set and collation
  warnings and errors inside an already running mysqld server,
  e.g. when a character set or collation is requested for the very first time
  and its initialization does not go well for some reasons.

  Note: At early mysqld initialization stage,
  when error log is not yet available,
  we use buffered_option_error_reporter() instead,
  to print general character set subsystem initialization errors,
  such as Index.xml syntax problems, bad XML tag hierarchy, etc.
*/
static void charset_error_reporter(enum loglevel level,
                                   const char *format, ...)
{
  va_list args;
  va_start(args, format);
  vprint_msg_to_log(level, format, args);
  va_end(args);                      
}
C_MODE_END

struct passwd *user_info;
static pthread_t select_thread;
#endif

/* OS specific variables */

#ifdef __WIN__
#undef	 getpid
#include <process.h>

static mysql_cond_t COND_handler_count;
static uint handler_count;
static bool start_mode=0, use_opt_args;
static int opt_argc;
static char **opt_argv;

#if !defined(EMBEDDED_LIBRARY)
static HANDLE hEventShutdown;
static char shutdown_event_name[40];
#include "nt_servc.h"
static	 NTService  Service;	      ///< Service object for WinNT
#endif /* EMBEDDED_LIBRARY */
#endif /* __WIN__ */

#ifdef _WIN32
static char pipe_name[512];
static SECURITY_ATTRIBUTES saPipeSecurity;
static SECURITY_DESCRIPTOR sdPipeDescriptor;
static HANDLE hPipe = INVALID_HANDLE_VALUE;
#endif

#ifndef EMBEDDED_LIBRARY
bool mysqld_embedded=0;
#else
bool mysqld_embedded=1;
#endif

#ifndef EMBEDDED_LIBRARY
static my_bool plugins_are_initialized= FALSE;
#endif

#ifndef DBUG_OFF
static const char* default_dbug_option;
#endif
static const char *current_dbug_option="disabled";
#ifdef HAVE_LIBWRAP
const char *libwrapName= NULL;
int allow_severity = LOG_INFO;
int deny_severity = LOG_WARNING;
#endif
#ifdef HAVE_QUERY_CACHE
ulong query_cache_min_res_unit= QUERY_CACHE_MIN_RESULT_DATA_SIZE;
Query_cache query_cache;
#endif
#ifdef HAVE_SMEM
char *shared_memory_base_name= default_shared_memory_base_name;
my_bool opt_enable_shared_memory;
HANDLE smem_event_connect_request= 0;
#endif

my_bool opt_use_ssl  = 0;
char *opt_ssl_ca= NULL, *opt_ssl_capath= NULL, *opt_ssl_cert= NULL,
  *opt_ssl_cipher= NULL, *opt_ssl_key= NULL, *opt_ssl_crl= NULL,
  *opt_ssl_crlpath= NULL;


static scheduler_functions thread_scheduler_struct, extra_thread_scheduler_struct;
scheduler_functions *thread_scheduler= &thread_scheduler_struct,
                    *extra_thread_scheduler= &extra_thread_scheduler_struct;

#ifdef HAVE_OPENSSL
#include <openssl/crypto.h>
#ifndef HAVE_YASSL
typedef struct CRYPTO_dynlock_value
{
  mysql_rwlock_t lock;
} openssl_lock_t;

static openssl_lock_t *openssl_stdlocks;
static openssl_lock_t *openssl_dynlock_create(const char *, int);
static void openssl_dynlock_destroy(openssl_lock_t *, const char *, int);
static void openssl_lock_function(int, int, const char *, int);
static void openssl_lock(int, openssl_lock_t *, const char *, int);
static unsigned long openssl_id_function();
#endif
char *des_key_file;
#ifndef EMBEDDED_LIBRARY
struct st_VioSSLFd *ssl_acceptor_fd;
#endif
#endif /* HAVE_OPENSSL */

/**
  Number of currently active user connections. The variable is protected by
  LOCK_connection_count.
*/
uint connection_count= 0, extra_connection_count= 0;

my_bool opt_gtid_strict_mode= FALSE;


/* Function declarations */

pthread_handler_t signal_hand(void *arg);
static int mysql_init_variables(void);
static int get_options(int *argc_ptr, char ***argv_ptr);
static bool add_terminator(DYNAMIC_ARRAY *options);
static bool add_many_options(DYNAMIC_ARRAY *, my_option *, size_t);
extern "C" my_bool mysqld_get_one_option(int, const struct my_option *, char *);
static int init_thread_environment();
static char *get_relative_path(const char *path);
static int fix_paths(void);
void handle_connections_sockets();
#ifdef _WIN32
pthread_handler_t handle_connections_sockets_thread(void *arg);
#endif
pthread_handler_t kill_server_thread(void *arg);
static void bootstrap(MYSQL_FILE *file);
static bool read_init_file(char *file_name);
#ifdef _WIN32
pthread_handler_t handle_connections_namedpipes(void *arg);
#endif
#ifdef HAVE_SMEM
pthread_handler_t handle_connections_shared_memory(void *arg);
#endif
pthread_handler_t handle_slave(void *arg);
static void clean_up(bool print_message);
static int test_if_case_insensitive(const char *dir_name);

#ifndef EMBEDDED_LIBRARY
static bool pid_file_created= false;
static void usage(void);
static void start_signal_handler(void);
static void close_server_sock();
static void clean_up_mutexes(void);
static void wait_for_signal_thread_to_end(void);
static void create_pid_file();
static void mysqld_exit(int exit_code) __attribute__((noreturn));
#endif
static void delete_pid_file(myf flags);
static void end_ssl();


#ifndef EMBEDDED_LIBRARY
/****************************************************************************
** Code to end mysqld
****************************************************************************/

static void close_connections(void)
{
#ifdef EXTRA_DEBUG
  int count=0;
#endif
  DBUG_ENTER("close_connections");

  /* Clear thread cache */
  kill_cached_threads++;
  flush_thread_cache();

  /* kill connection thread */
#if !defined(__WIN__)
  DBUG_PRINT("quit", ("waiting for select thread: 0x%lx",
                      (ulong) select_thread));
  mysql_mutex_lock(&LOCK_thread_count);

  while (select_thread_in_use)
  {
    struct timespec abstime;
    int error;
    LINT_INIT(error);
    DBUG_PRINT("info",("Waiting for select thread"));

#ifndef DONT_USE_THR_ALARM
    if (pthread_kill(select_thread, thr_client_alarm))
      break;					// allready dead
#endif
    set_timespec(abstime, 2);
    for (uint tmp=0 ; tmp < 10 && select_thread_in_use; tmp++)
    {
      error= mysql_cond_timedwait(&COND_thread_count, &LOCK_thread_count,
                                  &abstime);
      if (error != EINTR)
	break;
    }
#ifdef EXTRA_DEBUG
    if (error != 0 && error != ETIMEDOUT && !count++)
      sql_print_error("Got error %d from mysql_cond_timedwait", error);
#endif
    close_server_sock();
  }
  mysql_mutex_unlock(&LOCK_thread_count);
#endif /* __WIN__ */


  /* Abort listening to new connections */
  DBUG_PRINT("quit",("Closing sockets"));
  if (!opt_disable_networking )
  {
    if (mysql_socket_getfd(base_ip_sock) != INVALID_SOCKET)
    {
      (void) mysql_socket_shutdown(base_ip_sock, SHUT_RDWR);
      (void) mysql_socket_close(base_ip_sock);
      base_ip_sock= MYSQL_INVALID_SOCKET;
    }
    if (mysql_socket_getfd(extra_ip_sock) != INVALID_SOCKET)
    {
      (void) mysql_socket_shutdown(extra_ip_sock, SHUT_RDWR);
      (void) mysql_socket_close(extra_ip_sock);
      extra_ip_sock= MYSQL_INVALID_SOCKET;
    }
  }
#ifdef _WIN32
  if (hPipe != INVALID_HANDLE_VALUE && opt_enable_named_pipe)
  {
    HANDLE temp;
    DBUG_PRINT("quit", ("Closing named pipes") );

    /* Create connection to the handle named pipe handler to break the loop */
    if ((temp = CreateFile(pipe_name,
			   GENERIC_READ | GENERIC_WRITE,
			   0,
			   NULL,
			   OPEN_EXISTING,
			   0,
			   NULL )) != INVALID_HANDLE_VALUE)
    {
      WaitNamedPipe(pipe_name, 1000);
      DWORD dwMode = PIPE_READMODE_BYTE | PIPE_WAIT;
      SetNamedPipeHandleState(temp, &dwMode, NULL, NULL);
      CancelIo(temp);
      DisconnectNamedPipe(temp);
      CloseHandle(temp);
    }
  }
#endif
#ifdef HAVE_SYS_UN_H
  if (mysql_socket_getfd(unix_sock) != INVALID_SOCKET)
  {
    (void) mysql_socket_shutdown(unix_sock, SHUT_RDWR);
    (void) mysql_socket_close(unix_sock);
    (void) unlink(mysqld_unix_port);
    unix_sock= MYSQL_INVALID_SOCKET;
  }
#endif
  end_thr_alarm(0);			 // Abort old alarms.

  /*
    First signal all threads that it's time to die
    This will give the threads some time to gracefully abort their
    statements and inform their clients that the server is about to die.
  */

  THD *tmp;
  mysql_mutex_lock(&LOCK_thread_count); // For unlink from list

  I_List_iterator<THD> it(threads);
  while ((tmp=it++))
  {
    DBUG_PRINT("quit",("Informing thread %ld that it's time to die",
		       tmp->thread_id));
    /* We skip slave threads & scheduler on this first loop through. */
    if (tmp->slave_thread)
      continue;

#ifdef WITH_WSREP
    /* skip wsrep system threads as well */
    if (WSREP(tmp) && (tmp->wsrep_exec_mode==REPL_RECV || tmp->wsrep_applier))
      continue;
#endif
    tmp->killed= KILL_SERVER_HARD;
    MYSQL_CALLBACK(thread_scheduler, post_kill_notification, (tmp));
    mysql_mutex_lock(&tmp->LOCK_thd_data);
    if (tmp->mysys_var)
    {
      tmp->mysys_var->abort=1;
      mysql_mutex_lock(&tmp->mysys_var->mutex);
      if (tmp->mysys_var->current_cond)
      {
        uint i;
        for (i=0; i < 2; i++)
        {
          int ret= mysql_mutex_trylock(tmp->mysys_var->current_mutex);
          mysql_cond_broadcast(tmp->mysys_var->current_cond);
          if (!ret)
          {
            /* Thread has surely got the signal, unlock and abort */
            mysql_mutex_unlock(tmp->mysys_var->current_mutex);
            break;
          }
          sleep(1);
        }
      }
      mysql_mutex_unlock(&tmp->mysys_var->mutex);
    }
    mysql_mutex_unlock(&tmp->LOCK_thd_data);
  }
  mysql_mutex_unlock(&LOCK_thread_count); // For unlink from list

  Events::deinit();
  end_slave();

  /*
    Give threads time to die.

    In 5.5, this was waiting 100 rounds @ 20 milliseconds/round, so as little
    as 2 seconds, depending on thread scheduling.

    From 10.0, we increase this to 1000 rounds / 20 seconds. The rationale is
    that on a server with heavy I/O load, it is quite possible for eg. an
    fsync() of the binlog or whatever to cause something like LOCK_log to be
    held for more than 2 seconds. We do not want to force kill threads in
    such cases, if it can be avoided. Note that normally, the wait will be
    much smaller than even 2 seconds, this is only a safety fallback against
    stuck threads so server shutdown is not held up forever.
  */
  for (int i= 0; *(volatile int32*) &thread_count && i < 1000; i++)
    my_sleep(20000);

  /*
    Force remaining threads to die by closing the connection to the client
    This will ensure that threads that are waiting for a command from the
    client on a blocking read call are aborted.
  */

  for (;;)
  {
    DBUG_PRINT("quit",("Locking LOCK_thread_count"));
    mysql_mutex_lock(&LOCK_thread_count); // For unlink from list
    if (!(tmp=threads.get()))
    {
      DBUG_PRINT("quit",("Unlocking LOCK_thread_count"));
      mysql_mutex_unlock(&LOCK_thread_count);
      break;
    }
#ifndef __bsdi__				// Bug in BSDI kernel
    if (tmp->vio_ok())
    {
      if (global_system_variables.log_warnings)
        sql_print_warning(ER_DEFAULT(ER_FORCING_CLOSE),my_progname,
                          tmp->thread_id,
                          (tmp->main_security_ctx.user ?
                           tmp->main_security_ctx.user : ""));
      close_connection(tmp,ER_SERVER_SHUTDOWN);
    }
#endif
#ifdef WITH_WSREP
    /*
     * TODO: this code block may turn out redundant. wsrep->disconnect()
     *       should terminate slave threads gracefully, and we don't need
     *       to signal them here. 
     *       The code here makes sure mysqld will not hang during shutdown
     *       even if wsrep provider has problems in shutting down.
     */
    if (WSREP(tmp) && tmp->wsrep_exec_mode==REPL_RECV)
    {
      sql_print_information("closing wsrep system thread");
      tmp->killed= KILL_CONNECTION;
      MYSQL_CALLBACK(thread_scheduler, post_kill_notification, (tmp));
      if (tmp->mysys_var)
      {
        tmp->mysys_var->abort=1;
        mysql_mutex_lock(&tmp->mysys_var->mutex);
        if (tmp->mysys_var->current_cond)
        {
          mysql_mutex_lock(tmp->mysys_var->current_mutex);
          mysql_cond_broadcast(tmp->mysys_var->current_cond);
          mysql_mutex_unlock(tmp->mysys_var->current_mutex);
        }
        mysql_mutex_unlock(&tmp->mysys_var->mutex);
      }
    }
#endif
    DBUG_PRINT("quit",("Unlocking LOCK_thread_count"));
    mysql_mutex_unlock(&LOCK_thread_count);
  }
  /* All threads has now been aborted */
  DBUG_PRINT("quit",("Waiting for threads to die (count=%u)",thread_count));
  mysql_mutex_lock(&LOCK_thread_count);
  while (thread_count || service_thread_count)
  {
    mysql_cond_wait(&COND_thread_count, &LOCK_thread_count);
    DBUG_PRINT("quit",("One thread died (count=%u)",thread_count));
  }
  mysql_mutex_unlock(&LOCK_thread_count);

  DBUG_PRINT("quit",("close_connections thread"));
  DBUG_VOID_RETURN;
}


#ifdef HAVE_CLOSE_SERVER_SOCK
static void close_socket(MYSQL_SOCKET sock, const char *info)
{
  DBUG_ENTER("close_socket");

  if (mysql_socket_getfd(sock) != INVALID_SOCKET)
  {
    DBUG_PRINT("info", ("calling shutdown on %s socket", info));
    (void) mysql_socket_shutdown(sock, SHUT_RDWR);
  }
  DBUG_VOID_RETURN;
}
#endif


static void close_server_sock()
{
#ifdef HAVE_CLOSE_SERVER_SOCK
  DBUG_ENTER("close_server_sock");

  close_socket(base_ip_sock, "TCP/IP");
  close_socket(extra_ip_sock, "TCP/IP");
  close_socket(unix_sock, "unix/IP");

  if (mysql_socket_getfd(unix_sock) != INVALID_SOCKET)
    (void) unlink(mysqld_unix_port);
  base_ip_sock= extra_ip_sock= unix_sock= MYSQL_INVALID_SOCKET;

  DBUG_VOID_RETURN;
#endif
}

#endif /*EMBEDDED_LIBRARY*/


void kill_mysql(void)
{
  DBUG_ENTER("kill_mysql");

#if defined(SIGNALS_DONT_BREAK_READ) && !defined(EMBEDDED_LIBRARY)
  abort_loop=1;					// Break connection loops
  close_server_sock();				// Force accept to wake up
#endif

#if defined(__WIN__)
#if !defined(EMBEDDED_LIBRARY)
  {
    if (!SetEvent(hEventShutdown))
    {
      DBUG_PRINT("error",("Got error: %ld from SetEvent",GetLastError()));
    }
    /*
      or:
      HANDLE hEvent=OpenEvent(0, FALSE, "MySqlShutdown");
      SetEvent(hEventShutdown);
      CloseHandle(hEvent);
    */
  }
#endif
#elif defined(HAVE_PTHREAD_KILL)
  if (pthread_kill(signal_thread, MYSQL_KILL_SIGNAL))
  {
    DBUG_PRINT("error",("Got error %d from pthread_kill",errno)); /* purecov: inspected */
  }
#elif !defined(SIGNALS_DONT_BREAK_READ)
  kill(current_pid, MYSQL_KILL_SIGNAL);
#endif
  DBUG_PRINT("quit",("After pthread_kill"));
  shutdown_in_progress=1;			// Safety if kill didn't work
#ifdef SIGNALS_DONT_BREAK_READ
  if (!kill_in_progress)
  {
    pthread_t tmp;
    int error;
    abort_loop=1;
    if ((error= mysql_thread_create(0, /* Not instrumented */
                                    &tmp, &connection_attrib,
                                    kill_server_thread, (void*) 0)))
      sql_print_error("Can't create thread to kill server (errno= %d).", error);
  }
#endif
  DBUG_VOID_RETURN;
}

/**
  Force server down. Kill all connections and threads and exit.

  @param  sig_ptr       Signal number that caused kill_server to be called.

  @note
    A signal number of 0 mean that the function was not called
    from a signal handler and there is thus no signal to block
    or stop, we just want to kill the server.
*/

#if !defined(__WIN__)
static void *kill_server(void *sig_ptr)
#define RETURN_FROM_KILL_SERVER return 0
#else
static void __cdecl kill_server(int sig_ptr)
#define RETURN_FROM_KILL_SERVER return
#endif
{
  DBUG_ENTER("kill_server");
#ifndef EMBEDDED_LIBRARY
  int sig=(int) (long) sig_ptr;			// This is passed a int
  // if there is a signal during the kill in progress, ignore the other
  if (kill_in_progress)				// Safety
  {
    DBUG_LEAVE;
    RETURN_FROM_KILL_SERVER;
  }
  kill_in_progress=TRUE;
  abort_loop=1;					// This should be set
  if (sig != 0) // 0 is not a valid signal number
    my_sigset(sig, SIG_IGN);                    /* purify inspected */
  if (sig == MYSQL_KILL_SIGNAL || sig == 0)
    sql_print_information(ER_DEFAULT(ER_NORMAL_SHUTDOWN),my_progname);
  else
    sql_print_error(ER_DEFAULT(ER_GOT_SIGNAL),my_progname,sig); /* purecov: inspected */

#ifdef HAVE_SMEM
  /*
    Send event to smem_event_connect_request for aborting
  */
  if (opt_enable_shared_memory)
  {
    if (!SetEvent(smem_event_connect_request))
    {
      DBUG_PRINT("error",
                 ("Got error: %ld from SetEvent of smem_event_connect_request",
                  GetLastError()));
    }
  }
#endif
#ifdef WITH_WSREP
  /* Stop wsrep threads in case they are running. */
  wsrep_stop_replication(NULL);
#endif

  close_connections();
#ifdef WITH_WSREP
  if (wsrep_inited == 1)
    wsrep_deinit(true);
#endif
  if (sig != MYSQL_KILL_SIGNAL &&
      sig != 0)
    unireg_abort(1);				/* purecov: inspected */
  else
    unireg_end();

  /* purecov: begin deadcode */
  DBUG_LEAVE;                                   // Must match DBUG_ENTER()
  my_thread_end();
  pthread_exit(0);
  /* purecov: end */

  RETURN_FROM_KILL_SERVER;                      // Avoid compiler warnings

#else /* EMBEDDED_LIBRARY*/

  DBUG_LEAVE;
  RETURN_FROM_KILL_SERVER;

#endif /* EMBEDDED_LIBRARY */
}


#if defined(USE_ONE_SIGNAL_HAND)
pthread_handler_t kill_server_thread(void *arg __attribute__((unused)))
{
  my_thread_init();				// Initialize new thread
  kill_server(0);
  /* purecov: begin deadcode */
  my_thread_end();
  pthread_exit(0);
  return 0;
  /* purecov: end */
}
#endif


extern "C" sig_handler print_signal_warning(int sig)
{
  if (global_system_variables.log_warnings)
    sql_print_warning("Got signal %d from thread %ld", sig,my_thread_id());
#ifdef SIGNAL_HANDLER_RESET_ON_DELIVERY
  my_sigset(sig,print_signal_warning);		/* int. thread system calls */
#endif
#if !defined(__WIN__)
  if (sig == SIGALRM)
    alarm(2);					/* reschedule alarm */
#endif
}

#ifndef EMBEDDED_LIBRARY

static void init_error_log_mutex()
{
  mysql_mutex_init(key_LOCK_error_log, &LOCK_error_log, MY_MUTEX_INIT_FAST);
}


static void clean_up_error_log_mutex()
{
  mysql_mutex_destroy(&LOCK_error_log);
}


/**
  cleanup all memory and end program nicely.

    If SIGNALS_DONT_BREAK_READ is defined, this function is called
    by the main thread. To get MySQL to shut down nicely in this case
    (Mac OS X) we have to call exit() instead if pthread_exit().

  @note
    This function never returns.
*/
void unireg_end(void)
{
  clean_up(1);
  my_thread_end();
#if defined(SIGNALS_DONT_BREAK_READ)
  exit(0);
#else
  pthread_exit(0);				// Exit is in main thread
#endif
}


extern "C" void unireg_abort(int exit_code)
{
  DBUG_ENTER("unireg_abort");

  if (opt_help)
    usage();
  if (exit_code)
    sql_print_error("Aborting\n");
#ifdef WITH_WSREP
  if (wsrep)
  {
    /* This is an abort situation, we cannot expect to gracefully close all
     * wsrep threads here, we can only diconnect from service */
    wsrep_close_client_connections(FALSE);
    shutdown_in_progress= 1;
    THD* thd(0);
    wsrep->disconnect(wsrep);
    WSREP_INFO("Service disconnected.");
    wsrep_close_threads(thd); /* this won't close all threads */
    sleep(1); /* so give some time to exit for those which can */
    WSREP_INFO("Some threads may fail to exit.");

    /* In bootstrap mode we deinitialize wsrep here. */
    if (opt_bootstrap && wsrep_inited)
      wsrep_deinit(true);
  }
#endif // WITH_WSREP
<<<<<<< HEAD
=======

>>>>>>> 3f515a09
  clean_up(!opt_abort && (exit_code || !opt_bootstrap)); /* purecov: inspected */
  DBUG_PRINT("quit",("done with cleanup in unireg_abort"));
  mysqld_exit(exit_code);
}

static void mysqld_exit(int exit_code)
{
  DBUG_ENTER("mysqld_exit");
  /*
    Important note: we wait for the signal thread to end,
    but if a kill -15 signal was sent, the signal thread did
    spawn the kill_server_thread thread, which is running concurrently.
  */
  rpl_deinit_gtid_waiting();
  rpl_deinit_gtid_slave_state();
  wait_for_signal_thread_to_end();
  mysql_audit_finalize();
  clean_up_mutexes();
  clean_up_error_log_mutex();
  my_end((opt_endinfo ? MY_CHECK_ERROR | MY_GIVE_INFO : 0));
#ifdef WITH_PERFSCHEMA_STORAGE_ENGINE
  shutdown_performance_schema();        // we do it as late as possible
#endif
  DBUG_LEAVE;
  exit(exit_code); /* purecov: inspected */
}

#endif /* !EMBEDDED_LIBRARY */

void clean_up(bool print_message)
{
  DBUG_PRINT("exit",("clean_up"));
  if (cleanup_done++)
    return; /* purecov: inspected */

#ifdef HAVE_REPLICATION
  // We must call end_slave() as clean_up may have been called during startup
  end_slave();
  if (use_slave_mask)
    my_bitmap_free(&slave_error_mask);
#endif
  stop_handle_manager();
  release_ddl_log();

  /*
    make sure that handlers finish up
    what they have that is dependent on the binlog
  */
  ha_binlog_end(current_thd);

  logger.cleanup_base();

  injector::free_instance();
  mysql_bin_log.cleanup();

  my_tz_free();
  my_dboptions_cache_free();
  ignore_db_dirs_free();
  servers_free(1);
#ifndef NO_EMBEDDED_ACCESS_CHECKS
  acl_free(1);
  grant_free();
#endif
  query_cache_destroy();
  hostname_cache_free();
  item_func_sleep_free();
  lex_free();				/* Free some memory */
  item_create_cleanup();
  tdc_start_shutdown();
  plugin_shutdown();
  udf_free();
  ha_end();
  if (tc_log)
    tc_log->close();
  delegates_destroy();
  xid_cache_free();
  tdc_deinit();
  mdl_destroy();
  key_caches.delete_elements((void (*)(const char*, uchar*)) free_key_cache);
  wt_end();
  multi_keycache_free();
  sp_cache_end();
  free_status_vars();
  end_thr_alarm(1);			/* Free allocated memory */
  my_free_open_file_info();
  if (defaults_argv)
    free_defaults(defaults_argv);
  free_tmpdir(&mysql_tmpdir_list);
  my_bitmap_free(&temp_pool);
  free_max_user_conn();
  free_global_user_stats();
  free_global_client_stats();
  free_global_table_stats();
  free_global_index_stats();
  delete_dynamic(&all_options);
  free_all_rpl_filters();
#ifdef HAVE_REPLICATION
  end_slave_list();
#endif
  my_uuid_end();
  delete binlog_filter;
  delete global_rpl_filter;
  end_ssl();
#ifndef EMBEDDED_LIBRARY
  vio_end();
#endif /*!EMBEDDED_LIBRARY*/
#if defined(ENABLED_DEBUG_SYNC)
  /* End the debug sync facility. See debug_sync.cc. */
  debug_sync_end();
#endif /* defined(ENABLED_DEBUG_SYNC) */

  delete_pid_file(MYF(0));

  if (print_message && my_default_lc_messages && server_start_time)
    sql_print_information(ER_DEFAULT(ER_SHUTDOWN_COMPLETE),my_progname);
  cleanup_errmsgs();
  MYSQL_CALLBACK(thread_scheduler, end, ());
  mysql_library_end();
  finish_client_errs();
  (void) my_error_unregister(ER_ERROR_FIRST, ER_ERROR_LAST); // finish server errs
  DBUG_PRINT("quit", ("Error messages freed"));
  /* Tell main we are ready */
  logger.cleanup_end();
  sys_var_end();
  my_atomic_rwlock_destroy(&global_query_id_lock);
  my_atomic_rwlock_destroy(&thread_running_lock);
  my_atomic_rwlock_destroy(&thread_count_lock);
  my_atomic_rwlock_destroy(&statistics_lock); 
  my_atomic_rwlock_destroy(&slave_executed_entries_lock);
  free_charsets();
  mysql_mutex_lock(&LOCK_thread_count);
  DBUG_PRINT("quit", ("got thread count lock"));
  ready_to_exit=1;
  /* do the broadcast inside the lock to ensure that my_end() is not called */
  mysql_cond_broadcast(&COND_thread_count);
  mysql_mutex_unlock(&LOCK_thread_count);

  free_list(opt_plugin_load_list_ptr);

  if (THR_THD)
    (void) pthread_key_delete(THR_THD);

  if (THR_MALLOC)
    (void) pthread_key_delete(THR_MALLOC);

  /*
    The following lines may never be executed as the main thread may have
    killed us
  */
  DBUG_PRINT("quit", ("done with cleanup"));
} /* clean_up */


#ifndef EMBEDDED_LIBRARY

/**
  This is mainly needed when running with purify, but it's still nice to
  know that all child threads have died when mysqld exits.
*/
static void wait_for_signal_thread_to_end()
{
  uint i;
  /*
    Wait up to 10 seconds for signal thread to die. We use this mainly to
    avoid getting warnings that my_thread_end has not been called
  */
  for (i= 0 ; i < 100 && signal_thread_in_use; i++)
  {
    if (pthread_kill(signal_thread, MYSQL_KILL_SIGNAL) == ESRCH)
      break;
    my_sleep(100);				// Give it time to die
  }
}
#endif /*EMBEDDED_LIBRARY*/

static void clean_up_mutexes()
{
  DBUG_ENTER("clean_up_mutexes");
  mysql_rwlock_destroy(&LOCK_grant);
  mysql_mutex_destroy(&LOCK_thread_count);
  mysql_mutex_destroy(&LOCK_thread_cache);
  mysql_mutex_destroy(&LOCK_status);
  mysql_mutex_destroy(&LOCK_show_status);
  mysql_mutex_destroy(&LOCK_delayed_insert);
  mysql_mutex_destroy(&LOCK_delayed_status);
  mysql_mutex_destroy(&LOCK_delayed_create);
  mysql_mutex_destroy(&LOCK_crypt);
  mysql_mutex_destroy(&LOCK_user_conn);
  mysql_mutex_destroy(&LOCK_connection_count);
  mysql_mutex_destroy(&LOCK_stats);
  mysql_mutex_destroy(&LOCK_global_user_client_stats);
  mysql_mutex_destroy(&LOCK_global_table_stats);
  mysql_mutex_destroy(&LOCK_global_index_stats);
#ifdef HAVE_OPENSSL
  mysql_mutex_destroy(&LOCK_des_key_file);
#ifndef HAVE_YASSL
  for (int i= 0; i < CRYPTO_num_locks(); ++i)
    mysql_rwlock_destroy(&openssl_stdlocks[i].lock);
  OPENSSL_free(openssl_stdlocks);
#endif /* HAVE_YASSL */
#endif /* HAVE_OPENSSL */
#ifdef HAVE_REPLICATION
  mysql_mutex_destroy(&LOCK_rpl_status);
#endif /* HAVE_REPLICATION */
  mysql_mutex_destroy(&LOCK_active_mi);
  mysql_rwlock_destroy(&LOCK_sys_init_connect);
  mysql_rwlock_destroy(&LOCK_sys_init_slave);
  mysql_mutex_destroy(&LOCK_global_system_variables);
  mysql_rwlock_destroy(&LOCK_system_variables_hash);
  mysql_mutex_destroy(&LOCK_short_uuid_generator);
  mysql_mutex_destroy(&LOCK_prepared_stmt_count);
  mysql_mutex_destroy(&LOCK_error_messages);
  mysql_cond_destroy(&COND_thread_count);
  mysql_cond_destroy(&COND_thread_cache);
  mysql_cond_destroy(&COND_flush_thread_cache);
#ifdef WITH_WSREP
  (void) mysql_mutex_destroy(&LOCK_wsrep_ready);
  (void) mysql_cond_destroy(&COND_wsrep_ready);
  (void) mysql_mutex_destroy(&LOCK_wsrep_sst);
  (void) mysql_cond_destroy(&COND_wsrep_sst);
  (void) mysql_mutex_destroy(&LOCK_wsrep_sst_init);
  (void) mysql_cond_destroy(&COND_wsrep_sst_init);
  (void) mysql_mutex_destroy(&LOCK_wsrep_rollback);
  (void) mysql_cond_destroy(&COND_wsrep_rollback);
  (void) mysql_mutex_destroy(&LOCK_wsrep_replaying);
  (void) mysql_cond_destroy(&COND_wsrep_replaying);
  (void) mysql_mutex_destroy(&LOCK_wsrep_slave_threads);
  (void) mysql_mutex_destroy(&LOCK_wsrep_desync);
#endif
  mysql_mutex_destroy(&LOCK_server_started);
  mysql_cond_destroy(&COND_server_started);
  mysql_mutex_destroy(&LOCK_prepare_ordered);
  mysql_cond_destroy(&COND_prepare_ordered);
  mysql_mutex_destroy(&LOCK_commit_ordered);
  mysql_mutex_destroy(&LOCK_slave_init);
  mysql_cond_destroy(&COND_slave_init);
  DBUG_VOID_RETURN;
}


/****************************************************************************
** Init IP and UNIX socket
****************************************************************************/

#ifndef EMBEDDED_LIBRARY
static void set_ports()
{
  char	*env;
  if (!mysqld_port && !opt_disable_networking)
  {					// Get port if not from commandline
    mysqld_port= MYSQL_PORT;

    /*
      if builder specifically requested a default port, use that
      (even if it coincides with our factory default).
      only if they didn't do we check /etc/services (and, failing
      on that, fall back to the factory default of 3306).
      either default can be overridden by the environment variable
      MYSQL_TCP_PORT, which in turn can be overridden with command
      line options.
    */

#if MYSQL_PORT_DEFAULT == 0
    struct  servent *serv_ptr;
    if ((serv_ptr= getservbyname("mysql", "tcp")))
      mysqld_port= ntohs((u_short) serv_ptr->s_port); /* purecov: inspected */
#endif
    if ((env = getenv("MYSQL_TCP_PORT")))
      mysqld_port= (uint) atoi(env);		/* purecov: inspected */
  }
  if (!mysqld_unix_port)
  {
#ifdef __WIN__
    mysqld_unix_port= (char*) MYSQL_NAMEDPIPE;
#else
    mysqld_unix_port= (char*) MYSQL_UNIX_ADDR;
#endif
    if ((env = getenv("MYSQL_UNIX_PORT")))
      mysqld_unix_port= env;			/* purecov: inspected */
  }
}

/* Change to run as another user if started with --user */

static struct passwd *check_user(const char *user)
{
#if !defined(__WIN__)
  struct passwd *tmp_user_info;
  uid_t user_id= geteuid();

  // Don't bother if we aren't superuser
  if (user_id)
  {
    if (user)
    {
      /* Don't give a warning, if real user is same as given with --user */
      /* purecov: begin tested */
      tmp_user_info= getpwnam(user);
      if ((!tmp_user_info || user_id != tmp_user_info->pw_uid) &&
	  global_system_variables.log_warnings)
        sql_print_warning(
                    "One can only use the --user switch if running as root\n");
      /* purecov: end */
    }
    return NULL;
  }
  if (!user)
  {
    if (!opt_bootstrap && !opt_help)
    {
      sql_print_error("Fatal error: Please consult the Knowledge Base "
                      "to find out how to run mysqld as root!\n");
      unireg_abort(1);
    }
    return NULL;
  }
  /* purecov: begin tested */
  if (!strcmp(user,"root"))
    return NULL;                        // Avoid problem with dynamic libraries

  if (!(tmp_user_info= getpwnam(user)))
  {
    // Allow a numeric uid to be used
    const char *pos;
    for (pos= user; my_isdigit(mysqld_charset,*pos); pos++) ;
    if (*pos)                                   // Not numeric id
      goto err;
    if (!(tmp_user_info= getpwuid(atoi(user))))
      goto err;
  }

  return tmp_user_info;
  /* purecov: end */

err:
  sql_print_error("Fatal error: Can't change to run as user '%s' ;  Please check that the user exists!\n",user);
  unireg_abort(1);
#endif
  return NULL;
}

static inline void allow_coredumps()
{
#ifdef PR_SET_DUMPABLE
  if (test_flags & TEST_CORE_ON_SIGNAL)
  {
    /* inform kernel that process is dumpable */
    (void) prctl(PR_SET_DUMPABLE, 1);
  }
#endif
}


static void set_user(const char *user, struct passwd *user_info_arg)
{
  /* purecov: begin tested */
#if !defined(__WIN__)
  DBUG_ASSERT(user_info_arg != 0);
#ifdef HAVE_INITGROUPS
  /*
    We can get a SIGSEGV when calling initgroups() on some systems when NSS
    is configured to use LDAP and the server is statically linked.  We set
    calling_initgroups as a flag to the SIGSEGV handler that is then used to
    output a specific message to help the user resolve this problem.
  */
  calling_initgroups= 1;
  initgroups((char*) user, user_info_arg->pw_gid);
  calling_initgroups= 0;
#endif
  if (setgid(user_info_arg->pw_gid) == -1)
  {
    sql_perror("setgid");
    unireg_abort(1);
  }
  if (setuid(user_info_arg->pw_uid) == -1)
  {
    sql_perror("setuid");
    unireg_abort(1);
  }
  allow_coredumps();
#endif
  /* purecov: end */
}


static void set_effective_user(struct passwd *user_info_arg)
{
#if !defined(__WIN__)
  DBUG_ASSERT(user_info_arg != 0);
  if (setregid((gid_t)-1, user_info_arg->pw_gid) == -1)
  {
    sql_perror("setregid");
    unireg_abort(1);
  }
  if (setreuid((uid_t)-1, user_info_arg->pw_uid) == -1)
  {
    sql_perror("setreuid");
    unireg_abort(1);
  }
  allow_coredumps();
#endif
}


/** Change root user if started with @c --chroot . */
static void set_root(const char *path)
{
#if !defined(__WIN__)
  if (chroot(path) == -1)
  {
    sql_perror("chroot");
    unireg_abort(1);
  }
  my_setwd("/", MYF(0));
#endif
}

/**
   Activate usage of a tcp port
*/

static MYSQL_SOCKET activate_tcp_port(uint port)
{
  struct addrinfo *ai, *a;
  struct addrinfo hints;
  int error;
  int	arg;
  char port_buf[NI_MAXSERV];
  const char *real_bind_addr_str;
  MYSQL_SOCKET ip_sock= MYSQL_INVALID_SOCKET;
  DBUG_ENTER("activate_tcp_port");
  DBUG_PRINT("general",("IP Socket is %d",port));

  bzero(&hints, sizeof (hints));
  hints.ai_flags= AI_PASSIVE;
  hints.ai_socktype= SOCK_STREAM;
  hints.ai_family= AF_UNSPEC;
  
  if (my_bind_addr_str && strcmp(my_bind_addr_str, "*") == 0)
    real_bind_addr_str= NULL; // windows doesn't seem to support * here
  else
    real_bind_addr_str= my_bind_addr_str;

  my_snprintf(port_buf, NI_MAXSERV, "%d", port);
  error= getaddrinfo(real_bind_addr_str, port_buf, &hints, &ai);
  if (error != 0)
  {
    DBUG_PRINT("error",("Got error: %d from getaddrinfo()", error));

    sql_print_error("%s: %s", ER_DEFAULT(ER_IPSOCK_ERROR), gai_strerror(error));
    unireg_abort(1);				/* purecov: tested */
  }

  /*
    special case: for wildcard addresses prefer ipv6 over ipv4,
    because we later switch off IPV6_V6ONLY, so ipv6 wildcard
    addresses will work for ipv4 too
  */
  if (!real_bind_addr_str && ai->ai_family == AF_INET && ai->ai_next
      && ai->ai_next->ai_family == AF_INET6)
  {
    a= ai;
    ai= ai->ai_next;
    a->ai_next= ai->ai_next;
    ai->ai_next= a;
  }

  for (a= ai; a != NULL; a= a->ai_next)
  {
    ip_sock= mysql_socket_socket(key_socket_tcpip, a->ai_family,
                                 a->ai_socktype, a->ai_protocol);

    char ip_addr[INET6_ADDRSTRLEN];
    if (vio_get_normalized_ip_string(a->ai_addr, a->ai_addrlen,
                                     ip_addr, sizeof (ip_addr)))
    {
      ip_addr[0]= 0;
    }

    if (mysql_socket_getfd(ip_sock) == INVALID_SOCKET)
    {
      sql_print_message_func func= real_bind_addr_str ? sql_print_error
                                                      : sql_print_warning;
      func("Failed to create a socket for %s '%s': errno: %d.",
           (a->ai_family == AF_INET) ? "IPv4" : "IPv6",
           (const char *) ip_addr, (int) socket_errno);
    }
    else 
    {
      sql_print_information("Server socket created on IP: '%s'.",
                          (const char *) ip_addr);
      break;
    }
  }

  if (mysql_socket_getfd(ip_sock) == INVALID_SOCKET)
  {
    DBUG_PRINT("error",("Got error: %d from socket()",socket_errno));
    sql_perror(ER_DEFAULT(ER_IPSOCK_ERROR));  /* purecov: tested */
    unireg_abort(1);				/* purecov: tested */
  }

  mysql_socket_set_thread_owner(ip_sock);

#ifndef __WIN__
  /*
    We should not use SO_REUSEADDR on windows as this would enable a
    user to open two mysqld servers with the same TCP/IP port.
  */
  arg= 1;
  (void) mysql_socket_setsockopt(ip_sock,SOL_SOCKET,SO_REUSEADDR,(char*)&arg,
                                 sizeof(arg));
#endif /* __WIN__ */

#ifdef IPV6_V6ONLY
   /*
     For interoperability with older clients, IPv6 socket should
     listen on both IPv6 and IPv4 wildcard addresses.
     Turn off IPV6_V6ONLY option.

     NOTE: this will work starting from Windows Vista only.
     On Windows XP dual stack is not available, so it will not
     listen on the corresponding IPv4-address.
   */
  if (a->ai_family == AF_INET6)
  {
    arg= 0;
    (void) mysql_socket_setsockopt(ip_sock, IPPROTO_IPV6, IPV6_V6ONLY,
                                   (char*)&arg, sizeof(arg));
  }
#endif
  /*
    Sometimes the port is not released fast enough when stopping and
    restarting the server. This happens quite often with the test suite
    on busy Linux systems. Retry to bind the address at these intervals:
    Sleep intervals: 1, 2, 4,  6,  9, 13, 17, 22, ...
    Retry at second: 1, 3, 7, 13, 22, 35, 52, 74, ...
    Limit the sequence by mysqld_port_timeout (set --port-open-timeout=#).
  */
  int ret;
  uint waited, retry, this_wait;
  for (waited= 0, retry= 1; ; retry++, waited+= this_wait)
  {
    if (((ret= mysql_socket_bind(ip_sock, a->ai_addr, a->ai_addrlen)) >= 0 ) ||
        (socket_errno != SOCKET_EADDRINUSE) ||
        (waited >= mysqld_port_timeout))
      break;
    sql_print_information("Retrying bind on TCP/IP port %u", port);
    this_wait= retry * retry / 3 + 1;
    sleep(this_wait);
  }
  freeaddrinfo(ai);
  if (ret < 0)
  {
    char buff[100];
    sprintf(buff, "Can't start server: Bind on TCP/IP port. Got error: %d",
            (int) socket_errno);
    sql_perror(buff);
    sql_print_error("Do you already have another mysqld server running on "
                    "port: %u ?", port);
    unireg_abort(1);
  }
  if (mysql_socket_listen(ip_sock,(int) back_log) < 0)
  {
    sql_perror("Can't start server: listen() on TCP/IP port");
    sql_print_error("listen() on TCP/IP failed with error %d",
                    socket_errno);
    unireg_abort(1);
  }
#if defined(WITH_WSREP) && defined(HAVE_FCNTL) && defined(FD_CLOEXEC)
<<<<<<< HEAD
    (void) fcntl(mysql_socket_getfd(ip_sock), F_SETFD, FD_CLOEXEC);
#endif /* WITH_WSREP */

=======
    (void) fcntl(ip_sock, F_SETFD, FD_CLOEXEC);
#endif /* WITH_WSREP */
>>>>>>> 3f515a09
  DBUG_RETURN(ip_sock);
}

static void network_init(void)
{
#ifdef HAVE_SYS_UN_H
  struct sockaddr_un	UNIXaddr;
  int	arg;
#endif
  DBUG_ENTER("network_init");

  if (MYSQL_CALLBACK_ELSE(thread_scheduler, init, (), 0))
    unireg_abort(1);			/* purecov: inspected */

  set_ports();

  if (report_port == 0)
  {
    report_port= mysqld_port;
  }
#ifndef DBUG_OFF
  if (!opt_disable_networking)
    DBUG_ASSERT(report_port != 0);
#endif
  if (!opt_disable_networking && !opt_bootstrap)
  {
    if (mysqld_port)
      base_ip_sock= activate_tcp_port(mysqld_port);
    if (mysqld_extra_port)
      extra_ip_sock= activate_tcp_port(mysqld_extra_port);
  }

#ifdef _WIN32
  /* create named pipe */
  if (Service.IsNT() && mysqld_unix_port[0] && !opt_bootstrap &&
      opt_enable_named_pipe)
  {

    strxnmov(pipe_name, sizeof(pipe_name)-1, "\\\\.\\pipe\\",
	     mysqld_unix_port, NullS);
    bzero((char*) &saPipeSecurity, sizeof(saPipeSecurity));
    bzero((char*) &sdPipeDescriptor, sizeof(sdPipeDescriptor));
    if (!InitializeSecurityDescriptor(&sdPipeDescriptor,
				      SECURITY_DESCRIPTOR_REVISION))
    {
      sql_perror("Can't start server : Initialize security descriptor");
      unireg_abort(1);
    }
    if (!SetSecurityDescriptorDacl(&sdPipeDescriptor, TRUE, NULL, FALSE))
    {
      sql_perror("Can't start server : Set security descriptor");
      unireg_abort(1);
    }
    saPipeSecurity.nLength = sizeof(SECURITY_ATTRIBUTES);
    saPipeSecurity.lpSecurityDescriptor = &sdPipeDescriptor;
    saPipeSecurity.bInheritHandle = FALSE;
    if ((hPipe= CreateNamedPipe(pipe_name,
				PIPE_ACCESS_DUPLEX|FILE_FLAG_OVERLAPPED,
				PIPE_TYPE_BYTE |
				PIPE_READMODE_BYTE |
				PIPE_WAIT,
				PIPE_UNLIMITED_INSTANCES,
				(int) global_system_variables.net_buffer_length,
				(int) global_system_variables.net_buffer_length,
				NMPWAIT_USE_DEFAULT_WAIT,
				&saPipeSecurity)) == INVALID_HANDLE_VALUE)
      {
	LPVOID lpMsgBuf;
	int error=GetLastError();
	FormatMessage(FORMAT_MESSAGE_ALLOCATE_BUFFER |
		      FORMAT_MESSAGE_FROM_SYSTEM,
		      NULL, error, MAKELANGID(LANG_NEUTRAL, SUBLANG_DEFAULT),
		      (LPTSTR) &lpMsgBuf, 0, NULL );
	sql_perror((char *)lpMsgBuf);
	LocalFree(lpMsgBuf);
	unireg_abort(1);
      }
  }
#endif

#if defined(HAVE_SYS_UN_H)
  /*
  ** Create the UNIX socket
  */
  if (mysqld_unix_port[0] && !opt_bootstrap)
  {
    DBUG_PRINT("general",("UNIX Socket is %s",mysqld_unix_port));

    if (strlen(mysqld_unix_port) > (sizeof(UNIXaddr.sun_path) - 1))
    {
      sql_print_error("The socket file path is too long (> %u): %s",
                      (uint) sizeof(UNIXaddr.sun_path) - 1, mysqld_unix_port);
      unireg_abort(1);
    }
    unix_sock= mysql_socket_socket(key_socket_unix, AF_UNIX, SOCK_STREAM, 0);
    if (mysql_socket_getfd(unix_sock) < 0)
    {
      sql_perror("Can't start server : UNIX Socket "); /* purecov: inspected */
      unireg_abort(1);				/* purecov: inspected */
    }

    mysql_socket_set_thread_owner(unix_sock);

    bzero((char*) &UNIXaddr, sizeof(UNIXaddr));
    UNIXaddr.sun_family = AF_UNIX;
    strmov(UNIXaddr.sun_path, mysqld_unix_port);
    (void) unlink(mysqld_unix_port);
    arg= 1;
    (void) mysql_socket_setsockopt(unix_sock,SOL_SOCKET,SO_REUSEADDR,
                                   (char*)&arg, sizeof(arg));
    umask(0);
    if (mysql_socket_bind(unix_sock,
                          reinterpret_cast<struct sockaddr *>(&UNIXaddr),
                          sizeof(UNIXaddr)) < 0)
    {
      sql_perror("Can't start server : Bind on unix socket"); /* purecov: tested */
      sql_print_error("Do you already have another mysqld server running on socket: %s ?",mysqld_unix_port);
      unireg_abort(1);					/* purecov: tested */
    }
    umask(((~my_umask) & 0666));
#if defined(S_IFSOCK) && defined(SECURE_SOCKETS)
    (void) chmod(mysqld_unix_port,S_IFSOCK);	/* Fix solaris 2.6 bug */
#endif
    if (mysql_socket_listen(unix_sock,(int) back_log) < 0)
      sql_print_warning("listen() on Unix socket failed with error %d",
		      socket_errno);
<<<<<<< HEAD
#if defined(WITH_WSREP) && defined(HAVE_FCNTL)
    (void) fcntl(mysql_socket_getfd(unix_sock), F_SETFD, FD_CLOEXEC);
=======
#if defined(WITH_WSREP) && defined(HAVE_FCNTL) && defined(FD_CLOEXEC)
    (void) fcntl(unix_sock, F_SETFD, FD_CLOEXEC);
>>>>>>> 3f515a09
#endif /* WITH_WSREP */
  }
#endif
  DBUG_PRINT("info",("server started"));
  DBUG_VOID_RETURN;
}


/**
  Close a connection.

  @param thd        Thread handle.
  @param sql_errno  The error code to send before disconnect.

  @note
    For the connection that is doing shutdown, this is called twice
*/
void close_connection(THD *thd, uint sql_errno)
{
  DBUG_ENTER("close_connection");

  if (sql_errno)
    net_send_error(thd, sql_errno, ER_DEFAULT(sql_errno), NULL);

  thd->print_aborted_warning(3, sql_errno ? ER_DEFAULT(sql_errno)
                                          : "CLOSE_CONNECTION");

  thd->disconnect();

  MYSQL_CONNECTION_DONE((int) sql_errno, thd->thread_id);

  if (MYSQL_CONNECTION_DONE_ENABLED())
  {
    sleep(0); /* Workaround to avoid tailcall optimisation */
  }
  mysql_audit_notify_connection_disconnect(thd, sql_errno);
  DBUG_VOID_RETURN;
}
#endif /* EMBEDDED_LIBRARY */


/** Called when mysqld is aborted with ^C */
/* ARGSUSED */
extern "C" sig_handler end_mysqld_signal(int sig __attribute__((unused)))
{
  DBUG_ENTER("end_mysqld_signal");
  /* Don't call kill_mysql() if signal thread is not running */
  if (signal_thread_in_use)
    kill_mysql();                          // Take down mysqld nicely
  DBUG_VOID_RETURN;				/* purecov: deadcode */
}


/*
  Cleanup THD object

  SYNOPSIS
    thd_cleanup()
    thd		 Thread handler
*/

void thd_cleanup(THD *thd)
{
  thd->cleanup();
}

/*
  Decrease number of connections

  SYNOPSIS
    dec_connection_count()
*/

void dec_connection_count(THD *thd)
{
#ifdef WITH_WSREP
  /*
    Do not decrement when its wsrep system thread. wsrep_applier is set for
    applier as well as rollbacker threads.
  */
  if (!thd->wsrep_applier)
#endif /* WITH_WSREP */
  {
    DBUG_ASSERT(*thd->scheduler->connection_count > 0);
    mysql_mutex_lock(&LOCK_connection_count);
    (*thd->scheduler->connection_count)--;
    mysql_mutex_unlock(&LOCK_connection_count);
  }
<<<<<<< HEAD
}


/*
  Delete THD and decrement thread counters, including thread_running
*/

void delete_running_thd(THD *thd)
{
  mysql_mutex_lock(&LOCK_thread_count);
  thd->unlink();
  mysql_mutex_unlock(&LOCK_thread_count);

  delete thd;
  dec_thread_running();
  thread_safe_decrement32(&thread_count, &thread_count_lock);
  signal_thd_deleted();
}


/*
  Send a signal to unblock close_conneciton() if there is no more
  threads running with a THD attached

  It's safe to check for thread_count and service_thread_count outside
  of a mutex as we are only interested to see if they where decremented
  to 0 by a previous unlink_thd() call.

  We should only signal COND_thread_count if both variables are 0,
  false positives are ok.
*/

void signal_thd_deleted()
{
  if (!thread_count && ! service_thread_count)
  {
    /* Signal close_connections() that all THD's are freed */
    mysql_mutex_lock(&LOCK_thread_count);
    mysql_cond_broadcast(&COND_thread_count);
    mysql_mutex_unlock(&LOCK_thread_count);
  }
=======
>>>>>>> 3f515a09
}


/*
  Unlink thd from global list of available connections and free thd

  SYNOPSIS
    unlink_thd()
    thd		 Thread handler

  NOTES
    LOCK_thread_count is locked and left locked
*/

void unlink_thd(THD *thd)
{
  DBUG_ENTER("unlink_thd");
  DBUG_PRINT("enter", ("thd: 0x%lx", (long) thd));

  thd_cleanup(thd);
  dec_connection_count(thd);

  thd->add_status_to_global();

  mysql_mutex_lock(&LOCK_thread_count);
  thd->unlink();
  /*
    Used by binlog_reset_master.  It would be cleaner to use
    DEBUG_SYNC here, but that's not possible because the THD's debug
    sync feature has been shut down at this point.
  */
  DBUG_EXECUTE_IF("sleep_after_lock_thread_count_before_delete_thd", sleep(5););
  mysql_mutex_unlock(&LOCK_thread_count);

  delete thd;
  thread_safe_decrement32(&thread_count, &thread_count_lock);

  DBUG_VOID_RETURN;
}


/*
  Store thread in cache for reuse by new connections

  SYNOPSIS
    cache_thread()

  NOTES
    LOCK_thread_cache is used to protect the cache variables

  RETURN
    0  Thread was not put in cache
    1  Thread is to be reused by new connection.
       (ie, caller should return, not abort with pthread_exit())
*/


static bool cache_thread()
{
  DBUG_ENTER("cache_thread");

  mysql_mutex_lock(&LOCK_thread_cache);
  if (cached_thread_count < thread_cache_size &&
      ! abort_loop && !kill_cached_threads)
  {
    /* Don't kill the thread, just put it in cache for reuse */
    DBUG_PRINT("info", ("Adding thread to cache"));
    cached_thread_count++;

#ifdef HAVE_PSI_THREAD_INTERFACE
    /*
      Delete the instrumentation for the job that just completed,
      before parking this pthread in the cache (blocked on COND_thread_cache).
    */
    PSI_THREAD_CALL(delete_current_thread)();
#endif

    while (!abort_loop && ! wake_thread && ! kill_cached_threads)
      mysql_cond_wait(&COND_thread_cache, &LOCK_thread_cache);
    cached_thread_count--;
    if (kill_cached_threads)
      mysql_cond_signal(&COND_flush_thread_cache);
    if (wake_thread)
    {
      THD *thd;
      wake_thread--;
      thd= thread_cache.get();
      mysql_mutex_unlock(&LOCK_thread_cache);

      thd->thread_stack= (char*) &thd;          // For store_globals
      (void) thd->store_globals();

#ifdef HAVE_PSI_THREAD_INTERFACE
      /*
        Create new instrumentation for the new THD job,
        and attach it to this running pthread.
      */
      PSI_thread *psi= PSI_THREAD_CALL(new_thread)(key_thread_one_connection,
                                                   thd, thd->thread_id);
      PSI_THREAD_CALL(set_thread)(psi);
#endif

      /*
        THD::mysys_var::abort is associated with physical thread rather
        than with THD object. So we need to reset this flag before using
        this thread for handling of new THD object/connection.
      */
      thd->mysys_var->abort= 0;
      thd->thr_create_utime= microsecond_interval_timer();
      thd->start_utime= thd->thr_create_utime;

      /* Link thd into list of all active threads (THD's) */
      mysql_mutex_lock(&LOCK_thread_count);
      threads.append(thd);
      mysql_mutex_unlock(&LOCK_thread_count);
      DBUG_RETURN(1);
    }
  }
  mysql_mutex_unlock(&LOCK_thread_cache);
  DBUG_RETURN(0);
}


/*
  End thread for the current connection

  SYNOPSIS
    one_thread_per_connection_end()
    thd		  Thread handler
    put_in_cache  Store thread in cache, if there is room in it
                  Normally this is true in all cases except when we got
                  out of resources initializing the current thread

  NOTES
    If thread is cached, we will wait until thread is scheduled to be
    reused and then we will return.
    If thread is not cached, we end the thread.

  RETURN
    0    Signal to handle_one_connection to reuse connection
*/

bool one_thread_per_connection_end(THD *thd, bool put_in_cache)
{
  DBUG_ENTER("one_thread_per_connection_end");
#ifdef WITH_WSREP
  const bool wsrep_applier(thd->wsrep_applier);
<<<<<<< HEAD
#endif

  unlink_thd(thd);
  /* Mark that current_thd is not valid anymore */
  set_current_thd(0);

#ifdef WITH_WSREP
  if (!wsrep_applier && put_in_cache && cache_thread())
#else
  if (put_in_cache && cache_thread())
#endif /* WITH_WSREP */
    DBUG_RETURN(0);                             // Thread is reused
=======
#endif /* WITH_WSREP */

  unlink_thd(thd);
  /* Mark that current_thd is not valid anymore */
  my_pthread_setspecific_ptr(THR_THD,  0);

#ifdef WITH_WSREP
  if (put_in_cache && !wsrep_applier)
#else
  if (put_in_cache)
#endif /* WITH_WSREP */
  {
    mysql_mutex_lock(&LOCK_thread_count);
    put_in_cache= cache_thread();
    mysql_mutex_unlock(&LOCK_thread_count);
    if (put_in_cache)
      DBUG_RETURN(0);                             // Thread is reused
  }
>>>>>>> 3f515a09

  signal_thd_deleted();
  DBUG_LEAVE;                                   // Must match DBUG_ENTER()
#if defined(HAVE_OPENSSL) && !defined(EMBEDDED_LIBRARY)
  ERR_remove_state(0);
#endif
  my_thread_end();

  pthread_exit(0);
  return 0;                                     // Avoid compiler warnings
}


void flush_thread_cache()
{
  DBUG_ENTER("flush_thread_cache");
  mysql_mutex_lock(&LOCK_thread_cache);
  kill_cached_threads++;
  while (cached_thread_count)
  {
    mysql_cond_broadcast(&COND_thread_cache);
    mysql_cond_wait(&COND_flush_thread_cache, &LOCK_thread_cache);
  }
  kill_cached_threads--;
  mysql_mutex_unlock(&LOCK_thread_cache);
  DBUG_VOID_RETURN;
}


/******************************************************************************
  Setup a signal thread with handles all signals.
  Because Linux doesn't support schemas use a mutex to check that
  the signal thread is ready before continuing
******************************************************************************/

#if defined(__WIN__)


/*
  On Windows, we use native SetConsoleCtrlHandler for handle events like Ctrl-C
  with graceful shutdown.
  Also, we do not use signal(), but SetUnhandledExceptionFilter instead - as it
  provides possibility to pass the exception to just-in-time debugger, collect
  dumps and potentially also the exception and thread context used to output
  callstack.
*/

static BOOL WINAPI console_event_handler( DWORD type ) 
{
  DBUG_ENTER("console_event_handler");
#ifndef EMBEDDED_LIBRARY
  if(type == CTRL_C_EVENT)
  {
     /*
       Do not shutdown before startup is finished and shutdown
       thread is initialized. Otherwise there is a race condition 
       between main thread doing initialization and CTRL-C thread doing
       cleanup, which can result into crash.
     */
#ifndef EMBEDDED_LIBRARY
     if(hEventShutdown)
       kill_mysql();
     else
#endif
       sql_print_warning("CTRL-C ignored during startup");
     DBUG_RETURN(TRUE);
  }
#endif
  DBUG_RETURN(FALSE);
}




#ifdef DEBUG_UNHANDLED_EXCEPTION_FILTER
#define DEBUGGER_ATTACH_TIMEOUT 120
/*
  Wait for debugger to attach and break into debugger. If debugger is
  not attached, resume after timeout.
*/
static void wait_for_debugger(int timeout_sec)
{
   if(!IsDebuggerPresent())
   {
     int i;
     printf("Waiting for debugger to attach, pid=%u\n",GetCurrentProcessId());
     fflush(stdout);
     for(i= 0; i < timeout_sec; i++)
     {
       Sleep(1000);
       if(IsDebuggerPresent())
       {
         /* Break into debugger */
         __debugbreak();
         return;
       }
     }
     printf("pid=%u, debugger not attached after %d seconds, resuming\n",GetCurrentProcessId(),
       timeout_sec);
     fflush(stdout);
   }
}
#endif /* DEBUG_UNHANDLED_EXCEPTION_FILTER */

LONG WINAPI my_unhandler_exception_filter(EXCEPTION_POINTERS *ex_pointers)
{
   static BOOL first_time= TRUE;
   if(!first_time)
   {
     /*
       This routine can be called twice, typically
       when detaching in JIT debugger.
       Return EXCEPTION_EXECUTE_HANDLER to terminate process.
     */
     return EXCEPTION_EXECUTE_HANDLER;
   }
   first_time= FALSE;
#ifdef DEBUG_UNHANDLED_EXCEPTION_FILTER
   /*
    Unfortunately there is no clean way to debug unhandled exception filters,
    as debugger does not stop there(also documented in MSDN) 
    To overcome, one could put a MessageBox, but this will not work in service.
    Better solution is to print error message and sleep some minutes 
    until debugger is attached
  */
  wait_for_debugger(DEBUGGER_ATTACH_TIMEOUT);
#endif /* DEBUG_UNHANDLED_EXCEPTION_FILTER */
  __try
  {
    my_set_exception_pointers(ex_pointers);
    handle_fatal_signal(ex_pointers->ExceptionRecord->ExceptionCode);
  }
  __except(EXCEPTION_EXECUTE_HANDLER)
  {
    DWORD written;
    const char msg[] = "Got exception in exception handler!\n";
    WriteFile(GetStdHandle(STD_OUTPUT_HANDLE),msg, sizeof(msg)-1, 
      &written,NULL);
  }
  /*
    Return EXCEPTION_CONTINUE_SEARCH to give JIT debugger
    (drwtsn32 or vsjitdebugger) possibility to attach,
    if JIT debugger is configured.
    Windows Error reporting might generate a dump here.
  */
  return EXCEPTION_CONTINUE_SEARCH;
}


static void init_signals(void)
{
  if(opt_console)
    SetConsoleCtrlHandler(console_event_handler,TRUE);

    /* Avoid MessageBox()es*/
  _CrtSetReportMode(_CRT_WARN, _CRTDBG_MODE_FILE);
  _CrtSetReportFile(_CRT_WARN, _CRTDBG_FILE_STDERR);
  _CrtSetReportMode(_CRT_ERROR, _CRTDBG_MODE_FILE);
  _CrtSetReportFile(_CRT_ERROR, _CRTDBG_FILE_STDERR);
  _CrtSetReportMode(_CRT_ASSERT, _CRTDBG_MODE_FILE);
  _CrtSetReportFile(_CRT_ASSERT, _CRTDBG_FILE_STDERR);

   /*
     Do not use SEM_NOGPFAULTERRORBOX in the following SetErrorMode (),
     because it would prevent JIT debugger and Windows error reporting
     from working. We need WER or JIT-debugging, since our own unhandled
     exception filter is not guaranteed to work in all situation
     (like heap corruption or stack overflow)
   */
  SetErrorMode(SetErrorMode(0) | SEM_FAILCRITICALERRORS
                               | SEM_NOOPENFILEERRORBOX);
  SetUnhandledExceptionFilter(my_unhandler_exception_filter);
}


static void start_signal_handler(void)
{
#ifndef EMBEDDED_LIBRARY
  // Save vm id of this process
  if (!opt_bootstrap)
    create_pid_file();
#endif /* EMBEDDED_LIBRARY */
}


static void check_data_home(const char *path)
{}

#endif /* __WIN__ */


#if BACKTRACE_DEMANGLE
#include <cxxabi.h>
extern "C" char *my_demangle(const char *mangled_name, int *status)
{
  return abi::__cxa_demangle(mangled_name, NULL, NULL, status);
}
#endif


/*
  pthread_attr_setstacksize() without so much platform-dependency

  Return: The actual stack size if possible.
*/

#ifndef EMBEDDED_LIBRARY
static size_t my_setstacksize(pthread_attr_t *attr, size_t stacksize)
{
  size_t guard_size __attribute__((unused))= 0;

#if defined(__ia64__) || defined(__ia64)
  /*
    On IA64, half of the requested stack size is used for "normal stack"
    and half for "register stack".  The space measured by check_stack_overrun
    is the "normal stack", so double the request to make sure we have the
    caller-expected amount of normal stack.

    NOTE: there is no guarantee that the register stack can't grow faster
    than normal stack, so it's very unclear that we won't dump core due to
    stack overrun despite check_stack_overrun's efforts.  Experimentation
    shows that in the execution_constants test, the register stack grows
    less than half as fast as normal stack, but perhaps other scenarios are
    less forgiving.  If it turns out that more space is needed for the
    register stack, that could be forced (rather inefficiently) by using a
    multiplier higher than 2 here.
  */
  stacksize *= 2;
#endif

  /*
    On many machines, the "guard space" is subtracted from the requested
    stack size, and that space is quite large on some platforms.  So add
    it to our request, if we can find out what it is.
  */
#ifdef HAVE_PTHREAD_ATTR_GETGUARDSIZE
  if (pthread_attr_getguardsize(attr, &guard_size))
    guard_size = 0;		/* if can't find it out, treat as 0 */
#endif

  pthread_attr_setstacksize(attr, stacksize + guard_size);

  /* Retrieve actual stack size if possible */
#ifdef HAVE_PTHREAD_ATTR_GETSTACKSIZE
  {
    size_t real_stack_size= 0;
    /* We must ignore real_stack_size = 0 as Solaris 2.9 can return 0 here */
    if (pthread_attr_getstacksize(attr, &real_stack_size) == 0 &&
	real_stack_size > guard_size)
    {
      real_stack_size -= guard_size;
      if (real_stack_size < stacksize)
      {
	if (global_system_variables.log_warnings)
          sql_print_warning("Asked for %zu thread stack, but got %zu",
                            stacksize, real_stack_size);
	stacksize= real_stack_size;
      }
    }
  }
#endif /* !EMBEDDED_LIBRARY */

#if defined(__ia64__) || defined(__ia64)
  stacksize /= 2;
#endif
  return stacksize;
}
#endif


#if !defined(__WIN__)
#ifndef SA_RESETHAND
#define SA_RESETHAND 0
#endif /* SA_RESETHAND */
#ifndef SA_NODEFER
#define SA_NODEFER 0
#endif /* SA_NODEFER */

#ifndef EMBEDDED_LIBRARY

static void init_signals(void)
{
  sigset_t set;
  struct sigaction sa;
  DBUG_ENTER("init_signals");

  my_sigset(THR_SERVER_ALARM,print_signal_warning); // Should never be called!

  if (opt_stack_trace || (test_flags & TEST_CORE_ON_SIGNAL))
  {
    sa.sa_flags = SA_RESETHAND | SA_NODEFER;
    sigemptyset(&sa.sa_mask);
    sigprocmask(SIG_SETMASK,&sa.sa_mask,NULL);

    my_init_stacktrace();
#if defined(__amiga__)
    sa.sa_handler=(void(*)())handle_fatal_signal;
#else
    sa.sa_handler=handle_fatal_signal;
#endif
    sigaction(SIGSEGV, &sa, NULL);
    sigaction(SIGABRT, &sa, NULL);
#ifdef SIGBUS
    sigaction(SIGBUS, &sa, NULL);
#endif
    sigaction(SIGILL, &sa, NULL);
    sigaction(SIGFPE, &sa, NULL);
  }

#ifdef HAVE_GETRLIMIT
  if (test_flags & TEST_CORE_ON_SIGNAL)
  {
    /* Change limits so that we will get a core file */
    STRUCT_RLIMIT rl;
    rl.rlim_cur = rl.rlim_max = (rlim_t) RLIM_INFINITY;
    if (setrlimit(RLIMIT_CORE, &rl) && global_system_variables.log_warnings)
      sql_print_warning("setrlimit could not change the size of core files to 'infinity';  We may not be able to generate a core file on signals");
  }
#endif
  (void) sigemptyset(&set);
  my_sigset(SIGPIPE,SIG_IGN);
  sigaddset(&set,SIGPIPE);
#ifndef IGNORE_SIGHUP_SIGQUIT
  sigaddset(&set,SIGQUIT);
  sigaddset(&set,SIGHUP);
#endif
  sigaddset(&set,SIGTERM);

  /* Fix signals if blocked by parents (can happen on Mac OS X) */
  sigemptyset(&sa.sa_mask);
  sa.sa_flags = 0;
  sa.sa_handler = print_signal_warning;
  sigaction(SIGTERM, &sa, (struct sigaction*) 0);
  sa.sa_flags = 0;
  sa.sa_handler = print_signal_warning;
  sigaction(SIGHUP, &sa, (struct sigaction*) 0);
  if (thd_lib_detected != THD_LIB_LT)
    sigaddset(&set,THR_SERVER_ALARM);
  if (test_flags & TEST_SIGINT)
  {
    /* Allow SIGINT to break mysqld. This is for debugging with --gdb */
    my_sigset(SIGINT, end_mysqld_signal);
    sigdelset(&set, SIGINT);
  }
  else
  {
    sigaddset(&set,SIGINT);
#ifdef SIGTSTP
    sigaddset(&set,SIGTSTP);
#endif
  }

  sigprocmask(SIG_SETMASK,&set,NULL);
  pthread_sigmask(SIG_SETMASK,&set,NULL);
  DBUG_VOID_RETURN;
}


static void start_signal_handler(void)
{
  int error;
  pthread_attr_t thr_attr;
  DBUG_ENTER("start_signal_handler");

  (void) pthread_attr_init(&thr_attr);
  pthread_attr_setscope(&thr_attr,PTHREAD_SCOPE_SYSTEM);
  (void) pthread_attr_setdetachstate(&thr_attr,PTHREAD_CREATE_DETACHED);
  (void) my_setstacksize(&thr_attr,my_thread_stack_size);

  mysql_mutex_lock(&LOCK_thread_count);
  if ((error= mysql_thread_create(key_thread_signal_hand,
                                  &signal_thread, &thr_attr, signal_hand, 0)))
  {
    sql_print_error("Can't create interrupt-thread (error %d, errno: %d)",
		    error,errno);
    exit(1);
  }
  mysql_cond_wait(&COND_thread_count, &LOCK_thread_count);
  mysql_mutex_unlock(&LOCK_thread_count);

  (void) pthread_attr_destroy(&thr_attr);
  DBUG_VOID_RETURN;
}


/** This threads handles all signals and alarms. */
/* ARGSUSED */
pthread_handler_t signal_hand(void *arg __attribute__((unused)))
{
  sigset_t set;
  int sig;
  my_thread_init();				// Init new thread
  DBUG_ENTER("signal_hand");
  signal_thread_in_use= 1;

  /*
    Setup alarm handler
    This should actually be '+ max_number_of_slaves' instead of +10,
    but the +10 should be quite safe.
  */
  init_thr_alarm(thread_scheduler->max_threads + extra_max_connections +
		 global_system_variables.max_insert_delayed_threads + 10);
  if (test_flags & TEST_SIGINT)
  {
    /* Allow SIGINT to break mysqld. This is for debugging with --gdb */
    (void) sigemptyset(&set);
    (void) sigaddset(&set,SIGINT);
    (void) pthread_sigmask(SIG_UNBLOCK,&set,NULL);
  }
  (void) sigemptyset(&set);			// Setup up SIGINT for debug
#ifdef USE_ONE_SIGNAL_HAND
  (void) sigaddset(&set,THR_SERVER_ALARM);	// For alarms
#endif
#ifndef IGNORE_SIGHUP_SIGQUIT
  (void) sigaddset(&set,SIGQUIT);
  (void) sigaddset(&set,SIGHUP);
#endif
  (void) sigaddset(&set,SIGTERM);
  (void) sigaddset(&set,SIGTSTP);

  /* Save pid to this process (or thread on Linux) */
  if (!opt_bootstrap)
    create_pid_file();

  /*
    signal to start_signal_handler that we are ready
    This works by waiting for start_signal_handler to free mutex,
    after which we signal it that we are ready.
    At this pointer there is no other threads running, so there
    should not be any other mysql_cond_signal() calls.
  */
  mysql_mutex_lock(&LOCK_thread_count);
  mysql_cond_broadcast(&COND_thread_count);
  mysql_mutex_unlock(&LOCK_thread_count);

  (void) pthread_sigmask(SIG_BLOCK,&set,NULL);
  for (;;)
  {
    int error;					// Used when debugging
    if (shutdown_in_progress && !abort_loop)
    {
      sig= SIGTERM;
      error=0;
    }
    else
      while ((error=my_sigwait(&set,&sig)) == EINTR) ;
    if (cleanup_done)
    {
      DBUG_PRINT("quit",("signal_handler: calling my_thread_end()"));
      my_thread_end();
      DBUG_LEAVE;                               // Must match DBUG_ENTER()
      signal_thread_in_use= 0;
      pthread_exit(0);				// Safety
      return 0;                                 // Avoid compiler warnings
    }
    switch (sig) {
    case SIGTERM:
    case SIGQUIT:
    case SIGKILL:
#ifdef EXTRA_DEBUG
      sql_print_information("Got signal %d to shutdown mysqld",sig);
#endif
      /* switch to the old log message processing */
      logger.set_handlers(LOG_FILE, opt_slow_log ? LOG_FILE:LOG_NONE,
                          opt_log ? LOG_FILE:LOG_NONE);
      DBUG_PRINT("info",("Got signal: %d  abort_loop: %d",sig,abort_loop));
      if (!abort_loop)
      {
	abort_loop=1;				// mark abort for threads
#ifdef HAVE_PSI_THREAD_INTERFACE
        /* Delete the instrumentation for the signal thread */
        PSI_THREAD_CALL(delete_current_thread)();
#endif
#ifdef USE_ONE_SIGNAL_HAND
	pthread_t tmp;
        if ((error= mysql_thread_create(0, /* Not instrumented */
                                        &tmp, &connection_attrib,
                                        kill_server_thread,
                                        (void*) &sig)))
          sql_print_error("Can't create thread to kill server (errno= %d)",
                          error);
#else
	kill_server((void*) sig);	// MIT THREAD has a alarm thread
#endif
      }
      break;
    case SIGHUP:
      if (!abort_loop)
      {
        int not_used;
	mysql_print_status();		// Print some debug info
	reload_acl_and_cache((THD*) 0,
			     (REFRESH_LOG | REFRESH_TABLES | REFRESH_FAST |
			      REFRESH_GRANT |
			      REFRESH_THREADS | REFRESH_HOSTS),
			     (TABLE_LIST*) 0, &not_used); // Flush logs
      }
      /* reenable logs after the options were reloaded */
      if (log_output_options & LOG_NONE)
      {
        logger.set_handlers(LOG_FILE,
                            opt_slow_log ? LOG_TABLE : LOG_NONE,
                            opt_log ? LOG_TABLE : LOG_NONE);
      }
      else
      {
        logger.set_handlers(LOG_FILE,
                            opt_slow_log ? log_output_options : LOG_NONE,
                            opt_log ? log_output_options : LOG_NONE);
      }
      break;
#ifdef USE_ONE_SIGNAL_HAND
    case THR_SERVER_ALARM:
      process_alarm(sig);			// Trigger alarms.
      break;
#endif
    default:
#ifdef EXTRA_DEBUG
      sql_print_warning("Got signal: %d  error: %d",sig,error); /* purecov: tested */
#endif
      break;					/* purecov: tested */
    }
  }
  return(0);					/* purecov: deadcode */
}

static void check_data_home(const char *path)
{}

#endif /*!EMBEDDED_LIBRARY*/
#endif	/* __WIN__*/


/**
  All global error messages are sent here where the first one is stored
  for the client.
*/
/* ARGSUSED */
extern "C" void my_message_sql(uint error, const char *str, myf MyFlags);

void my_message_sql(uint error, const char *str, myf MyFlags)
{
  THD *thd= current_thd;
  Sql_condition::enum_warning_level level;
  sql_print_message_func func;
  DBUG_ENTER("my_message_sql");
  DBUG_PRINT("error", ("error: %u  message: '%s'  Flag: %lu", error, str,
                       MyFlags));

  DBUG_ASSERT(str != NULL);
  DBUG_ASSERT(error != 0);

  if (MyFlags & ME_JUST_INFO)
  {
    level= Sql_condition::WARN_LEVEL_NOTE;
    func= sql_print_information;
  }
  else if (MyFlags & ME_JUST_WARNING)
  {
    level= Sql_condition::WARN_LEVEL_WARN;
    func= sql_print_warning;
  }
  else
  {
    level= Sql_condition::WARN_LEVEL_ERROR;
    func= sql_print_error;
  }

  if (thd)
  {
    if (MyFlags & ME_FATALERROR)
      thd->is_fatal_error= 1;
    (void) thd->raise_condition(error, NULL, level, str);
  }
  else
    mysql_audit_general(0, MYSQL_AUDIT_GENERAL_ERROR, error, str);

  /* When simulating OOM, skip writing to error log to avoid mtr errors */
  DBUG_EXECUTE_IF("simulate_out_of_memory", DBUG_VOID_RETURN;);

  if (!thd || thd->log_all_errors || (MyFlags & ME_NOREFRESH))
    (*func)("%s: %s", my_progname_short, str); /* purecov: inspected */
  DBUG_VOID_RETURN;
}


extern "C" void *my_str_malloc_mysqld(size_t size);
extern "C" void my_str_free_mysqld(void *ptr);
extern "C" void *my_str_realloc_mysqld(void *ptr, size_t size);

void *my_str_malloc_mysqld(size_t size)
{
  return my_malloc(size, MYF(MY_FAE));
}


void my_str_free_mysqld(void *ptr)
{
  my_free(ptr);
}

void *my_str_realloc_mysqld(void *ptr, size_t size)
{
  return my_realloc(ptr, size, MYF(MY_FAE));
}


#ifdef __WIN__

pthread_handler_t handle_shutdown(void *arg)
{
  MSG msg;
  my_thread_init();

  /* this call should create the message queue for this thread */
  PeekMessage(&msg, NULL, 1, 65534,PM_NOREMOVE);
#if !defined(EMBEDDED_LIBRARY)
  if (WaitForSingleObject(hEventShutdown,INFINITE)==WAIT_OBJECT_0)
#endif /* EMBEDDED_LIBRARY */
     kill_server(MYSQL_KILL_SIGNAL);
  return 0;
}
#endif

#include <mysqld_default_groups.h>

#if defined(__WIN__) && !defined(EMBEDDED_LIBRARY)
static const int load_default_groups_sz=
sizeof(load_default_groups)/sizeof(load_default_groups[0]);
#endif


#ifndef EMBEDDED_LIBRARY
/**
  This function is used to check for stack overrun for pathological
  cases of  regular expressions and 'like' expressions.
*/
extern "C" int
check_enough_stack_size_slow()
{
  uchar stack_top;
  THD *my_thd= current_thd;
  if (my_thd != NULL)
    return check_stack_overrun(my_thd, STACK_MIN_SIZE * 2, &stack_top);
  return 0;
}


/*
  The call to current_thd in check_enough_stack_size_slow is quite expensive,
  so we try to avoid it for the normal cases.
  The size of  each stack frame for the wildcmp() routines is ~128 bytes,
  so checking  *every* recursive call is not necessary.
 */
extern "C" int
check_enough_stack_size(int recurse_level)
{
  if (recurse_level % 16 != 0)
    return 0;
  return check_enough_stack_size_slow();
}
#endif



/*
   Initialize my_str_malloc() and my_str_free()
*/
static void init_libstrings()
{
  my_str_malloc= &my_str_malloc_mysqld;
  my_str_free= &my_str_free_mysqld;
  my_str_realloc= &my_str_realloc_mysqld;
#ifndef EMBEDDED_LIBRARY
  my_string_stack_guard= check_enough_stack_size;
#endif
}


static void init_pcre()
{
  pcre_malloc= pcre_stack_malloc= my_str_malloc_mysqld;
  pcre_free= pcre_stack_free= my_str_free_mysqld;
#ifndef EMBEDDED_LIBRARY
  pcre_stack_guard= check_enough_stack_size_slow;
#endif
}


/**
  Initialize one of the global date/time format variables.

  @param format_type		What kind of format should be supported
  @param var_ptr		Pointer to variable that should be updated

  @retval
    0 ok
  @retval
    1 error
*/

static bool init_global_datetime_format(timestamp_type format_type,
                                        DATE_TIME_FORMAT *format)
{
  /*
    Get command line option
    format->format.str is already set by my_getopt
  */
  format->format.length= strlen(format->format.str);

  if (parse_date_time_format(format_type, format))
  {
    fprintf(stderr, "Wrong date/time format specifier: %s\n",
            format->format.str);
    return true;
  }
  return false;
}

SHOW_VAR com_status_vars[]= {
  {"admin_commands",       (char*) offsetof(STATUS_VAR, com_other), SHOW_LONG_STATUS},
  {"alter_db",             (char*) offsetof(STATUS_VAR, com_stat[(uint) SQLCOM_ALTER_DB]), SHOW_LONG_STATUS},
  {"alter_db_upgrade",     (char*) offsetof(STATUS_VAR, com_stat[(uint) SQLCOM_ALTER_DB_UPGRADE]), SHOW_LONG_STATUS},
  {"alter_event",          (char*) offsetof(STATUS_VAR, com_stat[(uint) SQLCOM_ALTER_EVENT]), SHOW_LONG_STATUS},
  {"alter_function",       (char*) offsetof(STATUS_VAR, com_stat[(uint) SQLCOM_ALTER_FUNCTION]), SHOW_LONG_STATUS},
  {"alter_procedure",      (char*) offsetof(STATUS_VAR, com_stat[(uint) SQLCOM_ALTER_PROCEDURE]), SHOW_LONG_STATUS},
  {"alter_server",         (char*) offsetof(STATUS_VAR, com_stat[(uint) SQLCOM_ALTER_SERVER]), SHOW_LONG_STATUS},
  {"alter_table",          (char*) offsetof(STATUS_VAR, com_stat[(uint) SQLCOM_ALTER_TABLE]), SHOW_LONG_STATUS},
  {"alter_tablespace",     (char*) offsetof(STATUS_VAR, com_stat[(uint) SQLCOM_ALTER_TABLESPACE]), SHOW_LONG_STATUS},
  {"analyze",              (char*) offsetof(STATUS_VAR, com_stat[(uint) SQLCOM_ANALYZE]), SHOW_LONG_STATUS},
  {"assign_to_keycache",   (char*) offsetof(STATUS_VAR, com_stat[(uint) SQLCOM_ASSIGN_TO_KEYCACHE]), SHOW_LONG_STATUS},
  {"begin",                (char*) offsetof(STATUS_VAR, com_stat[(uint) SQLCOM_BEGIN]), SHOW_LONG_STATUS},
  {"binlog",               (char*) offsetof(STATUS_VAR, com_stat[(uint) SQLCOM_BINLOG_BASE64_EVENT]), SHOW_LONG_STATUS},
  {"call_procedure",       (char*) offsetof(STATUS_VAR, com_stat[(uint) SQLCOM_CALL]), SHOW_LONG_STATUS},
  {"change_db",            (char*) offsetof(STATUS_VAR, com_stat[(uint) SQLCOM_CHANGE_DB]), SHOW_LONG_STATUS},
  {"change_master",        (char*) offsetof(STATUS_VAR, com_stat[(uint) SQLCOM_CHANGE_MASTER]), SHOW_LONG_STATUS},
  {"check",                (char*) offsetof(STATUS_VAR, com_stat[(uint) SQLCOM_CHECK]), SHOW_LONG_STATUS},
  {"checksum",             (char*) offsetof(STATUS_VAR, com_stat[(uint) SQLCOM_CHECKSUM]), SHOW_LONG_STATUS},
  {"commit",               (char*) offsetof(STATUS_VAR, com_stat[(uint) SQLCOM_COMMIT]), SHOW_LONG_STATUS},
  {"create_db",            (char*) offsetof(STATUS_VAR, com_stat[(uint) SQLCOM_CREATE_DB]), SHOW_LONG_STATUS},
  {"create_event",         (char*) offsetof(STATUS_VAR, com_stat[(uint) SQLCOM_CREATE_EVENT]), SHOW_LONG_STATUS},
  {"create_function",      (char*) offsetof(STATUS_VAR, com_stat[(uint) SQLCOM_CREATE_SPFUNCTION]), SHOW_LONG_STATUS},
  {"create_index",         (char*) offsetof(STATUS_VAR, com_stat[(uint) SQLCOM_CREATE_INDEX]), SHOW_LONG_STATUS},
  {"create_procedure",     (char*) offsetof(STATUS_VAR, com_stat[(uint) SQLCOM_CREATE_PROCEDURE]), SHOW_LONG_STATUS},
  {"create_role",          (char*) offsetof(STATUS_VAR, com_stat[(uint) SQLCOM_CREATE_ROLE]), SHOW_LONG_STATUS},
  {"create_server",        (char*) offsetof(STATUS_VAR, com_stat[(uint) SQLCOM_CREATE_SERVER]), SHOW_LONG_STATUS},
  {"create_table",         (char*) offsetof(STATUS_VAR, com_stat[(uint) SQLCOM_CREATE_TABLE]), SHOW_LONG_STATUS},
  {"create_trigger",       (char*) offsetof(STATUS_VAR, com_stat[(uint) SQLCOM_CREATE_TRIGGER]), SHOW_LONG_STATUS},
  {"create_udf",           (char*) offsetof(STATUS_VAR, com_stat[(uint) SQLCOM_CREATE_FUNCTION]), SHOW_LONG_STATUS},
  {"create_user",          (char*) offsetof(STATUS_VAR, com_stat[(uint) SQLCOM_CREATE_USER]), SHOW_LONG_STATUS},
  {"create_view",          (char*) offsetof(STATUS_VAR, com_stat[(uint) SQLCOM_CREATE_VIEW]), SHOW_LONG_STATUS},
  {"dealloc_sql",          (char*) offsetof(STATUS_VAR, com_stat[(uint) SQLCOM_DEALLOCATE_PREPARE]), SHOW_LONG_STATUS},
  {"delete",               (char*) offsetof(STATUS_VAR, com_stat[(uint) SQLCOM_DELETE]), SHOW_LONG_STATUS},
  {"delete_multi",         (char*) offsetof(STATUS_VAR, com_stat[(uint) SQLCOM_DELETE_MULTI]), SHOW_LONG_STATUS},
  {"do",                   (char*) offsetof(STATUS_VAR, com_stat[(uint) SQLCOM_DO]), SHOW_LONG_STATUS},
  {"drop_db",              (char*) offsetof(STATUS_VAR, com_stat[(uint) SQLCOM_DROP_DB]), SHOW_LONG_STATUS},
  {"drop_event",           (char*) offsetof(STATUS_VAR, com_stat[(uint) SQLCOM_DROP_EVENT]), SHOW_LONG_STATUS},
  {"drop_function",        (char*) offsetof(STATUS_VAR, com_stat[(uint) SQLCOM_DROP_FUNCTION]), SHOW_LONG_STATUS},
  {"drop_index",           (char*) offsetof(STATUS_VAR, com_stat[(uint) SQLCOM_DROP_INDEX]), SHOW_LONG_STATUS},
  {"drop_procedure",       (char*) offsetof(STATUS_VAR, com_stat[(uint) SQLCOM_DROP_PROCEDURE]), SHOW_LONG_STATUS},
  {"drop_role",            (char*) offsetof(STATUS_VAR, com_stat[(uint) SQLCOM_DROP_ROLE]), SHOW_LONG_STATUS},
  {"drop_server",          (char*) offsetof(STATUS_VAR, com_stat[(uint) SQLCOM_DROP_SERVER]), SHOW_LONG_STATUS},
  {"drop_table",           (char*) offsetof(STATUS_VAR, com_stat[(uint) SQLCOM_DROP_TABLE]), SHOW_LONG_STATUS},
  {"drop_trigger",         (char*) offsetof(STATUS_VAR, com_stat[(uint) SQLCOM_DROP_TRIGGER]), SHOW_LONG_STATUS},
  {"drop_user",            (char*) offsetof(STATUS_VAR, com_stat[(uint) SQLCOM_DROP_USER]), SHOW_LONG_STATUS},
  {"drop_view",            (char*) offsetof(STATUS_VAR, com_stat[(uint) SQLCOM_DROP_VIEW]), SHOW_LONG_STATUS},
  {"empty_query",          (char*) offsetof(STATUS_VAR, com_stat[(uint) SQLCOM_EMPTY_QUERY]), SHOW_LONG_STATUS},
  {"execute_sql",          (char*) offsetof(STATUS_VAR, com_stat[(uint) SQLCOM_EXECUTE]), SHOW_LONG_STATUS},
  {"flush",                (char*) offsetof(STATUS_VAR, com_stat[(uint) SQLCOM_FLUSH]), SHOW_LONG_STATUS},
  {"get_diagnostics",      (char*) offsetof(STATUS_VAR, com_stat[(uint) SQLCOM_GET_DIAGNOSTICS]), SHOW_LONG_STATUS},
  {"grant",                (char*) offsetof(STATUS_VAR, com_stat[(uint) SQLCOM_GRANT]), SHOW_LONG_STATUS},
  {"grant_role",           (char*) offsetof(STATUS_VAR, com_stat[(uint) SQLCOM_GRANT_ROLE]), SHOW_LONG_STATUS},
  {"ha_close",             (char*) offsetof(STATUS_VAR, com_stat[(uint) SQLCOM_HA_CLOSE]), SHOW_LONG_STATUS},
  {"ha_open",              (char*) offsetof(STATUS_VAR, com_stat[(uint) SQLCOM_HA_OPEN]), SHOW_LONG_STATUS},
  {"ha_read",              (char*) offsetof(STATUS_VAR, com_stat[(uint) SQLCOM_HA_READ]), SHOW_LONG_STATUS},
  {"help",                 (char*) offsetof(STATUS_VAR, com_stat[(uint) SQLCOM_HELP]), SHOW_LONG_STATUS},
  {"insert",               (char*) offsetof(STATUS_VAR, com_stat[(uint) SQLCOM_INSERT]), SHOW_LONG_STATUS},
  {"insert_select",        (char*) offsetof(STATUS_VAR, com_stat[(uint) SQLCOM_INSERT_SELECT]), SHOW_LONG_STATUS},
  {"install_plugin",       (char*) offsetof(STATUS_VAR, com_stat[(uint) SQLCOM_INSTALL_PLUGIN]), SHOW_LONG_STATUS},
  {"kill",                 (char*) offsetof(STATUS_VAR, com_stat[(uint) SQLCOM_KILL]), SHOW_LONG_STATUS},
  {"load",                 (char*) offsetof(STATUS_VAR, com_stat[(uint) SQLCOM_LOAD]), SHOW_LONG_STATUS},
  {"lock_tables",          (char*) offsetof(STATUS_VAR, com_stat[(uint) SQLCOM_LOCK_TABLES]), SHOW_LONG_STATUS},
  {"optimize",             (char*) offsetof(STATUS_VAR, com_stat[(uint) SQLCOM_OPTIMIZE]), SHOW_LONG_STATUS},
  {"preload_keys",         (char*) offsetof(STATUS_VAR, com_stat[(uint) SQLCOM_PRELOAD_KEYS]), SHOW_LONG_STATUS},
  {"prepare_sql",          (char*) offsetof(STATUS_VAR, com_stat[(uint) SQLCOM_PREPARE]), SHOW_LONG_STATUS},
  {"purge",                (char*) offsetof(STATUS_VAR, com_stat[(uint) SQLCOM_PURGE]), SHOW_LONG_STATUS},
  {"purge_before_date",    (char*) offsetof(STATUS_VAR, com_stat[(uint) SQLCOM_PURGE_BEFORE]), SHOW_LONG_STATUS},
  {"release_savepoint",    (char*) offsetof(STATUS_VAR, com_stat[(uint) SQLCOM_RELEASE_SAVEPOINT]), SHOW_LONG_STATUS},
  {"rename_table",         (char*) offsetof(STATUS_VAR, com_stat[(uint) SQLCOM_RENAME_TABLE]), SHOW_LONG_STATUS},
  {"rename_user",          (char*) offsetof(STATUS_VAR, com_stat[(uint) SQLCOM_RENAME_USER]), SHOW_LONG_STATUS},
  {"repair",               (char*) offsetof(STATUS_VAR, com_stat[(uint) SQLCOM_REPAIR]), SHOW_LONG_STATUS},
  {"replace",              (char*) offsetof(STATUS_VAR, com_stat[(uint) SQLCOM_REPLACE]), SHOW_LONG_STATUS},
  {"replace_select",       (char*) offsetof(STATUS_VAR, com_stat[(uint) SQLCOM_REPLACE_SELECT]), SHOW_LONG_STATUS},
  {"reset",                (char*) offsetof(STATUS_VAR, com_stat[(uint) SQLCOM_RESET]), SHOW_LONG_STATUS},
  {"resignal",             (char*) offsetof(STATUS_VAR, com_stat[(uint) SQLCOM_RESIGNAL]), SHOW_LONG_STATUS},
  {"revoke",               (char*) offsetof(STATUS_VAR, com_stat[(uint) SQLCOM_REVOKE]), SHOW_LONG_STATUS},
  {"revoke_all",           (char*) offsetof(STATUS_VAR, com_stat[(uint) SQLCOM_REVOKE_ALL]), SHOW_LONG_STATUS},
  {"revoke_role",          (char*) offsetof(STATUS_VAR, com_stat[(uint) SQLCOM_REVOKE_ROLE]), SHOW_LONG_STATUS},
  {"rollback",             (char*) offsetof(STATUS_VAR, com_stat[(uint) SQLCOM_ROLLBACK]), SHOW_LONG_STATUS},
  {"rollback_to_savepoint",(char*) offsetof(STATUS_VAR, com_stat[(uint) SQLCOM_ROLLBACK_TO_SAVEPOINT]), SHOW_LONG_STATUS},
  {"savepoint",            (char*) offsetof(STATUS_VAR, com_stat[(uint) SQLCOM_SAVEPOINT]), SHOW_LONG_STATUS},
  {"select",               (char*) offsetof(STATUS_VAR, com_stat[(uint) SQLCOM_SELECT]), SHOW_LONG_STATUS},
  {"set_option",           (char*) offsetof(STATUS_VAR, com_stat[(uint) SQLCOM_SET_OPTION]), SHOW_LONG_STATUS},
  {"show_authors",         (char*) offsetof(STATUS_VAR, com_stat[(uint) SQLCOM_SHOW_AUTHORS]), SHOW_LONG_STATUS},
  {"show_binlog_events",   (char*) offsetof(STATUS_VAR, com_stat[(uint) SQLCOM_SHOW_BINLOG_EVENTS]), SHOW_LONG_STATUS},
  {"show_binlogs",         (char*) offsetof(STATUS_VAR, com_stat[(uint) SQLCOM_SHOW_BINLOGS]), SHOW_LONG_STATUS},
  {"show_charsets",        (char*) offsetof(STATUS_VAR, com_stat[(uint) SQLCOM_SHOW_CHARSETS]), SHOW_LONG_STATUS},
  {"show_client_statistics",    (char*) offsetof(STATUS_VAR, com_stat[(uint) SQLCOM_SHOW_CLIENT_STATS]), SHOW_LONG_STATUS},
  {"show_collations",      (char*) offsetof(STATUS_VAR, com_stat[(uint) SQLCOM_SHOW_COLLATIONS]), SHOW_LONG_STATUS},
  {"show_contributors",    (char*) offsetof(STATUS_VAR, com_stat[(uint) SQLCOM_SHOW_CONTRIBUTORS]), SHOW_LONG_STATUS},
  {"show_create_db",       (char*) offsetof(STATUS_VAR, com_stat[(uint) SQLCOM_SHOW_CREATE_DB]), SHOW_LONG_STATUS},
  {"show_create_event",    (char*) offsetof(STATUS_VAR, com_stat[(uint) SQLCOM_SHOW_CREATE_EVENT]), SHOW_LONG_STATUS},
  {"show_create_func",     (char*) offsetof(STATUS_VAR, com_stat[(uint) SQLCOM_SHOW_CREATE_FUNC]), SHOW_LONG_STATUS},
  {"show_create_proc",     (char*) offsetof(STATUS_VAR, com_stat[(uint) SQLCOM_SHOW_CREATE_PROC]), SHOW_LONG_STATUS},
  {"show_create_table",    (char*) offsetof(STATUS_VAR, com_stat[(uint) SQLCOM_SHOW_CREATE]), SHOW_LONG_STATUS},
  {"show_create_trigger",  (char*) offsetof(STATUS_VAR, com_stat[(uint) SQLCOM_SHOW_CREATE_TRIGGER]), SHOW_LONG_STATUS},
  {"show_databases",       (char*) offsetof(STATUS_VAR, com_stat[(uint) SQLCOM_SHOW_DATABASES]), SHOW_LONG_STATUS},
  {"show_engine_logs",     (char*) offsetof(STATUS_VAR, com_stat[(uint) SQLCOM_SHOW_ENGINE_LOGS]), SHOW_LONG_STATUS},
  {"show_engine_mutex",    (char*) offsetof(STATUS_VAR, com_stat[(uint) SQLCOM_SHOW_ENGINE_MUTEX]), SHOW_LONG_STATUS},
  {"show_engine_status",   (char*) offsetof(STATUS_VAR, com_stat[(uint) SQLCOM_SHOW_ENGINE_STATUS]), SHOW_LONG_STATUS},
  {"show_errors",          (char*) offsetof(STATUS_VAR, com_stat[(uint) SQLCOM_SHOW_ERRORS]), SHOW_LONG_STATUS},
  {"show_events",          (char*) offsetof(STATUS_VAR, com_stat[(uint) SQLCOM_SHOW_EVENTS]), SHOW_LONG_STATUS},
  {"show_explain",         (char*) offsetof(STATUS_VAR, com_stat[(uint) SQLCOM_SHOW_EXPLAIN]), SHOW_LONG_STATUS},
  {"show_fields",          (char*) offsetof(STATUS_VAR, com_stat[(uint) SQLCOM_SHOW_FIELDS]), SHOW_LONG_STATUS},
#ifndef DBUG_OFF
  {"show_function_code",   (char*) offsetof(STATUS_VAR, com_stat[(uint) SQLCOM_SHOW_FUNC_CODE]), SHOW_LONG_STATUS},
#endif
  {"show_function_status", (char*) offsetof(STATUS_VAR, com_stat[(uint) SQLCOM_SHOW_STATUS_FUNC]), SHOW_LONG_STATUS},
  {"show_grants",          (char*) offsetof(STATUS_VAR, com_stat[(uint) SQLCOM_SHOW_GRANTS]), SHOW_LONG_STATUS},
  {"show_index_statistics",     (char*) offsetof(STATUS_VAR, com_stat[(uint) SQLCOM_SHOW_INDEX_STATS]), SHOW_LONG_STATUS},
  {"show_keys",            (char*) offsetof(STATUS_VAR, com_stat[(uint) SQLCOM_SHOW_KEYS]), SHOW_LONG_STATUS},
  {"show_master_status",   (char*) offsetof(STATUS_VAR, com_stat[(uint) SQLCOM_SHOW_MASTER_STAT]), SHOW_LONG_STATUS},
  {"show_open_tables",     (char*) offsetof(STATUS_VAR, com_stat[(uint) SQLCOM_SHOW_OPEN_TABLES]), SHOW_LONG_STATUS},
  {"show_plugins",         (char*) offsetof(STATUS_VAR, com_stat[(uint) SQLCOM_SHOW_PLUGINS]), SHOW_LONG_STATUS},
  {"show_privileges",      (char*) offsetof(STATUS_VAR, com_stat[(uint) SQLCOM_SHOW_PRIVILEGES]), SHOW_LONG_STATUS},
#ifndef DBUG_OFF
  {"show_procedure_code",  (char*) offsetof(STATUS_VAR, com_stat[(uint) SQLCOM_SHOW_PROC_CODE]), SHOW_LONG_STATUS},
#endif
  {"show_procedure_status",(char*) offsetof(STATUS_VAR, com_stat[(uint) SQLCOM_SHOW_STATUS_PROC]), SHOW_LONG_STATUS},
  {"show_processlist",     (char*) offsetof(STATUS_VAR, com_stat[(uint) SQLCOM_SHOW_PROCESSLIST]), SHOW_LONG_STATUS},
  {"show_profile",         (char*) offsetof(STATUS_VAR, com_stat[(uint) SQLCOM_SHOW_PROFILE]), SHOW_LONG_STATUS},
  {"show_profiles",        (char*) offsetof(STATUS_VAR, com_stat[(uint) SQLCOM_SHOW_PROFILES]), SHOW_LONG_STATUS},
  {"show_relaylog_events", (char*) offsetof(STATUS_VAR, com_stat[(uint) SQLCOM_SHOW_RELAYLOG_EVENTS]), SHOW_LONG_STATUS},
  {"show_slave_hosts",     (char*) offsetof(STATUS_VAR, com_stat[(uint) SQLCOM_SHOW_SLAVE_HOSTS]), SHOW_LONG_STATUS},
  {"show_slave_status",    (char*) offsetof(STATUS_VAR, com_stat[(uint) SQLCOM_SHOW_SLAVE_STAT]), SHOW_LONG_STATUS},
  {"show_status",          (char*) offsetof(STATUS_VAR, com_stat[(uint) SQLCOM_SHOW_STATUS]), SHOW_LONG_STATUS},
  {"show_storage_engines", (char*) offsetof(STATUS_VAR, com_stat[(uint) SQLCOM_SHOW_STORAGE_ENGINES]), SHOW_LONG_STATUS},
  {"show_table_statistics",     (char*) offsetof(STATUS_VAR, com_stat[(uint) SQLCOM_SHOW_TABLE_STATS]), SHOW_LONG_STATUS},
  {"show_table_status",    (char*) offsetof(STATUS_VAR, com_stat[(uint) SQLCOM_SHOW_TABLE_STATUS]), SHOW_LONG_STATUS},
  {"show_tables",          (char*) offsetof(STATUS_VAR, com_stat[(uint) SQLCOM_SHOW_TABLES]), SHOW_LONG_STATUS},
  {"show_triggers",        (char*) offsetof(STATUS_VAR, com_stat[(uint) SQLCOM_SHOW_TRIGGERS]), SHOW_LONG_STATUS},
  {"show_user_statistics",      (char*) offsetof(STATUS_VAR, com_stat[(uint) SQLCOM_SHOW_USER_STATS]), SHOW_LONG_STATUS},
  {"show_variables",       (char*) offsetof(STATUS_VAR, com_stat[(uint) SQLCOM_SHOW_VARIABLES]), SHOW_LONG_STATUS},
  {"show_warnings",        (char*) offsetof(STATUS_VAR, com_stat[(uint) SQLCOM_SHOW_WARNS]), SHOW_LONG_STATUS},
  {"shutdown",             (char*) offsetof(STATUS_VAR, com_stat[(uint) SQLCOM_SHUTDOWN]), SHOW_LONG_STATUS},
  {"signal",               (char*) offsetof(STATUS_VAR, com_stat[(uint) SQLCOM_SIGNAL]), SHOW_LONG_STATUS},
  {"start_all_slaves",      (char*) offsetof(STATUS_VAR, com_stat[(uint) SQLCOM_SLAVE_ALL_START]), SHOW_LONG_STATUS},
  {"start_slave",          (char*) offsetof(STATUS_VAR, com_stat[(uint) SQLCOM_SLAVE_START]), SHOW_LONG_STATUS},
  {"stmt_close",           (char*) offsetof(STATUS_VAR, com_stmt_close), SHOW_LONG_STATUS},
  {"stmt_execute",         (char*) offsetof(STATUS_VAR, com_stmt_execute), SHOW_LONG_STATUS},
  {"stmt_fetch",           (char*) offsetof(STATUS_VAR, com_stmt_fetch), SHOW_LONG_STATUS},
  {"stmt_prepare",         (char*) offsetof(STATUS_VAR, com_stmt_prepare), SHOW_LONG_STATUS},
  {"stmt_reprepare",       (char*) offsetof(STATUS_VAR, com_stmt_reprepare), SHOW_LONG_STATUS},
  {"stmt_reset",           (char*) offsetof(STATUS_VAR, com_stmt_reset), SHOW_LONG_STATUS},
  {"stmt_send_long_data",  (char*) offsetof(STATUS_VAR, com_stmt_send_long_data), SHOW_LONG_STATUS},
  {"stop_all_slaves",       (char*) offsetof(STATUS_VAR, com_stat[(uint) SQLCOM_SLAVE_ALL_STOP]), SHOW_LONG_STATUS},
  {"stop_slave",           (char*) offsetof(STATUS_VAR, com_stat[(uint) SQLCOM_SLAVE_STOP]), SHOW_LONG_STATUS},
  {"truncate",             (char*) offsetof(STATUS_VAR, com_stat[(uint) SQLCOM_TRUNCATE]), SHOW_LONG_STATUS},
  {"uninstall_plugin",     (char*) offsetof(STATUS_VAR, com_stat[(uint) SQLCOM_UNINSTALL_PLUGIN]), SHOW_LONG_STATUS},
  {"unlock_tables",        (char*) offsetof(STATUS_VAR, com_stat[(uint) SQLCOM_UNLOCK_TABLES]), SHOW_LONG_STATUS},
  {"update",               (char*) offsetof(STATUS_VAR, com_stat[(uint) SQLCOM_UPDATE]), SHOW_LONG_STATUS},
  {"update_multi",         (char*) offsetof(STATUS_VAR, com_stat[(uint) SQLCOM_UPDATE_MULTI]), SHOW_LONG_STATUS},
  {"xa_commit",            (char*) offsetof(STATUS_VAR, com_stat[(uint) SQLCOM_XA_COMMIT]),SHOW_LONG_STATUS},
  {"xa_end",               (char*) offsetof(STATUS_VAR, com_stat[(uint) SQLCOM_XA_END]),SHOW_LONG_STATUS},
  {"xa_prepare",           (char*) offsetof(STATUS_VAR, com_stat[(uint) SQLCOM_XA_PREPARE]),SHOW_LONG_STATUS},
  {"xa_recover",           (char*) offsetof(STATUS_VAR, com_stat[(uint) SQLCOM_XA_RECOVER]),SHOW_LONG_STATUS},
  {"xa_rollback",          (char*) offsetof(STATUS_VAR, com_stat[(uint) SQLCOM_XA_ROLLBACK]),SHOW_LONG_STATUS},
  {"xa_start",             (char*) offsetof(STATUS_VAR, com_stat[(uint) SQLCOM_XA_START]),SHOW_LONG_STATUS},
  {NullS, NullS, SHOW_LONG}
};


#ifdef HAVE_PSI_STATEMENT_INTERFACE
PSI_statement_info sql_statement_info[(uint) SQLCOM_END + 1];
PSI_statement_info com_statement_info[(uint) COM_END + 1];

/**
  Initialize the command names array.
  Since we do not want to maintain a separate array,
  this is populated from data mined in com_status_vars,
  which already has one name for each command.
*/
void init_sql_statement_info()
{
  char *first_com= (char*) offsetof(STATUS_VAR, com_stat[0]);
  char *last_com= (char*) offsetof(STATUS_VAR, com_stat[(uint) SQLCOM_END]);
  int record_size= (char*) offsetof(STATUS_VAR, com_stat[1])
                   - (char*) offsetof(STATUS_VAR, com_stat[0]);
  char *ptr;
  uint i;
  uint com_index;

  static const char* dummy= "";
  for (i= 0; i < ((uint) SQLCOM_END + 1); i++)
  {
    sql_statement_info[i].m_name= dummy;
    sql_statement_info[i].m_flags= 0;
  }

  SHOW_VAR *var= &com_status_vars[0];
  while (var->name != NULL)
  {
    ptr= var->value;
    if ((first_com <= ptr) && (ptr <= last_com))
    {
      com_index= ((int)(ptr - first_com))/record_size;
      DBUG_ASSERT(com_index < (uint) SQLCOM_END);
      sql_statement_info[com_index].m_name= var->name;
    }
    var++;
  }

  DBUG_ASSERT(strcmp(sql_statement_info[(uint) SQLCOM_SELECT].m_name, "select") == 0);
  DBUG_ASSERT(strcmp(sql_statement_info[(uint) SQLCOM_SIGNAL].m_name, "signal") == 0);

  sql_statement_info[(uint) SQLCOM_END].m_name= "error";
}

void init_com_statement_info()
{
  uint index;

  for (index= 0; index < (uint) COM_END + 1; index++)
  {
    com_statement_info[index].m_name= command_name[index].str;
    com_statement_info[index].m_flags= 0;
  }

  /* "statement/abstract/query" can mutate into "statement/sql/..." */
  com_statement_info[(uint) COM_QUERY].m_flags= PSI_FLAG_MUTABLE;
}
#endif


#ifdef SAFEMALLOC
/*
  Return the id for the current THD, to allow safemalloc to associate
  the memory with the right id.
*/

extern "C" my_thread_id mariadb_dbug_id()
{
  THD *thd;
  if ((thd= current_thd))
  {
    return thd->thread_id;
  }
  return my_thread_dbug_id();
}
#endif /* SAFEMALLOC */

/* Thread Mem Usage By P.Linux */
extern "C" {
static void my_malloc_size_cb_func(long long size, my_bool is_thread_specific)
{
  /* If thread specific memory */
  if (is_thread_specific)
  {
    THD *thd= current_thd;
    if (mysqld_server_initialized || thd)
    {
      /*
        THD may not be set if we are called from my_net_init() before THD
        thread has started.
        However, this should never happen, so better to assert and
        fix this.
      */
      DBUG_ASSERT(thd);
      if (thd)
      {
        DBUG_PRINT("info", ("memory_used: %lld  size: %lld",
                            (longlong) thd->status_var.memory_used, size));
        thd->status_var.memory_used+= size;
        DBUG_ASSERT((longlong) thd->status_var.memory_used >= 0);
      }
    }
  }
  // workaround for gcc 4.2.4-1ubuntu4 -fPIE (from DEB_BUILD_HARDENING=1)
  int64 volatile * volatile ptr=&global_status_var.memory_used;
  my_atomic_add64(ptr, size);
}
}


static int init_common_variables()
{
  umask(((~my_umask) & 0666));
  connection_errors_select= 0;
  connection_errors_accept= 0;
  connection_errors_tcpwrap= 0;
  connection_errors_internal= 0;
  connection_errors_max_connection= 0;
  connection_errors_peer_addr= 0;
  my_decimal_set_zero(&decimal_zero); // set decimal_zero constant;

  if (pthread_key_create(&THR_THD,NULL) ||
      pthread_key_create(&THR_MALLOC,NULL))
  {
    sql_print_error("Can't create thread-keys");
    return 1;
  }

  set_current_thd(0);
  set_malloc_size_cb(my_malloc_size_cb_func);

  init_libstrings();
  tzset();			// Set tzname

  sf_leaking_memory= 0; // no memory leaks from now on
#ifdef SAFEMALLOC
  sf_malloc_dbug_id= mariadb_dbug_id;
#endif

  max_system_variables.pseudo_thread_id= (ulong)~0;
  server_start_time= flush_status_time= my_time(0);

  global_rpl_filter= new Rpl_filter;
  binlog_filter= new Rpl_filter;
  if (!global_rpl_filter || !binlog_filter)
  {
    sql_perror("Could not allocate replication and binlog filters");
    return 1;
  }

  if (init_thread_environment() ||
      mysql_init_variables())
    return 1;

  if (ignore_db_dirs_init())
    return 1;

#ifdef HAVE_TZNAME
  struct tm tm_tmp;
  localtime_r(&server_start_time,&tm_tmp);
  const char *tz_name=  tzname[tm_tmp.tm_isdst != 0 ? 1 : 0];
#ifdef _WIN32
  /*
    Time zone name may be localized and contain non-ASCII characters,
    Convert from ANSI encoding to UTF8.
  */
  wchar_t wtz_name[sizeof(system_time_zone)];
  mbstowcs(wtz_name, tz_name, sizeof(system_time_zone)-1);
  WideCharToMultiByte(CP_UTF8,0, wtz_name, -1, system_time_zone, 
    sizeof(system_time_zone) - 1, NULL, NULL);
#else
  strmake_buf(system_time_zone, tz_name);
#endif /* _WIN32 */
#endif /* HAVE_TZNAME */

  /*
    We set SYSTEM time zone as reasonable default and
    also for failure of my_tz_init() and bootstrap mode.
    If user explicitly set time zone with --default-time-zone
    option we will change this value in my_tz_init().
  */
  global_system_variables.time_zone= my_tz_SYSTEM;

#ifdef HAVE_PSI_INTERFACE
  /*
    Complete the mysql_bin_log initialization.
    Instrumentation keys are known only after the performance schema
    initialization, and can not be set in the MYSQL_BIN_LOG
    constructor (called before main()).
  */
  mysql_bin_log.set_psi_keys(key_BINLOG_LOCK_index,
                             key_BINLOG_update_cond,
                             key_file_binlog,
                             key_file_binlog_index,
                             key_BINLOG_COND_queue_busy);
#endif

  /*
    Init mutexes for the global MYSQL_BIN_LOG objects.
    As safe_mutex depends on what MY_INIT() does, we can't init the mutexes of
    global MYSQL_BIN_LOGs in their constructors, because then they would be
    inited before MY_INIT(). So we do it here.
  */
  mysql_bin_log.init_pthread_objects();

  /* TODO: remove this when my_time_t is 64 bit compatible */
  if (!IS_TIME_T_VALID_FOR_TIMESTAMP(server_start_time))
  {
    sql_print_error("This MySQL server doesn't support dates later then 2038");
    return 1;
  }

  if (gethostname(glob_hostname,sizeof(glob_hostname)) < 0)
  {
    /*
      Get hostname of computer (used by 'show variables') and as default
      basename for the pid file if --log-basename is not given.
    */
    strmake(glob_hostname, STRING_WITH_LEN("localhost"));
    sql_print_warning("gethostname failed, using '%s' as hostname",
                        glob_hostname);
    opt_log_basename= const_cast<char *>("mysql");
  }
  else
    opt_log_basename= glob_hostname;
  if (!*pidfile_name)
  {
    strmake(pidfile_name, opt_log_basename, sizeof(pidfile_name)-5);
    strmov(fn_ext(pidfile_name),".pid");		// Add proper extension
  }

  /*
    The default-storage-engine entry in my_long_options should have a
    non-null default value. It was earlier intialized as
    (longlong)"MyISAM" in my_long_options but this triggered a
    compiler error in the Sun Studio 12 compiler. As a work-around we
    set the def_value member to 0 in my_long_options and initialize it
    to the correct value here.

    From MySQL 5.5 onwards, the default storage engine is InnoDB
    (except in the embedded server, where the default continues to
    be MyISAM)
  */
#if defined(WITH_INNOBASE_STORAGE_ENGINE) || defined(WITH_XTRADB_STORAGE_ENGINE)
  default_storage_engine= const_cast<char *>("InnoDB");
#else
  default_storage_engine= const_cast<char *>("MyISAM");
#endif

  /*
    Add server status variables to the dynamic list of
    status variables that is shown by SHOW STATUS.
    Later, in plugin_init, and mysql_install_plugin
    new entries could be added to that list.
  */
  if (add_status_vars(status_vars))
    return 1; // an error was already reported

#ifndef DBUG_OFF
  /*
    We have few debug-only commands in com_status_vars, only visible in debug
    builds. for simplicity we enable the assert only in debug builds

    There are 8 Com_ variables which don't have corresponding SQLCOM_ values:
    (TODO strictly speaking they shouldn't be here, should not have Com_ prefix
    that is. Perhaps Stmt_ ? Comstmt_ ? Prepstmt_ ?)

      Com_admin_commands       => com_other
      Com_stmt_close           => com_stmt_close
      Com_stmt_execute         => com_stmt_execute
      Com_stmt_fetch           => com_stmt_fetch
      Com_stmt_prepare         => com_stmt_prepare
      Com_stmt_reprepare       => com_stmt_reprepare
      Com_stmt_reset           => com_stmt_reset
      Com_stmt_send_long_data  => com_stmt_send_long_data

    With this correction the number of Com_ variables (number of elements in
    the array, excluding the last element - terminator) must match the number
    of SQLCOM_ constants.
  */
  compile_time_assert(sizeof(com_status_vars)/sizeof(com_status_vars[0]) - 1 ==
                     SQLCOM_END + 8);
#endif
#ifdef WITH_WSREP
  /* This is a protection against mutually incompatible option values. */
  if (WSREP_ON && wsrep_check_opts (remaining_argc, remaining_argv))
    global_system_variables.wsrep_on= 0;
#endif /* WITH_WSREP */
  if (get_options(&remaining_argc, &remaining_argv))
    return 1;
  set_server_version();

  if (!opt_help)
    sql_print_information("%s (mysqld %s) starting as process %lu ...",
                          my_progname, server_version, (ulong) getpid());

#ifndef EMBEDDED_LIBRARY
  if (opt_abort && !opt_verbose)
    unireg_abort(0);
#endif /*!EMBEDDED_LIBRARY*/

  DBUG_PRINT("info",("%s  Ver %s for %s on %s\n",my_progname,
		     server_version, SYSTEM_TYPE,MACHINE_TYPE));

#ifdef HAVE_LARGE_PAGES
  /* Initialize large page size */
  if (opt_large_pages && (opt_large_page_size= my_get_large_page_size()))
  {
      DBUG_PRINT("info", ("Large page set, large_page_size = %d",
                 opt_large_page_size));
      my_use_large_pages= 1;
      my_large_page_size= opt_large_page_size;
  }
  else
  {
    opt_large_pages= 0;
    /* 
       Either not configured to use large pages or Linux haven't
       been compiled with large page support
    */
  }
#endif /* HAVE_LARGE_PAGES */
#ifdef HAVE_SOLARIS_LARGE_PAGES
#define LARGE_PAGESIZE (4*1024*1024)  /* 4MB */
#define SUPER_LARGE_PAGESIZE (256*1024*1024)  /* 256MB */
  if (opt_large_pages)
  {
  /*
    tell the kernel that we want to use 4/256MB page for heap storage
    and also for the stack. We use 4 MByte as default and if the
    super-large-page is set we increase it to 256 MByte. 256 MByte
    is for server installations with GBytes of RAM memory where
    the MySQL Server will have page caches and other memory regions
    measured in a number of GBytes.
    We use as big pages as possible which isn't bigger than the above
    desired page sizes.
  */
   int nelem;
   size_t max_desired_page_size;
   if (opt_super_large_pages)
     max_desired_page_size= SUPER_LARGE_PAGESIZE;
   else
     max_desired_page_size= LARGE_PAGESIZE;
   nelem = getpagesizes(NULL, 0);
   if (nelem > 0)
   {
     size_t *pagesize = (size_t *) malloc(sizeof(size_t) * nelem);
     if (pagesize != NULL && getpagesizes(pagesize, nelem) > 0)
     {
       size_t max_page_size= 0;
       for (int i= 0; i < nelem; i++)
       {
         if (pagesize[i] > max_page_size &&
             pagesize[i] <= max_desired_page_size)
            max_page_size= pagesize[i];
       }
       free(pagesize);
       if (max_page_size > 0)
       {
         struct memcntl_mha mpss;

         mpss.mha_cmd= MHA_MAPSIZE_BSSBRK;
         mpss.mha_pagesize= max_page_size;
         mpss.mha_flags= 0;
         memcntl(NULL, 0, MC_HAT_ADVISE, (caddr_t)&mpss, 0, 0);
         mpss.mha_cmd= MHA_MAPSIZE_STACK;
         memcntl(NULL, 0, MC_HAT_ADVISE, (caddr_t)&mpss, 0, 0);
       }
     }
   }
  }
#endif /* HAVE_SOLARIS_LARGE_PAGES */

  /* connections and databases needs lots of files */
  {
    uint files, wanted_files, max_open_files;

    /* MyISAM requires two file handles per table. */
    wanted_files= (10 + max_connections + extra_max_connections +
                   tc_size * 2);
    /*
      We are trying to allocate no less than max_connections*5 file
      handles (i.e. we are trying to set the limit so that they will
      be available).  In addition, we allocate no less than how much
      was already allocated.  However below we report a warning and
      recompute values only if we got less file handles than were
      explicitly requested.  No warning and re-computation occur if we
      can't get max_connections*5 but still got no less than was
      requested (value of wanted_files).
    */
    max_open_files= MY_MAX(MY_MAX(wanted_files,
                            (max_connections + extra_max_connections)*5),
                        open_files_limit);
    files= my_set_max_open_files(max_open_files);

    if (files < wanted_files)
    {
      if (!open_files_limit)
      {
        /*
          If we have requested too much file handles than we bring
          max_connections in supported bounds.
        */
        max_connections= (ulong) MY_MIN(files-10-TABLE_OPEN_CACHE_MIN*2,
                                     max_connections);
        /*
          Decrease tc_size according to max_connections, but
          not below TABLE_OPEN_CACHE_MIN.  Outer MY_MIN() ensures that we
          never increase tc_size automatically (that could
          happen if max_connections is decreased above).
        */
        tc_size= (ulong) MY_MIN(MY_MAX((files - 10 - max_connections) / 2,
                                       TABLE_OPEN_CACHE_MIN), tc_size);
	DBUG_PRINT("warning",
		   ("Changed limits: max_open_files: %u  max_connections: %ld  table_cache: %ld",
		    files, max_connections, tc_size));
	if (global_system_variables.log_warnings)
	  sql_print_warning("Changed limits: max_open_files: %u  max_connections: %ld  table_cache: %ld",
			files, max_connections, tc_size);
      }
      else if (global_system_variables.log_warnings)
	sql_print_warning("Could not increase number of max_open_files to more than %u (request: %u)", files, wanted_files);
    }
    open_files_limit= files;
  }
  unireg_init(opt_specialflag); /* Set up extern variabels */
  if (!(my_default_lc_messages=
        my_locale_by_name(lc_messages)))
  {
    sql_print_error("Unknown locale: '%s'", lc_messages);
    return 1;
  }
  global_system_variables.lc_messages= my_default_lc_messages;
  if (init_errmessage())	/* Read error messages from file */
    return 1;
  init_client_errs();
  mysql_library_init(unused,unused,unused); /* for replication */
  lex_init();
  if (item_create_init())
    return 1;
  item_init();
  init_pcre();
  /*
    Process a comma-separated character set list and choose
    the first available character set. This is mostly for
    test purposes, to be able to start "mysqld" even if
    the requested character set is not available (see bug#18743).
  */
  for (;;)
  {
    char *next_character_set_name= strchr(default_character_set_name, ',');
    if (next_character_set_name)
      *next_character_set_name++= '\0';
    if (!(default_charset_info=
          get_charset_by_csname(default_character_set_name,
                                MY_CS_PRIMARY, MYF(MY_WME))))
    {
      if (next_character_set_name)
      {
        default_character_set_name= next_character_set_name;
        default_collation_name= 0;          // Ignore collation
      }
      else
        return 1;                           // Eof of the list
    }
    else
      break;
  }

  if (default_collation_name)
  {
    CHARSET_INFO *default_collation;
    default_collation= get_charset_by_name(default_collation_name, MYF(0));
    if (!default_collation)
    {
#ifdef WITH_PERFSCHEMA_STORAGE_ENGINE
      buffered_logs.print();
      buffered_logs.cleanup();
#endif
      sql_print_error(ER_DEFAULT(ER_UNKNOWN_COLLATION), default_collation_name);
      return 1;
    }
    if (!my_charset_same(default_charset_info, default_collation))
    {
      sql_print_error(ER_DEFAULT(ER_COLLATION_CHARSET_MISMATCH),
		      default_collation_name,
		      default_charset_info->csname);
      return 1;
    }
    default_charset_info= default_collation;
  }
  /* Set collactions that depends on the default collation */
  global_system_variables.collation_server=	 default_charset_info;
  global_system_variables.collation_database=	 default_charset_info;
  global_system_variables.collation_connection=  default_charset_info;
  global_system_variables.character_set_results= default_charset_info;
  if (default_charset_info->mbminlen > 1)
  {
    global_system_variables.character_set_client=  &my_charset_latin1;
    sql_print_warning("Cannot use %s as character_set_client, %s will be used instead",
                      default_charset_info->csname,
                      global_system_variables.character_set_client->csname);
  }
  else
    global_system_variables.character_set_client=  default_charset_info;

  if (!(character_set_filesystem=
        get_charset_by_csname(character_set_filesystem_name,
                              MY_CS_PRIMARY, MYF(MY_WME))))
    return 1;
  global_system_variables.character_set_filesystem= character_set_filesystem;

  if (!(my_default_lc_time_names=
        my_locale_by_name(lc_time_names_name)))
  {
    sql_print_error("Unknown locale: '%s'", lc_time_names_name);
    return 1;
  }
  global_system_variables.lc_time_names= my_default_lc_time_names;

  /* check log options and issue warnings if needed */
  if (opt_log && opt_logname && *opt_logname &&
      !(log_output_options & (LOG_FILE | LOG_NONE)))
    sql_print_warning("Although a path was specified for the "
                      "--log option, log tables are used. "
                      "To enable logging to files use the --log-output option.");

  if (opt_slow_log && opt_slow_logname && *opt_slow_logname &&
      !(log_output_options & (LOG_FILE | LOG_NONE)))
    sql_print_warning("Although a path was specified for the "
                      "--log-slow-queries option, log tables are used. "
                      "To enable logging to files use the --log-output=file option.");

  if (!opt_logname || !*opt_logname)
    make_default_log_name(&opt_logname, ".log", false);
  if (!opt_slow_logname || !*opt_slow_logname)
    make_default_log_name(&opt_slow_logname, "-slow.log", false);

#if defined(ENABLED_DEBUG_SYNC)
  /* Initialize the debug sync facility. See debug_sync.cc. */
  if (debug_sync_init())
    return 1; /* purecov: tested */
#endif /* defined(ENABLED_DEBUG_SYNC) */

#if (ENABLE_TEMP_POOL)
  if (use_temp_pool && my_bitmap_init(&temp_pool,0,1024,1))
    return 1;
#else
  use_temp_pool= 0;
#endif

  if (my_dboptions_cache_init())
    return 1;

  /*
    Ensure that lower_case_table_names is set on system where we have case
    insensitive names.  If this is not done the users MyISAM tables will
    get corrupted if accesses with names of different case.
  */
  DBUG_PRINT("info", ("lower_case_table_names: %d", lower_case_table_names));
  lower_case_file_system= test_if_case_insensitive(mysql_real_data_home);
  if (!lower_case_table_names && lower_case_file_system == 1)
  {
    if (lower_case_table_names_used)
    {
#if MYSQL_VERSION_ID < 100100
      if (global_system_variables.log_warnings)
        sql_print_warning("You have forced lower_case_table_names to 0 through "
                          "a command-line option, even though your file system "
                          "'%s' is case insensitive.  This means that you can "
                          "corrupt your tables if you access them using names "
                          "with different letter case. You should consider "
                          "changing lower_case_table_names to 1 or 2",
                          mysql_real_data_home);
#else
      sql_print_error("The server option 'lower_case_table_names' is "
                      "configured to use case sensitive table names but the "
                      "data directory resides on a case-insensitive file system. "
                      "Please use a case sensitive file system for your data "
                      "directory or switch to a case-insensitive table name "
                      "mode.");
#endif
      return 1;
    }
    else
    {
      if (global_system_variables.log_warnings)
	sql_print_warning("Setting lower_case_table_names=2 because file system for %s is case insensitive", mysql_real_data_home);
      lower_case_table_names= 2;
    }
  }
  else if (lower_case_table_names == 2 &&
           !(lower_case_file_system= (lower_case_file_system == 1)))
  {
    if (global_system_variables.log_warnings)
      sql_print_warning("lower_case_table_names was set to 2, even though your "
                        "the file system '%s' is case sensitive.  Now setting "
                        "lower_case_table_names to 0 to avoid future problems.",
			mysql_real_data_home);
    lower_case_table_names= 0;
  }
  else
  {
    lower_case_file_system= (lower_case_file_system == 1);
  }

  /* Reset table_alias_charset, now that lower_case_table_names is set. */
  table_alias_charset= (lower_case_table_names ?
			files_charset_info :
			&my_charset_bin);

  if (ignore_db_dirs_process_additions())
  {
    sql_print_error("An error occurred while storing ignore_db_dirs to a hash.");
    return 1;
  }

  return 0;
}


static int init_thread_environment()
{
  DBUG_ENTER("init_thread_environment");
  mysql_mutex_init(key_LOCK_thread_count, &LOCK_thread_count, MY_MUTEX_INIT_FAST);
  mysql_mutex_init(key_LOCK_thread_cache, &LOCK_thread_cache, MY_MUTEX_INIT_FAST);
  mysql_mutex_init(key_LOCK_status, &LOCK_status, MY_MUTEX_INIT_FAST);
  mysql_mutex_init(key_LOCK_show_status, &LOCK_show_status, MY_MUTEX_INIT_SLOW);
  mysql_mutex_init(key_LOCK_delayed_insert,
                   &LOCK_delayed_insert, MY_MUTEX_INIT_FAST);
  mysql_mutex_init(key_LOCK_delayed_status,
                   &LOCK_delayed_status, MY_MUTEX_INIT_FAST);
  mysql_mutex_init(key_LOCK_delayed_create,
                   &LOCK_delayed_create, MY_MUTEX_INIT_SLOW);
  mysql_mutex_init(key_LOCK_crypt, &LOCK_crypt, MY_MUTEX_INIT_FAST);
  mysql_mutex_init(key_LOCK_user_conn, &LOCK_user_conn, MY_MUTEX_INIT_FAST);
  mysql_mutex_init(key_LOCK_active_mi, &LOCK_active_mi, MY_MUTEX_INIT_FAST);
  mysql_mutex_init(key_LOCK_global_system_variables,
                   &LOCK_global_system_variables, MY_MUTEX_INIT_FAST);
  mysql_mutex_record_order(&LOCK_active_mi, &LOCK_global_system_variables);
  mysql_rwlock_init(key_rwlock_LOCK_system_variables_hash,
                    &LOCK_system_variables_hash);
  mysql_mutex_init(key_LOCK_prepared_stmt_count,
                   &LOCK_prepared_stmt_count, MY_MUTEX_INIT_FAST);
  mysql_mutex_init(key_LOCK_error_messages,
                   &LOCK_error_messages, MY_MUTEX_INIT_FAST);
  mysql_mutex_init(key_LOCK_uuid_short_generator,
                   &LOCK_short_uuid_generator, MY_MUTEX_INIT_FAST);
  mysql_mutex_init(key_LOCK_connection_count,
                   &LOCK_connection_count, MY_MUTEX_INIT_FAST);
  mysql_mutex_init(key_LOCK_stats, &LOCK_stats, MY_MUTEX_INIT_FAST);
  mysql_mutex_init(key_LOCK_global_user_client_stats,
                   &LOCK_global_user_client_stats, MY_MUTEX_INIT_FAST);
  mysql_mutex_init(key_LOCK_global_table_stats,
                   &LOCK_global_table_stats, MY_MUTEX_INIT_FAST);
  mysql_mutex_init(key_LOCK_global_index_stats,
                   &LOCK_global_index_stats, MY_MUTEX_INIT_FAST);
  mysql_mutex_init(key_LOCK_prepare_ordered, &LOCK_prepare_ordered,
                   MY_MUTEX_INIT_SLOW);
  mysql_cond_init(key_COND_prepare_ordered, &COND_prepare_ordered, NULL);
  mysql_mutex_init(key_LOCK_commit_ordered, &LOCK_commit_ordered,
                   MY_MUTEX_INIT_SLOW);
  mysql_mutex_init(key_LOCK_slave_init, &LOCK_slave_init,
                   MY_MUTEX_INIT_SLOW);
  mysql_cond_init(key_COND_slave_init, &COND_slave_init, NULL);

#ifdef HAVE_OPENSSL
  mysql_mutex_init(key_LOCK_des_key_file,
                   &LOCK_des_key_file, MY_MUTEX_INIT_FAST);
#ifndef HAVE_YASSL
  openssl_stdlocks= (openssl_lock_t*) OPENSSL_malloc(CRYPTO_num_locks() *
                                                     sizeof(openssl_lock_t));
  for (int i= 0; i < CRYPTO_num_locks(); ++i)
    mysql_rwlock_init(key_rwlock_openssl, &openssl_stdlocks[i].lock);
  CRYPTO_set_dynlock_create_callback(openssl_dynlock_create);
  CRYPTO_set_dynlock_destroy_callback(openssl_dynlock_destroy);
  CRYPTO_set_dynlock_lock_callback(openssl_lock);
  CRYPTO_set_locking_callback(openssl_lock_function);
  CRYPTO_set_id_callback(openssl_id_function);
#endif
#endif
  mysql_rwlock_init(key_rwlock_LOCK_sys_init_connect, &LOCK_sys_init_connect);
  mysql_rwlock_init(key_rwlock_LOCK_sys_init_slave, &LOCK_sys_init_slave);
  mysql_rwlock_init(key_rwlock_LOCK_grant, &LOCK_grant);
  mysql_cond_init(key_COND_thread_count, &COND_thread_count, NULL);
  mysql_cond_init(key_COND_thread_cache, &COND_thread_cache, NULL);
  mysql_cond_init(key_COND_flush_thread_cache, &COND_flush_thread_cache, NULL);
#ifdef HAVE_REPLICATION
  mysql_mutex_init(key_LOCK_rpl_status, &LOCK_rpl_status, MY_MUTEX_INIT_FAST);
#endif
  mysql_mutex_init(key_LOCK_server_started,
                   &LOCK_server_started, MY_MUTEX_INIT_FAST);
  mysql_cond_init(key_COND_server_started, &COND_server_started, NULL);
  sp_cache_init();
#ifdef HAVE_EVENT_SCHEDULER
  Events::init_mutexes();
#endif
  init_show_explain_psi_keys();
  /* Parameter for threads created for connections */
  (void) pthread_attr_init(&connection_attrib);
  (void) pthread_attr_setdetachstate(&connection_attrib,
				     PTHREAD_CREATE_DETACHED);
  pthread_attr_setscope(&connection_attrib, PTHREAD_SCOPE_SYSTEM);

<<<<<<< HEAD
#ifdef HAVE_REPLICATION
  rpl_init_gtid_slave_state();
  rpl_init_gtid_waiting();
#endif

=======
  if (pthread_key_create(&THR_THD,NULL) ||
      pthread_key_create(&THR_MALLOC,NULL))
  {
    sql_print_error("Can't create thread-keys");
    return 1;
  }
>>>>>>> 3f515a09
#ifdef WITH_WSREP
  mysql_mutex_init(key_LOCK_wsrep_ready,
                   &LOCK_wsrep_ready, MY_MUTEX_INIT_FAST);
  mysql_cond_init(key_COND_wsrep_ready, &COND_wsrep_ready, NULL);
  mysql_mutex_init(key_LOCK_wsrep_sst,
                   &LOCK_wsrep_sst, MY_MUTEX_INIT_FAST);
  mysql_cond_init(key_COND_wsrep_sst, &COND_wsrep_sst, NULL);
  mysql_mutex_init(key_LOCK_wsrep_sst_init,
                   &LOCK_wsrep_sst_init, MY_MUTEX_INIT_FAST);
  mysql_cond_init(key_COND_wsrep_sst_init, &COND_wsrep_sst_init, NULL);
  mysql_mutex_init(key_LOCK_wsrep_rollback,
                   &LOCK_wsrep_rollback, MY_MUTEX_INIT_FAST);
  mysql_cond_init(key_COND_wsrep_rollback, &COND_wsrep_rollback, NULL);
  mysql_mutex_init(key_LOCK_wsrep_replaying,
                   &LOCK_wsrep_replaying, MY_MUTEX_INIT_FAST);
  mysql_cond_init(key_COND_wsrep_replaying, &COND_wsrep_replaying, NULL);
  mysql_mutex_init(key_LOCK_wsrep_slave_threads,
                   &LOCK_wsrep_slave_threads, MY_MUTEX_INIT_FAST);
  mysql_mutex_init(key_LOCK_wsrep_desync,
                   &LOCK_wsrep_desync, MY_MUTEX_INIT_FAST);
#endif
<<<<<<< HEAD

  DBUG_RETURN(0);
=======
  return 0;
>>>>>>> 3f515a09
}


#if defined(HAVE_OPENSSL) && !defined(HAVE_YASSL)
static unsigned long openssl_id_function()
{
  return (unsigned long) pthread_self();
}


static openssl_lock_t *openssl_dynlock_create(const char *file, int line)
{
  openssl_lock_t *lock= new openssl_lock_t;
  mysql_rwlock_init(key_rwlock_openssl, &lock->lock);
  return lock;
}


static void openssl_dynlock_destroy(openssl_lock_t *lock, const char *file,
				    int line)
{
  mysql_rwlock_destroy(&lock->lock);
  delete lock;
}


static void openssl_lock_function(int mode, int n, const char *file, int line)
{
  if (n < 0 || n > CRYPTO_num_locks())
  {
    /* Lock number out of bounds. */
    sql_print_error("Fatal: OpenSSL interface problem (n = %d)", n);
    abort();
  }
  openssl_lock(mode, &openssl_stdlocks[n], file, line);
}


static void openssl_lock(int mode, openssl_lock_t *lock, const char *file,
			 int line)
{
  int err;
  char const *what;

  switch (mode) {
  case CRYPTO_LOCK|CRYPTO_READ:
    what = "read lock";
    err= mysql_rwlock_rdlock(&lock->lock);
    break;
  case CRYPTO_LOCK|CRYPTO_WRITE:
    what = "write lock";
    err= mysql_rwlock_wrlock(&lock->lock);
    break;
  case CRYPTO_UNLOCK|CRYPTO_READ:
  case CRYPTO_UNLOCK|CRYPTO_WRITE:
    what = "unlock";
    err= mysql_rwlock_unlock(&lock->lock);
    break;
  default:
    /* Unknown locking mode. */
    sql_print_error("Fatal: OpenSSL interface problem (mode=0x%x)", mode);
    abort();
  }
  if (err)
  {
    sql_print_error("Fatal: can't %s OpenSSL lock", what);
    abort();
  }
}
#endif /* HAVE_OPENSSL */


static void init_ssl()
{
#if defined(HAVE_OPENSSL) && !defined(EMBEDDED_LIBRARY)
  if (opt_use_ssl)
  {
    enum enum_ssl_init_error error= SSL_INITERR_NOERROR;

    /* having ssl_acceptor_fd != 0 signals the use of SSL */
    ssl_acceptor_fd= new_VioSSLAcceptorFd(opt_ssl_key, opt_ssl_cert,
					  opt_ssl_ca, opt_ssl_capath,
					  opt_ssl_cipher, &error,
                                          opt_ssl_crl, opt_ssl_crlpath);
    DBUG_PRINT("info",("ssl_acceptor_fd: 0x%lx", (long) ssl_acceptor_fd));
    if (!ssl_acceptor_fd)
    {
      sql_print_warning("Failed to setup SSL");
      sql_print_warning("SSL error: %s", sslGetErrString(error));
      opt_use_ssl = 0;
      have_ssl= SHOW_OPTION_DISABLED;
    }
    if (global_system_variables.log_warnings > 0)
    {
      ulong err;
      while ((err= ERR_get_error()))
        sql_print_warning("SSL error: %s", ERR_error_string(err, NULL));
    }
    else
      ERR_remove_state(0);
  }
  else
  {
    have_ssl= SHOW_OPTION_DISABLED;
  }
  if (des_key_file)
    load_des_key_file(des_key_file);
#endif /* HAVE_OPENSSL && ! EMBEDDED_LIBRARY */
}


static void end_ssl()
{
#ifdef HAVE_OPENSSL
#ifndef EMBEDDED_LIBRARY
  if (ssl_acceptor_fd)
  {
    free_vio_ssl_acceptor_fd(ssl_acceptor_fd);
    ssl_acceptor_fd= 0;
  }
#endif /* ! EMBEDDED_LIBRARY */
#endif /* HAVE_OPENSSL */
}

#ifdef _WIN32
/**
  Registers a file to be collected when Windows Error Reporting creates a crash 
  report.

  @note only works on Vista and later, since WerRegisterFile() is not available
  on earlier Windows.
*/
#include <werapi.h>
static void add_file_to_crash_report(char *file)
{
  /* Load WerRegisterFile function dynamically.*/
  HRESULT (WINAPI *pWerRegisterFile)(PCWSTR, WER_REGISTER_FILE_TYPE, DWORD)
    =(HRESULT (WINAPI *) (PCWSTR, WER_REGISTER_FILE_TYPE, DWORD))
    GetProcAddress(GetModuleHandle("kernel32"),"WerRegisterFile");

  if (pWerRegisterFile)
  {
    wchar_t wfile[MAX_PATH+1]= {0};
    if (mbstowcs(wfile, file, MAX_PATH) != (size_t)-1)
    {
      pWerRegisterFile(wfile, WerRegFileTypeOther, WER_FILE_ANONYMOUS_DATA);
    }
  }
}
#endif

static int init_server_components()
{
  DBUG_ENTER("init_server_components");
  /*
    We need to call each of these following functions to ensure that
    all things are initialized so that unireg_abort() doesn't fail
  */
  mdl_init();
  if (tdc_init() | hostname_cache_init())
    unireg_abort(1);

  query_cache_set_min_res_unit(query_cache_min_res_unit);
  query_cache_init();
  query_cache_resize(query_cache_size);
  query_cache_result_size_limit(query_cache_limit);
  my_rnd_init(&sql_rand,(ulong) server_start_time,(ulong) server_start_time/2);
  setup_fpu();
  init_thr_lock();
  my_uuid_init((ulong) (my_rnd(&sql_rand))*12345,12345);
#ifdef HAVE_REPLICATION
  init_slave_list();
#endif
  wt_init();

  /* Setup logs */

  /*
    Enable old-fashioned error log, except when the user has requested
    help information. Since the implementation of plugin server
    variables the help output is now written much later.
  */
  if (opt_error_log && !opt_abort)
  {
    if (!log_error_file_ptr[0])
      fn_format(log_error_file, pidfile_name, mysql_data_home, ".err",
                MY_REPLACE_EXT); /* replace '.<domain>' by '.err', bug#4997 */
    else
      fn_format(log_error_file, log_error_file_ptr, mysql_data_home, ".err",
                MY_UNPACK_FILENAME | MY_SAFE_PATH);
    /*
      _ptr may have been set to my_disabled_option or "" if no argument was
      passed, but we need to show the real name in SHOW VARIABLES:
    */
    log_error_file_ptr= log_error_file;
    if (!log_error_file[0])
      opt_error_log= 0;                         // Too long file name
    else
    {
      my_bool res;
#ifndef EMBEDDED_LIBRARY
      res= reopen_fstreams(log_error_file, stdout, stderr);
#else
      res= reopen_fstreams(log_error_file, NULL, stderr);
#endif

      if (!res)
        setbuf(stderr, NULL);

#ifdef _WIN32
      /* Add error log to windows crash reporting. */
      add_file_to_crash_report(log_error_file);
#endif
    }
  }

  /* set up the hook before initializing plugins which may use it */
  error_handler_hook= my_message_sql;
  proc_info_hook= set_thd_stage_info;

#ifdef WITH_PERFSCHEMA_STORAGE_ENGINE
  /*
    Parsing the performance schema command line option may have reported
    warnings/information messages.
    Now that the logger is finally available, and redirected
    to the proper file when the --log--error option is used,
    print the buffered messages to the log.
  */
  buffered_logs.print();
  buffered_logs.cleanup();
#endif /* WITH_PERFSCHEMA_STORAGE_ENGINE */

#ifndef EMBEDDED_LIBRARY
  /*
    Now that the logger is available, redirect character set
    errors directly to the logger
    (instead of the buffered_logs used at the server startup time).
  */
  my_charset_error_reporter= charset_error_reporter;
#endif

  if (xid_cache_init())
  {
    sql_print_error("Out of memory");
    unireg_abort(1);
  }

  /*
    initialize delegates for extension observers, errors have already
    been reported in the function
  */
  if (delegates_init())
    unireg_abort(1);

  /* need to configure logging before initializing storage engines */
  if (!opt_bin_log_used)
  {
#ifdef WITH_WSREP
  if (!WSREP_ON && opt_log_slave_updates)
#else
    if (opt_log_slave_updates)
#endif
      sql_print_warning("You need to use --log-bin to make "
                        "--log-slave-updates work.");
#ifdef WITH_WSREP
  if (!WSREP_ON && binlog_format_used)
#else
    if (binlog_format_used)
#endif
      sql_print_warning("You need to use --log-bin to make "
                        "--binlog-format work.");
  }

  /* Check that we have not let the format to unspecified at this point */
  DBUG_ASSERT((uint)global_system_variables.binlog_format <=
              array_elements(binlog_format_names)-1);

#ifdef HAVE_REPLICATION
  if (opt_log_slave_updates && replicate_same_server_id)
  {
    if (opt_bin_log)
    {
      sql_print_error("using --replicate-same-server-id in conjunction with "
                      "--log-slave-updates is impossible, it would lead to "
                      "infinite loops in this server.");
      unireg_abort(1);
    }
    else
      sql_print_warning("using --replicate-same-server-id in conjunction with "
                        "--log-slave-updates would lead to infinite loops in "
                        "this server. However this will be ignored as the "
                        "--log-bin option is not defined.");
  }
#endif

<<<<<<< HEAD
=======
#ifdef WITH_WSREP /* WSREP BEFORE SE */
  if (!wsrep_recovery && !opt_help)
  {
    if (opt_bootstrap) // bootsrap option given - disable wsrep functionality
    {
      wsrep_provider_init(WSREP_NONE);
      if (wsrep_init()) unireg_abort(1);
    }
    else // full wsrep initialization
    {
      // add basedir/bin to PATH to resolve wsrep script names
      char* const tmp_path((char*)alloca(strlen(mysql_home) +
                                           strlen("/bin") + 1));
      if (tmp_path)
      {
        strcpy(tmp_path, mysql_home);
        strcat(tmp_path, "/bin");
        wsrep_prepend_PATH(tmp_path);
      }
      else
      {
        WSREP_ERROR("Could not append %s/bin to PATH", mysql_home);
      }

      if (wsrep_before_SE())
      {
#ifndef EMBEDDED_LIBRARY
        set_ports(); // this is also called in network_init() later but we need
                     // to know mysqld_port now - lp:1071882
#endif /* !EMBEDDED_LIBRARY */

        wsrep_init_startup(true);
      }
    }
  }
#endif /* WITH_WSREP */
  DBUG_ASSERT(!opt_bin_log || opt_bin_logname);

>>>>>>> 3f515a09
  if (opt_bin_log)
  {
    /* Reports an error and aborts, if the --log-bin's path 
       is a directory.*/
    if (opt_bin_logname[0] && 
        opt_bin_logname[strlen(opt_bin_logname) - 1] == FN_LIBCHAR)
    {
      sql_print_error("Path '%s' is a directory name, please specify "
                      "a file name for --log-bin option", opt_bin_logname);
      unireg_abort(1);
    }

    /* Reports an error and aborts, if the --log-bin-index's path 
       is a directory.*/
    if (opt_binlog_index_name && 
        opt_binlog_index_name[strlen(opt_binlog_index_name) - 1] 
        == FN_LIBCHAR)
    {
      sql_print_error("Path '%s' is a directory name, please specify "
                      "a file name for --log-bin-index option",
                      opt_binlog_index_name);
      unireg_abort(1);
    }

    char buf[FN_REFLEN];
    const char *ln;
    ln= mysql_bin_log.generate_name(opt_bin_logname, "-bin", 1, buf);
    if (!opt_bin_logname[0] && !opt_binlog_index_name)
    {
      /*
        User didn't give us info to name the binlog index file.
        Picking `hostname`-bin.index like did in 4.x, causes replication to
        fail if the hostname is changed later. So, we would like to instead
        require a name. But as we don't want to break many existing setups, we
        only give warning, not error.
      */
      sql_print_warning("No argument was provided to --log-bin and "
                        "neither --log-basename or --log-bin-index where "
                        "used;  This may cause repliction to break when this "
                        "server acts as a master and has its hostname "
                        "changed! Please use '--log-basename=%s' or "
                        "'--log-bin=%s' to avoid this problem.",
                        opt_log_basename, ln);
    }
    if (ln == buf)
    {
      opt_bin_logname= my_once_strdup(buf, MYF(MY_WME));
    }
#ifdef WITH_WSREP /* WSREP BEFORE SE */
    /*
      Wsrep initialization must happen at this point, because:
      - opt_bin_logname must be known when starting replication
        since SST may need it
      - SST may modify binlog index file, so it must be opened
        after SST has happened
     */
  }
  if (!wsrep_recovery && !opt_help)
  {
    if (opt_bootstrap) // bootsrap option given - disable wsrep functionality
    {
      wsrep_provider_init(WSREP_NONE);
      if (wsrep_init()) unireg_abort(1);
    }
    else // full wsrep initialization
    {
      // add basedir/bin to PATH to resolve wsrep script names
      char* const tmp_path((char*)alloca(strlen(mysql_home) +
                                           strlen("/bin") + 1));
      if (tmp_path)
      {
        strcpy(tmp_path, mysql_home);
        strcat(tmp_path, "/bin");
        wsrep_prepend_PATH(tmp_path);
      }
      else
      {
        WSREP_ERROR("Could not append %s/bin to PATH", mysql_home);
      }

      if (wsrep_before_SE())
      {
        set_ports(); // this is also called in network_init() later but we need
                     // to know mysqld_port now - lp:1071882
        /*
          Plugin initialization (plugin_init()) hasn't happened yet, set
          maria_hton to 0.
        */
        maria_hton= 0;
        wsrep_init_startup(true);
      }
    }
  }
  if (opt_bin_log)
  {
    /*
      Variable ln is not defined at this scope. We use opt_bin_logname instead.
      It should be the same as ln since
      - mysql_bin_log.generate_name() returns first argument if new log name
        is not generated
      - if new log name is generated, return value is assigned to ln and copied
        to opt_bin_logname above
     */
    if (mysql_bin_log.open_index_file(opt_binlog_index_name, opt_bin_logname,
                                      TRUE))
    {
      unireg_abort(1);
    }
#else
    if (mysql_bin_log.open_index_file(opt_binlog_index_name, ln, TRUE))
    {
      unireg_abort(1);
    }
#endif /* WITH_WSREP */
  }

  /* call ha_init_key_cache() on all key caches to init them */
  process_key_caches(&ha_init_key_cache, 0);

  init_global_table_stats();
  init_global_index_stats();

  /* Allow storage engine to give real error messages */
  if (ha_init_errors())
    DBUG_RETURN(1);

  tc_log= 0; // ha_initialize_handlerton() needs that

  if (plugin_init(&remaining_argc, remaining_argv,
                  (opt_noacl ? PLUGIN_INIT_SKIP_PLUGIN_TABLE : 0) |
                  (opt_abort ? PLUGIN_INIT_SKIP_INITIALIZATION : 0)))
  {
    sql_print_error("Failed to initialize plugins.");
    unireg_abort(1);
  }
  plugins_are_initialized= TRUE;  /* Don't separate from init function */

#ifdef WITH_WSREP
  /* Wait for wsrep threads to get created. */
  if (wsrep_creating_startup_threads == 1) {
    mysql_mutex_lock(&LOCK_thread_count);
    while (wsrep_running_threads < 2)
    {
      mysql_cond_wait(&COND_thread_count, &LOCK_thread_count);
    }

    /* Now is the time to initialize threads for queries. */
    THD *tmp;
    I_List_iterator<THD> it(threads);
    while ((tmp= it++))
    {
      if (tmp->wsrep_applier == true)
      {
        /*
          Set THR_THD to temporally point to this THD to register all the
          variables that allocates memory for this THD.
        */
        THD *current_thd_saved= current_thd;
<<<<<<< HEAD
        set_current_thd(tmp);
=======
        my_pthread_setspecific_ptr(THR_THD, tmp);

        /*
          Also save/restore server_status and variables.option_bits and they
          get altered during init_for_queries().
        */
        unsigned int server_status_saved= tmp->server_status;
        ulonglong option_bits_saved= tmp->variables.option_bits;
>>>>>>> 3f515a09

        tmp->init_for_queries();

        /* Restore current_thd. */
<<<<<<< HEAD
        set_current_thd(current_thd_saved);
=======
        my_pthread_setspecific_ptr(THR_THD, current_thd_saved);

        tmp->server_status= server_status_saved;
        tmp->variables.option_bits= option_bits_saved;
>>>>>>> 3f515a09
      }
    }
    mysql_mutex_unlock(&LOCK_thread_count);
  }
#endif
<<<<<<< HEAD
=======

  have_csv= plugin_status(STRING_WITH_LEN("csv"),
                          MYSQL_STORAGE_ENGINE_PLUGIN);
  have_ndbcluster= plugin_status(STRING_WITH_LEN("ndbcluster"),
                                 MYSQL_STORAGE_ENGINE_PLUGIN);
  have_partitioning= plugin_status(STRING_WITH_LEN("partition"),
                                   MYSQL_STORAGE_ENGINE_PLUGIN);
>>>>>>> 3f515a09

  /* we do want to exit if there are any other unknown options */
  if (remaining_argc > 1)
  {
    int ho_error;
    struct my_option no_opts[]=
    {
      {0, 0, 0, 0, 0, 0, GET_NO_ARG, NO_ARG, 0, 0, 0, 0, 0, 0}
    };
    /*
      We need to eat any 'loose' arguments first before we conclude
      that there are unprocessed options.
    */
    my_getopt_skip_unknown= 0;

    if ((ho_error= handle_options(&remaining_argc, &remaining_argv, no_opts,
                                  mysqld_get_one_option)))
      unireg_abort(ho_error);
    /* Add back the program name handle_options removes */
    remaining_argc++;
    remaining_argv--;
    my_getopt_skip_unknown= TRUE;

    if (remaining_argc > 1)
    {
      fprintf(stderr, "%s: Too many arguments (first extra is '%s').\n",
              my_progname, remaining_argv[1]);
      unireg_abort(1);
    }
  }

  if (opt_abort)
    unireg_abort(0);

  /* if the errmsg.sys is not loaded, terminate to maintain behaviour */
  if (!DEFAULT_ERRMSGS[0][0])
    unireg_abort(1);  

  /* We have to initialize the storage engines before CSV logging */
  if (ha_init())
  {
    sql_print_error("Can't init databases");
    unireg_abort(1);
  }

  if (opt_bootstrap)
    log_output_options= LOG_FILE;
  else
    logger.init_log_tables();

  if (log_output_options & LOG_NONE)
  {
    /*
      Issue a warining if there were specified additional options to the
      log-output along with NONE. Probably this wasn't what user wanted.
    */
    if ((log_output_options & LOG_NONE) && (log_output_options & ~LOG_NONE))
      sql_print_warning("There were other values specified to "
                        "log-output besides NONE. Disabling slow "
                        "and general logs anyway.");
    logger.set_handlers(LOG_FILE, LOG_NONE, LOG_NONE);
  }
  else
  {
    /* fall back to the log files if tables are not present */
    LEX_STRING csv_name={C_STRING_WITH_LEN("csv")};
    if (!plugin_is_ready(&csv_name, MYSQL_STORAGE_ENGINE_PLUGIN))
    {
      /* purecov: begin inspected */
      sql_print_error("CSV engine is not present, falling back to the "
                      "log files");
      log_output_options= (log_output_options & ~LOG_TABLE) | LOG_FILE;
      /* purecov: end */
    }

    logger.set_handlers(LOG_FILE, opt_slow_log ? log_output_options:LOG_NONE,
                        opt_log ? log_output_options:LOG_NONE);
  }

  /*
    Set the default storage engine
  */
  LEX_STRING name= { default_storage_engine, strlen(default_storage_engine) };
  plugin_ref plugin;
  handlerton *hton;
  if ((plugin= ha_resolve_by_name(0, &name)))
    hton= plugin_hton(plugin);
  else
  {
    sql_print_error("Unknown/unsupported storage engine: %s",
                    default_storage_engine);
    unireg_abort(1);
  }
  if (!ha_storage_engine_is_enabled(hton))
  {
    if (!opt_bootstrap)
    {
      sql_print_error("Default storage engine (%s) is not available",
                      default_storage_engine);
      unireg_abort(1);
    }
    DBUG_ASSERT(global_system_variables.table_plugin);
  }
  else
  {
    /*
      Need to unlock as global_system_variables.table_plugin
      was acquired during plugin_init()
    */
    mysql_mutex_lock(&LOCK_global_system_variables);
    plugin_unlock(0, global_system_variables.table_plugin);
    global_system_variables.table_plugin= plugin;
    mysql_mutex_unlock(&LOCK_global_system_variables);
  }
#ifdef USE_ARIA_FOR_TMP_TABLES
  if (!ha_storage_engine_is_enabled(maria_hton) && !opt_bootstrap)
  {
    sql_print_error("Aria engine is not enabled or did not start. The Aria engine must be enabled to continue as mysqld was configured with --with-aria-tmp-tables");
    unireg_abort(1);
  }
  internal_tmp_table_max_key_length=   maria_max_key_length();
  internal_tmp_table_max_key_segments= maria_max_key_segments();
#else
  internal_tmp_table_max_key_length=   myisam_max_key_length();
  internal_tmp_table_max_key_segments= myisam_max_key_segments();
#endif

#ifdef WITH_WSREP
  if (!opt_bin_log)
  {
    wsrep_emulate_bin_log= 1;
  }
#endif

  tc_log= get_tc_log_implementation();

#ifdef WITH_WSREP
  if (WSREP_ON && tc_log == &tc_log_mmap)
    tc_log= &tc_log_dummy;
<<<<<<< HEAD

  WSREP_DEBUG("Initial TC log open: %s",
              (tc_log == &mysql_bin_log) ? "binlog" :
              (tc_log == &tc_log_mmap) ? "mmap" :
              (tc_log == &tc_log_dummy) ? "dummy" : "unknown"
              );
=======
>>>>>>> 3f515a09
#endif

  if (tc_log->open(opt_bin_log ? opt_bin_logname : opt_tc_log_file))
  {
    sql_print_error("Can't init tc log");
    unireg_abort(1);
  }

  if (ha_recover(0))
  {
    unireg_abort(1);
  }

  if (opt_bin_log && mysql_bin_log.open(opt_bin_logname, LOG_BIN, 0,
                                        WRITE_CACHE, max_binlog_size, 0, TRUE))
    unireg_abort(1);

#ifdef HAVE_REPLICATION
  if (opt_bin_log && expire_logs_days)
  {
    time_t purge_time= server_start_time - expire_logs_days*24*60*60;
    if (purge_time >= 0)
      mysql_bin_log.purge_logs_before_date(purge_time);
  }
#endif

  if (opt_myisam_log)
    (void) mi_log(1);

#if defined(HAVE_MLOCKALL) && defined(MCL_CURRENT) && !defined(EMBEDDED_LIBRARY)
  if (locked_in_memory && !getuid())
  {
    if (setreuid((uid_t)-1, 0) == -1)
    {                        // this should never happen
      sql_perror("setreuid");
      unireg_abort(1);
    }
    if (mlockall(MCL_CURRENT))
    {
      if (global_system_variables.log_warnings)
	sql_print_warning("Failed to lock memory. Errno: %d\n",errno);
      locked_in_memory= 0;
    }
    if (user_info)
      set_user(mysqld_user, user_info);
  }
  else
#endif
    locked_in_memory=0;

  ft_init_stopwords();

  init_max_user_conn();
  init_update_queries();
  init_global_user_stats();
  init_global_client_stats();
  if (!opt_bootstrap)
    servers_init(0);
  init_status_vars();
  DBUG_RETURN(0);
}
#ifndef EMBEDDED_LIBRARY

static void create_shutdown_thread()
{
#ifdef __WIN__
  hEventShutdown=CreateEvent(0, FALSE, FALSE, shutdown_event_name);
  pthread_t hThread;
  int error;
  if ((error= mysql_thread_create(key_thread_handle_shutdown,
                                  &hThread, &connection_attrib,
                                  handle_shutdown, 0)))
    sql_print_warning("Can't create thread to handle shutdown requests"
                      " (errno= %d)", error);

  // On "Stop Service" we have to do regular shutdown
  Service.SetShutdownEvent(hEventShutdown);
#endif /* __WIN__ */
}

#endif /* EMBEDDED_LIBRARY */

#ifdef WITH_WSREP
typedef void (*wsrep_thd_processor_fun)(THD *);

pthread_handler_t start_wsrep_THD(void *arg)
{
  THD *thd;
  wsrep_thd_processor_fun processor= (wsrep_thd_processor_fun)arg;

  if (my_thread_init() || (!(thd= new THD(true))))
  {
    goto error;
  }

  mysql_mutex_lock(&LOCK_thread_count);
  thd->thread_id=thread_id++;

  thd->real_id=pthread_self(); // Keep purify happy
  thread_count++;
  thread_created++;
  threads.append(thd);

<<<<<<< HEAD
  my_net_init(&thd->net,(st_vio*) 0, MYF(0));
=======
  my_net_init(&thd->net,(st_vio*) 0);
>>>>>>> 3f515a09

  DBUG_PRINT("wsrep",(("creating thread %lld"), (long long)thd->thread_id));
  thd->prior_thr_create_utime= thd->start_utime= microsecond_interval_timer();
  (void) mysql_mutex_unlock(&LOCK_thread_count);

  /* from bootstrap()... */
  thd->bootstrap=1;
  thd->max_client_packet_length= thd->net.max_packet;
  thd->security_ctx->master_access= ~(ulong)0;

  /* from handle_one_connection... */
  pthread_detach_this_thread();

  mysql_thread_set_psi_id(thd->thread_id);
  thd->thr_create_utime=  microsecond_interval_timer();

  if (MYSQL_CALLBACK_ELSE(thread_scheduler, init_new_connection_thread, (), 0))
  {
    close_connection(thd, ER_OUT_OF_RESOURCES);
    statistic_increment(aborted_connects,&LOCK_status);
    MYSQL_CALLBACK(thread_scheduler, end_thread, (thd, 0));
    goto error;
  }

// </5.1.17>
  /*
    handle_one_connection() is normally the only way a thread would
    start and would always be on the very high end of the stack ,
    therefore, the thread stack always starts at the address of the
    first local variable of handle_one_connection, which is thd. We
    need to know the start of the stack so that we could check for
    stack overruns.
  */
  DBUG_PRINT("wsrep", ("handle_one_connection called by thread %lld\n",
                       (long long)thd->thread_id));
  /* now that we've called my_thread_init(), it is safe to call DBUG_* */

  thd->thread_stack= (char*) &thd;
  if (thd->store_globals())
  {
    close_connection(thd, ER_OUT_OF_RESOURCES);
    statistic_increment(aborted_connects,&LOCK_status);
    MYSQL_CALLBACK(thread_scheduler, end_thread, (thd, 0));
    delete thd;
    goto error;
  }

  thd->system_thread= SYSTEM_THREAD_SLAVE_SQL;
  thd->security_ctx->skip_grants();

  /* handle_one_connection() again... */
  //thd->version= refresh_version;
  thd->proc_info= 0;
<<<<<<< HEAD
  thd->set_command(COM_SLEEP);
=======
  thd->command= COM_SLEEP;
>>>>>>> 3f515a09

  if (wsrep_creating_startup_threads == 0)
  {
    thd->init_for_queries();
  }

  mysql_mutex_lock(&LOCK_thread_count);
  wsrep_running_threads++;
  mysql_cond_broadcast(&COND_thread_count);

  if (wsrep_running_threads > 2)
  {
    wsrep_creating_startup_threads= 0;
  }

  mysql_mutex_unlock(&LOCK_thread_count);

  processor(thd);

  close_connection(thd, 0);

  mysql_mutex_lock(&LOCK_thread_count);
  wsrep_running_threads--;
  WSREP_DEBUG("wsrep running threads now: %lu", wsrep_running_threads);
  mysql_cond_broadcast(&COND_thread_count);
  mysql_mutex_unlock(&LOCK_thread_count);

  // Note: We can't call THD destructor without crashing
  // if plugins have not been initialized. However, in most of the
  // cases this means that pre SE initialization SST failed and
  // we are going to exit anyway.
  if (plugins_are_initialized)
  {
    net_end(&thd->net);
    MYSQL_CALLBACK(thread_scheduler, end_thread, (thd, 1));
  }
  else
  {
    // TODO: lightweight cleanup to get rid of:
    // 'Error in my_thread_global_end(): 2 threads didn't exit'
    // at server shutdown
  }

  my_thread_end();
  if (thread_handling > SCHEDULER_ONE_THREAD_PER_CONNECTION)
  {
    mysql_mutex_lock(&LOCK_thread_count);
    delete thd;
    thread_count--;
    mysql_mutex_unlock(&LOCK_thread_count);
  }
  return(NULL);

error:
  WSREP_ERROR("Failed to create/initialize system thread");

  /* Abort if its the first applier/rollbacker thread. */
<<<<<<< HEAD
  if (wsrep_creating_startup_threads < 2)
=======
  if (wsrep_creating_startup_threads == 1)
>>>>>>> 3f515a09
    unireg_abort(1);
  else
    return NULL;
}

/**/
static bool abort_replicated(THD *thd)
{
  bool ret_code= false;
  if (thd->wsrep_query_state== QUERY_COMMITTING)
  {
<<<<<<< HEAD
    WSREP_DEBUG("aborting replicated trx: %lu", thd->real_id);
=======
    if (wsrep_debug) WSREP_INFO("aborting replicated trx: %lu", thd->real_id);
>>>>>>> 3f515a09

    (void)wsrep_abort_thd(thd, thd, TRUE);
    ret_code= true;
  }
  return ret_code;
}
/**/
static inline bool is_client_connection(THD *thd)
{
#if REMOVE
// REMOVE THIS LATER (lp:777201). Below we had to add an explicit check for
// wsrep_applier since wsrep_exec_mode didn't seem to always work
if (thd->wsrep_applier && thd->wsrep_exec_mode != REPL_RECV)
WSREP_WARN("applier has wsrep_exec_mode = %d", thd->wsrep_exec_mode);

  if ( thd->slave_thread               || /* declared as mysql slave  */
       thd->system_thread              || /* declared as system thread */
      !thd->vio_ok()                   || /* server internal thread */
       thd->wsrep_exec_mode==REPL_RECV || /* applier or replaying thread */
       thd->wsrep_applier              || /* wsrep slave applier */
      !thd->variables.wsrep_on)           /* client, but fenced outside wsrep */
    return false;

  return true;
#else
  return (thd->wsrep_client_thread && thd->variables.wsrep_on);
#endif /* REMOVE */
}

static inline bool is_replaying_connection(THD *thd)
{
  bool ret;

  mysql_mutex_lock(&thd->LOCK_wsrep_thd);
  ret=  (thd->wsrep_conflict_state == REPLAYING) ? true : false;
  mysql_mutex_unlock(&thd->LOCK_wsrep_thd);

  return ret;
}

static inline bool is_committing_connection(THD *thd)
{
  bool ret;

  mysql_mutex_lock(&thd->LOCK_wsrep_thd);
  ret=  (thd->wsrep_query_state == QUERY_COMMITTING) ? true : false;
  mysql_mutex_unlock(&thd->LOCK_wsrep_thd);

  return ret;
}

static bool have_client_connections()
{
  THD *tmp;

  I_List_iterator<THD> it(threads);
  while ((tmp=it++))
  {
    DBUG_PRINT("quit",("Informing thread %ld that it's time to die",
                        tmp->thread_id));
    if (is_client_connection(tmp) && tmp->killed == KILL_CONNECTION)
    {
      (void)abort_replicated(tmp);
      return true;
    }
  }
  return false;
}

static void wsrep_close_thread(THD *thd)
{
  thd->killed= KILL_CONNECTION;
  MYSQL_CALLBACK(thread_scheduler, post_kill_notification, (thd));
  if (thd->mysys_var)
  {
    thd->mysys_var->abort=1;
    mysql_mutex_lock(&thd->mysys_var->mutex);
    if (thd->mysys_var->current_cond)
    {
      mysql_mutex_lock(thd->mysys_var->current_mutex);
      mysql_cond_broadcast(thd->mysys_var->current_cond);
      mysql_mutex_unlock(thd->mysys_var->current_mutex);
    }
    mysql_mutex_unlock(&thd->mysys_var->mutex);
  }
}

static my_bool have_committing_connections()
{
  THD *tmp;
  mysql_mutex_lock(&LOCK_thread_count); // For unlink from list

  I_List_iterator<THD> it(threads);
  while ((tmp=it++))
  {
    if (!is_client_connection(tmp))
      continue;

    if (is_committing_connection(tmp))
    {
<<<<<<< HEAD
=======
      mysql_mutex_unlock(&LOCK_thread_count);
>>>>>>> 3f515a09
      return TRUE;
    }
  }
  mysql_mutex_unlock(&LOCK_thread_count);
  return FALSE;
}

int wsrep_wait_committing_connections_close(int wait_time)
{
  int sleep_time= 100;

  while (have_committing_connections() && wait_time > 0)
  {
    WSREP_DEBUG("wait for committing transaction to close: %d", wait_time);
    my_sleep(sleep_time);
    wait_time -= sleep_time;
  }
  if (have_committing_connections())
  {
    return 1;
  }
  return 0;
}

void wsrep_close_client_connections(my_bool wait_to_end) 
{
  /*
    First signal all threads that it's time to die
  */

  THD *tmp;
  mysql_mutex_lock(&LOCK_thread_count); // For unlink from list

  bool kill_cached_threads_saved= kill_cached_threads;
  kill_cached_threads= true; // prevent future threads caching
  mysql_cond_broadcast(&COND_thread_cache); // tell cached threads to die

  I_List_iterator<THD> it(threads);
  while ((tmp=it++))
  {
    DBUG_PRINT("quit",("Informing thread %ld that it's time to die",
                        tmp->thread_id));
    /* We skip slave threads & scheduler on this first loop through. */
    if (!is_client_connection(tmp))
      continue;

    if (is_replaying_connection(tmp))
    {
      tmp->killed= KILL_CONNECTION;
      continue;
    }

    /* replicated transactions must be skipped */
    if (abort_replicated(tmp))
      continue;

    WSREP_DEBUG("closing connection %ld", tmp->thread_id);
    wsrep_close_thread(tmp);
  }
  mysql_mutex_unlock(&LOCK_thread_count);

  if (thread_count)
    sleep(2);                               // Give threads time to die

  mysql_mutex_lock(&LOCK_thread_count);
  /*
    Force remaining threads to die by closing the connection to the client
  */

  I_List_iterator<THD> it2(threads);
  while ((tmp=it2++))
  {
#ifndef __bsdi__				// Bug in BSDI kernel
    if (is_client_connection(tmp) && 
        !abort_replicated(tmp)    &&
	!is_replaying_connection(tmp))
    {
      WSREP_INFO("killing local connection: %ld",tmp->thread_id);
      close_connection(tmp,0);
    }
#endif
  }

  DBUG_PRINT("quit",("Waiting for threads to die (count=%u)",thread_count));
<<<<<<< HEAD
  WSREP_DEBUG("waiting for client connections to close: %u", thread_count);
=======
  if (wsrep_debug)
    WSREP_INFO("waiting for client connections to close: %u", thread_count);
>>>>>>> 3f515a09

  while (wait_to_end && have_client_connections())
  {
    mysql_cond_wait(&COND_thread_count, &LOCK_thread_count);
    DBUG_PRINT("quit",("One thread died (count=%u)", thread_count));
  }

  kill_cached_threads= kill_cached_threads_saved;

  mysql_mutex_unlock(&LOCK_thread_count);

  /* All client connection threads have now been aborted */
}

void wsrep_close_applier(THD *thd)
{
  WSREP_DEBUG("closing applier %ld", thd->thread_id);
  wsrep_close_thread(thd);
}

static void wsrep_close_threads(THD *thd)
{
  THD *tmp;
  mysql_mutex_lock(&LOCK_thread_count); // For unlink from list

  I_List_iterator<THD> it(threads);
  while ((tmp=it++))
  {
    DBUG_PRINT("quit",("Informing thread %ld that it's time to die",
                       tmp->thread_id));
    /* We skip slave threads & scheduler on this first loop through. */
    if (tmp->wsrep_applier && tmp != thd)
    {
      WSREP_DEBUG("closing wsrep thread %ld", tmp->thread_id);
      wsrep_close_thread (tmp);
    }
  }

  mysql_mutex_unlock(&LOCK_thread_count);
}

<<<<<<< HEAD
=======
void wsrep_close_applier_threads(int count)
{
  THD *tmp;
  mysql_mutex_lock(&LOCK_thread_count); // For unlink from list

  I_List_iterator<THD> it(threads);
  while ((tmp=it++) && count)
  {
    DBUG_PRINT("quit",("Informing thread %ld that it's time to die",
                       tmp->thread_id));
    /* We skip slave threads & scheduler on this first loop through. */
    if (tmp->wsrep_applier)
    {
      WSREP_DEBUG("closing wsrep applier thread %ld", tmp->thread_id);
      tmp->wsrep_applier_closing= TRUE;
      count--;
    }
  }

  mysql_mutex_unlock(&LOCK_thread_count);
}

>>>>>>> 3f515a09
void wsrep_wait_appliers_close(THD *thd)
{
  /* Wait for wsrep appliers to gracefully exit */
  mysql_mutex_lock(&LOCK_thread_count);
  while (wsrep_running_threads > 1)
  // 1 is for rollbacker thread which needs to be killed explicitly.
  // This gotta be fixed in a more elegant manner if we gonna have arbitrary
  // number of non-applier wsrep threads.
  {
    if (thread_handling > SCHEDULER_ONE_THREAD_PER_CONNECTION)
    {
      mysql_mutex_unlock(&LOCK_thread_count);
      my_sleep(100);
      mysql_mutex_lock(&LOCK_thread_count);
    }
    else
      mysql_cond_wait(&COND_thread_count,&LOCK_thread_count);
    DBUG_PRINT("quit",("One applier died (count=%u)",thread_count));
  }
  mysql_mutex_unlock(&LOCK_thread_count);
  /* Now kill remaining wsrep threads: rollbacker */
  wsrep_close_threads (thd);
  /* and wait for them to die */
  mysql_mutex_lock(&LOCK_thread_count);
  while (wsrep_running_threads > 0)
  {
   if (thread_handling > SCHEDULER_ONE_THREAD_PER_CONNECTION)
    {
      mysql_mutex_unlock(&LOCK_thread_count);
      my_sleep(100);
      mysql_mutex_lock(&LOCK_thread_count);
    }
    else
      mysql_cond_wait(&COND_thread_count,&LOCK_thread_count);
    DBUG_PRINT("quit",("One thread died (count=%u)",thread_count));
  }
  mysql_mutex_unlock(&LOCK_thread_count);

  /* All wsrep applier threads have now been aborted. However, if this thread
     is also applier, we are still running...
  */
}

void wsrep_kill_mysql(THD *thd)
{
  if (mysqld_server_started)
  {
    if (!shutdown_in_progress)
    {
      WSREP_INFO("starting shutdown");
      kill_mysql();
    }
  }
  else
  {
    unireg_abort(1);
  }
}
#endif /* WITH_WSREP */

#if (defined(_WIN32) || defined(HAVE_SMEM)) && !defined(EMBEDDED_LIBRARY)
static void handle_connections_methods()
{
  pthread_t hThread;
  int error;
  DBUG_ENTER("handle_connections_methods");
  if (hPipe == INVALID_HANDLE_VALUE &&
      (!have_tcpip || opt_disable_networking) &&
      !opt_enable_shared_memory)
  {
    sql_print_error("TCP/IP, --shared-memory, or --named-pipe should be configured on NT OS");
    unireg_abort(1);				// Will not return
  }

  mysql_mutex_lock(&LOCK_thread_count);
  mysql_cond_init(key_COND_handler_count, &COND_handler_count, NULL);
  handler_count=0;
  if (hPipe != INVALID_HANDLE_VALUE)
  {
    handler_count++;
    if ((error= mysql_thread_create(key_thread_handle_con_namedpipes,
                                    &hThread, &connection_attrib,
                                    handle_connections_namedpipes, 0)))
    {
      sql_print_warning("Can't create thread to handle named pipes"
                        " (errno= %d)", error);
      handler_count--;
    }
  }
  if (have_tcpip && !opt_disable_networking)
  {
    handler_count++;
    if ((error= mysql_thread_create(key_thread_handle_con_sockets,
                                    &hThread, &connection_attrib,
                                    handle_connections_sockets_thread, 0)))
    {
      sql_print_warning("Can't create thread to handle TCP/IP",
                        " (errno= %d)", error);
      handler_count--;
    }
  }
#ifdef HAVE_SMEM
  if (opt_enable_shared_memory)
  {
    handler_count++;
    if ((error= mysql_thread_create(key_thread_handle_con_sharedmem,
                                    &hThread, &connection_attrib,
                                    handle_connections_shared_memory, 0)))
    {
      sql_print_warning("Can't create thread to handle shared memory",
                        " (errno= %d)", error);
      handler_count--;
    }
  }
#endif

  while (handler_count > 0)
    mysql_cond_wait(&COND_handler_count, &LOCK_thread_count);
  mysql_mutex_unlock(&LOCK_thread_count);
  DBUG_VOID_RETURN;
}

void decrement_handler_count()
{
  mysql_mutex_lock(&LOCK_thread_count);
  handler_count--;
  mysql_cond_signal(&COND_handler_count);
  mysql_mutex_unlock(&LOCK_thread_count);
  my_thread_end();
}
#else
#define decrement_handler_count()
#endif /* defined(_WIN32) || defined(HAVE_SMEM) */


#ifndef EMBEDDED_LIBRARY

LEX_STRING sql_statement_names[(uint) SQLCOM_END + 1];

static void init_sql_statement_names()
{
  char *first_com= (char*) offsetof(STATUS_VAR, com_stat[0]);
  char *last_com= (char*) offsetof(STATUS_VAR, com_stat[(uint) SQLCOM_END]);
  int record_size= (char*) offsetof(STATUS_VAR, com_stat[1])
                   - (char*) offsetof(STATUS_VAR, com_stat[0]);
  char *ptr;
  uint i;
  uint com_index;

  for (i= 0; i < ((uint) SQLCOM_END + 1); i++)
    sql_statement_names[i]= empty_lex_str;

  SHOW_VAR *var= &com_status_vars[0];
  while (var->name != NULL)
  {
    ptr= var->value;
    if ((first_com <= ptr) && (ptr <= last_com))
    {
      com_index= ((int)(ptr - first_com))/record_size;
      DBUG_ASSERT(com_index < (uint) SQLCOM_END);
      sql_statement_names[com_index].str= const_cast<char *>(var->name);
      sql_statement_names[com_index].length= strlen(var->name);
    }
    var++;
  }

  DBUG_ASSERT(strcmp(sql_statement_names[(uint) SQLCOM_SELECT].str, "select") == 0);
  DBUG_ASSERT(strcmp(sql_statement_names[(uint) SQLCOM_SIGNAL].str, "signal") == 0);

  sql_statement_names[(uint) SQLCOM_END].str= const_cast<char*>("error");
}

#ifndef DBUG_OFF
/*
  Debugging helper function to keep the locale database
  (see sql_locale.cc) and max_month_name_length and
  max_day_name_length variable values in consistent state.
*/
static void test_lc_time_sz()
{
  DBUG_ENTER("test_lc_time_sz");
  for (MY_LOCALE **loc= my_locales; *loc; loc++)
  {
    uint max_month_len= 0;
    uint max_day_len = 0;
    for (const char **month= (*loc)->month_names->type_names; *month; month++)
    {
      set_if_bigger(max_month_len,
                    my_numchars_mb(&my_charset_utf8_general_ci,
                                   *month, *month + strlen(*month)));
    }
    for (const char **day= (*loc)->day_names->type_names; *day; day++)
    {
      set_if_bigger(max_day_len,
                    my_numchars_mb(&my_charset_utf8_general_ci,
                                   *day, *day + strlen(*day)));
    }
    if ((*loc)->max_month_name_length != max_month_len ||
        (*loc)->max_day_name_length != max_day_len)
    {
      DBUG_PRINT("Wrong max day name(or month name) length for locale:",
                 ("%s", (*loc)->name));
      DBUG_ASSERT(0);
    }
  }
  DBUG_VOID_RETURN;
}
#endif//DBUG_OFF


#ifdef __WIN__
int win_main(int argc, char **argv)
#else
int mysqld_main(int argc, char **argv)
#endif
{
  /*
    Perform basic thread library and malloc initialization,
    to be able to read defaults files and parse options.
  */
  my_progname= argv[0];
  sf_leaking_memory= 1; // no safemalloc memory leak reports if we exit early
  mysqld_server_started= mysqld_server_initialized= 0;

#ifdef HAVE_NPTL
  ld_assume_kernel_is_set= (getenv("LD_ASSUME_KERNEL") != 0);
#endif
#ifndef _WIN32
  // For windows, my_init() is called from the win specific mysqld_main
  if (my_init())                 // init my_sys library & pthreads
  {
    fprintf(stderr, "my_init() failed.");
    return 1;
  }
#endif
#ifdef WITH_WSREP
  wsrep_filter_new_cluster (&argc, argv);
#endif /* WITH_WSREP */

  orig_argc= argc;
  orig_argv= argv;
  my_getopt_use_args_separator= TRUE;
  if (load_defaults(MYSQL_CONFIG_NAME, load_default_groups, &argc, &argv))
    return 1;
  my_getopt_use_args_separator= FALSE;
  defaults_argc= argc;
  defaults_argv= argv;
  remaining_argc= argc;
  remaining_argv= argv;

  /* Must be initialized early for comparison of options name */
  system_charset_info= &my_charset_utf8_general_ci;

  init_sql_statement_names();
  sys_var_init();

#ifdef WITH_PERFSCHEMA_STORAGE_ENGINE
  /*
    Initialize the array of performance schema instrument configurations.
  */
  init_pfs_instrument_array();
#endif /* WITH_PERFSCHEMA_STORAGE_ENGINE */
  /*
    Logs generated while parsing the command line
    options are buffered and printed later.
  */
  buffered_logs.init();
  my_getopt_error_reporter= buffered_option_error_reporter;
  my_charset_error_reporter= buffered_option_error_reporter;
#ifdef WITH_PERFSCHEMA_STORAGE_ENGINE
  pfs_param.m_pfs_instrument= const_cast<char*>("");
#endif /* WITH_PERFSCHEMA_STORAGE_ENGINE */

  int ho_error __attribute__((unused))= handle_early_options();

#ifdef WITH_PERFSCHEMA_STORAGE_ENGINE
  if (ho_error == 0)
  {
    if (pfs_param.m_enabled  && !opt_help && !opt_bootstrap)
    {
      /* Add sizing hints from the server sizing parameters. */
      pfs_param.m_hints.m_table_definition_cache= tdc_size;
      pfs_param.m_hints.m_table_open_cache= tc_size;
      pfs_param.m_hints.m_max_connections= max_connections;
      pfs_param.m_hints.m_open_files_limit= open_files_limit;
      PSI_hook= initialize_performance_schema(&pfs_param);
      if (PSI_hook == NULL)
      {
        pfs_param.m_enabled= false;
        buffered_logs.buffer(WARNING_LEVEL,
                             "Performance schema disabled (reason: init failed).");
      }
    }
  }
#else
  /*
    Other provider of the instrumentation interface should
    initialize PSI_hook here:
    - HAVE_PSI_INTERFACE is for the instrumentation interface
    - WITH_PERFSCHEMA_STORAGE_ENGINE is for one implementation
      of the interface,
    but there could be alternate implementations, which is why
    these two defines are kept separate.
  */
#endif /* WITH_PERFSCHEMA_STORAGE_ENGINE */

#ifdef HAVE_PSI_INTERFACE
  /*
    Obtain the current performance schema instrumentation interface,
    if available.
  */
  if (PSI_hook)
  {
    PSI *psi_server= (PSI*) PSI_hook->get_interface(PSI_CURRENT_VERSION);
    if (likely(psi_server != NULL))
    {
      set_psi_server(psi_server);

      /*
        Now that we have parsed the command line arguments, and have
        initialized the performance schema itself, the next step is to
        register all the server instruments.
      */
      init_server_psi_keys();
      /* Instrument the main thread */
      PSI_thread *psi= PSI_THREAD_CALL(new_thread)(key_thread_main, NULL, 0);
      PSI_THREAD_CALL(set_thread)(psi);

      /*
        Now that some instrumentation is in place,
        recreate objects which were initialised early,
        so that they are instrumented as well.
      */
      my_thread_global_reinit();
    }
  }
#endif /* HAVE_PSI_INTERFACE */

  init_error_log_mutex();

  /* Initialize audit interface globals. Audit plugins are inited later. */
  mysql_audit_initialize();

  /*
    Perform basic logger initialization logger. Should be called after
    MY_INIT, as it initializes mutexes. Log tables are inited later.
  */
  logger.init_base();

#ifdef WITH_PERFSCHEMA_STORAGE_ENGINE
  if (ho_error)
  {
    /*
      Parsing command line option failed,
      Since we don't have a workable remaining_argc/remaining_argv
      to continue the server initialization, this is as far as this
      code can go.
      This is the best effort to log meaningful messages:
      - messages will be printed to stderr, which is not redirected yet,
      - messages will be printed in the NT event log, for windows.
    */
    buffered_logs.print();
    buffered_logs.cleanup();
    /*
      Not enough initializations for unireg_abort()
      Using exit() for windows.
    */
    exit (ho_error);
  }
#endif /* WITH_PERFSCHEMA_STORAGE_ENGINE */

#ifdef _CUSTOMSTARTUPCONFIG_
  if (_cust_check_startup())
  {
    / * _cust_check_startup will report startup failure error * /
    exit(1);
  }
#endif

  if (init_common_variables())
    unireg_abort(1);				// Will do exit

  init_signals();

  my_thread_stack_size= my_setstacksize(&connection_attrib,
                                        my_thread_stack_size);

  (void) thr_setconcurrency(concurrency);	// 10 by default

  select_thread=pthread_self();
  select_thread_in_use=1;

#ifdef HAVE_LIBWRAP
  libwrapName= my_progname+dirname_length(my_progname);
  openlog(libwrapName, LOG_PID, LOG_AUTH);
#endif

#ifndef DBUG_OFF
  test_lc_time_sz();
  srand((uint) time(NULL)); 
#endif

  /*
    We have enough space for fiddling with the argv, continue
  */
  check_data_home(mysql_real_data_home);
  if (my_setwd(mysql_real_data_home, opt_abort ? 0 : MYF(MY_WME)) && !opt_abort)
    unireg_abort(1);				/* purecov: inspected */

  if ((user_info= check_user(mysqld_user)))
  {
#if defined(HAVE_MLOCKALL) && defined(MCL_CURRENT)
    if (locked_in_memory) // getuid() == 0 here
      set_effective_user(user_info);
    else
#endif
      set_user(mysqld_user, user_info);
  }

  if (opt_bin_log && !global_system_variables.server_id)
  {
    global_system_variables.server_id= ::server_id= 1;
#ifdef EXTRA_DEBUG
    sql_print_warning("You have enabled the binary log, but you haven't set "
                      "server-id to a non-zero value: we force server id to 1; "
                      "updates will be logged to the binary log, but "
                      "connections from slaves will not be accepted.");
#endif
  }

  /* 
   The subsequent calls may take a long time : e.g. innodb log read.
   Thus set the long running service control manager timeout
  */
#if defined(_WIN32) && !defined(EMBEDDED_LIBRARY)
  Service.SetSlowStarting(slow_start_timeout);
#endif

  if (init_server_components())
    unireg_abort(1);

  init_ssl();
  network_init();

#ifdef __WIN__
  if (!opt_console)
  {
    if (reopen_fstreams(log_error_file, stdout, stderr))
      unireg_abort(1);
    setbuf(stderr, NULL);
    FreeConsole();				// Remove window
  }
#endif

#ifdef WITH_WSREP /* WSREP AFTER SE */
  if (wsrep_recovery)
  {
    select_thread_in_use= 0;
    wsrep_recover();
    unireg_abort(0);
  }
#endif /* WITH_WSREP */

#ifdef WITH_WSREP /* WSREP AFTER SE */
  if (wsrep_recovery)
  {
    select_thread_in_use= 0;
    wsrep_recover();
    unireg_abort(0);
  }
#endif /* WITH_WSREP */
  /*
    init signals & alarm
    After this we can't quit by a simple unireg_abort
  */
  start_signal_handler();				// Creates pidfile

  if (mysql_rm_tmp_tables() || acl_init(opt_noacl) ||
      my_tz_init((THD *)0, default_tz_name, opt_bootstrap))
  {
    abort_loop=1;
    select_thread_in_use=0;

    (void) pthread_kill(signal_thread, MYSQL_KILL_SIGNAL);

    delete_pid_file(MYF(MY_WME));

    if (mysql_socket_getfd(unix_sock) != INVALID_SOCKET)
      unlink(mysqld_unix_port);
    exit(1);
  }

  if (!opt_noacl)
    (void) grant_init();

  udf_init();

  if (opt_bootstrap) /* If running with bootstrap, do not start replication. */
    opt_skip_slave_start= 1;

  binlog_unsafe_map_init();

#ifdef WITH_PERFSCHEMA_STORAGE_ENGINE
  initialize_performance_schema_acl(opt_bootstrap);
  /*
    Do not check the structure of the performance schema tables
    during bootstrap:
    - the tables are not supposed to exist yet, bootstrap will create them
    - a check would print spurious error messages
  */
  if (! opt_bootstrap)
    check_performance_schema();
#endif

  initialize_information_schema_acl();

  execute_ddl_log_recovery();

  /*
    Change EVENTS_ORIGINAL to EVENTS_OFF (the default value) as there is no
    point in using ORIGINAL during startup
  */
  if (Events::opt_event_scheduler == Events::EVENTS_ORIGINAL)
    Events::opt_event_scheduler= Events::EVENTS_OFF;

  Events::set_original_state(Events::opt_event_scheduler);
  if (Events::init((THD*) 0, opt_noacl || opt_bootstrap))
    unireg_abort(1);

#ifdef WITH_WSREP /* WSREP AFTER SE */
<<<<<<< HEAD
=======
  if (wsrep_recovery)
  {
    select_thread_in_use= 0;
    wsrep_recover();
    unireg_abort(0);
  }

  if (opt_bootstrap)
  {
    /*! bootstrap wsrep init was taken care of above */
  }
  else
  {
    wsrep_SE_initialized();

    if (wsrep_before_SE())
    {
      /*! in case of no SST wsrep waits in view handler callback */
      wsrep_SE_init_grab();
      wsrep_SE_init_done();
      /*! in case of SST wsrep waits for wsrep->sst_received */
      wsrep_sst_continue();
    }
    else
    {
      wsrep_init_startup (false);
    }

    wsrep_create_appliers(wsrep_slave_threads - 1);
  }
#endif /* WITH_WSREP */
>>>>>>> 3f515a09
  if (opt_bootstrap)
  {
    /*! bootstrap wsrep init was taken care of above */
  }
  else
  {
    wsrep_SE_initialized();

    if (wsrep_before_SE())
    {
      /*! in case of no SST wsrep waits in view handler callback */
      wsrep_SE_init_grab();
      wsrep_SE_init_done();
      /*! in case of SST wsrep waits for wsrep->sst_received */
      wsrep_sst_continue();
    }
    else
    {
      wsrep_init_startup (false);
    }

    wsrep_create_appliers(wsrep_slave_threads - 1);
  }
#endif /* WITH_WSREP */
 if (opt_bootstrap)
  {
    select_thread_in_use= 0;                    // Allow 'kill' to work
    bootstrap(mysql_stdin);
    if (!kill_in_progress)
      unireg_abort(bootstrap_error ? 1 : 0);
    else
    {
      sleep(2);                                 // Wait for kill
      exit(0);
    }
  }

  /* It's now safe to use thread specific memory */
  mysqld_server_initialized= 1;

  create_shutdown_thread();
  start_handle_manager();

  /* Copy default global rpl_filter to global_rpl_filter */
  copy_filter_setting(global_rpl_filter, get_or_create_rpl_filter("", 0));

  /*
    init_slave() must be called after the thread keys are created.
    Some parts of the code (e.g. SHOW STATUS LIKE 'slave_running' and other
    places) assume that active_mi != 0, so let's fail if it's 0 (out of
    memory); a message has already been printed.
  */
  if (init_slave() && !active_mi)
  {
    unireg_abort(1);
  }

  if (opt_init_file && *opt_init_file)
  {
    if (read_init_file(opt_init_file))
      unireg_abort(1);
  }

  sql_print_information(ER_DEFAULT(ER_STARTUP),my_progname,server_version,
                        ((mysql_socket_getfd(unix_sock) == INVALID_SOCKET) ?
                         (char*) "" : mysqld_unix_port),
                         mysqld_port,
                         MYSQL_COMPILATION_COMMENT);

  // try to keep fd=0 busy
  if (!freopen(IF_WIN("NUL","/dev/null"), "r", stdin))
  {
    // fall back on failure
    fclose(stdin);
  }

#if defined(_WIN32) && !defined(EMBEDDED_LIBRARY)
  Service.SetRunning();
#endif

  /* Signal threads waiting for server to be started */
  mysql_mutex_lock(&LOCK_server_started);
  mysqld_server_started= 1;
  mysql_cond_signal(&COND_server_started);
  mysql_mutex_unlock(&LOCK_server_started);

  MYSQL_SET_STAGE(0 ,__FILE__, __LINE__);

#if defined(_WIN32) || defined(HAVE_SMEM)
  handle_connections_methods();
#else
  handle_connections_sockets();
#endif /* _WIN32 || HAVE_SMEM */

  /* (void) pthread_attr_destroy(&connection_attrib); */

  DBUG_PRINT("quit",("Exiting main thread"));

#ifndef __WIN__
#ifdef EXTRA_DEBUG2
  sql_print_error("Before Lock_thread_count");
#endif
#ifdef WITH_WSREP
  WSREP_DEBUG("Before Lock_thread_count");
#endif
  mysql_mutex_lock(&LOCK_thread_count);
  DBUG_PRINT("quit", ("Got thread_count mutex"));
  select_thread_in_use=0;			// For close_connections
  mysql_mutex_unlock(&LOCK_thread_count);
  mysql_cond_broadcast(&COND_thread_count);
#ifdef EXTRA_DEBUG2
  sql_print_error("After lock_thread_count");
#endif
#endif /* __WIN__ */

#ifdef HAVE_PSI_THREAD_INTERFACE
  /*
    Disable the main thread instrumentation,
    to avoid recording events during the shutdown.
  */
  PSI_THREAD_CALL(delete_current_thread)();
#endif

  /* Wait until cleanup is done */
  mysql_mutex_lock(&LOCK_thread_count);
  while (!ready_to_exit)
    mysql_cond_wait(&COND_thread_count, &LOCK_thread_count);
  mysql_mutex_unlock(&LOCK_thread_count);

#if defined(__WIN__) && !defined(EMBEDDED_LIBRARY)
  if (Service.IsNT() && start_mode)
    Service.Stop();
  else
  {
    Service.SetShutdownEvent(0);
    if (hEventShutdown)
      CloseHandle(hEventShutdown);
  }
#endif
  mysqld_exit(0);
  return 0;
}

#endif /* !EMBEDDED_LIBRARY */


/****************************************************************************
  Main and thread entry function for Win32
  (all this is needed only to run mysqld as a service on WinNT)
****************************************************************************/

#if defined(__WIN__) && !defined(EMBEDDED_LIBRARY)
int mysql_service(void *p)
{
  if (my_thread_init())
    return 1;
  
  if (use_opt_args)
    win_main(opt_argc, opt_argv);
  else
    win_main(Service.my_argc, Service.my_argv);

  my_thread_end();
  return 0;
}


/* Quote string if it contains space, else copy */

static char *add_quoted_string(char *to, const char *from, char *to_end)
{
  uint length= (uint) (to_end-to);

  if (!strchr(from, ' '))
    return strmake(to, from, length-1);
  return strxnmov(to, length-1, "\"", from, "\"", NullS);
}


/**
  Handle basic handling of services, like installation and removal.

  @param argv	   	        Pointer to argument list
  @param servicename		Internal name of service
  @param displayname		Display name of service (in taskbar ?)
  @param file_path		Path to this program
  @param startup_option	Startup option to mysqld

  @retval 0	option handled
  @retval 1	Could not handle option
*/

static bool
default_service_handling(char **argv,
			 const char *servicename,
			 const char *displayname,
			 const char *file_path,
			 const char *extra_opt,
			 const char *account_name)
{
  char path_and_service[FN_REFLEN+FN_REFLEN+32], *pos, *end;
  const char *opt_delim;
  end= path_and_service + sizeof(path_and_service)-3;

  /* We have to quote filename if it contains spaces */
  pos= add_quoted_string(path_and_service, file_path, end);
  if (extra_opt && *extra_opt)
  {
    /* 
     Add option after file_path. There will be zero or one extra option.  It's 
     assumed to be --defaults-file=file but isn't checked.  The variable (not
     the option name) should be quoted if it contains a string.  
    */
    *pos++= ' ';
    if (opt_delim= strchr(extra_opt, '='))
    {
      size_t length= ++opt_delim - extra_opt;
      pos= strnmov(pos, extra_opt, length);
    }
    else
      opt_delim= extra_opt;
    
    pos= add_quoted_string(pos, opt_delim, end);
  }
  /* We must have servicename last */
  *pos++= ' ';
  (void) add_quoted_string(pos, servicename, end);

  if (Service.got_service_option(argv, "install"))
  {
    Service.Install(1, servicename, displayname, path_and_service,
                    account_name);
    return 0;
  }
  if (Service.got_service_option(argv, "install-manual"))
  {
    Service.Install(0, servicename, displayname, path_and_service,
                    account_name);
    return 0;
  }
  if (Service.got_service_option(argv, "remove"))
  {
    Service.Remove(servicename);
    return 0;
  }
  return 1;
}


int mysqld_main(int argc, char **argv)
{
  my_progname= argv[0];

  /*
    When several instances are running on the same machine, we
    need to have an  unique  named  hEventShudown  through the
    application PID e.g.: MySQLShutdown1890; MySQLShutdown2342
  */
  int10_to_str((int) GetCurrentProcessId(),strmov(shutdown_event_name,
                                                  "MySQLShutdown"), 10);

  /* Must be initialized early for comparison of service name */
  system_charset_info= &my_charset_utf8_general_ci;

  if (my_init())
  {
    fprintf(stderr, "my_init() failed.");
    return 1;
  }

  if (Service.GetOS())	/* true NT family */
  {
    char file_path[FN_REFLEN];
    my_path(file_path, argv[0], "");		      /* Find name in path */
    fn_format(file_path,argv[0],file_path,"",
	      MY_REPLACE_DIR | MY_UNPACK_FILENAME | MY_RESOLVE_SYMLINKS);

    if (argc == 2)
    {
      if (!default_service_handling(argv, MYSQL_SERVICENAME, MYSQL_SERVICENAME,
				   file_path, "", NULL))
	return 0;
      if (Service.IsService(argv[1]))        /* Start an optional service */
      {
	/*
	  Only add the service name to the groups read from the config file
	  if it's not "MySQL". (The default service name should be 'mysqld'
	  but we started a bad tradition by calling it MySQL from the start
	  and we are now stuck with it.
	*/
	if (my_strcasecmp(system_charset_info, argv[1],"mysql"))
	  load_default_groups[load_default_groups_sz-2]= argv[1];
        start_mode= 1;
        Service.Init(argv[1], mysql_service);
        return 0;
      }
    }
    else if (argc == 3) /* install or remove any optional service */
    {
      if (!default_service_handling(argv, argv[2], argv[2], file_path, "",
                                    NULL))
	return 0;
      if (Service.IsService(argv[2]))
      {
	/*
	  mysqld was started as
	  mysqld --defaults-file=my_path\my.ini service-name
	*/
	use_opt_args=1;
	opt_argc= 2;				// Skip service-name
	opt_argv=argv;
	start_mode= 1;
	if (my_strcasecmp(system_charset_info, argv[2],"mysql"))
	  load_default_groups[load_default_groups_sz-2]= argv[2];
	Service.Init(argv[2], mysql_service);
	return 0;
      }
    }
    else if (argc == 4 || argc == 5)
    {
      /*
        This may seem strange, because we handle --local-service while
        preserving 4.1's behavior of allowing any one other argument that is
        passed to the service on startup. (The assumption is that this is
        --defaults-file=file, but that was not enforced in 4.1, so we don't
        enforce it here.)
      */
      const char *extra_opt= NullS;
      const char *account_name = NullS;
      int index;
      for (index = 3; index < argc; index++)
      {
        if (!strcmp(argv[index], "--local-service"))
          account_name= "NT AUTHORITY\\LocalService";
        else
          extra_opt= argv[index];
      }

      if (argc == 4 || account_name)
        if (!default_service_handling(argv, argv[2], argv[2], file_path,
                                      extra_opt, account_name))
          return 0;
    }
    else if (argc == 1 && Service.IsService(MYSQL_SERVICENAME))
    {
      /* start the default service */
      start_mode= 1;
      Service.Init(MYSQL_SERVICENAME, mysql_service);
      return 0;
    }
  }
  /* Start as standalone server */
  Service.my_argc=argc;
  Service.my_argv=argv;
  mysql_service(NULL);
  return 0;
}
#endif


/**
  Execute all commands from a file. Used by the mysql_install_db script to
  create MySQL privilege tables without having to start a full MySQL server.
*/

static void bootstrap(MYSQL_FILE *file)
{
  DBUG_ENTER("bootstrap");

  THD *thd= new THD;
#ifdef WITH_WSREP
  thd->variables.wsrep_on= 0;
#endif
  thd->bootstrap=1;
  my_net_init(&thd->net,(st_vio*) 0, MYF(0));
  thd->max_client_packet_length= thd->net.max_packet;
  thd->security_ctx->master_access= ~(ulong)0;
  thd->thread_id= thd->variables.pseudo_thread_id= thread_id++;
  thread_count++;                        // Safe as only one thread running
  in_bootstrap= TRUE;

  bootstrap_file=file;
#ifndef EMBEDDED_LIBRARY			// TODO:  Enable this
  int error;
  if ((error= mysql_thread_create(key_thread_bootstrap,
                                  &thd->real_id, &connection_attrib,
                                  handle_bootstrap,
                                  (void*) thd)))
  {
    sql_print_warning("Can't create thread to handle bootstrap (errno= %d)",
                      error);
    bootstrap_error=-1;
    DBUG_VOID_RETURN;
  }
  /* Wait for thread to die */
  mysql_mutex_lock(&LOCK_thread_count);
  while (in_bootstrap)
  {
    mysql_cond_wait(&COND_thread_count, &LOCK_thread_count);
    DBUG_PRINT("quit",("One thread died (count=%u)",thread_count));
  }
  mysql_mutex_unlock(&LOCK_thread_count);
#else
  thd->mysql= 0;
  do_handle_bootstrap(thd);
#endif

  DBUG_VOID_RETURN;
}


static bool read_init_file(char *file_name)
{
  MYSQL_FILE *file;
  DBUG_ENTER("read_init_file");
  DBUG_PRINT("enter",("name: %s",file_name));
  if (!(file= mysql_file_fopen(key_file_init, file_name,
                               O_RDONLY, MYF(MY_WME))))
    DBUG_RETURN(TRUE);
  bootstrap(file);
  mysql_file_fclose(file, MYF(MY_WME));
  DBUG_RETURN(FALSE);
}


/**
  Increment number of created threads
*/
void inc_thread_created(void)
{
  thread_created++;
}

#ifndef EMBEDDED_LIBRARY

/*
   Simple scheduler that use the main thread to handle the request

   NOTES
     This is only used for debugging, when starting mysqld with
     --thread-handling=no-threads or --one-thread

     When we enter this function, LOCK_thread_count is hold!
*/

void handle_connection_in_main_thread(THD *thd)
{
  mysql_mutex_assert_owner(&LOCK_thread_count);
  thread_cache_size=0;			// Safety
  threads.append(thd);
  mysql_mutex_unlock(&LOCK_thread_count);
  thd->start_utime= microsecond_interval_timer();
  do_handle_one_connection(thd);
}


/*
  Scheduler that uses one thread per connection
*/

void create_thread_to_handle_connection(THD *thd)
{
  DBUG_ENTER("create_thread_to_handle_connection");
  mysql_mutex_assert_owner(&LOCK_thread_count);

  /* Check if we can get thread from the cache */
  if (cached_thread_count > wake_thread)
  {
    mysql_mutex_lock(&LOCK_thread_cache);
    /* Recheck condition when we have the lock */
    if (cached_thread_count > wake_thread)
    {
      mysql_mutex_unlock(&LOCK_thread_count);
      /* Get thread from cache */
      thread_cache.push_back(thd);
      wake_thread++;
      mysql_cond_signal(&COND_thread_cache);
      mysql_mutex_unlock(&LOCK_thread_cache);
      DBUG_PRINT("info",("Thread created"));
      DBUG_VOID_RETURN;
    }
    mysql_mutex_unlock(&LOCK_thread_cache);
  }

  char error_message_buff[MYSQL_ERRMSG_SIZE];
  /* Create new thread to handle connection */
  int error;
  thread_created++;
  threads.append(thd);
  DBUG_PRINT("info",(("creating thread %lu"), thd->thread_id));
  thd->prior_thr_create_utime= microsecond_interval_timer();
  if ((error= mysql_thread_create(key_thread_one_connection,
                                  &thd->real_id, &connection_attrib,
                                  handle_one_connection,
                                  (void*) thd)))
  {
    /* purecov: begin inspected */
    DBUG_PRINT("error",
               ("Can't create thread to handle request (error %d)",
                error));
    thd->killed= KILL_CONNECTION;             // Safety
    mysql_mutex_unlock(&LOCK_thread_count);

    mysql_mutex_lock(&LOCK_connection_count);
    (*thd->scheduler->connection_count)--;
    mysql_mutex_unlock(&LOCK_connection_count);

    statistic_increment(aborted_connects,&LOCK_status);
    statistic_increment(connection_errors_internal, &LOCK_status);
    /* Can't use my_error() since store_globals has not been called. */
    my_snprintf(error_message_buff, sizeof(error_message_buff),
                ER_THD(thd, ER_CANT_CREATE_THREAD), error);
    net_send_error(thd, ER_CANT_CREATE_THREAD, error_message_buff, NULL);
    close_connection(thd, ER_OUT_OF_RESOURCES);

    mysql_mutex_lock(&LOCK_thread_count);
    thd->unlink();
    mysql_mutex_unlock(&LOCK_thread_count);
    delete thd;
    thread_safe_decrement32(&thread_count, &thread_count_lock);
    return;
    /* purecov: end */
  }
  mysql_mutex_unlock(&LOCK_thread_count);
  DBUG_PRINT("info",("Thread created"));
  DBUG_VOID_RETURN;
}


/**
  Create new thread to handle incoming connection.

    This function will create new thread to handle the incoming
    connection.  If there are idle cached threads one will be used.
    'thd' will be pushed into 'threads'.

    In single-threaded mode (\#define ONE_THREAD) connection will be
    handled inside this function.

  @param[in,out] thd    Thread handle of future thread.
*/

static void create_new_thread(THD *thd)
{
  DBUG_ENTER("create_new_thread");

  /*
    Don't allow too many connections. We roughly check here that we allow
    only (max_connections + 1) connections.
  */

  mysql_mutex_lock(&LOCK_connection_count);

  if (*thd->scheduler->connection_count >=
      *thd->scheduler->max_connections + 1|| abort_loop)
  {
    mysql_mutex_unlock(&LOCK_connection_count);

    DBUG_PRINT("error",("Too many connections"));
    close_connection(thd, ER_CON_COUNT_ERROR);
    statistic_increment(denied_connections, &LOCK_status);
    delete thd;
    statistic_increment(connection_errors_max_connection, &LOCK_status);
    DBUG_VOID_RETURN;
  }

  ++*thd->scheduler->connection_count;

  if (connection_count + extra_connection_count > max_used_connections)
    max_used_connections= connection_count + extra_connection_count;

  mysql_mutex_unlock(&LOCK_connection_count);

  thread_safe_increment32(&thread_count, &thread_count_lock);

  /* Start a new thread to handle connection. */
  mysql_mutex_lock(&LOCK_thread_count);
  /*
    The initialization of thread_id is done in create_embedded_thd() for
    the embedded library.
    TODO: refactor this to avoid code duplication there
  */
  thd->thread_id= thd->variables.pseudo_thread_id= thread_id++;

  MYSQL_CALLBACK(thd->scheduler, add_connection, (thd));

  DBUG_VOID_RETURN;
}
#endif /* EMBEDDED_LIBRARY */


#ifdef SIGNALS_DONT_BREAK_READ
inline void kill_broken_server()
{
  /* hack to get around signals ignored in syscalls for problem OS's */
  if (mysql_socket_getfd(unix_sock) == INVALID_SOCKET ||
      (!opt_disable_networking &&
       mysql_socket_getfd(base_ip_sock) == INVALID_SOCKET))
  {
    select_thread_in_use = 0;
    /* The following call will never return */
    DBUG_PRINT("general", ("killing server because socket is closed"));
    kill_server((void*) MYSQL_KILL_SIGNAL);
  }
}
#define MAYBE_BROKEN_SYSCALL kill_broken_server();
#else
#define MAYBE_BROKEN_SYSCALL
#endif

	/* Handle new connections and spawn new process to handle them */

#ifndef EMBEDDED_LIBRARY

void handle_connections_sockets()
{
  MYSQL_SOCKET sock= mysql_socket_invalid();
  MYSQL_SOCKET new_sock= mysql_socket_invalid();
  uint error_count=0;
  THD *thd;
  struct sockaddr_storage cAddr;
  int ip_flags __attribute__((unused))=0;
  int socket_flags __attribute__((unused))= 0;
  int extra_ip_flags __attribute__((unused))=0;
  int flags=0,retval;
  st_vio *vio_tmp;
  bool is_unix_sock;
#ifdef HAVE_POLL
  int socket_count= 0;
  struct pollfd fds[3]; // for ip_sock, unix_sock and extra_ip_sock
  MYSQL_SOCKET  pfs_fds[3]; // for performance schema
#define setup_fds(X)                    \
    mysql_socket_set_thread_owner(X);             \
    pfs_fds[socket_count]= (X);                   \
    fds[socket_count].fd= mysql_socket_getfd(X);  \
    fds[socket_count].events= POLLIN;   \
    socket_count++
#else
#define setup_fds(X)    FD_SET(mysql_socket_getfd(X),&clientFDs)
  fd_set readFDs,clientFDs;
  FD_ZERO(&clientFDs);
#endif

  DBUG_ENTER("handle_connections_sockets");

  if (mysql_socket_getfd(base_ip_sock) != INVALID_SOCKET)
  {
    setup_fds(base_ip_sock);
    ip_flags = fcntl(mysql_socket_getfd(base_ip_sock), F_GETFL, 0);
  }
  if (mysql_socket_getfd(extra_ip_sock) != INVALID_SOCKET)
  {
    setup_fds(extra_ip_sock);
    extra_ip_flags = fcntl(mysql_socket_getfd(extra_ip_sock), F_GETFL, 0);
  }
#ifdef HAVE_SYS_UN_H
  setup_fds(unix_sock);
  socket_flags=fcntl(mysql_socket_getfd(unix_sock), F_GETFL, 0);
#endif

  DBUG_PRINT("general",("Waiting for connections."));
  MAYBE_BROKEN_SYSCALL;
  while (!abort_loop)
  {
#ifdef HAVE_POLL
    retval= poll(fds, socket_count, -1);
#else
    readFDs=clientFDs;
    retval= select((int) 0,&readFDs,0,0,0);
#endif

    if (retval < 0)
    {
      if (socket_errno != SOCKET_EINTR)
      {
        /*
          select(2)/poll(2) failed on the listening port.
          There is not much details to report about the client,
          increment the server global status variable.
        */
        statistic_increment(connection_errors_accept, &LOCK_status);
	if (!select_errors++ && !abort_loop)	/* purecov: inspected */
	  sql_print_error("mysqld: Got error %d from select",socket_errno); /* purecov: inspected */
      }
      MAYBE_BROKEN_SYSCALL
      continue;
    }

    if (abort_loop)
    {
      MAYBE_BROKEN_SYSCALL;
      break;
    }

    /* Is this a new connection request ? */
#ifdef HAVE_POLL
    for (int i= 0; i < socket_count; ++i) 
    {
      if (fds[i].revents & POLLIN)
      {
        sock= pfs_fds[i];
        flags= fcntl(mysql_socket_getfd(sock), F_GETFL, 0);
        break;
      }
    }
#else  // HAVE_POLL
    if (FD_ISSET(mysql_socket_getfd(base_ip_sock),&readFDs))
    {
      sock=  base_ip_sock;
      flags= ip_flags;
    }
    else
    if (FD_ISSET(mysql_socket_getfd(extra_ip_sock),&readFDs))
    {
      sock=  extra_ip_sock;
      flags= extra_ip_flags;
    }
    else
    {
      sock = unix_sock;
      flags= socket_flags;
    }
#endif // HAVE_POLL

#if !defined(NO_FCNTL_NONBLOCK)
    if (!(test_flags & TEST_BLOCKING))
    {
#if defined(O_NONBLOCK)
      fcntl(mysql_socket_getfd(sock), F_SETFL, flags | O_NONBLOCK);
#elif defined(O_NDELAY)
      fcntl(mysql_socket_getfd(sock), F_SETFL, flags | O_NDELAY);
#endif
    }
#endif /* NO_FCNTL_NONBLOCK */
    for (uint retry=0; retry < MAX_ACCEPT_RETRY; retry++)
    {
      size_socket length= sizeof(struct sockaddr_storage);
      new_sock= mysql_socket_accept(key_socket_client_connection, sock,
                                    (struct sockaddr *)(&cAddr),
                                    &length);
      if (mysql_socket_getfd(new_sock) != INVALID_SOCKET ||
	  (socket_errno != SOCKET_EINTR && socket_errno != SOCKET_EAGAIN))
	break;
      MAYBE_BROKEN_SYSCALL;
#if !defined(NO_FCNTL_NONBLOCK)
      if (!(test_flags & TEST_BLOCKING))
      {
	if (retry == MAX_ACCEPT_RETRY - 1)
        {
          // Try without O_NONBLOCK
	  fcntl(mysql_socket_getfd(sock), F_SETFL, flags);
        }
      }
#endif
    }
#if !defined(NO_FCNTL_NONBLOCK)
    if (!(test_flags & TEST_BLOCKING))
      fcntl(mysql_socket_getfd(sock), F_SETFL, flags);
#endif
    if (mysql_socket_getfd(new_sock) == INVALID_SOCKET)
    {
      /*
        accept(2) failed on the listening port, after many retries.
        There is not much details to report about the client,
        increment the server global status variable.
      */
      statistic_increment(connection_errors_accept, &LOCK_status);
      if ((error_count++ & 255) == 0)		// This can happen often
	sql_perror("Error in accept");
      MAYBE_BROKEN_SYSCALL;
      if (socket_errno == SOCKET_ENFILE || socket_errno == SOCKET_EMFILE)
	sleep(1);				// Give other threads some time
      continue;
    }
#if defined(WITH_WSREP) && defined(HAVE_FCNTL) && defined(FD_CLOEXEC)
<<<<<<< HEAD
    (void) fcntl(mysql_socket_getfd(new_sock), F_SETFD, FD_CLOEXEC);
=======
    (void) fcntl(new_sock, F_SETFD, FD_CLOEXEC);
>>>>>>> 3f515a09
#endif /* WITH_WSREP */

#ifdef HAVE_LIBWRAP
    {
      if (mysql_socket_getfd(sock) == mysql_socket_getfd(base_ip_sock) ||
          mysql_socket_getfd(sock) == mysql_socket_getfd(extra_ip_sock))
      {
	struct request_info req;
	signal(SIGCHLD, SIG_DFL);
	request_init(&req, RQ_DAEMON, libwrapName, RQ_FILE,
                     mysql_socket_getfd(new_sock), NULL);
	my_fromhost(&req);
	if (!my_hosts_access(&req))
	{
	  /*
	    This may be stupid but refuse() includes an exit(0)
	    which we surely don't want...
	    clean_exit() - same stupid thing ...
	  */
	  syslog(deny_severity, "refused connect from %s",
		 my_eval_client(&req));

	  /*
	    C++ sucks (the gibberish in front just translates the supplied
	    sink function pointer in the req structure from a void (*sink)();
	    to a void(*sink)(int) if you omit the cast, the C++ compiler
	    will cry...
	  */
	  if (req.sink)
	    ((void (*)(int))req.sink)(req.fd);

	  (void) mysql_socket_shutdown(new_sock, SHUT_RDWR);
	  (void) mysql_socket_close(new_sock);
          /*
            The connection was refused by TCP wrappers.
            There are no details (by client IP) available to update the
            host_cache.
          */
          statistic_increment(connection_errors_tcpwrap, &LOCK_status);
	  continue;
	}
      }
    }
#endif /* HAVE_LIBWRAP */

    /*
    ** Don't allow too many connections
    */

    DBUG_PRINT("info", ("Creating THD for new connection"));
    if (!(thd= new THD))
    {
      (void) mysql_socket_shutdown(new_sock, SHUT_RDWR);
      (void) mysql_socket_close(new_sock);
      statistic_increment(connection_errors_internal, &LOCK_status);
      continue;
    }
    /* Set to get io buffers to be part of THD */
    set_current_thd(thd);

    is_unix_sock= (mysql_socket_getfd(sock) ==
                   mysql_socket_getfd(unix_sock));

    if (!(vio_tmp=
          mysql_socket_vio_new(new_sock,
                               is_unix_sock ? VIO_TYPE_SOCKET : VIO_TYPE_TCPIP,
                               is_unix_sock ? VIO_LOCALHOST: 0)) ||
	my_net_init(&thd->net, vio_tmp, MYF(MY_THREAD_SPECIFIC)))
    {
      /*
        Only delete the temporary vio if we didn't already attach it to the
        NET object. The destructor in THD will delete any initialized net
        structure.
      */
      if (vio_tmp && thd->net.vio != vio_tmp)
        vio_delete(vio_tmp);
      else
      {
	(void) mysql_socket_shutdown(new_sock, SHUT_RDWR);
	(void) mysql_socket_close(new_sock);
      }
      delete thd;
      set_current_thd(0);
      statistic_increment(connection_errors_internal, &LOCK_status);
      continue;
    }

    init_net_server_extension(thd);
    if (is_unix_sock)
      thd->security_ctx->host=(char*) my_localhost;

    if (mysql_socket_getfd(sock) == mysql_socket_getfd(extra_ip_sock))
    {
      thd->extra_port= 1;
      thd->scheduler= extra_thread_scheduler;
    }
    create_new_thread(thd);
    set_current_thd(0);
  }
  DBUG_VOID_RETURN;
}


#ifdef _WIN32
pthread_handler_t handle_connections_sockets_thread(void *arg)
{
  my_thread_init();
  handle_connections_sockets();
  decrement_handler_count();
  return 0;
}

pthread_handler_t handle_connections_namedpipes(void *arg)
{
  HANDLE hConnectedPipe;
  OVERLAPPED connectOverlapped= {0};
  THD *thd;
  my_thread_init();
  DBUG_ENTER("handle_connections_namedpipes");
  connectOverlapped.hEvent= CreateEvent(NULL, TRUE, FALSE, NULL);
  if (!connectOverlapped.hEvent)
  {
    sql_print_error("Can't create event, last error=%u", GetLastError());
    unireg_abort(1);
  }
  DBUG_PRINT("general",("Waiting for named pipe connections."));
  while (!abort_loop)
  {
    /* wait for named pipe connection */
    BOOL fConnected= ConnectNamedPipe(hPipe, &connectOverlapped);
    if (!fConnected && (GetLastError() == ERROR_IO_PENDING))
    {
        /*
          ERROR_IO_PENDING says async IO has started but not yet finished.
          GetOverlappedResult will wait for completion.
        */
        DWORD bytes;
        fConnected= GetOverlappedResult(hPipe, &connectOverlapped,&bytes, TRUE);
    }
    if (abort_loop)
      break;
    if (!fConnected)
      fConnected = GetLastError() == ERROR_PIPE_CONNECTED;
    if (!fConnected)
    {
      CloseHandle(hPipe);
      if ((hPipe= CreateNamedPipe(pipe_name,
                                  PIPE_ACCESS_DUPLEX |
                                  FILE_FLAG_OVERLAPPED,
                                  PIPE_TYPE_BYTE |
                                  PIPE_READMODE_BYTE |
                                  PIPE_WAIT,
                                  PIPE_UNLIMITED_INSTANCES,
                                  (int) global_system_variables.
                                  net_buffer_length,
                                  (int) global_system_variables.
                                  net_buffer_length,
                                  NMPWAIT_USE_DEFAULT_WAIT,
                                  &saPipeSecurity)) ==
	  INVALID_HANDLE_VALUE)
      {
	sql_perror("Can't create new named pipe!");
	break;					// Abort
      }
    }
    hConnectedPipe = hPipe;
    /* create new pipe for new connection */
    if ((hPipe = CreateNamedPipe(pipe_name,
                 PIPE_ACCESS_DUPLEX |
                 FILE_FLAG_OVERLAPPED,
				 PIPE_TYPE_BYTE |
				 PIPE_READMODE_BYTE |
				 PIPE_WAIT,
				 PIPE_UNLIMITED_INSTANCES,
				 (int) global_system_variables.net_buffer_length,
				 (int) global_system_variables.net_buffer_length,
				 NMPWAIT_USE_DEFAULT_WAIT,
				 &saPipeSecurity)) ==
	INVALID_HANDLE_VALUE)
    {
      sql_perror("Can't create new named pipe!");
      hPipe=hConnectedPipe;
      continue;					// We have to try again
    }

    if (!(thd = new THD))
    {
      DisconnectNamedPipe(hConnectedPipe);
      CloseHandle(hConnectedPipe);
      continue;
    }
    set_current_thd(thd);
    if (!(thd->net.vio= vio_new_win32pipe(hConnectedPipe)) ||
	my_net_init(&thd->net, thd->net.vio, MYF(MY_THREAD_SPECIFIC)))
    {
      close_connection(thd, ER_OUT_OF_RESOURCES);
      delete thd;
      set_current_thd(0);
      continue;
    }
    /* Host is unknown */
    thd->security_ctx->host= my_strdup(my_localhost, MYF(0));
    create_new_thread(thd);
    set_current_thd(0);
  }
  CloseHandle(connectOverlapped.hEvent);
  DBUG_LEAVE;
  decrement_handler_count();
  return 0;
}
#endif /* _WIN32 */


#ifdef HAVE_SMEM

/**
  Thread of shared memory's service.

  @param arg                              Arguments of thread
*/
pthread_handler_t handle_connections_shared_memory(void *arg)
{
  /* file-mapping object, use for create shared memory */
  HANDLE handle_connect_file_map= 0;
  char  *handle_connect_map= 0;                 // pointer on shared memory
  HANDLE event_connect_answer= 0;
  ulong smem_buffer_length= shared_memory_buffer_length + 4;
  ulong connect_number= 1;
  char *tmp= NULL;
  char *suffix_pos;
  char connect_number_char[22], *p;
  const char *errmsg= 0;
  SECURITY_ATTRIBUTES *sa_event= 0, *sa_mapping= 0;
  my_thread_init();
  DBUG_ENTER("handle_connections_shared_memorys");
  DBUG_PRINT("general",("Waiting for allocated shared memory."));

  /*
     get enough space base-name + '_' + longest suffix we might ever send
   */
  if (!(tmp= (char *)my_malloc(strlen(shared_memory_base_name) + 32L, MYF(MY_FAE))))
    goto error;

  if (my_security_attr_create(&sa_event, &errmsg,
                              GENERIC_ALL, SYNCHRONIZE | EVENT_MODIFY_STATE))
    goto error;

  if (my_security_attr_create(&sa_mapping, &errmsg,
                             GENERIC_ALL, FILE_MAP_READ | FILE_MAP_WRITE))
    goto error;

  /*
    The name of event and file-mapping events create agree next rule:
      shared_memory_base_name+unique_part
    Where:
      shared_memory_base_name is unique value for each server
      unique_part is unique value for each object (events and file-mapping)
  */
  suffix_pos= strxmov(tmp,shared_memory_base_name,"_",NullS);
  strmov(suffix_pos, "CONNECT_REQUEST");
  if ((smem_event_connect_request= CreateEvent(sa_event,
                                               FALSE, FALSE, tmp)) == 0)
  {
    errmsg= "Could not create request event";
    goto error;
  }
  strmov(suffix_pos, "CONNECT_ANSWER");
  if ((event_connect_answer= CreateEvent(sa_event, FALSE, FALSE, tmp)) == 0)
  {
    errmsg="Could not create answer event";
    goto error;
  }
  strmov(suffix_pos, "CONNECT_DATA");
  if ((handle_connect_file_map=
       CreateFileMapping(INVALID_HANDLE_VALUE, sa_mapping,
                         PAGE_READWRITE, 0, sizeof(connect_number), tmp)) == 0)
  {
    errmsg= "Could not create file mapping";
    goto error;
  }
  if ((handle_connect_map= (char *)MapViewOfFile(handle_connect_file_map,
						  FILE_MAP_WRITE,0,0,
						  sizeof(DWORD))) == 0)
  {
    errmsg= "Could not create shared memory service";
    goto error;
  }

  while (!abort_loop)
  {
    /* Wait a request from client */
    WaitForSingleObject(smem_event_connect_request,INFINITE);

    /*
       it can be after shutdown command
    */
    if (abort_loop)
      goto error;

    HANDLE handle_client_file_map= 0;
    char  *handle_client_map= 0;
    HANDLE event_client_wrote= 0;
    HANDLE event_client_read= 0;    // for transfer data server <-> client
    HANDLE event_server_wrote= 0;
    HANDLE event_server_read= 0;
    HANDLE event_conn_closed= 0;
    THD *thd= 0;

    p= int10_to_str(connect_number, connect_number_char, 10);
    /*
      The name of event and file-mapping events create agree next rule:
        shared_memory_base_name+unique_part+number_of_connection
        Where:
	  shared_memory_base_name is uniquel value for each server
	  unique_part is unique value for each object (events and file-mapping)
	  number_of_connection is connection-number between server and client
    */
    suffix_pos= strxmov(tmp,shared_memory_base_name,"_",connect_number_char,
			 "_",NullS);
    strmov(suffix_pos, "DATA");
    if ((handle_client_file_map=
         CreateFileMapping(INVALID_HANDLE_VALUE, sa_mapping,
                           PAGE_READWRITE, 0, smem_buffer_length, tmp)) == 0)
    {
      errmsg= "Could not create file mapping";
      goto errorconn;
    }
    if ((handle_client_map= (char*)MapViewOfFile(handle_client_file_map,
						  FILE_MAP_WRITE,0,0,
						  smem_buffer_length)) == 0)
    {
      errmsg= "Could not create memory map";
      goto errorconn;
    }
    strmov(suffix_pos, "CLIENT_WROTE");
    if ((event_client_wrote= CreateEvent(sa_event, FALSE, FALSE, tmp)) == 0)
    {
      errmsg= "Could not create client write event";
      goto errorconn;
    }
    strmov(suffix_pos, "CLIENT_READ");
    if ((event_client_read= CreateEvent(sa_event, FALSE, FALSE, tmp)) == 0)
    {
      errmsg= "Could not create client read event";
      goto errorconn;
    }
    strmov(suffix_pos, "SERVER_READ");
    if ((event_server_read= CreateEvent(sa_event, FALSE, FALSE, tmp)) == 0)
    {
      errmsg= "Could not create server read event";
      goto errorconn;
    }
    strmov(suffix_pos, "SERVER_WROTE");
    if ((event_server_wrote= CreateEvent(sa_event,
                                         FALSE, FALSE, tmp)) == 0)
    {
      errmsg= "Could not create server write event";
      goto errorconn;
    }
    strmov(suffix_pos, "CONNECTION_CLOSED");
    if ((event_conn_closed= CreateEvent(sa_event,
                                        TRUE, FALSE, tmp)) == 0)
    {
      errmsg= "Could not create closed connection event";
      goto errorconn;
    }
    if (abort_loop)
      goto errorconn;
    if (!(thd= new THD))
      goto errorconn;
    /* Send number of connection to client */
    int4store(handle_connect_map, connect_number);
    if (!SetEvent(event_connect_answer))
    {
      errmsg= "Could not send answer event";
      goto errorconn;
    }
    /* Set event that client should receive data */
    if (!SetEvent(event_client_read))
    {
      errmsg= "Could not set client to read mode";
      goto errorconn;
    }
    set_current_thd(thd);
    if (!(thd->net.vio= vio_new_win32shared_memory(handle_client_file_map,
                                                   handle_client_map,
                                                   event_client_wrote,
                                                   event_client_read,
                                                   event_server_wrote,
                                                   event_server_read,
                                                   event_conn_closed)) ||
        my_net_init(&thd->net, thd->net.vio, MYF(MY_THREAD_SPECIFIC)))
    {
      close_connection(thd, ER_OUT_OF_RESOURCES);
      errmsg= 0;
      goto errorconn;
    }
    thd->security_ctx->host= my_strdup(my_localhost, MYF(0)); /* Host is unknown */
    create_new_thread(thd);
    connect_number++;
    set_current_thd(thd);
    continue;

errorconn:
    /* Could not form connection;  Free used handlers/memort and retry */
    if (errmsg)
    {
      char buff[180];
      strxmov(buff, "Can't create shared memory connection: ", errmsg, ".",
	      NullS);
      sql_perror(buff);
    }
    if (handle_client_file_map)
      CloseHandle(handle_client_file_map);
    if (handle_client_map)
      UnmapViewOfFile(handle_client_map);
    if (event_server_wrote)
      CloseHandle(event_server_wrote);
    if (event_server_read)
      CloseHandle(event_server_read);
    if (event_client_wrote)
      CloseHandle(event_client_wrote);
    if (event_client_read)
      CloseHandle(event_client_read);
    if (event_conn_closed)
      CloseHandle(event_conn_closed);
    delete thd;
  }
  set_current_thd(0);

  /* End shared memory handling */
error:
  if (tmp)
    my_free(tmp);

  if (errmsg)
  {
    char buff[180];
    strxmov(buff, "Can't create shared memory service: ", errmsg, ".", NullS);
    sql_perror(buff);
  }
  my_security_attr_free(sa_event);
  my_security_attr_free(sa_mapping);
  if (handle_connect_map)	UnmapViewOfFile(handle_connect_map);
  if (handle_connect_file_map)	CloseHandle(handle_connect_file_map);
  if (event_connect_answer)	CloseHandle(event_connect_answer);
  if (smem_event_connect_request) CloseHandle(smem_event_connect_request);
  DBUG_LEAVE;
  decrement_handler_count();
  return 0;
}
#endif /* HAVE_SMEM */
#endif /* EMBEDDED_LIBRARY */


/****************************************************************************
  Handle start options
******************************************************************************/


/**
  Process command line options flagged as 'early'.
  Some components needs to be initialized as early as possible,
  because the rest of the server initialization depends on them.
  Options that needs to be parsed early includes:
  - the performance schema, when compiled in,
  - options related to the help,
  - options related to the bootstrap
  The performance schema needs to be initialized as early as possible,
  before to-be-instrumented objects of the server are initialized.
*/

int handle_early_options()
{
  int ho_error;
  DYNAMIC_ARRAY all_early_options;

  my_getopt_register_get_addr(NULL);
  /* Skip unknown options so that they may be processed later */
  my_getopt_skip_unknown= TRUE;

  /* prepare all_early_options array */
  my_init_dynamic_array(&all_early_options, sizeof(my_option), 100, 25, MYF(0));
  add_many_options(&all_early_options, pfs_early_options,
                  array_elements(pfs_early_options));
  sys_var_add_options(&all_early_options, sys_var::PARSE_EARLY);
  add_terminator(&all_early_options);

  ho_error= handle_options(&remaining_argc, &remaining_argv,
                           (my_option*)(all_early_options.buffer),
                           mysqld_get_one_option);
  if (ho_error == 0)
  {
    /* Add back the program name handle_options removes */
    remaining_argc++;
    remaining_argv--;
  }

  delete_dynamic(&all_early_options);

  return ho_error;
}


#define MYSQL_COMPATIBILITY_OPTION(option) \
  { option, OPT_MYSQL_COMPATIBILITY, \
   0, 0, 0, 0, GET_STR, OPT_ARG, 0, 0, 0, 0, 0, 0 }

#define MYSQL_TO_BE_IMPLEMENTED_OPTION(option) \
  { option, OPT_MYSQL_TO_BE_IMPLEMENTED, \
   0, 0, 0, 0, GET_STR, OPT_ARG, 0, 0, 0, 0, 0, 0 }

#define MYSQL_SUGGEST_ANALOG_OPTION(option, str) \
  { option, OPT_MYSQL_COMPATIBILITY, \
   0, 0, 0, 0, GET_STR, OPT_ARG, 0, 0, 0, 0, 0, 0 }


/**
  System variables are automatically command-line options (few
  exceptions are documented in sys_var.h), so don't need
  to be listed here.
*/

struct my_option my_long_options[]=
{
  {"help", '?', "Display this help and exit.", 
   &opt_help, &opt_help, 0, GET_BOOL, NO_ARG, 0, 0, 0, 0,
   0, 0},
  {"allow-suspicious-udfs", 0,
   "Allows use of UDFs consisting of only one symbol xxx() "
   "without corresponding xxx_init() or xxx_deinit(). That also means "
   "that one can load any function from any library, for example exit() "
   "from libc.so",
   &opt_allow_suspicious_udfs, &opt_allow_suspicious_udfs,
   0, GET_BOOL, NO_ARG, 0, 0, 0, 0, 0, 0},
  {"ansi", 'a', "Use ANSI SQL syntax instead of MySQL syntax. This mode "
   "will also set transaction isolation level 'serializable'.", 0, 0, 0,
   GET_NO_ARG, NO_ARG, 0, 0, 0, 0, 0, 0},
  /*
    Because Sys_var_bit does not support command-line options, we need to
    explicitely add one for --autocommit
  */
  {"autocommit", 0, "Set default value for autocommit (0 or 1)",
   &opt_autocommit, &opt_autocommit, 0,
   GET_BOOL, OPT_ARG, 1, 0, 0, 0, 0, NULL},
  {"bind-address", 0, "IP address to bind to.",
   &my_bind_addr_str, &my_bind_addr_str, 0, GET_STR,
   REQUIRED_ARG, 0, 0, 0, 0, 0, 0},
  {"binlog-do-db", OPT_BINLOG_DO_DB,
   "Tells the master it should log updates for the specified database, "
   "and exclude all others not explicitly mentioned.",
   0, 0, 0, GET_STR, REQUIRED_ARG, 0, 0, 0, 0, 0, 0},
  {"binlog-ignore-db", OPT_BINLOG_IGNORE_DB,
   "Tells the master that updates to the given database should not be logged to the binary log.",
   0, 0, 0, GET_STR, REQUIRED_ARG, 0, 0, 0, 0, 0, 0},
  {"binlog-row-event-max-size", 0,
   "The maximum size of a row-based binary log event in bytes. Rows will be "
   "grouped into events smaller than this size if possible. "
   "The value has to be a multiple of 256.",
   &opt_binlog_rows_event_max_size, &opt_binlog_rows_event_max_size,
   0, GET_ULONG, REQUIRED_ARG,
   /* def_value */ 1024, /* min_value */  256, /* max_value */ ULONG_MAX, 
   /* sub_size */     0, /* block_size */ 256, 
   /* app_type */ 0
  },
#ifndef DISABLE_GRANT_OPTIONS
  {"bootstrap", OPT_BOOTSTRAP, "Used by mysql installation scripts.", 0, 0, 0,
   GET_NO_ARG, NO_ARG, 0, 0, 0, 0, 0, 0},
#endif
  {"character-set-client-handshake", 0,
   "Don't ignore client side character set value sent during handshake.",
   &opt_character_set_client_handshake,
   &opt_character_set_client_handshake,
    0, GET_BOOL, NO_ARG, 1, 0, 0, 0, 0, 0},
  {"character-set-filesystem", 0,
   "Set the filesystem character set.",
   &character_set_filesystem_name,
   &character_set_filesystem_name,
   0, GET_STR, REQUIRED_ARG, 0, 0, 0, 0, 0, 0 },
  {"character-set-server", 'C', "Set the default character set.",
   &default_character_set_name, &default_character_set_name,
   0, GET_STR, REQUIRED_ARG, 0, 0, 0, 0, 0, 0 },
  {"chroot", 'r', "Chroot mysqld daemon during startup.",
   &mysqld_chroot, &mysqld_chroot, 0, GET_STR, REQUIRED_ARG,
   0, 0, 0, 0, 0, 0},
  {"collation-server", 0, "Set the default collation.",
   &default_collation_name, &default_collation_name,
   0, GET_STR, REQUIRED_ARG, 0, 0, 0, 0, 0, 0 },
  {"console", OPT_CONSOLE, "Write error output on screen; don't remove the console window on windows.",
   &opt_console, &opt_console, 0, GET_BOOL, NO_ARG, 0, 0, 0,
   0, 0, 0},
  {"core-file", OPT_WANT_CORE, "Write core on errors.", 0, 0, 0, GET_NO_ARG,
   NO_ARG, 0, 0, 0, 0, 0, 0},
  /* default-storage-engine should have "MyISAM" as def_value. Instead
     of initializing it here it is done in init_common_variables() due
     to a compiler bug in Sun Studio compiler. */
#ifdef DBUG_OFF
  {"debug", '#', "Built in DBUG debugger. Disabled in this build.",
   &current_dbug_option, &current_dbug_option, 0, GET_STR, OPT_ARG,
   0, 0, 0, 0, 0, 0},
#endif
#ifdef HAVE_REPLICATION
  {"debug-abort-slave-event-count", 0,
   "Option used by mysql-test for debugging and testing of replication.",
   &abort_slave_event_count,  &abort_slave_event_count,
   0, GET_INT, REQUIRED_ARG, 0, 0, 0, 0, 0, 0},
#endif /* HAVE_REPLICATION */
#ifndef DBUG_OFF
  {"debug-assert-on-error", 0,
   "Do an assert in various functions if we get a fatal error",
   &my_assert_on_error, &my_assert_on_error,
   0, GET_BOOL, NO_ARG, 0, 0, 0, 0, 0, 0},
  {"debug-assert-if-crashed-table", 0,
   "Do an assert in handler::print_error() if we get a crashed table",
   &debug_assert_if_crashed_table, &debug_assert_if_crashed_table,
   0, GET_BOOL, NO_ARG, 0, 0, 0, 0, 0, 0},
#endif
#ifdef HAVE_REPLICATION
  {"debug-disconnect-slave-event-count", 0,
   "Option used by mysql-test for debugging and testing of replication.",
   &disconnect_slave_event_count, &disconnect_slave_event_count,
   0, GET_INT, REQUIRED_ARG, 0, 0, 0, 0, 0, 0},
#endif /* HAVE_REPLICATION */
  {"debug-exit-info", 'T', "Used for debugging. Use at your own risk.",
   0, 0, 0, GET_LONG, OPT_ARG, 0, 0, 0, 0, 0, 0},
  {"debug-gdb", 0,
   "Set up signals usable for debugging.",
   &opt_debugging, &opt_debugging,
   0, GET_BOOL, NO_ARG, 0, 0, 0, 0, 0, 0},
#ifdef HAVE_REPLICATION
  {"debug-max-binlog-dump-events", 0,
   "Option used by mysql-test for debugging and testing of replication.",
   &max_binlog_dump_events, &max_binlog_dump_events, 0,
   GET_INT, REQUIRED_ARG, 0, 0, 0, 0, 0, 0},
#endif /* HAVE_REPLICATION */
#ifdef SAFE_MUTEX
  {"debug-mutex-deadlock-detector", 0,
   "Enable checking of wrong mutex usage.",
   &safe_mutex_deadlock_detector,
   &safe_mutex_deadlock_detector,
   0, GET_BOOL, NO_ARG, 1, 0, 0, 0, 0, 0},
#endif
  {"debug-no-sync", 0,
   "Disables system sync calls. Only for running tests or debugging!",
   &my_disable_sync, &my_disable_sync, 0, GET_BOOL, NO_ARG, 0, 0, 0, 0, 0, 0},
#ifdef HAVE_REPLICATION
  {"debug-sporadic-binlog-dump-fail", 0,
   "Option used by mysql-test for debugging and testing of replication.",
   &opt_sporadic_binlog_dump_fail,
   &opt_sporadic_binlog_dump_fail, 0, GET_BOOL, NO_ARG, 0, 0, 0, 0, 0,
   0},
#endif /* HAVE_REPLICATION */
  {"default-storage-engine", 0, "The default storage engine for new tables",
   &default_storage_engine, 0, 0, GET_STR, REQUIRED_ARG,
   0, 0, 0, 0, 0, 0 },
  {"default-time-zone", 0, "Set the default time zone.",
   &default_tz_name, &default_tz_name,
   0, GET_STR, REQUIRED_ARG, 0, 0, 0, 0, 0, 0 },
#if defined(ENABLED_DEBUG_SYNC)
  {"debug-sync-timeout", OPT_DEBUG_SYNC_TIMEOUT,
   "Enable the debug sync facility "
   "and optionally specify a default wait timeout in seconds. "
   "A zero value keeps the facility disabled.",
   &opt_debug_sync_timeout, 0,
   0, GET_UINT, OPT_ARG, 0, 0, UINT_MAX, 0, 0, 0},
#endif /* defined(ENABLED_DEBUG_SYNC) */
#ifdef HAVE_OPENSSL
  {"des-key-file", 0,
   "Load keys for des_encrypt() and des_encrypt from given file.",
   &des_key_file, &des_key_file, 0, GET_STR, REQUIRED_ARG,
   0, 0, 0, 0, 0, 0},
#endif /* HAVE_OPENSSL */
#ifdef HAVE_STACKTRACE
  {"stack-trace", 0 , "Print a symbolic stack trace on failure",
   &opt_stack_trace, &opt_stack_trace, 0, GET_BOOL, NO_ARG, 1, 0, 0, 0, 0, 0},
#endif /* HAVE_STACKTRACE */
  {"external-locking", 0, "Use system (external) locking (disabled by "
   "default).  With this option enabled you can run myisamchk to test "
   "(not repair) tables while the MySQL server is running. Disable with "
   "--skip-external-locking.", &opt_external_locking, &opt_external_locking,
   0, GET_BOOL, NO_ARG, 0, 0, 0, 0, 0, 0},
  /* We must always support the next option to make scripts like mysqltest
     easier to do */
  {"gdb", 0,
   "Set up signals usable for debugging. Deprecated, use --debug-gdb instead.",
   &opt_debugging, &opt_debugging,
   0, GET_BOOL, NO_ARG, 0, 0, 0, 0, 0, 0},
#ifdef HAVE_LARGE_PAGE_OPTION
  {"super-large-pages", 0, "Enable support for super large pages.",
   &opt_super_large_pages, &opt_super_large_pages, 0,
   GET_BOOL, OPT_ARG, 0, 0, 1, 0, 1, 0},
#endif
  {"language", 'L',
   "Client error messages in given language. May be given as a full path. "
   "Deprecated. Use --lc-messages-dir instead.",
   0, 0, 0,
   GET_STR, REQUIRED_ARG, 0, 0, 0, 0, 0, 0},
  {"lc-messages", 0,
   "Set the language used for the error messages.",
   &lc_messages, &lc_messages, 0, GET_STR, REQUIRED_ARG,
   0, 0, 0, 0, 0, 0 },
  {"lc-time-names", 0,
   "Set the language used for the month names and the days of the week.",
   &lc_time_names_name, &lc_time_names_name,
   0, GET_STR, REQUIRED_ARG, 0, 0, 0, 0, 0, 0 },
  {"log-basename", OPT_LOG_BASENAME,
   "Basename for all log files and the .pid file. This sets all log file "
   "names at once (in 'datadir') and is normally the only option you need "
   "for specifying log files. Sets names for --log-bin, --log-bin-index, "
   "--relay-log, --relay-log-index, --general-log-file, "
   "--log-slow-query-log-file, --log-error-file, and --pid-file",
   &opt_log_basename, &opt_log_basename, 0, GET_STR, REQUIRED_ARG,
   0, 0, 0, 0, 0, 0},
  {"log-bin", OPT_BIN_LOG,
   "Log update queries in binary format. Optional argument should be name for "
   "binary log. If not given "
   "'datadir'/'log-basename'-bin or 'datadir'/mysql-bin will be used (the later if "
   "--log-basename is not specified). We strongly recommend to use either "
   "--log-basename or specify a filename to ensure that replication doesn't "
   "stop if the real hostname of the computer changes.",
   &opt_bin_logname, &opt_bin_logname, 0, GET_STR,
   OPT_ARG, 0, 0, 0, 0, 0, 0},
  {"log-bin-index", 0,
   "File that holds the names for last binary log files.",
   &opt_binlog_index_name, &opt_binlog_index_name, 0, GET_STR,
   REQUIRED_ARG, 0, 0, 0, 0, 0, 0},
  {"log-isam", OPT_ISAM_LOG, "Log all MyISAM changes to file.",
   &myisam_log_filename, &myisam_log_filename, 0, GET_STR,
   OPT_ARG, 0, 0, 0, 0, 0, 0},
  {"log-short-format", 0,
   "Don't log extra information to update and slow-query logs.",
   &opt_short_log_format, &opt_short_log_format,
   0, GET_BOOL, NO_ARG, 0, 0, 0, 0, 0, 0},
  {"log-slow-admin-statements", 0,
   "Log slow OPTIMIZE, ANALYZE, ALTER and other administrative statements to "
   "the slow log if it is open.", &opt_log_slow_admin_statements,
   &opt_log_slow_admin_statements, 0, GET_BOOL, NO_ARG, 0, 0, 0, 0, 0, 0},
 {"log-slow-slave-statements", 0,
  "Log slow statements executed by slave thread to the slow log if it is open.",
  &opt_log_slow_slave_statements, &opt_log_slow_slave_statements,
  0, GET_BOOL, NO_ARG, 0, 0, 0, 0, 0, 0},
  {"log-tc", 0,
   "Path to transaction coordinator log (used for transactions that affect "
   "more than one storage engine, when binary log is disabled).",
   &opt_tc_log_file, &opt_tc_log_file, 0, GET_STR,
   REQUIRED_ARG, 0, 0, 0, 0, 0, 0},
  {"master-info-file", 0,
   "The location and name of the file that remembers the master and where "
   "the I/O replication thread is in the master's binlogs. Defaults to "
   "master.info",
   &master_info_file, &master_info_file, 0, GET_STR,
   REQUIRED_ARG, 0, 0, 0, 0, 0, 0},
  {"master-retry-count", 0,
   "The number of tries the slave will make to connect to the master before giving up.",
   &master_retry_count, &master_retry_count, 0, GET_ULONG,
   REQUIRED_ARG, 3600*24, 0, 0, 0, 0, 0},
#ifdef HAVE_REPLICATION
  {"init-rpl-role", 0, "Set the replication role.",
   &rpl_status, &rpl_status, &rpl_role_typelib,
   GET_ENUM, REQUIRED_ARG, 0, 0, 0, 0, 0, 0},
#endif /* HAVE_REPLICATION */
  {"memlock", 0, "Lock mysqld in memory.", &locked_in_memory,
   &locked_in_memory, 0, GET_BOOL, NO_ARG, 0, 0, 0, 0, 0, 0},
  {"old-style-user-limits", 0,
   "Enable old-style user limits (before 5.0.3, user resources were counted "
   "per each user+host vs. per account).",
   &opt_old_style_user_limits, &opt_old_style_user_limits,
   0, GET_BOOL, NO_ARG, 0, 0, 0, 0, 0, 0},
  {"port-open-timeout", 0,
   "Maximum time in seconds to wait for the port to become free. "
   "(Default: No wait).", &mysqld_port_timeout, &mysqld_port_timeout, 0,
   GET_UINT, REQUIRED_ARG, 0, 0, 0, 0, 0, 0},
  {"replicate-do-db", OPT_REPLICATE_DO_DB,
   "Tells the slave thread to restrict replication to the specified database. "
   "To specify more than one database, use the directive multiple times, "
   "once for each database. Note that this will only work if you do not use "
   "cross-database queries such as UPDATE some_db.some_table SET foo='bar' "
   "while having selected a different or no database. If you need cross "
   "database updates to work, make sure you have 3.23.28 or later, and use "
   "replicate-wild-do-table=db_name.%.",
   0, 0, 0, GET_STR | GET_ASK_ADDR, REQUIRED_ARG, 0, 0, 0, 0, 0, 0},
  {"replicate-do-table", OPT_REPLICATE_DO_TABLE,
   "Tells the slave thread to restrict replication to the specified table. "
   "To specify more than one table, use the directive multiple times, once "
   "for each table. This will work for cross-database updates, in contrast "
   "to replicate-do-db.", 0, 0, 0, GET_STR | GET_ASK_ADDR, REQUIRED_ARG, 0, 0, 0, 0, 0, 0},
  {"replicate-ignore-db", OPT_REPLICATE_IGNORE_DB,
   "Tells the slave thread to not replicate to the specified database. To "
   "specify more than one database to ignore, use the directive multiple "
   "times, once for each database. This option will not work if you use "
   "cross database updates. If you need cross database updates to work, "
   "make sure you have 3.23.28 or later, and use replicate-wild-ignore-"
   "table=db_name.%. ", 0, 0, 0, GET_STR | GET_ASK_ADDR, REQUIRED_ARG, 0, 0, 0, 0, 0, 0},
  {"replicate-ignore-table", OPT_REPLICATE_IGNORE_TABLE,
   "Tells the slave thread to not replicate to the specified table. To specify "
   "more than one table to ignore, use the directive multiple times, once for "
   "each table. This will work for cross-database updates, in contrast to "
   "replicate-ignore-db.", 0, 0, 0, GET_STR | GET_ASK_ADDR, REQUIRED_ARG, 0, 0, 0, 0, 0, 0},
  {"replicate-rewrite-db", OPT_REPLICATE_REWRITE_DB,
   "Updates to a database with a different name than the original. Example: "
   "replicate-rewrite-db=master_db_name->slave_db_name.",
   0, 0, 0, GET_STR | GET_ASK_ADDR, REQUIRED_ARG, 0, 0, 0, 0, 0, 0},
#ifdef HAVE_REPLICATION
  {"replicate-same-server-id", 0,
   "In replication, if set to 1, do not skip events having our server id. "
   "Default value is 0 (to break infinite loops in circular replication). "
   "Can't be set to 1 if --log-slave-updates is used.",
   &replicate_same_server_id, &replicate_same_server_id,
   0, GET_BOOL, NO_ARG, 0, 0, 0, 0, 0, 0},
#endif
  {"replicate-wild-do-table", OPT_REPLICATE_WILD_DO_TABLE,
   "Tells the slave thread to restrict replication to the tables that match "
   "the specified wildcard pattern. To specify more than one table, use the "
   "directive multiple times, once for each table. This will work for cross-"
   "database updates. Example: replicate-wild-do-table=foo%.bar% will "
   "replicate only updates to tables in all databases that start with foo "
   "and whose table names start with bar.",
   0, 0, 0, GET_STR | GET_ASK_ADDR, REQUIRED_ARG, 0, 0, 0, 0, 0, 0},
  {"replicate-wild-ignore-table", OPT_REPLICATE_WILD_IGNORE_TABLE,
   "Tells the slave thread to not replicate to the tables that match the "
   "given wildcard pattern. To specify more than one table to ignore, use "
   "the directive multiple times, once for each table. This will work for "
   "cross-database updates. Example: replicate-wild-ignore-table=foo%.bar% "
   "will not do updates to tables in databases that start with foo and whose "
   "table names start with bar.",
   0, 0, 0, GET_STR | GET_ASK_ADDR, REQUIRED_ARG, 0, 0, 0, 0, 0, 0},
  {"safe-mode", OPT_SAFE, "Skip some optimize stages (for testing). Deprecated.",
   0, 0, 0, GET_NO_ARG, NO_ARG, 0, 0, 0, 0, 0, 0},
  {"safe-user-create", 0,
   "Don't allow new user creation by the user who has no write privileges to the mysql.user table.",
   &opt_safe_user_create, &opt_safe_user_create, 0, GET_BOOL,
   NO_ARG, 0, 0, 0, 0, 0, 0},
  {"show-slave-auth-info", 0,
   "Show user and password in SHOW SLAVE HOSTS on this master.",
   &opt_show_slave_auth_info, &opt_show_slave_auth_info, 0,
   GET_BOOL, NO_ARG, 0, 0, 0, 0, 0, 0},
  {"skip-bdb", OPT_DEPRECATED_OPTION,
   "Deprecated option; Exist only for compatiblity with old my.cnf files",
   0, 0, 0, GET_NO_ARG, NO_ARG, 0, 0, 0, 0, 0, 0},
#ifndef DISABLE_GRANT_OPTIONS
  {"skip-grant-tables", 0,
   "Start without grant tables. This gives all users FULL ACCESS to all tables.",
   &opt_noacl, &opt_noacl, 0, GET_BOOL, NO_ARG, 0, 0, 0, 0, 0,
   0},
#endif
  {"skip-host-cache", OPT_SKIP_HOST_CACHE, "Don't cache host names.", 0, 0, 0,
   GET_NO_ARG, NO_ARG, 0, 0, 0, 0, 0, 0},
  {"skip-slave-start", 0,
   "If set, slave is not autostarted.", &opt_skip_slave_start,
   &opt_skip_slave_start, 0, GET_BOOL, NO_ARG, 0, 0, 0, 0, 0, 0},
#if defined(_WIN32) && !defined(EMBEDDED_LIBRARY)
  {"slow-start-timeout", 0,
   "Maximum number of milliseconds that the service control manager should wait "
   "before trying to kill the windows service during startup"
   "(Default: 15000).", &slow_start_timeout, &slow_start_timeout, 0,
   GET_ULONG, REQUIRED_ARG, 15000, 0, 0, 0, 0, 0},
#endif
#ifdef HAVE_OPENSSL
  {"ssl", 0,
   "Enable SSL for connection (automatically enabled if an ssl option is used).",
   &opt_use_ssl, &opt_use_ssl, 0, GET_BOOL, OPT_ARG, 0, 0, 0,
   0, 0, 0},
#endif
#ifdef __WIN__
  {"standalone", 0,
  "Dummy option to start as a standalone program (NT).", 0, 0, 0, GET_NO_ARG,
   NO_ARG, 0, 0, 0, 0, 0, 0},
#endif
  {"symbolic-links", 's', "Enable symbolic link support.",
   &my_use_symdir, &my_use_symdir, 0, GET_BOOL, NO_ARG,
   /*
     The system call realpath() produces warnings under valgrind and
     purify. These are not suppressed: instead we disable symlinks
     option if compiled with valgrind support.
     Also disable by default on Windows, due to high overhead for checking .sym 
     files.
   */
   IF_VALGRIND(0,IF_WIN(0,1)), 0, 0, 0, 0, 0},
  {"sysdate-is-now", 0,
   "Non-default option to alias SYSDATE() to NOW() to make it safe-replicable. "
   "Since 5.0, SYSDATE() returns a `dynamic' value different for different "
   "invocations, even within the same statement.",
   &global_system_variables.sysdate_is_now,
   0, 0, GET_BOOL, NO_ARG, 0, 0, 1, 0, 1, 0},
  {"tc-heuristic-recover", 0,
   "Decision to use in heuristic recover process. Possible values are COMMIT "
   "or ROLLBACK.", &tc_heuristic_recover, &tc_heuristic_recover,
   &tc_heuristic_recover_typelib, GET_ENUM, REQUIRED_ARG, 0, 0, 0, 0, 0, 0},
  {"temp-pool", 0,
#if (ENABLE_TEMP_POOL)
   "Using this option will cause most temporary files created to use a small "
   "set of names, rather than a unique name for each new file.",
#else
   "This option is ignored on this OS.",
#endif
   &use_temp_pool, &use_temp_pool, 0, GET_BOOL, NO_ARG, 1,
   0, 0, 0, 0, 0},
  {"transaction-isolation", 0,
   "Default transaction isolation level.",
   &global_system_variables.tx_isolation,
   &global_system_variables.tx_isolation, &tx_isolation_typelib,
   GET_ENUM, REQUIRED_ARG, ISO_REPEATABLE_READ, 0, 0, 0, 0, 0},
  {"transaction-read-only", 0,
   "Default transaction access mode. "
   "True if transactions are read-only.",
   &global_system_variables.tx_read_only,
   &global_system_variables.tx_read_only, 0,
   GET_BOOL, OPT_ARG, 0, 0, 0, 0, 0, 0},
  {"user", 'u', "Run mysqld daemon as user.", 0, 0, 0, GET_STR, REQUIRED_ARG,
   0, 0, 0, 0, 0, 0},
  {"verbose", 'v', "Used with --help option for detailed help.",
   &opt_verbose, &opt_verbose, 0, GET_BOOL, NO_ARG, 0, 0, 0, 0, 0, 0},
  {"version", 'V', "Output version information and exit.", 0, 0, 0, GET_NO_ARG,
   NO_ARG, 0, 0, 0, 0, 0, 0},
  {"plugin-load", OPT_PLUGIN_LOAD,
   "Semicolon-separated list of plugins to load, where each plugin is "
   "specified as ether a plugin_name=library_file pair or only a library_file. "
   "If the latter case, all plugins from a given library_file will be loaded.",
   0, 0, 0,
   GET_STR, REQUIRED_ARG, 0, 0, 0, 0, 0, 0},
  {"plugin-load-add", OPT_PLUGIN_LOAD_ADD,
   "Optional semicolon-separated list of plugins to load. This option adds "
   "to the list specified by --plugin-load in an incremental way. "
   "It can be specified many times, adding more plugins every time.",
   0, 0, 0,
    GET_STR, REQUIRED_ARG, 0, 0, 0, 0, 0, 0},
  {"table_cache", 0, "Deprecated; use --table-open-cache instead.",
   &tc_size, &tc_size, 0, GET_ULONG,
   REQUIRED_ARG, TABLE_OPEN_CACHE_DEFAULT, 1, 512*1024L, 0, 1, 0},
#ifdef WITH_WSREP
  {"wsrep-new-cluster", 0, "Bootstrap a cluster. It works by overriding the "
   "current value of wsrep_cluster_address. It is recommended not to add this "
   "option to the config file as this will trigger bootstrap on every server "
   "start.", &wsrep_new_cluster, &wsrep_new_cluster, 0, GET_BOOL, NO_ARG,
   0, 0, 0, 0, 0, 0},
#endif

  /* The following options exist in 5.6 but not in 10.0 */
  MYSQL_TO_BE_IMPLEMENTED_OPTION("default-tmp-storage-engine"),
  MYSQL_COMPATIBILITY_OPTION("log-raw"),
  MYSQL_COMPATIBILITY_OPTION("log-bin-use-v1-row-events"),
  MYSQL_TO_BE_IMPLEMENTED_OPTION("default-authentication-plugin"),
  MYSQL_COMPATIBILITY_OPTION("binlog-max-flush-queue-time"),
  MYSQL_TO_BE_IMPLEMENTED_OPTION("binlog-row-image"),
  MYSQL_TO_BE_IMPLEMENTED_OPTION("explicit-defaults-for-timestamp"),
  MYSQL_COMPATIBILITY_OPTION("master-info-repository"),
  MYSQL_COMPATIBILITY_OPTION("relay-log-info-repository"),
  MYSQL_SUGGEST_ANALOG_OPTION("binlog-rows-query-log-events", "--binlog-annotate-row-events"),
  MYSQL_COMPATIBILITY_OPTION("binlog-order-commits"),
  MYSQL_TO_BE_IMPLEMENTED_OPTION("log-throttle-queries-not-using-indexes"),
  MYSQL_TO_BE_IMPLEMENTED_OPTION("end-markers-in-json"),
  MYSQL_TO_BE_IMPLEMENTED_OPTION("optimizer-trace"),              // OPTIMIZER_TRACE
  MYSQL_TO_BE_IMPLEMENTED_OPTION("optimizer-trace-features"),     // OPTIMIZER_TRACE
  MYSQL_TO_BE_IMPLEMENTED_OPTION("optimizer-trace-offset"),       // OPTIMIZER_TRACE
  MYSQL_TO_BE_IMPLEMENTED_OPTION("optimizer-trace-limit"),        // OPTIMIZER_TRACE
  MYSQL_TO_BE_IMPLEMENTED_OPTION("optimizer-trace-max-mem-size"), // OPTIMIZER_TRACE
  MYSQL_TO_BE_IMPLEMENTED_OPTION("eq-range-index-dive-limit"),
  MYSQL_COMPATIBILITY_OPTION("server-id-bits"),
  MYSQL_TO_BE_IMPLEMENTED_OPTION("slave-rows-search-algorithms"), // HAVE_REPLICATION
  MYSQL_COMPATIBILITY_OPTION("table-open-cache-instances"),
  MYSQL_TO_BE_IMPLEMENTED_OPTION("slave-allow-batching"),         // HAVE_REPLICATION
  MYSQL_COMPATIBILITY_OPTION("slave-checkpoint-period"),      // HAVE_REPLICATION
  MYSQL_COMPATIBILITY_OPTION("slave-checkpoint-group"),       // HAVE_REPLICATION
  MYSQL_SUGGEST_ANALOG_OPTION("slave-parallel-workers", "--slave-parallel-threads"),       // HAVE_REPLICATION
  MYSQL_SUGGEST_ANALOG_OPTION("slave-pending-jobs-size-max", "--slave-parallel-max-queued"),  // HAVE_REPLICATION
  MYSQL_TO_BE_IMPLEMENTED_OPTION("disconnect-on-expired-password"),
  MYSQL_TO_BE_IMPLEMENTED_OPTION("sha256-password-private-key-path"), // HAVE_OPENSSL && !HAVE_YASSL
  MYSQL_TO_BE_IMPLEMENTED_OPTION("sha256-password-public-key-path"),  // HAVE_OPENSSL && !HAVE_YASSL

  /* The following options exist in 5.5 and 5.6 but not in 10.0 */
  MYSQL_SUGGEST_ANALOG_OPTION("abort-slave-event-count", "--debug-abort-slave-event-count"),
  MYSQL_SUGGEST_ANALOG_OPTION("disconnect-slave-event-count", "--debug-disconnect-slave-event-count"),
  MYSQL_SUGGEST_ANALOG_OPTION("exit-info", "--debug-exit-info"),
  MYSQL_SUGGEST_ANALOG_OPTION("max-binlog-dump-events", "--debug-max-binlog-dump-events"),
  MYSQL_SUGGEST_ANALOG_OPTION("sporadic-binlog-dump-fail", "--debug-sporadic-binlog-dump-fail"),
  MYSQL_COMPATIBILITY_OPTION("new"),

  /* The following options were added after 5.6.10 */
  MYSQL_TO_BE_IMPLEMENTED_OPTION("rpl-stop-slave-timeout"),
  MYSQL_TO_BE_IMPLEMENTED_OPTION("validate-user-plugins") // NO_EMBEDDED_ACCESS_CHECKS
};

static int show_queries(THD *thd, SHOW_VAR *var, char *buff)
{
  var->type= SHOW_LONGLONG;
  var->value= (char *)&thd->query_id;
  return 0;
}


static int show_net_compression(THD *thd, SHOW_VAR *var, char *buff)
{
  var->type= SHOW_MY_BOOL;
  var->value= (char *)&thd->net.compress;
  return 0;
}

static int show_starttime(THD *thd, SHOW_VAR *var, char *buff)
{
  var->type= SHOW_LONG;
  var->value= buff;
  *((long *)buff)= (long) (thd->query_start() - server_start_time);
  return 0;
}

#ifdef ENABLED_PROFILING
static int show_flushstatustime(THD *thd, SHOW_VAR *var, char *buff)
{
  var->type= SHOW_LONG;
  var->value= buff;
  *((long *)buff)= (long) (thd->query_start() - flush_status_time);
  return 0;
}
#endif

#ifdef HAVE_REPLICATION
static int show_rpl_status(THD *thd, SHOW_VAR *var, char *buff)
{
  var->type= SHOW_CHAR;
  var->value= const_cast<char*>(rpl_status_type[(int)rpl_status]);
  return 0;
}

static int show_slave_running(THD *thd, SHOW_VAR *var, char *buff)
{
  Master_info *mi= NULL;
  bool tmp;
  LINT_INIT(tmp);

  var->type= SHOW_MY_BOOL;
  var->value= buff;
  mysql_mutex_lock(&LOCK_active_mi);
  if (master_info_index) 
  {
    mi= master_info_index->
      get_master_info(&thd->variables.default_master_connection,
                      Sql_condition::WARN_LEVEL_NOTE);
    if (mi)
      tmp= (my_bool) (mi->slave_running == MYSQL_SLAVE_RUN_CONNECT &&
                      mi->rli.slave_running);
  }
  mysql_mutex_unlock(&LOCK_active_mi);
  if (mi)
    *((my_bool *)buff)= tmp;
  else
    var->type= SHOW_UNDEF;
  return 0;
}


static int show_slave_received_heartbeats(THD *thd, SHOW_VAR *var, char *buff)
{
  Master_info *mi= NULL;
  longlong tmp;
  LINT_INIT(tmp);

  var->type= SHOW_LONGLONG;
  var->value= buff;
  mysql_mutex_lock(&LOCK_active_mi);
  if (master_info_index) 
  {
    mi= master_info_index->
      get_master_info(&thd->variables.default_master_connection,
                      Sql_condition::WARN_LEVEL_NOTE);
    if (mi)
      tmp= mi->received_heartbeats;
  }
  mysql_mutex_unlock(&LOCK_active_mi);
  if (mi)
    *((longlong *)buff)= tmp;
  else
    var->type= SHOW_UNDEF;
  return 0;
}


static int show_heartbeat_period(THD *thd, SHOW_VAR *var, char *buff)
{
  Master_info *mi= NULL;
  float tmp;
  LINT_INIT(tmp);

  var->type= SHOW_CHAR;
  var->value= buff;
  mysql_mutex_lock(&LOCK_active_mi);
  if (master_info_index) 
  {
    mi= master_info_index->
      get_master_info(&thd->variables.default_master_connection,
                    Sql_condition::WARN_LEVEL_NOTE);
    if (mi)
      tmp= mi->heartbeat_period;
  }
  mysql_mutex_unlock(&LOCK_active_mi);
  if (mi)
    sprintf(buff, "%.3f", tmp);
  else
    var->type= SHOW_UNDEF;
  return 0;
}


#endif /* HAVE_REPLICATION */

static int show_open_tables(THD *thd, SHOW_VAR *var, char *buff)
{
  var->type= SHOW_LONG;
  var->value= buff;
  *((long *) buff)= (long) tc_records();
  return 0;
}

static int show_prepared_stmt_count(THD *thd, SHOW_VAR *var, char *buff)
{
  var->type= SHOW_LONG;
  var->value= buff;
  mysql_mutex_lock(&LOCK_prepared_stmt_count);
  *((long *)buff)= (long)prepared_stmt_count;
  mysql_mutex_unlock(&LOCK_prepared_stmt_count);
  return 0;
}

static int show_table_definitions(THD *thd, SHOW_VAR *var, char *buff)
{
  var->type= SHOW_LONG;
  var->value= buff;
  *((long *) buff)= (long) tdc_records();
  return 0;
}


static int show_flush_commands(THD *thd, SHOW_VAR *var, char *buff)
{
  var->type= SHOW_LONG;
  var->value= buff;
  *((long *) buff)= (long) tdc_refresh_version();
  return 0;
}


#if defined(HAVE_OPENSSL) && !defined(EMBEDDED_LIBRARY)
/* Functions relying on CTX */
static int show_ssl_ctx_sess_accept(THD *thd, SHOW_VAR *var, char *buff)
{
  var->type= SHOW_LONG;
  var->value= buff;
  *((long *)buff)= (!ssl_acceptor_fd ? 0 :
                     SSL_CTX_sess_accept(ssl_acceptor_fd->ssl_context));
  return 0;
}

static int show_ssl_ctx_sess_accept_good(THD *thd, SHOW_VAR *var, char *buff)
{
  var->type= SHOW_LONG;
  var->value= buff;
  *((long *)buff)= (!ssl_acceptor_fd ? 0 :
                     SSL_CTX_sess_accept_good(ssl_acceptor_fd->ssl_context));
  return 0;
}

static int show_ssl_ctx_sess_connect_good(THD *thd, SHOW_VAR *var, char *buff)
{
  var->type= SHOW_LONG;
  var->value= buff;
  *((long *)buff)= (!ssl_acceptor_fd ? 0 :
                     SSL_CTX_sess_connect_good(ssl_acceptor_fd->ssl_context));
  return 0;
}

static int show_ssl_ctx_sess_accept_renegotiate(THD *thd, SHOW_VAR *var, char *buff)
{
  var->type= SHOW_LONG;
  var->value= buff;
  *((long *)buff)= (!ssl_acceptor_fd ? 0 :
                     SSL_CTX_sess_accept_renegotiate(ssl_acceptor_fd->ssl_context));
  return 0;
}

static int show_ssl_ctx_sess_connect_renegotiate(THD *thd, SHOW_VAR *var, char *buff)
{
  var->type= SHOW_LONG;
  var->value= buff;
  *((long *)buff)= (!ssl_acceptor_fd ? 0 :
                     SSL_CTX_sess_connect_renegotiate(ssl_acceptor_fd->ssl_context));
  return 0;
}

static int show_ssl_ctx_sess_cb_hits(THD *thd, SHOW_VAR *var, char *buff)
{
  var->type= SHOW_LONG;
  var->value= buff;
  *((long *)buff)= (!ssl_acceptor_fd ? 0 :
                     SSL_CTX_sess_cb_hits(ssl_acceptor_fd->ssl_context));
  return 0;
}

static int show_ssl_ctx_sess_hits(THD *thd, SHOW_VAR *var, char *buff)
{
  var->type= SHOW_LONG;
  var->value= buff;
  *((long *)buff)= (!ssl_acceptor_fd ? 0 :
                     SSL_CTX_sess_hits(ssl_acceptor_fd->ssl_context));
  return 0;
}

static int show_ssl_ctx_sess_cache_full(THD *thd, SHOW_VAR *var, char *buff)
{
  var->type= SHOW_LONG;
  var->value= buff;
  *((long *)buff)= (!ssl_acceptor_fd ? 0 :
                     SSL_CTX_sess_cache_full(ssl_acceptor_fd->ssl_context));
  return 0;
}

static int show_ssl_ctx_sess_misses(THD *thd, SHOW_VAR *var, char *buff)
{
  var->type= SHOW_LONG;
  var->value= buff;
  *((long *)buff)= (!ssl_acceptor_fd ? 0 :
                     SSL_CTX_sess_misses(ssl_acceptor_fd->ssl_context));
  return 0;
}

static int show_ssl_ctx_sess_timeouts(THD *thd, SHOW_VAR *var, char *buff)
{
  var->type= SHOW_LONG;
  var->value= buff;
  *((long *)buff)= (!ssl_acceptor_fd ? 0 :
                     SSL_CTX_sess_timeouts(ssl_acceptor_fd->ssl_context));
  return 0;
}

static int show_ssl_ctx_sess_number(THD *thd, SHOW_VAR *var, char *buff)
{
  var->type= SHOW_LONG;
  var->value= buff;
  *((long *)buff)= (!ssl_acceptor_fd ? 0 :
                     SSL_CTX_sess_number(ssl_acceptor_fd->ssl_context));
  return 0;
}

static int show_ssl_ctx_sess_connect(THD *thd, SHOW_VAR *var, char *buff)
{
  var->type= SHOW_LONG;
  var->value= buff;
  *((long *)buff)= (!ssl_acceptor_fd ? 0 :
                     SSL_CTX_sess_connect(ssl_acceptor_fd->ssl_context));
  return 0;
}

static int show_ssl_ctx_sess_get_cache_size(THD *thd, SHOW_VAR *var, char *buff)
{
  var->type= SHOW_LONG;
  var->value= buff;
  *((long *)buff)= (!ssl_acceptor_fd ? 0 :
                     SSL_CTX_sess_get_cache_size(ssl_acceptor_fd->ssl_context));
  return 0;
}

static int show_ssl_ctx_get_verify_mode(THD *thd, SHOW_VAR *var, char *buff)
{
  var->type= SHOW_LONG;
  var->value= buff;
  *((long *)buff)= (!ssl_acceptor_fd ? 0 :
                     SSL_CTX_get_verify_mode(ssl_acceptor_fd->ssl_context));
  return 0;
}

static int show_ssl_ctx_get_verify_depth(THD *thd, SHOW_VAR *var, char *buff)
{
  var->type= SHOW_LONG;
  var->value= buff;
  *((long *)buff)= (!ssl_acceptor_fd ? 0 :
                     SSL_CTX_get_verify_depth(ssl_acceptor_fd->ssl_context));
  return 0;
}

static int show_ssl_ctx_get_session_cache_mode(THD *thd, SHOW_VAR *var, char *buff)
{
  var->type= SHOW_CHAR;
  if (!ssl_acceptor_fd)
    var->value= const_cast<char*>("NONE");
  else
    switch (SSL_CTX_get_session_cache_mode(ssl_acceptor_fd->ssl_context))
    {
    case SSL_SESS_CACHE_OFF:
      var->value= const_cast<char*>("OFF"); break;
    case SSL_SESS_CACHE_CLIENT:
      var->value= const_cast<char*>("CLIENT"); break;
    case SSL_SESS_CACHE_SERVER:
      var->value= const_cast<char*>("SERVER"); break;
    case SSL_SESS_CACHE_BOTH:
      var->value= const_cast<char*>("BOTH"); break;
    case SSL_SESS_CACHE_NO_AUTO_CLEAR:
      var->value= const_cast<char*>("NO_AUTO_CLEAR"); break;
    case SSL_SESS_CACHE_NO_INTERNAL_LOOKUP:
      var->value= const_cast<char*>("NO_INTERNAL_LOOKUP"); break;
    default:
      var->value= const_cast<char*>("Unknown"); break;
    }
  return 0;
}

/*
   Functions relying on SSL
   Note: In the show_ssl_* functions, we need to check if we have a
         valid vio-object since this isn't always true, specifically
         when session_status or global_status is requested from
         inside an Event.
 */
static int show_ssl_get_version(THD *thd, SHOW_VAR *var, char *buff)
{
  var->type= SHOW_CHAR;
  if( thd->vio_ok() && thd->net.vio->ssl_arg )
    var->value= const_cast<char*>(SSL_get_version((SSL*) thd->net.vio->ssl_arg));
  else
    var->value= (char *)"";
  return 0;
}

static int show_ssl_session_reused(THD *thd, SHOW_VAR *var, char *buff)
{
  var->type= SHOW_LONG;
  var->value= buff;
  if( thd->vio_ok() && thd->net.vio->ssl_arg )
    *((long *)buff)= (long)SSL_session_reused((SSL*) thd->net.vio->ssl_arg);
  else
    *((long *)buff)= 0;
  return 0;
}

static int show_ssl_get_default_timeout(THD *thd, SHOW_VAR *var, char *buff)
{
  var->type= SHOW_LONG;
  var->value= buff;
  if( thd->vio_ok() && thd->net.vio->ssl_arg )
    *((long *)buff)= (long)SSL_get_default_timeout((SSL*)thd->net.vio->ssl_arg);
  else
    *((long *)buff)= 0;
  return 0;
}

static int show_ssl_get_verify_mode(THD *thd, SHOW_VAR *var, char *buff)
{
  var->type= SHOW_LONG;
  var->value= buff;
  if( thd->net.vio && thd->net.vio->ssl_arg )
    *((long *)buff)= (long)SSL_get_verify_mode((SSL*)thd->net.vio->ssl_arg);
  else
    *((long *)buff)= 0;
  return 0;
}

static int show_ssl_get_verify_depth(THD *thd, SHOW_VAR *var, char *buff)
{
  var->type= SHOW_LONG;
  var->value= buff;
  if( thd->vio_ok() && thd->net.vio->ssl_arg )
    *((long *)buff)= (long)SSL_get_verify_depth((SSL*)thd->net.vio->ssl_arg);
  else
    *((long *)buff)= 0;
  return 0;
}

static int show_ssl_get_cipher(THD *thd, SHOW_VAR *var, char *buff)
{
  var->type= SHOW_CHAR;
  if( thd->vio_ok() && thd->net.vio->ssl_arg )
    var->value= const_cast<char*>(SSL_get_cipher((SSL*) thd->net.vio->ssl_arg));
  else
    var->value= (char *)"";
  return 0;
}

static int show_ssl_get_cipher_list(THD *thd, SHOW_VAR *var, char *buff)
{
  var->type= SHOW_CHAR;
  var->value= buff;
  if (thd->vio_ok() && thd->net.vio->ssl_arg)
  {
    int i;
    const char *p;
    char *end= buff + SHOW_VAR_FUNC_BUFF_SIZE;
    for (i=0; (p= SSL_get_cipher_list((SSL*) thd->net.vio->ssl_arg,i)) &&
               buff < end; i++)
    {
      buff= strnmov(buff, p, end-buff-1);
      *buff++= ':';
    }
    if (i)
      buff--;
  }
  *buff=0;
  return 0;
}


#ifdef HAVE_YASSL

static char *
my_asn1_time_to_string(ASN1_TIME *time, char *buf, size_t len)
{
  return yaSSL_ASN1_TIME_to_string(time, buf, len);
}

#else /* openssl */

static char *
my_asn1_time_to_string(ASN1_TIME *time, char *buf, size_t len)
{
  int n_read;
  char *res= NULL;
  BIO *bio= BIO_new(BIO_s_mem());

  if (bio == NULL)
    return NULL;

  if (!ASN1_TIME_print(bio, time))
    goto end;

  n_read= BIO_read(bio, buf, (int) (len - 1));

  if (n_read > 0)
  {
    buf[n_read]= 0;
    res= buf;
  }

end:
  BIO_free(bio);
  return res;
}

#endif


/**
  Handler function for the 'ssl_get_server_not_before' variable

  @param      thd  the mysql thread structure
  @param      var  the data for the variable
  @param[out] buf  the string to put the value of the variable into

  @return          status
  @retval     0    success
*/

static int
show_ssl_get_server_not_before(THD *thd, SHOW_VAR *var, char *buff)
{
  var->type= SHOW_CHAR;
  if(thd->vio_ok() && thd->net.vio->ssl_arg)
  {
    SSL *ssl= (SSL*) thd->net.vio->ssl_arg;
    X509 *cert= SSL_get_certificate(ssl);
    ASN1_TIME *not_before= X509_get_notBefore(cert);

    var->value= my_asn1_time_to_string(not_before, buff,
                                       SHOW_VAR_FUNC_BUFF_SIZE);
    if (!var->value)
      return 1;
    var->value= buff;
  }
  else
    var->value= empty_c_string;
  return 0;
}


/**
  Handler function for the 'ssl_get_server_not_after' variable

  @param      thd  the mysql thread structure
  @param      var  the data for the variable
  @param[out] buf  the string to put the value of the variable into

  @return          status
  @retval     0    success
*/

static int
show_ssl_get_server_not_after(THD *thd, SHOW_VAR *var, char *buff)
{
  var->type= SHOW_CHAR;
  if(thd->vio_ok() && thd->net.vio->ssl_arg)
  {
    SSL *ssl= (SSL*) thd->net.vio->ssl_arg;
    X509 *cert= SSL_get_certificate(ssl);
    ASN1_TIME *not_after= X509_get_notAfter(cert);

    var->value= my_asn1_time_to_string(not_after, buff,
                                       SHOW_VAR_FUNC_BUFF_SIZE);
    if (!var->value)
      return 1;
  }
  else
    var->value= empty_c_string;
  return 0;
}

#endif /* HAVE_OPENSSL && !EMBEDDED_LIBRARY */

static int show_default_keycache(THD *thd, SHOW_VAR *var, char *buff)
{
  struct st_data {
    KEY_CACHE_STATISTICS stats;
    SHOW_VAR var[8];
  } *data;
  SHOW_VAR *v;

  data=(st_data *)buff;
  v= data->var;

  var->type= SHOW_ARRAY;
  var->value= (char*)v;

  get_key_cache_statistics(dflt_key_cache, 0, &data->stats);

#define set_one_keycache_var(X,Y)       \
  v->name= X;                           \
  v->type= SHOW_LONGLONG;               \
  v->value= (char*)&data->stats.Y;      \
  v++;

  set_one_keycache_var("blocks_not_flushed", blocks_changed);
  set_one_keycache_var("blocks_unused",      blocks_unused);
  set_one_keycache_var("blocks_used",        blocks_used);
  set_one_keycache_var("blocks_warm",        blocks_warm);
  set_one_keycache_var("read_requests",      read_requests);
  set_one_keycache_var("reads",              reads);
  set_one_keycache_var("write_requests",     write_requests);
  set_one_keycache_var("writes",             writes);

  v->name= 0;

  DBUG_ASSERT((char*)(v+1) <= buff + SHOW_VAR_FUNC_BUFF_SIZE);

#undef set_one_keycache_var

  return 0;
}

#ifndef DBUG_OFF
static int debug_status_func(THD *thd, SHOW_VAR *var, char *buff)
{
#define add_var(X,Y,Z)                  \
  v->name= X;                           \
  v->value= (char*)Y;                   \
  v->type= Z;                           \
  v++;

  var->type= SHOW_ARRAY;
  var->value= buff;

  SHOW_VAR *v= (SHOW_VAR *)buff;

  if (_db_keyword_(0, "role_merge_stats", 1))
  {
    static SHOW_VAR roles[]= {
      {"global",  (char*) &role_global_merges,  SHOW_ULONG},
      {"db",      (char*) &role_db_merges,      SHOW_ULONG},
      {"table",   (char*) &role_table_merges,   SHOW_ULONG},
      {"column",  (char*) &role_column_merges,  SHOW_ULONG},
      {"routine", (char*) &role_routine_merges, SHOW_ULONG},
      {NullS, NullS, SHOW_LONG}
    };

    add_var("role_merges", roles, SHOW_ARRAY);
  }

  v->name= 0;

#undef add_var

  return 0;
}
#endif

#ifdef HAVE_POOL_OF_THREADS
int show_threadpool_idle_threads(THD *thd, SHOW_VAR *var, char *buff)
{
  var->type= SHOW_INT;
  var->value= buff;
  *(int *)buff= tp_get_idle_thread_count(); 
  return 0;
}
#endif

/*
  Variables shown by SHOW STATUS in alphabetical order
*/

SHOW_VAR status_vars[]= {
  {"Aborted_clients",          (char*) &aborted_threads,        SHOW_LONG},
  {"Aborted_connects",         (char*) &aborted_connects,       SHOW_LONG},
  {"Access_denied_errors",     (char*) offsetof(STATUS_VAR, access_denied_errors), SHOW_LONG_STATUS},
  {"Binlog_bytes_written",     (char*) offsetof(STATUS_VAR, binlog_bytes_written), SHOW_LONGLONG_STATUS},
  {"Binlog_cache_disk_use",    (char*) &binlog_cache_disk_use,  SHOW_LONG},
  {"Binlog_cache_use",         (char*) &binlog_cache_use,       SHOW_LONG},
  {"Binlog_stmt_cache_disk_use",(char*) &binlog_stmt_cache_disk_use,  SHOW_LONG},
  {"Binlog_stmt_cache_use",    (char*) &binlog_stmt_cache_use,       SHOW_LONG},
  {"Busy_time",                (char*) offsetof(STATUS_VAR, busy_time), SHOW_DOUBLE_STATUS},
  {"Bytes_received",           (char*) offsetof(STATUS_VAR, bytes_received), SHOW_LONGLONG_STATUS},
  {"Bytes_sent",               (char*) offsetof(STATUS_VAR, bytes_sent), SHOW_LONGLONG_STATUS},
  {"Com",                      (char*) com_status_vars, SHOW_ARRAY},
  {"Compression",              (char*) &show_net_compression, SHOW_SIMPLE_FUNC},
  {"Connections",              (char*) &thread_id,              SHOW_LONG_NOFLUSH},
  {"Connection_errors_accept", (char*) &connection_errors_accept, SHOW_LONG},
  {"Connection_errors_internal", (char*) &connection_errors_internal, SHOW_LONG},
  {"Connection_errors_max_connections", (char*) &connection_errors_max_connection, SHOW_LONG},
  {"Connection_errors_peer_address", (char*) &connection_errors_peer_addr, SHOW_LONG},
  {"Connection_errors_select", (char*) &connection_errors_select, SHOW_LONG},
  {"Connection_errors_tcpwrap", (char*) &connection_errors_tcpwrap, SHOW_LONG},
  {"Cpu_time",                 (char*) offsetof(STATUS_VAR, cpu_time), SHOW_DOUBLE_STATUS},
  {"Created_tmp_disk_tables",  (char*) offsetof(STATUS_VAR, created_tmp_disk_tables_), SHOW_LONG_STATUS},
  {"Created_tmp_files",	       (char*) &my_tmp_file_created,	SHOW_LONG},
  {"Created_tmp_tables",       (char*) offsetof(STATUS_VAR, created_tmp_tables_), SHOW_LONG_STATUS},
#ifndef DBUG_OFF
  {"Debug",                    (char*) &debug_status_func,  SHOW_FUNC},
#endif
  {"Delayed_errors",           (char*) &delayed_insert_errors,  SHOW_LONG},
  {"Delayed_insert_threads",   (char*) &delayed_insert_threads, SHOW_LONG_NOFLUSH},
  {"Delayed_writes",           (char*) &delayed_insert_writes,  SHOW_LONG},
  {"Empty_queries",            (char*) offsetof(STATUS_VAR, empty_queries), SHOW_LONG_STATUS},
  {"Executed_events",          (char*) &executed_events, SHOW_LONG_NOFLUSH },
  {"Executed_triggers",        (char*) offsetof(STATUS_VAR, executed_triggers), SHOW_LONG_STATUS},
  {"Feature_delay_key_write",  (char*) &feature_files_opened_with_delayed_keys, SHOW_LONG },
  {"Feature_dynamic_columns",  (char*) offsetof(STATUS_VAR, feature_dynamic_columns), SHOW_LONG_STATUS},
  {"Feature_fulltext",         (char*) offsetof(STATUS_VAR, feature_fulltext), SHOW_LONG_STATUS},
  {"Feature_gis",              (char*) offsetof(STATUS_VAR, feature_gis), SHOW_LONG_STATUS},
  {"Feature_locale",           (char*) offsetof(STATUS_VAR, feature_locale), SHOW_LONG_STATUS},
  {"Feature_subquery",         (char*) offsetof(STATUS_VAR, feature_subquery), SHOW_LONG_STATUS},
  {"Feature_timezone",         (char*) offsetof(STATUS_VAR, feature_timezone), SHOW_LONG_STATUS},
  {"Feature_trigger",          (char*) offsetof(STATUS_VAR, feature_trigger), SHOW_LONG_STATUS},
  {"Feature_xml",              (char*) offsetof(STATUS_VAR, feature_xml), SHOW_LONG_STATUS},
  {"Flush_commands",           (char*) &show_flush_commands, SHOW_SIMPLE_FUNC},
  {"Handler_commit",           (char*) offsetof(STATUS_VAR, ha_commit_count), SHOW_LONG_STATUS},
  {"Handler_delete",           (char*) offsetof(STATUS_VAR, ha_delete_count), SHOW_LONG_STATUS},
  {"Handler_discover",         (char*) offsetof(STATUS_VAR, ha_discover_count), SHOW_LONG_STATUS},
  {"Handler_external_lock",    (char*) offsetof(STATUS_VAR, ha_external_lock_count), SHOW_LONGLONG_STATUS},
  {"Handler_icp_attempts",     (char*) offsetof(STATUS_VAR, ha_icp_attempts), SHOW_LONG_STATUS},
  {"Handler_icp_match",        (char*) offsetof(STATUS_VAR, ha_icp_match), SHOW_LONG_STATUS},
  {"Handler_mrr_init",         (char*) offsetof(STATUS_VAR, ha_mrr_init_count),  SHOW_LONG_STATUS},
  {"Handler_mrr_key_refills",  (char*) offsetof(STATUS_VAR, ha_mrr_key_refills_count), SHOW_LONG_STATUS},
  {"Handler_mrr_rowid_refills",(char*) offsetof(STATUS_VAR, ha_mrr_rowid_refills_count), SHOW_LONG_STATUS},
  {"Handler_prepare",          (char*) offsetof(STATUS_VAR, ha_prepare_count),  SHOW_LONG_STATUS},
  {"Handler_read_first",       (char*) offsetof(STATUS_VAR, ha_read_first_count), SHOW_LONG_STATUS},
  {"Handler_read_key",         (char*) offsetof(STATUS_VAR, ha_read_key_count), SHOW_LONG_STATUS},
  {"Handler_read_last",        (char*) offsetof(STATUS_VAR, ha_read_last_count), SHOW_LONG_STATUS},
  {"Handler_read_next",        (char*) offsetof(STATUS_VAR, ha_read_next_count), SHOW_LONG_STATUS},
  {"Handler_read_prev",        (char*) offsetof(STATUS_VAR, ha_read_prev_count), SHOW_LONG_STATUS},
  {"Handler_read_rnd",         (char*) offsetof(STATUS_VAR, ha_read_rnd_count), SHOW_LONG_STATUS},
  {"Handler_read_rnd_deleted", (char*) offsetof(STATUS_VAR, ha_read_rnd_deleted_count), SHOW_LONG_STATUS},
  {"Handler_read_rnd_next",    (char*) offsetof(STATUS_VAR, ha_read_rnd_next_count), SHOW_LONG_STATUS},
  {"Handler_rollback",         (char*) offsetof(STATUS_VAR, ha_rollback_count), SHOW_LONG_STATUS},
  {"Handler_savepoint",        (char*) offsetof(STATUS_VAR, ha_savepoint_count), SHOW_LONG_STATUS},
  {"Handler_savepoint_rollback",(char*) offsetof(STATUS_VAR, ha_savepoint_rollback_count), SHOW_LONG_STATUS},
  {"Handler_tmp_update",       (char*) offsetof(STATUS_VAR, ha_tmp_update_count), SHOW_LONG_STATUS},
  {"Handler_tmp_write",        (char*) offsetof(STATUS_VAR, ha_tmp_write_count), SHOW_LONG_STATUS},
  {"Handler_update",           (char*) offsetof(STATUS_VAR, ha_update_count), SHOW_LONG_STATUS},
  {"Handler_write",            (char*) offsetof(STATUS_VAR, ha_write_count), SHOW_LONG_STATUS},
  {"Key",                      (char*) &show_default_keycache, SHOW_FUNC},
  {"Last_query_cost",          (char*) offsetof(STATUS_VAR, last_query_cost), SHOW_DOUBLE_STATUS},
  {"Max_used_connections",     (char*) &max_used_connections,  SHOW_LONG},
  {"Memory_used",              (char*) offsetof(STATUS_VAR, memory_used), SHOW_LONGLONG_STATUS},
  {"Not_flushed_delayed_rows", (char*) &delayed_rows_in_use,    SHOW_LONG_NOFLUSH},
  {"Open_files",               (char*) &my_file_opened,         SHOW_LONG_NOFLUSH},
  {"Open_streams",             (char*) &my_stream_opened,       SHOW_LONG_NOFLUSH},
  {"Open_table_definitions",   (char*) &show_table_definitions, SHOW_SIMPLE_FUNC},
  {"Open_tables",              (char*) &show_open_tables,       SHOW_SIMPLE_FUNC},
  {"Opened_files",             (char*) &my_file_total_opened, SHOW_LONG_NOFLUSH},
  {"Opened_plugin_libraries",  (char*) &dlopen_count, SHOW_LONG},
  {"Opened_table_definitions", (char*) offsetof(STATUS_VAR, opened_shares), SHOW_LONG_STATUS},
  {"Opened_tables",            (char*) offsetof(STATUS_VAR, opened_tables), SHOW_LONG_STATUS},
  {"Opened_views",             (char*) offsetof(STATUS_VAR, opened_views), SHOW_LONG_STATUS},
  {"Prepared_stmt_count",      (char*) &show_prepared_stmt_count, SHOW_SIMPLE_FUNC},
  {"Rows_sent",                (char*) offsetof(STATUS_VAR, rows_sent), SHOW_LONGLONG_STATUS},
  {"Rows_read",                (char*) offsetof(STATUS_VAR, rows_read), SHOW_LONGLONG_STATUS},
  {"Rows_tmp_read",            (char*) offsetof(STATUS_VAR, rows_tmp_read), SHOW_LONGLONG_STATUS},
#ifdef HAVE_QUERY_CACHE
  {"Qcache_free_blocks",       (char*) &query_cache.free_memory_blocks, SHOW_LONG_NOFLUSH},
  {"Qcache_free_memory",       (char*) &query_cache.free_memory, SHOW_LONG_NOFLUSH},
  {"Qcache_hits",              (char*) &query_cache.hits,       SHOW_LONG},
  {"Qcache_inserts",           (char*) &query_cache.inserts,    SHOW_LONG},
  {"Qcache_lowmem_prunes",     (char*) &query_cache.lowmem_prunes, SHOW_LONG},
  {"Qcache_not_cached",        (char*) &query_cache.refused,    SHOW_LONG},
  {"Qcache_queries_in_cache",  (char*) &query_cache.queries_in_cache, SHOW_LONG_NOFLUSH},
  {"Qcache_total_blocks",      (char*) &query_cache.total_blocks, SHOW_LONG_NOFLUSH},
#endif /*HAVE_QUERY_CACHE*/
  {"Queries",                  (char*) &show_queries,            SHOW_SIMPLE_FUNC},
  {"Questions",                (char*) offsetof(STATUS_VAR, questions), SHOW_LONG_STATUS},
#ifdef HAVE_REPLICATION
  {"Rpl_status",               (char*) &show_rpl_status,          SHOW_SIMPLE_FUNC},
#endif
  {"Select_full_join",         (char*) offsetof(STATUS_VAR, select_full_join_count_), SHOW_LONG_STATUS},
  {"Select_full_range_join",   (char*) offsetof(STATUS_VAR, select_full_range_join_count_), SHOW_LONG_STATUS},
  {"Select_range",             (char*) offsetof(STATUS_VAR, select_range_count_), SHOW_LONG_STATUS},
  {"Select_range_check",       (char*) offsetof(STATUS_VAR, select_range_check_count_), SHOW_LONG_STATUS},
  {"Select_scan",	       (char*) offsetof(STATUS_VAR, select_scan_count_), SHOW_LONG_STATUS},
  {"Slave_open_temp_tables",   (char*) &slave_open_temp_tables, SHOW_INT},
#ifdef HAVE_REPLICATION
  {"Slave_heartbeat_period",   (char*) &show_heartbeat_period, SHOW_SIMPLE_FUNC},
  {"Slave_received_heartbeats",(char*) &show_slave_received_heartbeats, SHOW_SIMPLE_FUNC},
  {"Slave_retried_transactions",(char*)&slave_retried_transactions, SHOW_LONG},
  {"Slave_running",            (char*) &show_slave_running,     SHOW_SIMPLE_FUNC},
#endif
  {"Slow_launch_threads",      (char*) &slow_launch_threads,    SHOW_LONG},
  {"Slow_queries",             (char*) offsetof(STATUS_VAR, long_query_count), SHOW_LONG_STATUS},
  {"Sort_merge_passes",	       (char*) offsetof(STATUS_VAR, filesort_merge_passes_), SHOW_LONG_STATUS},
  {"Sort_priority_queue_sorts",(char*) offsetof(STATUS_VAR, filesort_pq_sorts_), SHOW_LONG_STATUS}, 
  {"Sort_range",	       (char*) offsetof(STATUS_VAR, filesort_range_count_), SHOW_LONG_STATUS},
  {"Sort_rows",		       (char*) offsetof(STATUS_VAR, filesort_rows_), SHOW_LONG_STATUS},
  {"Sort_scan",		       (char*) offsetof(STATUS_VAR, filesort_scan_count_), SHOW_LONG_STATUS},
#ifdef HAVE_OPENSSL
#ifndef EMBEDDED_LIBRARY
  {"Ssl_accept_renegotiates",  (char*) &show_ssl_ctx_sess_accept_renegotiate, SHOW_SIMPLE_FUNC},
  {"Ssl_accepts",              (char*) &show_ssl_ctx_sess_accept, SHOW_SIMPLE_FUNC},
  {"Ssl_callback_cache_hits",  (char*) &show_ssl_ctx_sess_cb_hits, SHOW_SIMPLE_FUNC},
  {"Ssl_cipher",               (char*) &show_ssl_get_cipher, SHOW_SIMPLE_FUNC},
  {"Ssl_cipher_list",          (char*) &show_ssl_get_cipher_list, SHOW_SIMPLE_FUNC},
  {"Ssl_client_connects",      (char*) &show_ssl_ctx_sess_connect, SHOW_SIMPLE_FUNC},
  {"Ssl_connect_renegotiates", (char*) &show_ssl_ctx_sess_connect_renegotiate, SHOW_SIMPLE_FUNC},
  {"Ssl_ctx_verify_depth",     (char*) &show_ssl_ctx_get_verify_depth, SHOW_SIMPLE_FUNC},
  {"Ssl_ctx_verify_mode",      (char*) &show_ssl_ctx_get_verify_mode, SHOW_SIMPLE_FUNC},
  {"Ssl_default_timeout",      (char*) &show_ssl_get_default_timeout, SHOW_SIMPLE_FUNC},
  {"Ssl_finished_accepts",     (char*) &show_ssl_ctx_sess_accept_good, SHOW_SIMPLE_FUNC},
  {"Ssl_finished_connects",    (char*) &show_ssl_ctx_sess_connect_good, SHOW_SIMPLE_FUNC},
  {"Ssl_server_not_after",     (char*) &show_ssl_get_server_not_after, SHOW_SIMPLE_FUNC},
  {"Ssl_server_not_before",    (char*) &show_ssl_get_server_not_before, SHOW_SIMPLE_FUNC},
  {"Ssl_session_cache_hits",   (char*) &show_ssl_ctx_sess_hits, SHOW_SIMPLE_FUNC},
  {"Ssl_session_cache_misses", (char*) &show_ssl_ctx_sess_misses, SHOW_SIMPLE_FUNC},
  {"Ssl_session_cache_mode",   (char*) &show_ssl_ctx_get_session_cache_mode, SHOW_SIMPLE_FUNC},
  {"Ssl_session_cache_overflows", (char*) &show_ssl_ctx_sess_cache_full, SHOW_SIMPLE_FUNC},
  {"Ssl_session_cache_size",   (char*) &show_ssl_ctx_sess_get_cache_size, SHOW_SIMPLE_FUNC},
  {"Ssl_session_cache_timeouts", (char*) &show_ssl_ctx_sess_timeouts, SHOW_SIMPLE_FUNC},
  {"Ssl_sessions_reused",      (char*) &show_ssl_session_reused, SHOW_SIMPLE_FUNC},
  {"Ssl_used_session_cache_entries",(char*) &show_ssl_ctx_sess_number, SHOW_SIMPLE_FUNC},
  {"Ssl_verify_depth",         (char*) &show_ssl_get_verify_depth, SHOW_SIMPLE_FUNC},
  {"Ssl_verify_mode",          (char*) &show_ssl_get_verify_mode, SHOW_SIMPLE_FUNC},
  {"Ssl_version",              (char*) &show_ssl_get_version, SHOW_SIMPLE_FUNC},
#endif
#endif /* HAVE_OPENSSL */
  {"Syncs",                    (char*) &my_sync_count,          SHOW_LONG_NOFLUSH},
  /*
    Expression cache used only for caching subqueries now, so its statistic
    variables we call subquery_cache*.
  */
  {"Subquery_cache_hit",       (char*) &subquery_cache_hit,     SHOW_LONG},
  {"Subquery_cache_miss",      (char*) &subquery_cache_miss,    SHOW_LONG},
  {"Table_locks_immediate",    (char*) &locks_immediate,        SHOW_LONG},
  {"Table_locks_waited",       (char*) &locks_waited,           SHOW_LONG},
#ifdef HAVE_MMAP
  {"Tc_log_max_pages_used",    (char*) &tc_log_max_pages_used,  SHOW_LONG},
  {"Tc_log_page_size",         (char*) &tc_log_page_size,       SHOW_LONG_NOFLUSH},
  {"Tc_log_page_waits",        (char*) &tc_log_page_waits,      SHOW_LONG},
#endif
#ifdef HAVE_POOL_OF_THREADS
  {"Threadpool_idle_threads",  (char *) &show_threadpool_idle_threads, SHOW_SIMPLE_FUNC},
  {"Threadpool_threads",       (char *) &tp_stats.num_worker_threads, SHOW_INT},
#endif
  {"Threads_cached",           (char*) &cached_thread_count,    SHOW_LONG_NOFLUSH},
  {"Threads_connected",        (char*) &connection_count,       SHOW_INT},
  {"Threads_created",	       (char*) &thread_created,		SHOW_LONG_NOFLUSH},
  {"Threads_running",          (char*) &thread_running,         SHOW_INT},
  {"Uptime",                   (char*) &show_starttime,         SHOW_SIMPLE_FUNC},
#ifdef ENABLED_PROFILING
  {"Uptime_since_flush_status",(char*) &show_flushstatustime,   SHOW_SIMPLE_FUNC},
#endif
#ifdef WITH_WSREP
  {"wsrep_connected",          (char*) &wsrep_connected,         SHOW_BOOL},
  {"wsrep_ready",              (char*) &wsrep_ready,             SHOW_BOOL},
  {"wsrep_cluster_state_uuid", (char*) &wsrep_cluster_state_uuid,SHOW_CHAR_PTR},
  {"wsrep_cluster_conf_id",    (char*) &wsrep_cluster_conf_id,   SHOW_LONGLONG},
  {"wsrep_cluster_status",     (char*) &wsrep_cluster_status,    SHOW_CHAR_PTR},
  {"wsrep_cluster_size",       (char*) &wsrep_cluster_size,      SHOW_LONG_NOFLUSH},
  {"wsrep_local_index",        (char*) &wsrep_local_index,       SHOW_LONG_NOFLUSH},
  {"wsrep_local_bf_aborts",    (char*) &wsrep_show_bf_aborts,    SHOW_SIMPLE_FUNC},
  {"wsrep_provider_name",      (char*) &wsrep_provider_name,     SHOW_CHAR_PTR},
  {"wsrep_provider_version",   (char*) &wsrep_provider_version,  SHOW_CHAR_PTR},
  {"wsrep_provider_vendor",    (char*) &wsrep_provider_vendor,   SHOW_CHAR_PTR},
  {"wsrep_thread_count",       (char*) &wsrep_running_threads,   SHOW_LONG_NOFLUSH},
  {"wsrep",                    (char*) &wsrep_show_status,       SHOW_FUNC},
#endif
#ifdef WITH_WSREP
  {"wsrep_connected",          (char*) &wsrep_connected,         SHOW_BOOL},
  {"wsrep_ready",              (char*) &wsrep_ready,             SHOW_BOOL},
  {"wsrep_cluster_state_uuid", (char*) &wsrep_cluster_state_uuid,SHOW_CHAR_PTR},
  {"wsrep_cluster_conf_id",    (char*) &wsrep_cluster_conf_id,   SHOW_LONGLONG},
  {"wsrep_cluster_status",     (char*) &wsrep_cluster_status,    SHOW_CHAR_PTR},
  {"wsrep_cluster_size",       (char*) &wsrep_cluster_size,      SHOW_LONG_NOFLUSH},
  {"wsrep_local_index",        (char*) &wsrep_local_index,       SHOW_LONG_NOFLUSH},
  {"wsrep_local_bf_aborts",    (char*) &wsrep_show_bf_aborts,    SHOW_FUNC},
  {"wsrep_provider_name",      (char*) &wsrep_provider_name,     SHOW_CHAR_PTR},
  {"wsrep_provider_version",   (char*) &wsrep_provider_version,  SHOW_CHAR_PTR},
  {"wsrep_provider_vendor",    (char*) &wsrep_provider_vendor,   SHOW_CHAR_PTR},
  {"wsrep_thread_count",       (char*) &wsrep_running_threads,   SHOW_LONG_NOFLUSH},
  {"wsrep",                    (char*) &wsrep_show_status,       SHOW_FUNC},
#endif
  {NullS, NullS, SHOW_LONG}
};

static bool add_terminator(DYNAMIC_ARRAY *options)
{
  my_option empty_element= {0, 0, 0, 0, 0, 0, GET_NO_ARG, NO_ARG, 0, 0, 0, 0, 0, 0};
  return insert_dynamic(options, (uchar *)&empty_element);
}

static bool add_many_options(DYNAMIC_ARRAY *options, my_option *list,
                            size_t elements)
{
  for (my_option *opt= list; opt < list + elements; opt++)
    if (insert_dynamic(options, opt))
      return 1;
  return 0;
}

#ifndef EMBEDDED_LIBRARY
static void print_version(void)
{
  set_server_version();

  printf("%s  Ver %s for %s on %s (%s)\n",my_progname,
	 server_version,SYSTEM_TYPE,MACHINE_TYPE, MYSQL_COMPILATION_COMMENT);
}

/** Compares two options' names, treats - and _ the same */
static int option_cmp(my_option *a, my_option *b)
{
  const char *sa= a->name;
  const char *sb= b->name;
  for (; *sa || *sb; sa++, sb++)
  {
    if (*sa < *sb)
    {
      if (*sa == '-' && *sb == '_')
        continue;
      else
        return -1;
    }
    if (*sa > *sb)
    {
      if (*sa == '_' && *sb == '-')
        continue;
      else
        return 1;
    }
  }
  return 0;
}

static void print_help()
{
  MEM_ROOT mem_root;
  init_alloc_root(&mem_root, 4096, 4096, MYF(0));

  pop_dynamic(&all_options);
  add_many_options(&all_options, pfs_early_options,
                  array_elements(pfs_early_options));
  sys_var_add_options(&all_options, sys_var::PARSE_EARLY);
  add_plugin_options(&all_options, &mem_root);
  sort_dynamic(&all_options, (qsort_cmp) option_cmp);
  sort_dynamic(&all_options, (qsort_cmp) option_cmp);
  add_terminator(&all_options);

  my_print_help((my_option*) all_options.buffer);

  /* Add variables that can be shown but not changed, like version numbers */
  pop_dynamic(&all_options);
  sys_var_add_options(&all_options, sys_var::SHOW_VALUE_IN_HELP);
  sort_dynamic(&all_options, (qsort_cmp) option_cmp);
  add_terminator(&all_options);
  my_print_variables((my_option*) all_options.buffer);

  free_root(&mem_root, MYF(0));
}

static void usage(void)
{
  DBUG_ENTER("usage");
  if (!(default_charset_info= get_charset_by_csname(default_character_set_name,
					           MY_CS_PRIMARY,
						   MYF(MY_WME))))
    exit(1);
  if (!default_collation_name)
    default_collation_name= (char*) default_charset_info->name;
  print_version();
  puts(ORACLE_WELCOME_COPYRIGHT_NOTICE("2000"));
  puts("Starts the MariaDB database server.\n");
  printf("Usage: %s [OPTIONS]\n", my_progname);
  if (!opt_verbose)
    puts("\nFor more help options (several pages), use mysqld --verbose --help.");
  else
  {
#ifdef __WIN__
  puts("NT and Win32 specific options:\n"
       "  --install                     Install the default service (NT).\n"
       "  --install-manual              Install the default service started manually (NT).\n"
       "  --install service_name        Install an optional service (NT).\n"
       "  --install-manual service_name Install an optional service started manually (NT).\n"
       "  --remove                      Remove the default service from the service list (NT).\n"
       "  --remove service_name         Remove the service_name from the service list (NT).\n"
       "  --enable-named-pipe           Only to be used for the default server (NT).\n"
       "  --standalone                  Dummy option to start as a standalone server (NT).");
  puts("");
#endif
  print_defaults(MYSQL_CONFIG_NAME,load_default_groups);
  puts("");
  set_ports();

  /* Print out all the options including plugin supplied options */
  print_help();

  if (! plugins_are_initialized)
  {
    puts("\nPlugins have parameters that are not reflected in this list"
         "\nbecause execution stopped before plugins were initialized.");
  }

  puts("\nTo see what values a running MySQL server is using, type"
       "\n'mysqladmin variables' instead of 'mysqld --verbose --help'.");
  }
  DBUG_VOID_RETURN;
}
#endif /*!EMBEDDED_LIBRARY*/

/**
  Initialize MySQL global variables to default values.

  @note
    The reason to set a lot of global variables to zero is to allow one to
    restart the embedded server with a clean environment
    It's also needed on some exotic platforms where global variables are
    not set to 0 when a program starts.

    We don't need to set variables refered to in my_long_options
    as these are initialized by my_getopt.
*/

static int mysql_init_variables(void)
{
  /* Things reset to zero */
  opt_skip_slave_start= opt_reckless_slave = 0;
  mysql_home[0]= pidfile_name[0]= log_error_file[0]= 0;
#if defined(HAVE_REALPATH) && !defined(HAVE_valgrind) && !defined(HAVE_BROKEN_REALPATH)
  /*  We can only test for sub paths if my_symlink.c is using realpath */
  myisam_test_invalid_symlink= test_if_data_home_dir;
#endif
  opt_log= opt_slow_log= 0;
  opt_bin_log= opt_bin_log_used= 0;
  opt_disable_networking= opt_skip_show_db=0;
  opt_skip_name_resolve= 0;
  opt_ignore_builtin_innodb= 0;
  opt_logname= opt_binlog_index_name= opt_slow_logname= 0;
  opt_log_basename= 0;
  opt_tc_log_file= (char *)"tc.log";      // no hostname in tc_log file name !
  opt_secure_auth= 0;
  opt_bootstrap= opt_myisam_log= 0;
  mqh_used= 0;
  kill_in_progress= 0;
  cleanup_done= 0;
  server_id_supplied= 0;
  test_flags= select_errors= dropping_tables= ha_open_options=0;
  thread_count= thread_running= kill_cached_threads= wake_thread= 0;
  service_thread_count= 0;
  slave_open_temp_tables= 0;
  cached_thread_count= 0;
  opt_endinfo= using_udf_functions= 0;
  opt_using_transactions= 0;
  abort_loop= select_thread_in_use= signal_thread_in_use= 0;
  ready_to_exit= shutdown_in_progress= grant_option= 0;
  aborted_threads= aborted_connects= 0;
  subquery_cache_miss= subquery_cache_hit= 0;
  delayed_insert_threads= delayed_insert_writes= delayed_rows_in_use= 0;
  delayed_insert_errors= thread_created= 0;
  specialflag= 0;
  binlog_cache_use=  binlog_cache_disk_use= 0;
  max_used_connections= slow_launch_threads = 0;
  mysqld_user= mysqld_chroot= opt_init_file= opt_bin_logname = 0;
  prepared_stmt_count= 0;
  mysqld_unix_port= opt_mysql_tmpdir= my_bind_addr_str= NullS;
  bzero((uchar*) &mysql_tmpdir_list, sizeof(mysql_tmpdir_list));
  bzero((char *) &global_status_var, sizeof(global_status_var));
  opt_large_pages= 0;
  opt_super_large_pages= 0;
#if defined(ENABLED_DEBUG_SYNC)
  opt_debug_sync_timeout= 0;
#endif /* defined(ENABLED_DEBUG_SYNC) */
  key_map_full.set_all();

  /* Character sets */
  system_charset_info= &my_charset_utf8_general_ci;
  files_charset_info= &my_charset_utf8_general_ci;
  national_charset_info= &my_charset_utf8_general_ci;
  table_alias_charset= &my_charset_bin;
  character_set_filesystem= &my_charset_bin;

  opt_specialflag= SPECIAL_ENGLISH;
  unix_sock= base_ip_sock= extra_ip_sock= MYSQL_INVALID_SOCKET;
  mysql_home_ptr= mysql_home;
  pidfile_name_ptr= pidfile_name;
  log_error_file_ptr= log_error_file;
  protocol_version= PROTOCOL_VERSION;
  what_to_log= ~ (1L << (uint) COM_TIME);
  denied_connections= 0;
  executed_events= 0;
  global_query_id= thread_id= 1L;
  my_atomic_rwlock_init(&global_query_id_lock);
  my_atomic_rwlock_init(&thread_running_lock);
  my_atomic_rwlock_init(&thread_count_lock);
  my_atomic_rwlock_init(&statistics_lock);
  my_atomic_rwlock_init(&slave_executed_entries_lock);
  strmov(server_version, MYSQL_SERVER_VERSION);
  threads.empty();
  thread_cache.empty();
  key_caches.empty();
  if (!(dflt_key_cache= get_or_create_key_cache(default_key_cache_base.str,
                                                default_key_cache_base.length)))
  {
    sql_print_error("Cannot allocate the keycache");
    return 1;
  }

  /* set key_cache_hash.default_value = dflt_key_cache */
  multi_keycache_init();

  /* Set directory paths */
  mysql_real_data_home_len=
    strmake_buf(mysql_real_data_home,
                get_relative_path(MYSQL_DATADIR)) - mysql_real_data_home;
  /* Replication parameters */
  master_info_file= (char*) "master.info",
    relay_log_info_file= (char*) "relay-log.info";
  report_user= report_password = report_host= 0;	/* TO BE DELETED */
  opt_relay_logname= opt_relaylog_index_name= 0;
  slave_retried_transactions= 0;

  /* Variables in libraries */
  charsets_dir= 0;
  default_character_set_name= (char*) MYSQL_DEFAULT_CHARSET_NAME;
  default_collation_name= compiled_default_collation_name;
  character_set_filesystem_name= (char*) "binary";
  lc_messages= (char*) "en_US";
  lc_time_names_name= (char*) "en_US";
  
  /* Variables that depends on compile options */
#ifndef DBUG_OFF
  default_dbug_option=IF_WIN("d:t:i:O,\\mysqld.trace",
			     "d:t:i:o,/tmp/mysqld.trace");
  current_dbug_option= default_dbug_option;
#endif
  opt_error_log= IF_WIN(1,0);
#ifdef ENABLED_PROFILING
    have_profiling = SHOW_OPTION_YES;
#else
    have_profiling = SHOW_OPTION_NO;
#endif

#if defined(HAVE_OPENSSL) && !defined(EMBEDDED_LIBRARY)
  have_ssl=SHOW_OPTION_YES;
#if HAVE_YASSL
  have_openssl= SHOW_OPTION_NO;
#else
  have_openssl= SHOW_OPTION_YES;
#endif
#else
  have_openssl= have_ssl= SHOW_OPTION_NO;
#endif
#ifdef HAVE_BROKEN_REALPATH
  have_symlink=SHOW_OPTION_NO;
#else
  have_symlink=SHOW_OPTION_YES;
#endif
#ifdef HAVE_DLOPEN
  have_dlopen=SHOW_OPTION_YES;
#else
  have_dlopen=SHOW_OPTION_NO;
#endif
#ifdef HAVE_QUERY_CACHE
  have_query_cache=SHOW_OPTION_YES;
#else
  have_query_cache=SHOW_OPTION_NO;
#endif
#ifdef HAVE_SPATIAL
  have_geometry=SHOW_OPTION_YES;
#else
  have_geometry=SHOW_OPTION_NO;
#endif
#ifdef HAVE_RTREE_KEYS
  have_rtree_keys=SHOW_OPTION_YES;
#else
  have_rtree_keys=SHOW_OPTION_NO;
#endif
#ifdef HAVE_CRYPT
  have_crypt=SHOW_OPTION_YES;
#else
  have_crypt=SHOW_OPTION_NO;
#endif
#ifdef HAVE_COMPRESS
  have_compress= SHOW_OPTION_YES;
#else
  have_compress= SHOW_OPTION_NO;
#endif
#ifdef HAVE_LIBWRAP
  libwrapName= NullS;
#endif
#ifdef HAVE_OPENSSL
  des_key_file = 0;
#ifndef EMBEDDED_LIBRARY
  ssl_acceptor_fd= 0;
#endif /* ! EMBEDDED_LIBRARY */
#endif /* HAVE_OPENSSL */
#ifdef HAVE_SMEM
  shared_memory_base_name= default_shared_memory_base_name;
#endif

#if defined(__WIN__)
  /* Allow Win32 users to move MySQL anywhere */
  {
    char prg_dev[LIBLEN];
    char executing_path_name[LIBLEN];
    if (!test_if_hard_path(my_progname))
    {
      // we don't want to use GetModuleFileName inside of my_path since
      // my_path is a generic path dereferencing function and here we care
      // only about the executing binary.
      GetModuleFileName(NULL, executing_path_name, sizeof(executing_path_name));
      my_path(prg_dev, executing_path_name, NULL);
    }
    else
      my_path(prg_dev, my_progname, "mysql/bin");
    strcat(prg_dev,"/../");			// Remove 'bin' to get base dir
    cleanup_dirname(mysql_home,prg_dev);
  }
#else
  const char *tmpenv;
  if (!(tmpenv = getenv("MY_BASEDIR_VERSION")))
    tmpenv = DEFAULT_MYSQL_HOME;
  strmake_buf(mysql_home, tmpenv);
#endif
#ifdef WITH_WSREP
  if (WSREP_ON && wsrep_init_vars())
    return 1;
#endif
  return 0;
}

my_bool
mysqld_get_one_option(int optid,
                      const struct my_option *opt __attribute__((unused)),
                      char *argument)
{
  switch(optid) {
  case '#':
#ifndef DBUG_OFF
    if (!argument)
      argument= (char*) default_dbug_option;
    if (argument[0] == '0' && !argument[1])
    {
      DEBUGGER_OFF;
      break;
    }
    DEBUGGER_ON;
    if (argument[0] == '1' && !argument[1])
      break;
    DBUG_SET_INITIAL(argument);
    opt_endinfo=1;				/* unireg: memory allocation */
#else
    sql_print_warning("'%s' is disabled in this build", opt->name);
#endif
    break;
  case OPT_DEPRECATED_OPTION:
    sql_print_warning("'%s' is deprecated. It does nothing and exists only "
                      "for compatiblity with old my.cnf files.",
                      opt->name);
    break;
  case OPT_MYSQL_COMPATIBILITY:
    sql_print_warning("'%s' is MySQL 5.6 compatible option. Not used or needed "
                      "in MariaDB.", opt->name);
    break;
  case OPT_MYSQL_TO_BE_IMPLEMENTED:
    sql_print_warning("'%s' is MySQL 5.6 compatible option. To be implemented "
                      "in later versions.", opt->name);
    break;
  case 'a':
    global_system_variables.sql_mode= MODE_ANSI;
    global_system_variables.tx_isolation= ISO_SERIALIZABLE;
    break;
  case 'b':
    strmake_buf(mysql_home, argument);
    break;
  case 'C':
    if (default_collation_name == compiled_default_collation_name)
      default_collation_name= 0;
    break;
  case 'h':
    strmake_buf(mysql_real_data_home, argument);
    /* Correct pointer set by my_getopt (for embedded library) */
    mysql_real_data_home_ptr= mysql_real_data_home;
    break;
  case 'u':
    if (!mysqld_user || !strcmp(mysqld_user, argument))
      mysqld_user= argument;
    else
      sql_print_warning("Ignoring user change to '%s' because the user was set to '%s' earlier on the command line\n", argument, mysqld_user);
    break;
  case 'L':
    strmake_buf(lc_messages_dir, argument);
    break;
  case OPT_BINLOG_FORMAT:
    binlog_format_used= true;
    break;
#include <sslopt-case.h>
#ifndef EMBEDDED_LIBRARY
  case 'V':
    print_version();
    opt_abort= 1;                    // Abort after parsing all options
    break;
#endif /*EMBEDDED_LIBRARY*/
  case 'W':
    if (!argument)
      global_system_variables.log_warnings++;
    else if (argument == disabled_my_option)
      global_system_variables.log_warnings= 0L;
    else
      global_system_variables.log_warnings= atoi(argument);
    break;
  case 'T':
    test_flags= argument ? (uint) atoi(argument) : 0;
    opt_endinfo=1;
    break;
  case OPT_THREAD_CONCURRENCY:
    WARN_DEPRECATED_NO_REPLACEMENT(NULL, "THREAD_CONCURRENCY");
    break;
  case (int) OPT_ISAM_LOG:
    opt_myisam_log=1;
    break;
  case (int) OPT_BIN_LOG:
    opt_bin_log= MY_TEST(argument != disabled_my_option);
    opt_bin_log_used= 1;
    break;
  case (int) OPT_LOG_BASENAME:
  {
    if (opt_log_basename[0] == 0 || strchr(opt_log_basename, FN_EXTCHAR) ||
        strchr(opt_log_basename,FN_LIBCHAR))
    {
      sql_print_error("Wrong argument for --log-basename. It can't be empty or contain '.' or '" FN_DIRSEP "'");
      return 1;
    }
    if (log_error_file_ptr != disabled_my_option)
      log_error_file_ptr= opt_log_basename;

    make_default_log_name(&opt_logname, ".log", false);
    make_default_log_name(&opt_slow_logname, "-slow.log", false);
    make_default_log_name(&opt_bin_logname, "-bin", true);
    make_default_log_name(&opt_binlog_index_name, "-bin.index", true);
    make_default_log_name(&opt_relay_logname, "-relay-bin", true);
    make_default_log_name(&opt_relaylog_index_name, "-relay-bin.index", true);

    pidfile_name_ptr= pidfile_name;
    strmake(pidfile_name, argument, sizeof(pidfile_name)-5);
    strmov(fn_ext(pidfile_name),".pid");

    /* check for errors */
    if (!opt_bin_logname || !opt_relaylog_index_name || ! opt_logname ||
        ! opt_slow_logname || !pidfile_name_ptr)
      return 1;                                 // out of memory error
    break;
  }
#ifdef HAVE_REPLICATION
  case (int)OPT_REPLICATE_IGNORE_DB:
  {
    cur_rpl_filter->add_ignore_db(argument);
    break;
  }
  case (int)OPT_REPLICATE_DO_DB:
  {
    cur_rpl_filter->add_do_db(argument);
    break;
  }
  case (int)OPT_REPLICATE_REWRITE_DB:
  {
    /* See also OPT_REWRITE_DB handling in client/mysqlbinlog.cc */
    char* key = argument,*p, *val;

    if (!(p= strstr(argument, "->")))
    {
      sql_print_error("Bad syntax in replicate-rewrite-db - missing '->'!\n");
      return 1;
    }
    val= p--;
    while (my_isspace(mysqld_charset, *p) && p > argument)
      *p-- = 0;
    if (p == argument)
    {
      sql_print_error("Bad syntax in replicate-rewrite-db - empty FROM db!\n");
      return 1;
    }
    *val= 0;
    val+= 2;
    while (*val && my_isspace(mysqld_charset, *val))
      val++;
    if (!*val)
    {
      sql_print_error("Bad syntax in replicate-rewrite-db - empty TO db!\n");
      return 1;
    }

    cur_rpl_filter->add_db_rewrite(key, val);
    break;
  }

  case (int)OPT_BINLOG_IGNORE_DB:
  {
    binlog_filter->add_ignore_db(argument);
    break;
  }
  case (int)OPT_BINLOG_DO_DB:
  {
    binlog_filter->add_do_db(argument);
    break;
  }
  case (int)OPT_REPLICATE_DO_TABLE:
  {
    if (cur_rpl_filter->add_do_table(argument))
    {
      sql_print_error("Could not add do table rule '%s'!\n", argument);
      return 1;
    }
    break;
  }
  case (int)OPT_REPLICATE_WILD_DO_TABLE:
  {
    if (cur_rpl_filter->add_wild_do_table(argument))
    {
      sql_print_error("Could not add do table rule '%s'!\n", argument);
      return 1;
    }
    break;
  }
  case (int)OPT_REPLICATE_WILD_IGNORE_TABLE:
  {
    if (cur_rpl_filter->add_wild_ignore_table(argument))
    {
      sql_print_error("Could not add ignore table rule '%s'!\n", argument);
      return 1;
    }
    break;
  }
  case (int)OPT_REPLICATE_IGNORE_TABLE:
  {
    if (cur_rpl_filter->add_ignore_table(argument))
    {
      sql_print_error("Could not add ignore table rule '%s'!\n", argument);
      return 1;
    }
    break;
  }
#endif /* HAVE_REPLICATION */
  case (int) OPT_SAFE:
    opt_specialflag|= SPECIAL_SAFE_MODE | SPECIAL_NO_NEW_FUNC;
    delay_key_write_options= (uint) DELAY_KEY_WRITE_NONE;
    myisam_recover_options= HA_RECOVER_DEFAULT;
    ha_open_options&= ~(HA_OPEN_DELAY_KEY_WRITE);
#ifdef HAVE_QUERY_CACHE
    query_cache_size=0;
#endif
    sql_print_warning("The syntax '--safe-mode' is deprecated and will be "
                      "removed in a future release.");
    break;
  case (int) OPT_SKIP_HOST_CACHE:
    opt_specialflag|= SPECIAL_NO_HOST_CACHE;
    break;
  case (int) OPT_SKIP_RESOLVE:
    opt_skip_name_resolve= 1;
    opt_specialflag|=SPECIAL_NO_RESOLVE;
    break;
  case (int) OPT_WANT_CORE:
    test_flags |= TEST_CORE_ON_SIGNAL;
    break;
  case OPT_CONSOLE:
    if (opt_console)
      opt_error_log= 0;			// Force logs to stdout
    break;
  case OPT_BOOTSTRAP:
    opt_noacl=opt_bootstrap=1;
    break;
  case OPT_SERVER_ID:
    server_id_supplied = 1;
    ::server_id= global_system_variables.server_id;
    break;
  case OPT_LOWER_CASE_TABLE_NAMES:
    lower_case_table_names_used= 1;
    break;
#ifdef WITH_WSREP
  case OPT_WSREP_START_POSITION:
    wsrep_start_position_init (argument);
    break;
  case OPT_WSREP_SST_AUTH:
    wsrep_sst_auth_init (argument);
    break;
#endif
#if defined(ENABLED_DEBUG_SYNC)
  case OPT_DEBUG_SYNC_TIMEOUT:
    /*
      Debug Sync Facility. See debug_sync.cc.
      Default timeout for WAIT_FOR action.
      Default value is zero (facility disabled).
      If option is given without an argument, supply a non-zero value.
    */
    if (!argument)
    {
      /* purecov: begin tested */
      opt_debug_sync_timeout= DEBUG_SYNC_DEFAULT_WAIT_TIMEOUT;
      /* purecov: end */
    }
    break;
#endif /* defined(ENABLED_DEBUG_SYNC) */
  case OPT_LOG_ERROR:
    /*
      "No --log-error" == "write errors to stderr",
      "--log-error without argument" == "write errors to a file".
    */
    if (argument == NULL) /* no argument */
      log_error_file_ptr= const_cast<char*>("");
    break;
  case OPT_IGNORE_DB_DIRECTORY:
    if (*argument == 0)
      ignore_db_dirs_reset();
    else
    {
      if (push_ignored_db_dir(argument))
      {
        sql_print_error("Can't start server: "
                        "cannot process --ignore-db-dir=%.*s", 
                        FN_REFLEN, argument);
        return 1;
      }
    }
    break;

  case OPT_PLUGIN_LOAD:
    free_list(opt_plugin_load_list_ptr);
    /* fall through */
  case OPT_PLUGIN_LOAD_ADD:
    opt_plugin_load_list_ptr->push_back(new i_string(argument));
    break;
  case OPT_MAX_LONG_DATA_SIZE:
    max_long_data_size_used= true;
    break;
  case OPT_PFS_INSTRUMENT:
#ifdef WITH_PERFSCHEMA_STORAGE_ENGINE
#ifndef EMBEDDED_LIBRARY
    /* Parse instrument name and value from argument string */
    char* name = argument,*p, *val;

    /* Assignment required */
    if (!(p= strchr(argument, '=')))
    {
       my_getopt_error_reporter(WARNING_LEVEL,
                             "Missing value for performance_schema_instrument "
                             "'%s'", argument);
      return 0;
    }

    /* Option value */
    val= p + 1;
    if (!*val)
    {
       my_getopt_error_reporter(WARNING_LEVEL,
                             "Missing value for performance_schema_instrument "
                             "'%s'", argument);
      return 0;
    }

    /* Trim leading spaces from instrument name */
    while (*name && my_isspace(mysqld_charset, *name))
      name++;

    /* Trim trailing spaces and slashes from instrument name */
    while (p > argument && (my_isspace(mysqld_charset, p[-1]) || p[-1] == '/'))
      p--;
    *p= 0;

    if (!*name)
    {
       my_getopt_error_reporter(WARNING_LEVEL,
                             "Invalid instrument name for "
                             "performance_schema_instrument '%s'", argument);
      return 0;
    }

    /* Trim leading spaces from option value */
    while (*val && my_isspace(mysqld_charset, *val))
      val++;

    /* Trim trailing spaces from option value */
    if ((p= my_strchr(mysqld_charset, val, val+strlen(val), ' ')) != NULL)
      *p= 0;

    if (!*val)
    {
       my_getopt_error_reporter(WARNING_LEVEL,
                             "Invalid value for performance_schema_instrument "
                             "'%s'", argument);
      return 0;
    }

    /* Add instrument name and value to array of configuration options */
    if (add_pfs_instr_to_array(name, val))
    {
       my_getopt_error_reporter(WARNING_LEVEL,
                             "Invalid value for performance_schema_instrument "
                             "'%s'", argument);
      return 0;
    }
#endif /* EMBEDDED_LIBRARY */
#endif
    break;
  }
  return 0;
}


/** Handle arguments for multiple key caches. */

C_MODE_START

static void*
mysql_getopt_value(const char *name, uint length,
		   const struct my_option *option, int *error)
{
  if (error)
    *error= 0;
  switch (option->id) {
  case OPT_KEY_BUFFER_SIZE:
  case OPT_KEY_CACHE_BLOCK_SIZE:
  case OPT_KEY_CACHE_DIVISION_LIMIT:
  case OPT_KEY_CACHE_AGE_THRESHOLD:
  case OPT_KEY_CACHE_PARTITIONS:
  case OPT_KEY_CACHE_CHANGED_BLOCKS_HASH_SIZE:
  {
    KEY_CACHE *key_cache;
    if (!(key_cache= get_or_create_key_cache(name, length)))
    {
      if (error)
        *error= EXIT_OUT_OF_MEMORY;
      return 0;
    }
    switch (option->id) {
    case OPT_KEY_BUFFER_SIZE:
      return &key_cache->param_buff_size;
    case OPT_KEY_CACHE_BLOCK_SIZE:
      return &key_cache->param_block_size;
    case OPT_KEY_CACHE_DIVISION_LIMIT:
      return &key_cache->param_division_limit;
    case OPT_KEY_CACHE_AGE_THRESHOLD:
      return &key_cache->param_age_threshold;
    case OPT_KEY_CACHE_PARTITIONS:
      return (uchar**) &key_cache->param_partitions;
    case OPT_KEY_CACHE_CHANGED_BLOCKS_HASH_SIZE:
      return (uchar**) &key_cache->changed_blocks_hash_size;
    }
  }
  case OPT_REPLICATE_DO_DB:
  case OPT_REPLICATE_DO_TABLE:
  case OPT_REPLICATE_IGNORE_DB:
  case OPT_REPLICATE_IGNORE_TABLE:
  case OPT_REPLICATE_WILD_DO_TABLE:
  case OPT_REPLICATE_WILD_IGNORE_TABLE:
  case OPT_REPLICATE_REWRITE_DB:
  {
    /* Store current filter for mysqld_get_one_option() */
    if (!(cur_rpl_filter= get_or_create_rpl_filter(name, length)))
    {
      if (error)
        *error= EXIT_OUT_OF_MEMORY;
    }
    return 0;
  }
  }
  return option->value;
}

static void option_error_reporter(enum loglevel level, const char *format, ...)
{
  va_list args;
  va_start(args, format);

  /* Don't print warnings for --loose options during bootstrap */
  if (level == ERROR_LEVEL || !opt_bootstrap ||
      global_system_variables.log_warnings)
  {
    vprint_msg_to_log(level, format, args);
  }
  va_end(args);
}

C_MODE_END

/**
  Get server options from the command line,
  and perform related server initializations.
  @param [in, out] argc_ptr       command line options (count)
  @param [in, out] argv_ptr       command line options (values)
  @return 0 on success

  @todo
  - FIXME add EXIT_TOO_MANY_ARGUMENTS to "mysys_err.h" and return that code?
*/
static int get_options(int *argc_ptr, char ***argv_ptr)
{
  int ho_error;

  my_getopt_register_get_addr(mysql_getopt_value);
  my_getopt_error_reporter= option_error_reporter;

  /* prepare all_options array */
  my_init_dynamic_array(&all_options, sizeof(my_option),
                        array_elements(my_long_options),
                        array_elements(my_long_options)/4, MYF(0));
  add_many_options(&all_options, my_long_options, array_elements(my_long_options));
  sys_var_add_options(&all_options, 0);
  add_terminator(&all_options);

  /* Skip unknown options so that they may be processed later by plugins */
  my_getopt_skip_unknown= TRUE;

  if ((ho_error= handle_options(argc_ptr, argv_ptr, (my_option*)(all_options.buffer),
                                mysqld_get_one_option)))
    return ho_error;

  if (!opt_help)
    delete_dynamic(&all_options);
  else
    opt_abort= 1;

  /* Add back the program name handle_options removes */
  (*argc_ptr)++;
  (*argv_ptr)--;

  /*
    Options have been parsed. Now some of them need additional special
    handling, like custom value checking, checking of incompatibilites
    between options, setting of multiple variables, etc.
    Do them here.
  */

  if ((opt_log_slow_admin_statements || opt_log_queries_not_using_indexes ||
       opt_log_slow_slave_statements) &&
      !opt_slow_log)
    sql_print_warning("options --log-slow-admin-statements, --log-queries-not-using-indexes and --log-slow-slave-statements have no effect if --log_slow_queries is not set");
  if (global_system_variables.net_buffer_length > 
      global_system_variables.max_allowed_packet)
  {
    sql_print_warning("net_buffer_length (%lu) is set to be larger "
                      "than max_allowed_packet (%lu). Please rectify.",
                      global_system_variables.net_buffer_length, 
                      global_system_variables.max_allowed_packet);
  }

  if (log_error_file_ptr != disabled_my_option)
    opt_error_log= 1;
  else
    log_error_file_ptr= const_cast<char*>("");

  opt_init_connect.length=strlen(opt_init_connect.str);
  opt_init_slave.length=strlen(opt_init_slave.str);

  if (global_system_variables.low_priority_updates)
    thr_upgraded_concurrent_insert_lock= TL_WRITE_LOW_PRIORITY;

  if (ft_boolean_check_syntax_string((uchar*) ft_boolean_syntax))
  {
    sql_print_error("Invalid ft-boolean-syntax string: %s\n",
                    ft_boolean_syntax);
    return 1;
  }

  if (opt_disable_networking)
    mysqld_port= mysqld_extra_port= 0;

  if (opt_skip_show_db)
    opt_specialflag|= SPECIAL_SKIP_SHOW_DB;

  if (myisam_flush)
    flush_time= 0;

#ifdef HAVE_REPLICATION
  if (opt_slave_skip_errors)
    init_slave_skip_errors(opt_slave_skip_errors);
#endif

  if (global_system_variables.max_join_size == HA_POS_ERROR)
    global_system_variables.option_bits|= OPTION_BIG_SELECTS;
  else
    global_system_variables.option_bits&= ~OPTION_BIG_SELECTS;

#ifdef WITH_WSREP
  if (!opt_bootstrap && WSREP_PROVIDER_EXISTS &&
      global_system_variables.binlog_format != BINLOG_FORMAT_ROW) {

    WSREP_ERROR ("Only binlog_format = 'ROW' is currently supported. "
                 "Configured value: '%s'. Please adjust your configuration.",
                 binlog_format_names[global_system_variables.binlog_format]);
    return 1;
  }

  if (global_system_variables.wsrep_causal_reads) {
      WSREP_WARN("option --wsrep-causal-reads is deprecated");
      if (!(global_system_variables.wsrep_sync_wait &
            WSREP_SYNC_WAIT_BEFORE_READ)) {
          WSREP_WARN("--wsrep-causal-reads=ON takes precedence over --wsrep-sync-wait=%u. "
                     "WSREP_SYNC_WAIT_BEFORE_READ is on",
                     global_system_variables.wsrep_sync_wait);
          global_system_variables.wsrep_sync_wait |= WSREP_SYNC_WAIT_BEFORE_READ;
      } else {
          // they are both turned on.
      }
  } else {
      if (global_system_variables.wsrep_sync_wait &
          WSREP_SYNC_WAIT_BEFORE_READ) {
          WSREP_WARN("--wsrep-sync-wait=%u takes precedence over --wsrep-causal-reads=OFF. "
                     "WSREP_SYNC_WAIT_BEFORE_READ is on",
                     global_system_variables.wsrep_sync_wait);
          global_system_variables.wsrep_causal_reads = 1;
      } else {
          // they are both turned off.
      }
  }
#endif // WITH_WSREP

  // Synchronize @@global.autocommit on --autocommit
  const ulonglong turn_bit_on= opt_autocommit ?
    OPTION_AUTOCOMMIT : OPTION_NOT_AUTOCOMMIT;
  global_system_variables.option_bits=
    (global_system_variables.option_bits &
     ~(OPTION_NOT_AUTOCOMMIT | OPTION_AUTOCOMMIT)) | turn_bit_on;

  global_system_variables.sql_mode=
    expand_sql_mode(global_system_variables.sql_mode);
#if !defined(HAVE_REALPATH) || defined(HAVE_BROKEN_REALPATH)
  my_use_symdir=0;
  my_disable_symlinks=1;
  have_symlink=SHOW_OPTION_NO;
#else
  if (!my_use_symdir)
  {
    my_disable_symlinks=1;
    have_symlink=SHOW_OPTION_DISABLED;
  }
#endif
  if (opt_debugging)
  {
    /* Allow break with SIGINT, no core or stack trace */
    test_flags|= TEST_SIGINT;
    opt_stack_trace= 1;
    test_flags&= ~TEST_CORE_ON_SIGNAL;
  }
  /* Set global MyISAM variables from delay_key_write_options */
  fix_delay_key_write(0, 0, OPT_GLOBAL);

#ifndef EMBEDDED_LIBRARY
  if (mysqld_chroot)
    set_root(mysqld_chroot);
#else
  thread_handling = SCHEDULER_NO_THREADS;
  max_allowed_packet= global_system_variables.max_allowed_packet;
  net_buffer_length= global_system_variables.net_buffer_length;
#endif
  if (fix_paths())
    return 1;

  /*
    Set some global variables from the global_system_variables
    In most cases the global variables will not be used
  */
  my_disable_locking= myisam_single_user= MY_TEST(opt_external_locking == 0);
  my_default_record_cache_size=global_system_variables.read_buff_size;

  /*
    Log mysys errors when we don't have a thd or thd->log_all_errors is set
    (recovery) to the log.  This is mainly useful for debugging strange system
    errors.
  */
  if (global_system_variables.log_warnings >= 10)
    my_global_flags= MY_WME | ME_JUST_INFO;
  /* Log all errors not handled by thd->handle_error() to my_message_sql() */
  if (global_system_variables.log_warnings >= 11)
    my_global_flags|= ME_NOREFRESH;
  if (my_assert_on_error)
    debug_assert_if_crashed_table= 1;

  global_system_variables.long_query_time= (ulonglong)
    (global_system_variables.long_query_time_double * 1e6);

  if (opt_short_log_format)
    opt_specialflag|= SPECIAL_SHORT_LOG_FORMAT;

  if (init_global_datetime_format(MYSQL_TIMESTAMP_DATE,
                                  &global_date_format) ||
      init_global_datetime_format(MYSQL_TIMESTAMP_TIME,
                                  &global_time_format) ||
      init_global_datetime_format(MYSQL_TIMESTAMP_DATETIME,
                                  &global_datetime_format))
    return 1;

#ifdef EMBEDDED_LIBRARY
  one_thread_scheduler(thread_scheduler);
  one_thread_scheduler(extra_thread_scheduler);
#else

#ifdef _WIN32
  /* workaround: disable thread pool on XP */
  if (GetProcAddress(GetModuleHandle("kernel32"),"CreateThreadpool") == 0 &&
      thread_handling > SCHEDULER_NO_THREADS)
    thread_handling = SCHEDULER_ONE_THREAD_PER_CONNECTION;
#endif

  if (thread_handling <= SCHEDULER_ONE_THREAD_PER_CONNECTION)
    one_thread_per_connection_scheduler(thread_scheduler, &max_connections,
                                        &connection_count);
  else if (thread_handling == SCHEDULER_NO_THREADS)
    one_thread_scheduler(thread_scheduler);
  else
    pool_of_threads_scheduler(thread_scheduler,  &max_connections,
                                        &connection_count); 

  one_thread_per_connection_scheduler(extra_thread_scheduler,
                                      &extra_max_connections,
                                      &extra_connection_count);
#endif

  global_system_variables.engine_condition_pushdown=
    MY_TEST(global_system_variables.optimizer_switch &
            OPTIMIZER_SWITCH_ENGINE_CONDITION_PUSHDOWN);

  opt_readonly= read_only;

  /*
    If max_long_data_size is not specified explicitly use
    value of max_allowed_packet.
  */
  if (!max_long_data_size_used)
    max_long_data_size= global_system_variables.max_allowed_packet;

  /* Remember if max_user_connections was 0 at startup */
  max_user_connections_checking= global_system_variables.max_user_connections != 0;

  {
    sys_var *max_relay_log_size_var, *max_binlog_size_var;
    /* If max_relay_log_size is 0, then set it to max_binlog_size */
    if (!global_system_variables.max_relay_log_size)
      global_system_variables.max_relay_log_size= max_binlog_size;

    /*
      Fix so that DEFAULT and limit checking works with max_relay_log_size
      (Yes, this is a hack, but it's required as the definition of
      max_relay_log_size allows it to be set to 0).
    */
    max_relay_log_size_var= intern_find_sys_var("max_relay_log_size", 0);
    max_binlog_size_var= intern_find_sys_var("max_binlog_size", 0);
    if (max_binlog_size_var && max_relay_log_size_var)
    {
      max_relay_log_size_var->option.min_value=
        max_binlog_size_var->option.min_value; 
      max_relay_log_size_var->option.def_value=
        max_binlog_size_var->option.def_value;
    }
  }

  /* Ensure that some variables are not set higher than needed */
  if (back_log > max_connections)
    back_log= max_connections;
  if (thread_cache_size > max_connections)
    thread_cache_size= max_connections;
  
  return 0;
}


/*
  Create version name for running mysqld version
  We automaticly add suffixes -debug, -embedded and -log to the version
  name to make the version more descriptive.
  (MYSQL_SERVER_SUFFIX is set by the compilation environment)
*/

void set_server_version(void)
{
  char *end= strxmov(server_version, MYSQL_SERVER_VERSION,
                     MYSQL_SERVER_SUFFIX_STR, NullS);
#ifdef EMBEDDED_LIBRARY
  end= strmov(end, "-embedded");
#endif
#ifdef WITH_WSREP
  end= strmov(end, "-wsrep");
#endif
#ifndef DBUG_OFF
  if (!strstr(MYSQL_SERVER_SUFFIX_STR, "-debug"))
    end= strmov(end, "-debug");
#endif
  if (opt_log || opt_slow_log || opt_bin_log)
    strmov(end, "-log");                        // This may slow down system
}


static char *get_relative_path(const char *path)
{
  if (test_if_hard_path(path) &&
      is_prefix(path,DEFAULT_MYSQL_HOME) &&
      strcmp(DEFAULT_MYSQL_HOME,FN_ROOTDIR))
  {
    path+=(uint) strlen(DEFAULT_MYSQL_HOME);
    while (*path == FN_LIBCHAR || *path == FN_LIBCHAR2)
      path++;
  }
  return (char*) path;
}


/**
  Fix filename and replace extension where 'dir' is relative to
  mysql_real_data_home.
  @return
    1 if len(path) > FN_REFLEN
*/

bool
fn_format_relative_to_data_home(char * to, const char *name,
				const char *dir, const char *extension)
{
  char tmp_path[FN_REFLEN];
  if (!test_if_hard_path(dir))
  {
    strxnmov(tmp_path,sizeof(tmp_path)-1, mysql_real_data_home,
	     dir, NullS);
    dir=tmp_path;
  }
  return !fn_format(to, name, dir, extension,
		    MY_APPEND_EXT | MY_UNPACK_FILENAME | MY_SAFE_PATH);
}


/**
  Test a file path to determine if the path is compatible with the secure file
  path restriction.
 
  @param path null terminated character string

  @return
    @retval TRUE The path is secure
    @retval FALSE The path isn't secure
*/

bool is_secure_file_path(char *path)
{
  char buff1[FN_REFLEN], buff2[FN_REFLEN];
  size_t opt_secure_file_priv_len;
  /*
    All paths are secure if opt_secure_file_path is 0
  */
  if (!opt_secure_file_priv)
    return TRUE;

  opt_secure_file_priv_len= strlen(opt_secure_file_priv);

  if (strlen(path) >= FN_REFLEN)
    return FALSE;

  if (my_realpath(buff1, path, 0))
  {
    /*
      The supplied file path might have been a file and not a directory.
    */
    size_t length= dirname_length(path);        // Guaranteed to be < FN_REFLEN
    memcpy(buff2, path, length);
    buff2[length]= '\0';
    if (length == 0 || my_realpath(buff1, buff2, 0))
      return FALSE;
  }
  convert_dirname(buff2, buff1, NullS);
  if (!lower_case_file_system)
  {
    if (strncmp(opt_secure_file_priv, buff2, opt_secure_file_priv_len))
      return FALSE;
  }
  else
  {
    if (files_charset_info->coll->strnncoll(files_charset_info,
                                            (uchar *) buff2, strlen(buff2),
                                            (uchar *) opt_secure_file_priv,
                                            opt_secure_file_priv_len,
                                            TRUE))
      return FALSE;
  }
  return TRUE;
}


static int fix_paths(void)
{
  char buff[FN_REFLEN],*pos;
  DBUG_ENTER("fix_paths");

  convert_dirname(mysql_home,mysql_home,NullS);
  /* Resolve symlinks to allow 'mysql_home' to be a relative symlink */
  my_realpath(mysql_home,mysql_home,MYF(0));
  /* Ensure that mysql_home ends in FN_LIBCHAR */
  pos=strend(mysql_home);
  if (pos[-1] != FN_LIBCHAR)
  {
    pos[0]= FN_LIBCHAR;
    pos[1]= 0;
  }
  convert_dirname(lc_messages_dir, lc_messages_dir, NullS);
  convert_dirname(mysql_real_data_home,mysql_real_data_home,NullS);
  (void) my_load_path(mysql_home,mysql_home,""); // Resolve current dir
  (void) my_load_path(mysql_real_data_home,mysql_real_data_home,mysql_home);
  (void) my_load_path(pidfile_name, pidfile_name_ptr, mysql_real_data_home);

  convert_dirname(opt_plugin_dir, opt_plugin_dir_ptr ? opt_plugin_dir_ptr : 
                                  get_relative_path(PLUGINDIR), NullS);
  (void) my_load_path(opt_plugin_dir, opt_plugin_dir, mysql_home);
  opt_plugin_dir_ptr= opt_plugin_dir;
  pidfile_name_ptr= pidfile_name;

  my_realpath(mysql_unpacked_real_data_home, mysql_real_data_home, MYF(0));
  mysql_unpacked_real_data_home_len= 
    (int) strlen(mysql_unpacked_real_data_home);
  if (mysql_unpacked_real_data_home[mysql_unpacked_real_data_home_len-1] == FN_LIBCHAR)
    --mysql_unpacked_real_data_home_len;

  char *sharedir=get_relative_path(SHAREDIR);
  if (test_if_hard_path(sharedir))
    strmake_buf(buff, sharedir);		/* purecov: tested */
  else
    strxnmov(buff,sizeof(buff)-1,mysql_home,sharedir,NullS);
  convert_dirname(buff,buff,NullS);
  (void) my_load_path(lc_messages_dir, lc_messages_dir, buff);

  /* If --character-sets-dir isn't given, use shared library dir */
  if (charsets_dir)
    strmake_buf(mysql_charsets_dir, charsets_dir);
  else
    strxnmov(mysql_charsets_dir, sizeof(mysql_charsets_dir)-1, buff,
	     CHARSET_DIR, NullS);
  (void) my_load_path(mysql_charsets_dir, mysql_charsets_dir, buff);
  convert_dirname(mysql_charsets_dir, mysql_charsets_dir, NullS);
  charsets_dir=mysql_charsets_dir;

  if (init_tmpdir(&mysql_tmpdir_list, opt_mysql_tmpdir))
    DBUG_RETURN(1);
  if (!opt_mysql_tmpdir)
    opt_mysql_tmpdir= mysql_tmpdir;
#ifdef HAVE_REPLICATION
  if (!slave_load_tmpdir)
    slave_load_tmpdir= mysql_tmpdir;
#endif /* HAVE_REPLICATION */
  /*
    Convert the secure-file-priv option to system format, allowing
    a quick strcmp to check if read or write is in an allowed dir
  */
  if (opt_secure_file_priv)
  {
    if (*opt_secure_file_priv == 0)
    {
      my_free(opt_secure_file_priv);
      opt_secure_file_priv= 0;
    }
    else
    {
      if (strlen(opt_secure_file_priv) >= FN_REFLEN)
        opt_secure_file_priv[FN_REFLEN-1]= '\0';
      if (my_realpath(buff, opt_secure_file_priv, 0))
      {
        sql_print_warning("Failed to normalize the argument for --secure-file-priv.");
        DBUG_RETURN(1);
      }
      char *secure_file_real_path= (char *)my_malloc(FN_REFLEN, MYF(MY_FAE));
      convert_dirname(secure_file_real_path, buff, NullS);
      my_free(opt_secure_file_priv);
      opt_secure_file_priv= secure_file_real_path;
    }
  }
  DBUG_RETURN(0);
}

/**
  Check if file system used for databases is case insensitive.

  @param dir_name			Directory to test

  @retval -1  Don't know (Test failed)
  @retval  0   File system is case sensitive
  @retval  1   File system is case insensitive
*/

static int test_if_case_insensitive(const char *dir_name)
{
  int result= 0;
  File file;
  char buff[FN_REFLEN], buff2[FN_REFLEN];
  MY_STAT stat_info;
  DBUG_ENTER("test_if_case_insensitive");

  fn_format(buff, glob_hostname, dir_name, ".lower-test",
	    MY_UNPACK_FILENAME | MY_REPLACE_EXT | MY_REPLACE_DIR);
  fn_format(buff2, glob_hostname, dir_name, ".LOWER-TEST",
	    MY_UNPACK_FILENAME | MY_REPLACE_EXT | MY_REPLACE_DIR);
  mysql_file_delete(key_file_casetest, buff2, MYF(0));
  if ((file= mysql_file_create(key_file_casetest,
                               buff, 0666, O_RDWR, MYF(0))) < 0)
  {
    if (!opt_abort)
      sql_print_warning("Can't create test file %s", buff);
    DBUG_RETURN(-1);
  }
  mysql_file_close(file, MYF(0));
  if (mysql_file_stat(key_file_casetest, buff2, &stat_info, MYF(0)))
    result= 1;					// Can access file
  mysql_file_delete(key_file_casetest, buff, MYF(MY_WME));
  DBUG_PRINT("exit", ("result: %d", result));
  DBUG_RETURN(result);
}
#ifndef EMBEDDED_LIBRARY

/**
  Create file to store pid number.
*/
static void create_pid_file()
{
  File file;
  if ((file= mysql_file_create(key_file_pid, pidfile_name, 0664,
                               O_WRONLY | O_TRUNC, MYF(MY_WME))) >= 0)
  {
    char buff[MAX_BIGINT_WIDTH + 1], *end;
    end= int10_to_str((long) getpid(), buff, 10);
    *end++= '\n';
    if (!mysql_file_write(file, (uchar*) buff, (uint) (end-buff),
                          MYF(MY_WME | MY_NABP)))
    {
      mysql_file_close(file, MYF(0));
      pid_file_created= true;
      return;
    }
    mysql_file_close(file, MYF(0));
  }
  sql_perror("Can't start server: can't create PID file");
  exit(1);
}
#endif /* EMBEDDED_LIBRARY */


/**
  Remove the process' pid file.
  
  @param  flags  file operation flags
*/

static void delete_pid_file(myf flags)
{
#ifndef EMBEDDED_LIBRARY
  if (pid_file_created)
  {
    mysql_file_delete(key_file_pid, pidfile_name, flags);
    pid_file_created= false;
  }
#endif /* EMBEDDED_LIBRARY */
  return;
}


/** Clear most status variables. */
void refresh_status(THD *thd)
{
  mysql_mutex_lock(&LOCK_status);

  /* Add thread's status variabes to global status */
  add_to_status(&global_status_var, &thd->status_var);

  /* Reset thread's status variables */
  thd->set_status_var_init();
  bzero((uchar*) &thd->org_status_var, sizeof(thd->org_status_var)); 
  thd->start_bytes_received= 0;

  /* Reset some global variables */
  reset_status_vars();
#ifdef WITH_WSREP
  wsrep->stats_reset(wsrep);
#endif /* WITH_WSREP */

  /* Reset the counters of all key caches (default and named). */
  process_key_caches(reset_key_cache_counters, 0);
  flush_status_time= time((time_t*) 0);
  mysql_mutex_unlock(&LOCK_status);

  /*
    Set max_used_connections to the number of currently open
    connections.  This is not perfect, but status data is not exact anyway.
  */
  max_used_connections= thread_count-delayed_insert_threads;
}

#ifdef HAVE_PSI_INTERFACE
static PSI_file_info all_server_files[]=
{
#ifdef HAVE_MMAP
  { &key_file_map, "map", 0},
#endif /* HAVE_MMAP */
  { &key_file_binlog, "binlog", 0},
  { &key_file_binlog_index, "binlog_index", 0},
  { &key_file_relaylog, "relaylog", 0},
  { &key_file_relaylog_index, "relaylog_index", 0},
  { &key_file_casetest, "casetest", 0},
  { &key_file_dbopt, "dbopt", 0},
  { &key_file_des_key_file, "des_key_file", 0},
  { &key_file_ERRMSG, "ERRMSG", 0},
  { &key_select_to_file, "select_to_file", 0},
  { &key_file_fileparser, "file_parser", 0},
  { &key_file_frm, "FRM", 0},
  { &key_file_global_ddl_log, "global_ddl_log", 0},
  { &key_file_load, "load", 0},
  { &key_file_loadfile, "LOAD_FILE", 0},
  { &key_file_log_event_data, "log_event_data", 0},
  { &key_file_log_event_info, "log_event_info", 0},
  { &key_file_master_info, "master_info", 0},
  { &key_file_misc, "misc", 0},
  { &key_file_partition, "partition", 0},
  { &key_file_pid, "pid", 0},
  { &key_file_query_log, "query_log", 0},
  { &key_file_relay_log_info, "relay_log_info", 0},
  { &key_file_send_file, "send_file", 0},
  { &key_file_slow_log, "slow_log", 0},
  { &key_file_tclog, "tclog", 0},
  { &key_file_trg, "trigger_name", 0},
  { &key_file_trn, "trigger", 0},
  { &key_file_init, "init", 0},
  { &key_file_binlog_state, "binlog_state", 0}
};
#endif /* HAVE_PSI_INTERFACE */

PSI_stage_info stage_after_create= { 0, "After create", 0};
PSI_stage_info stage_after_opening_tables= { 0, "After opening tables", 0};
PSI_stage_info stage_after_table_lock= { 0, "After table lock", 0};
PSI_stage_info stage_allocating_local_table= { 0, "allocating local table", 0};
PSI_stage_info stage_alter_inplace_prepare= { 0, "preparing for alter table", 0};
PSI_stage_info stage_alter_inplace= { 0, "altering table", 0};
PSI_stage_info stage_alter_inplace_commit= { 0, "committing alter table to storage engine", 0};
PSI_stage_info stage_changing_master= { 0, "Changing master", 0};
PSI_stage_info stage_checking_master_version= { 0, "Checking master version", 0};
PSI_stage_info stage_checking_permissions= { 0, "checking permissions", 0};
PSI_stage_info stage_checking_privileges_on_cached_query= { 0, "checking privileges on cached query", 0};
PSI_stage_info stage_checking_query_cache_for_query= { 0, "checking query cache for query", 0};
PSI_stage_info stage_cleaning_up= { 0, "cleaning up", 0};
PSI_stage_info stage_closing_tables= { 0, "closing tables", 0};
PSI_stage_info stage_connecting_to_master= { 0, "Connecting to master", 0};
PSI_stage_info stage_converting_heap_to_myisam= { 0, "converting HEAP to " TMP_ENGINE_NAME, 0};
PSI_stage_info stage_copying_to_group_table= { 0, "Copying to group table", 0};
PSI_stage_info stage_copying_to_tmp_table= { 0, "Copying to tmp table", 0};
PSI_stage_info stage_copy_to_tmp_table= { 0, "copy to tmp table", 0};
PSI_stage_info stage_creating_delayed_handler= { 0, "Creating delayed handler", 0};
PSI_stage_info stage_creating_sort_index= { 0, "Creating sort index", 0};
PSI_stage_info stage_creating_table= { 0, "creating table", 0};
PSI_stage_info stage_creating_tmp_table= { 0, "Creating tmp table", 0};
PSI_stage_info stage_deleting_from_main_table= { 0, "deleting from main table", 0};
PSI_stage_info stage_deleting_from_reference_tables= { 0, "deleting from reference tables", 0};
PSI_stage_info stage_discard_or_import_tablespace= { 0, "discard_or_import_tablespace", 0};
PSI_stage_info stage_enabling_keys= { 0, "enabling keys", 0};
PSI_stage_info stage_end= { 0, "end", 0};
PSI_stage_info stage_executing= { 0, "executing", 0};
PSI_stage_info stage_execution_of_init_command= { 0, "Execution of init_command", 0};
PSI_stage_info stage_explaining= { 0, "explaining", 0};
PSI_stage_info stage_finding_key_cache= { 0, "Finding key cache", 0};
PSI_stage_info stage_finished_reading_one_binlog_switching_to_next_binlog= { 0, "Finished reading one binlog; switching to next binlog", 0};
PSI_stage_info stage_flushing_relay_log_and_master_info_repository= { 0, "Flushing relay log and master info repository.", 0};
PSI_stage_info stage_flushing_relay_log_info_file= { 0, "Flushing relay-log info file.", 0};
PSI_stage_info stage_freeing_items= { 0, "freeing items", 0};
PSI_stage_info stage_fulltext_initialization= { 0, "FULLTEXT initialization", 0};
PSI_stage_info stage_got_handler_lock= { 0, "got handler lock", 0};
PSI_stage_info stage_got_old_table= { 0, "got old table", 0};
PSI_stage_info stage_init= { 0, "init", 0};
PSI_stage_info stage_insert= { 0, "insert", 0};
PSI_stage_info stage_invalidating_query_cache_entries_table= { 0, "invalidating query cache entries (table)", 0};
PSI_stage_info stage_invalidating_query_cache_entries_table_list= { 0, "invalidating query cache entries (table list)", 0};
PSI_stage_info stage_killing_slave= { 0, "Killing slave", 0};
PSI_stage_info stage_logging_slow_query= { 0, "logging slow query", 0};
PSI_stage_info stage_making_temp_file_append_before_load_data= { 0, "Making temporary file (append) before replaying LOAD DATA INFILE.", 0};
PSI_stage_info stage_making_temp_file_create_before_load_data= { 0, "Making temporary file (create) before replaying LOAD DATA INFILE.", 0};
PSI_stage_info stage_manage_keys= { 0, "manage keys", 0};
PSI_stage_info stage_master_has_sent_all_binlog_to_slave= { 0, "Master has sent all binlog to slave; waiting for binlog to be updated", 0};
PSI_stage_info stage_opening_tables= { 0, "Opening tables", 0};
PSI_stage_info stage_optimizing= { 0, "optimizing", 0};
PSI_stage_info stage_preparing= { 0, "preparing", 0};
PSI_stage_info stage_purging_old_relay_logs= { 0, "Purging old relay logs", 0};
PSI_stage_info stage_query_end= { 0, "query end", 0};
PSI_stage_info stage_queueing_master_event_to_the_relay_log= { 0, "Queueing master event to the relay log", 0};
PSI_stage_info stage_reading_event_from_the_relay_log= { 0, "Reading event from the relay log", 0};
PSI_stage_info stage_recreating_table= { 0, "recreating table", 0};
PSI_stage_info stage_registering_slave_on_master= { 0, "Registering slave on master", 0};
PSI_stage_info stage_removing_duplicates= { 0, "Removing duplicates", 0};
PSI_stage_info stage_removing_tmp_table= { 0, "removing tmp table", 0};
PSI_stage_info stage_rename= { 0, "rename", 0};
PSI_stage_info stage_rename_result_table= { 0, "rename result table", 0};
PSI_stage_info stage_requesting_binlog_dump= { 0, "Requesting binlog dump", 0};
PSI_stage_info stage_reschedule= { 0, "reschedule", 0};
PSI_stage_info stage_searching_rows_for_update= { 0, "Searching rows for update", 0};
PSI_stage_info stage_sending_binlog_event_to_slave= { 0, "Sending binlog event to slave", 0};
PSI_stage_info stage_sending_cached_result_to_client= { 0, "sending cached result to client", 0};
PSI_stage_info stage_sending_data= { 0, "Sending data", 0};
PSI_stage_info stage_setup= { 0, "setup", 0};
PSI_stage_info stage_show_explain= { 0, "show explain", 0};
PSI_stage_info stage_slave_has_read_all_relay_log= { 0, "Slave has read all relay log; waiting for the slave I/O thread to update it", 0};
PSI_stage_info stage_sorting= { 0, "Sorting", 0};
PSI_stage_info stage_sorting_for_group= { 0, "Sorting for group", 0};
PSI_stage_info stage_sorting_for_order= { 0, "Sorting for order", 0};
PSI_stage_info stage_sorting_result= { 0, "Sorting result", 0};
PSI_stage_info stage_statistics= { 0, "statistics", 0};
PSI_stage_info stage_sql_thd_waiting_until_delay= { 0, "Waiting until MASTER_DELAY seconds after master executed event", 0 };
PSI_stage_info stage_storing_result_in_query_cache= { 0, "storing result in query cache", 0};
PSI_stage_info stage_storing_row_into_queue= { 0, "storing row into queue", 0};
PSI_stage_info stage_system_lock= { 0, "System lock", 0};
PSI_stage_info stage_table_lock= { 0, "Table lock", 0};
PSI_stage_info stage_filling_schema_table= { 0, "Filling schema table", 0};
PSI_stage_info stage_update= { 0, "update", 0};
PSI_stage_info stage_updating= { 0, "updating", 0};
PSI_stage_info stage_updating_main_table= { 0, "updating main table", 0};
PSI_stage_info stage_updating_reference_tables= { 0, "updating reference tables", 0};
PSI_stage_info stage_upgrading_lock= { 0, "upgrading lock", 0};
PSI_stage_info stage_user_lock= { 0, "User lock", 0};
PSI_stage_info stage_user_sleep= { 0, "User sleep", 0};
PSI_stage_info stage_verifying_table= { 0, "verifying table", 0};
PSI_stage_info stage_waiting_for_delay_list= { 0, "waiting for delay_list", 0};
PSI_stage_info stage_waiting_for_gtid_to_be_written_to_binary_log= { 0, "waiting for GTID to be written to binary log", 0};
PSI_stage_info stage_waiting_for_handler_insert= { 0, "waiting for handler insert", 0};
PSI_stage_info stage_waiting_for_handler_lock= { 0, "waiting for handler lock", 0};
PSI_stage_info stage_waiting_for_handler_open= { 0, "waiting for handler open", 0};
PSI_stage_info stage_waiting_for_insert= { 0, "Waiting for INSERT", 0};
PSI_stage_info stage_waiting_for_master_to_send_event= { 0, "Waiting for master to send event", 0};
PSI_stage_info stage_waiting_for_master_update= { 0, "Waiting for master update", 0};
PSI_stage_info stage_waiting_for_relay_log_space= { 0, "Waiting for the slave SQL thread to free enough relay log space", 0};
PSI_stage_info stage_waiting_for_slave_mutex_on_exit= { 0, "Waiting for slave mutex on exit", 0};
PSI_stage_info stage_waiting_for_slave_thread_to_start= { 0, "Waiting for slave thread to start", 0};
PSI_stage_info stage_waiting_for_table_flush= { 0, "Waiting for table flush", 0};
PSI_stage_info stage_waiting_for_query_cache_lock= { 0, "Waiting for query cache lock", 0};
PSI_stage_info stage_waiting_for_the_next_event_in_relay_log= { 0, "Waiting for the next event in relay log", 0};
PSI_stage_info stage_waiting_for_the_slave_thread_to_advance_position= { 0, "Waiting for the slave SQL thread to advance position", 0};
PSI_stage_info stage_waiting_to_finalize_termination= { 0, "Waiting to finalize termination", 0};
PSI_stage_info stage_waiting_to_get_readlock= { 0, "Waiting to get readlock", 0};
PSI_stage_info stage_slave_waiting_workers_to_exit= { 0, "Waiting for workers to exit", 0};
PSI_stage_info stage_slave_waiting_worker_to_release_partition= { 0, "Waiting for Slave Worker to release partition", 0};
PSI_stage_info stage_slave_waiting_worker_to_free_events= { 0, "Waiting for Slave Workers to free pending events", 0};
PSI_stage_info stage_slave_waiting_worker_queue= { 0, "Waiting for Slave Worker queue", 0};
PSI_stage_info stage_slave_waiting_event_from_coordinator= { 0, "Waiting for an event from Coordinator", 0};
PSI_stage_info stage_binlog_waiting_background_tasks= { 0, "Waiting for background binlog tasks", 0};
PSI_stage_info stage_binlog_processing_checkpoint_notify= { 0, "Processing binlog checkpoint notification", 0};
PSI_stage_info stage_binlog_stopping_background_thread= { 0, "Stopping binlog background thread", 0};
PSI_stage_info stage_waiting_for_work_from_sql_thread= { 0, "Waiting for work from SQL thread", 0};
PSI_stage_info stage_waiting_for_prior_transaction_to_commit= { 0, "Waiting for prior transaction to commit", 0};
PSI_stage_info stage_waiting_for_prior_transaction_to_start_commit= { 0, "Waiting for prior transaction to start commit before starting next transaction", 0};
PSI_stage_info stage_waiting_for_room_in_worker_thread= { 0, "Waiting for room in worker thread event queue", 0};
PSI_stage_info stage_waiting_for_workers_idle= { 0, "Waiting for worker threads to be idle", 0};
PSI_stage_info stage_waiting_for_ftwrl= { 0, "Waiting due to global read lock", 0};
PSI_stage_info stage_waiting_for_ftwrl_threads_to_pause= { 0, "Waiting for worker threads to pause for global read lock", 0};
PSI_stage_info stage_waiting_for_rpl_thread_pool= { 0, "Waiting while replication worker thread pool is busy", 0};
PSI_stage_info stage_master_gtid_wait_primary= { 0, "Waiting in MASTER_GTID_WAIT() (primary waiter)", 0};
PSI_stage_info stage_master_gtid_wait= { 0, "Waiting in MASTER_GTID_WAIT()", 0};
PSI_stage_info stage_gtid_wait_other_connection= { 0, "Waiting for other master connection to process GTID received on multiple master connections", 0};

#ifdef HAVE_PSI_INTERFACE

PSI_stage_info *all_server_stages[]=
{
  & stage_after_create,
  & stage_after_opening_tables,
  & stage_after_table_lock,
  & stage_allocating_local_table,
  & stage_alter_inplace,
  & stage_alter_inplace_commit,
  & stage_alter_inplace_prepare,
  & stage_binlog_processing_checkpoint_notify,
  & stage_binlog_stopping_background_thread,
  & stage_binlog_waiting_background_tasks,
  & stage_changing_master,
  & stage_checking_master_version,
  & stage_checking_permissions,
  & stage_checking_privileges_on_cached_query,
  & stage_checking_query_cache_for_query,
  & stage_cleaning_up,
  & stage_closing_tables,
  & stage_connecting_to_master,
  & stage_converting_heap_to_myisam,
  & stage_copy_to_tmp_table,
  & stage_copying_to_group_table,
  & stage_copying_to_tmp_table,
  & stage_creating_delayed_handler,
  & stage_creating_sort_index,
  & stage_creating_table,
  & stage_creating_tmp_table,
  & stage_deleting_from_main_table,
  & stage_deleting_from_reference_tables,
  & stage_discard_or_import_tablespace,
  & stage_enabling_keys,
  & stage_end,
  & stage_executing,
  & stage_execution_of_init_command,
  & stage_explaining,
  & stage_finding_key_cache,
  & stage_finished_reading_one_binlog_switching_to_next_binlog,
  & stage_flushing_relay_log_and_master_info_repository,
  & stage_flushing_relay_log_info_file,
  & stage_freeing_items,
  & stage_fulltext_initialization,
  & stage_got_handler_lock,
  & stage_got_old_table,
  & stage_init,
  & stage_insert,
  & stage_invalidating_query_cache_entries_table,
  & stage_invalidating_query_cache_entries_table_list,
  & stage_killing_slave,
  & stage_logging_slow_query,
  & stage_making_temp_file_append_before_load_data,
  & stage_making_temp_file_create_before_load_data,
  & stage_manage_keys,
  & stage_master_has_sent_all_binlog_to_slave,
  & stage_opening_tables,
  & stage_optimizing,
  & stage_preparing,
  & stage_purging_old_relay_logs,
  & stage_query_end,
  & stage_queueing_master_event_to_the_relay_log,
  & stage_reading_event_from_the_relay_log,
  & stage_recreating_table,
  & stage_registering_slave_on_master,
  & stage_removing_duplicates,
  & stage_removing_tmp_table,
  & stage_rename,
  & stage_rename_result_table,
  & stage_requesting_binlog_dump,
  & stage_reschedule,
  & stage_searching_rows_for_update,
  & stage_sending_binlog_event_to_slave,
  & stage_sending_cached_result_to_client,
  & stage_sending_data,
  & stage_setup,
  & stage_show_explain,
  & stage_slave_has_read_all_relay_log,
  & stage_slave_waiting_event_from_coordinator,
  & stage_slave_waiting_worker_queue,
  & stage_slave_waiting_worker_to_free_events,
  & stage_slave_waiting_worker_to_release_partition,
  & stage_slave_waiting_workers_to_exit,
  & stage_sorting,
  & stage_sorting_for_group,
  & stage_sorting_for_order,
  & stage_sorting_result,
  & stage_sql_thd_waiting_until_delay,
  & stage_statistics,
  & stage_storing_result_in_query_cache,
  & stage_storing_row_into_queue,
  & stage_system_lock,
  & stage_table_lock,
  & stage_filling_schema_table,
  & stage_update,
  & stage_updating,
  & stage_updating_main_table,
  & stage_updating_reference_tables,
  & stage_upgrading_lock,
  & stage_user_lock,
  & stage_user_sleep,
  & stage_verifying_table,
  & stage_waiting_for_delay_list,
  & stage_waiting_for_gtid_to_be_written_to_binary_log,
  & stage_waiting_for_handler_insert,
  & stage_waiting_for_handler_lock,
  & stage_waiting_for_handler_open,
  & stage_waiting_for_insert,
  & stage_waiting_for_master_to_send_event,
  & stage_waiting_for_master_update,
  & stage_waiting_for_prior_transaction_to_commit,
  & stage_waiting_for_prior_transaction_to_start_commit,
  & stage_waiting_for_query_cache_lock,
  & stage_waiting_for_relay_log_space,
  & stage_waiting_for_room_in_worker_thread,
  & stage_waiting_for_slave_mutex_on_exit,
  & stage_waiting_for_slave_thread_to_start,
  & stage_waiting_for_table_flush,
  & stage_waiting_for_the_next_event_in_relay_log,
  & stage_waiting_for_the_slave_thread_to_advance_position,
  & stage_waiting_for_work_from_sql_thread,
  & stage_waiting_to_finalize_termination,
  & stage_waiting_to_get_readlock,
  & stage_master_gtid_wait_primary,
  & stage_master_gtid_wait,
  & stage_gtid_wait_other_connection
};

PSI_socket_key key_socket_tcpip, key_socket_unix, key_socket_client_connection;

static PSI_socket_info all_server_sockets[]=
{
  { &key_socket_tcpip, "server_tcpip_socket", PSI_FLAG_GLOBAL},
  { &key_socket_unix, "server_unix_socket", PSI_FLAG_GLOBAL},
  { &key_socket_client_connection, "client_connection", 0}
};

/**
  Initialise all the performance schema instrumentation points
  used by the server.
*/
void init_server_psi_keys(void)
{
  const char* category= "sql";
  int count;

  count= array_elements(all_server_mutexes);
  mysql_mutex_register(category, all_server_mutexes, count);

  count= array_elements(all_server_rwlocks);
  mysql_rwlock_register(category, all_server_rwlocks, count);

  count= array_elements(all_server_conds);
  mysql_cond_register(category, all_server_conds, count);

  count= array_elements(all_server_threads);
  mysql_thread_register(category, all_server_threads, count);

  count= array_elements(all_server_files);
  mysql_file_register(category, all_server_files, count);

  count= array_elements(all_server_stages);
  mysql_stage_register(category, all_server_stages, count);

  count= array_elements(all_server_sockets);
  mysql_socket_register(category, all_server_sockets, count);

#ifdef HAVE_PSI_STATEMENT_INTERFACE
  init_sql_statement_info();
  count= array_elements(sql_statement_info);
  mysql_statement_register(category, sql_statement_info, count);

  category= "com";
  init_com_statement_info();

  /*
    Register [0 .. COM_QUERY - 1] as "statement/com/..."
  */
  count= (int) COM_QUERY;
  mysql_statement_register(category, com_statement_info, count);

  /*
    Register [COM_QUERY + 1 .. COM_END] as "statement/com/..."
  */
  count= (int) COM_END - (int) COM_QUERY;
  mysql_statement_register(category, & com_statement_info[(int) COM_QUERY + 1], count);

  category= "abstract";
  /*
    Register [COM_QUERY] as "statement/abstract/com_query"
  */
  mysql_statement_register(category, & com_statement_info[(int) COM_QUERY], 1);

  /*
    When a new packet is received,
    it is instrumented as "statement/abstract/new_packet".
    Based on the packet type found, it later mutates to the
    proper narrow type, for example
    "statement/abstract/query" or "statement/com/ping".
    In cases of "statement/abstract/query", SQL queries are given to
    the parser, which mutates the statement type to an even more
    narrow classification, for example "statement/sql/select".
  */
  stmt_info_new_packet.m_key= 0;
  stmt_info_new_packet.m_name= "new_packet";
  stmt_info_new_packet.m_flags= PSI_FLAG_MUTABLE;
  mysql_statement_register(category, &stmt_info_new_packet, 1);

  /*
    Statements processed from the relay log are initially instrumented as
    "statement/abstract/relay_log". The parser will mutate the statement type to
    a more specific classification, for example "statement/sql/insert".
  */
  stmt_info_rpl.m_key= 0;
  stmt_info_rpl.m_name= "relay_log";
  stmt_info_rpl.m_flags= PSI_FLAG_MUTABLE;
  mysql_statement_register(category, &stmt_info_rpl, 1);
#endif
}

#endif /* HAVE_PSI_INTERFACE */<|MERGE_RESOLUTION|>--- conflicted
+++ resolved
@@ -385,10 +385,7 @@
 
 #ifdef WITH_WSREP
 ulong my_bind_addr;
-<<<<<<< HEAD
 bool wsrep_new_cluster= false;
-=======
->>>>>>> 3f515a09
 #endif /* WITH_WSREP */
 bool opt_bin_log, opt_bin_log_used=0, opt_ignore_builtin_innodb= 0;
 my_bool opt_log, opt_slow_log, debug_assert_if_crashed_table= 0, opt_help= 0;
@@ -754,29 +751,7 @@
 mysql_mutex_t LOCK_server_started;
 mysql_cond_t COND_server_started;
 
-<<<<<<< HEAD
 int mysqld_server_started=0, mysqld_server_initialized= 0;
-=======
-#ifdef WITH_WSREP
-mysql_mutex_t LOCK_wsrep_ready;
-mysql_cond_t  COND_wsrep_ready;
-mysql_mutex_t LOCK_wsrep_sst;
-mysql_cond_t  COND_wsrep_sst;
-mysql_mutex_t LOCK_wsrep_sst_init;
-mysql_cond_t  COND_wsrep_sst_init;
-mysql_mutex_t LOCK_wsrep_rollback;
-mysql_cond_t  COND_wsrep_rollback;
-wsrep_aborting_thd_t wsrep_aborting_thd= NULL;
-mysql_mutex_t LOCK_wsrep_replaying;
-mysql_cond_t  COND_wsrep_replaying;
-mysql_mutex_t LOCK_wsrep_slave_threads;
-mysql_mutex_t LOCK_wsrep_desync;
-int wsrep_replaying= 0;
-static void wsrep_close_threads(THD* thd);
-#endif /* WITH_WSREP */
-int mysqld_server_started= 0;
-
->>>>>>> 3f515a09
 File_parser_dummy_hook file_parser_dummy_hook;
 #ifdef WITH_WSREP
 mysql_mutex_t LOCK_wsrep_ready;
@@ -1030,7 +1005,6 @@
   { &key_LOCK_wsrep_desync, "LOCK_wsrep_desync", PSI_FLAG_GLOBAL},
 #endif
   { &key_LOCK_thread_count, "LOCK_thread_count", PSI_FLAG_GLOBAL},
-<<<<<<< HEAD
   { &key_LOCK_thread_cache, "LOCK_thread_cache", PSI_FLAG_GLOBAL},
   { &key_PARTITION_LOCK_auto_inc, "HA_DATA_PARTITION::LOCK_auto_inc", 0},
   { &key_LOCK_slave_state, "LOCK_slave_state", 0},
@@ -1038,21 +1012,6 @@
   { &key_LOCK_rpl_thread, "LOCK_rpl_thread", 0},
   { &key_LOCK_rpl_thread_pool, "LOCK_rpl_thread_pool", 0},
   { &key_LOCK_parallel_entry, "LOCK_parallel_entry", 0}
-=======
-#ifdef WITH_WSREP
-  { &key_LOCK_wsrep_ready, "LOCK_wsrep_ready", PSI_FLAG_GLOBAL},
-  { &key_LOCK_wsrep_sst, "LOCK_wsrep_sst", PSI_FLAG_GLOBAL},
-  { &key_LOCK_wsrep_sst_thread, "wsrep_sst_thread", 0},
-  { &key_LOCK_wsrep_sst_init, "LOCK_wsrep_sst_init", PSI_FLAG_GLOBAL},
-  { &key_LOCK_wsrep_sst, "LOCK_wsrep_sst", PSI_FLAG_GLOBAL},
-  { &key_LOCK_wsrep_rollback, "LOCK_wsrep_rollback", PSI_FLAG_GLOBAL},
-  { &key_LOCK_wsrep_thd, "THD::LOCK_wsrep_thd", 0},
-  { &key_LOCK_wsrep_replaying, "LOCK_wsrep_replaying", PSI_FLAG_GLOBAL},
-  { &key_LOCK_wsrep_slave_threads, "LOCK_wsrep_slave_threads", PSI_FLAG_GLOBAL},
-  { &key_LOCK_wsrep_desync, "LOCK_wsrep_desync", PSI_FLAG_GLOBAL},
-#endif
-  { &key_PARTITION_LOCK_auto_inc, "HA_DATA_PARTITION::LOCK_auto_inc", 0}
->>>>>>> 3f515a09
 };
 
 PSI_rwlock_key key_rwlock_LOCK_grant, key_rwlock_LOCK_logger,
@@ -1096,12 +1055,8 @@
   key_COND_wsrep_replaying, key_COND_wsrep_ready, key_COND_wsrep_sst,
   key_COND_wsrep_sst_init, key_COND_wsrep_sst_thread;
 #endif /* WITH_WSREP */
-<<<<<<< HEAD
 PSI_cond_key key_RELAYLOG_update_cond, key_COND_wakeup_ready,
   key_COND_wait_commit;
-=======
-PSI_cond_key key_RELAYLOG_update_cond, key_COND_wakeup_ready;
->>>>>>> 3f515a09
 PSI_cond_key key_RELAYLOG_COND_queue_busy;
 PSI_cond_key key_TC_LOG_MMAP_COND_queue_busy;
 PSI_cond_key key_COND_rpl_thread_queue, key_COND_rpl_thread,
@@ -1157,7 +1112,6 @@
   { &key_COND_wsrep_rollback, "COND_wsrep_rollback", PSI_FLAG_GLOBAL},
   { &key_COND_wsrep_replaying, "COND_wsrep_replaying", PSI_FLAG_GLOBAL},
 #endif
-<<<<<<< HEAD
   { &key_COND_flush_thread_cache, "COND_flush_thread_cache", PSI_FLAG_GLOBAL},
   { &key_COND_rpl_thread, "COND_rpl_thread", 0},
   { &key_COND_rpl_thread_queue, "COND_rpl_thread_queue", 0},
@@ -1169,9 +1123,6 @@
   { &key_COND_slave_init, "COND_slave_init", 0},
   { &key_COND_wait_gtid, "COND_wait_gtid", 0},
   { &key_COND_gtid_ignore_duplicates, "COND_gtid_ignore_duplicates", 0}
-=======
-  { &key_COND_flush_thread_cache, "COND_flush_thread_cache", PSI_FLAG_GLOBAL}
->>>>>>> 3f515a09
 };
 
 PSI_thread_key key_thread_bootstrap, key_thread_delayed_insert,
@@ -2129,10 +2080,6 @@
       wsrep_deinit(true);
   }
 #endif // WITH_WSREP
-<<<<<<< HEAD
-=======
-
->>>>>>> 3f515a09
   clean_up(!opt_abort && (exit_code || !opt_bootstrap)); /* purecov: inspected */
   DBUG_PRINT("quit",("done with cleanup in unireg_abort"));
   mysqld_exit(exit_code);
@@ -2703,14 +2650,9 @@
     unireg_abort(1);
   }
 #if defined(WITH_WSREP) && defined(HAVE_FCNTL) && defined(FD_CLOEXEC)
-<<<<<<< HEAD
     (void) fcntl(mysql_socket_getfd(ip_sock), F_SETFD, FD_CLOEXEC);
 #endif /* WITH_WSREP */
 
-=======
-    (void) fcntl(ip_sock, F_SETFD, FD_CLOEXEC);
-#endif /* WITH_WSREP */
->>>>>>> 3f515a09
   DBUG_RETURN(ip_sock);
 }
 
@@ -2837,13 +2779,8 @@
     if (mysql_socket_listen(unix_sock,(int) back_log) < 0)
       sql_print_warning("listen() on Unix socket failed with error %d",
 		      socket_errno);
-<<<<<<< HEAD
 #if defined(WITH_WSREP) && defined(HAVE_FCNTL)
     (void) fcntl(mysql_socket_getfd(unix_sock), F_SETFD, FD_CLOEXEC);
-=======
-#if defined(WITH_WSREP) && defined(HAVE_FCNTL) && defined(FD_CLOEXEC)
-    (void) fcntl(unix_sock, F_SETFD, FD_CLOEXEC);
->>>>>>> 3f515a09
 #endif /* WITH_WSREP */
   }
 #endif
@@ -2932,7 +2869,6 @@
     (*thd->scheduler->connection_count)--;
     mysql_mutex_unlock(&LOCK_connection_count);
   }
-<<<<<<< HEAD
 }
 
 
@@ -2974,8 +2910,6 @@
     mysql_cond_broadcast(&COND_thread_count);
     mysql_mutex_unlock(&LOCK_thread_count);
   }
-=======
->>>>>>> 3f515a09
 }
 
 
@@ -3123,7 +3057,6 @@
   DBUG_ENTER("one_thread_per_connection_end");
 #ifdef WITH_WSREP
   const bool wsrep_applier(thd->wsrep_applier);
-<<<<<<< HEAD
 #endif
 
   unlink_thd(thd);
@@ -3136,26 +3069,6 @@
   if (put_in_cache && cache_thread())
 #endif /* WITH_WSREP */
     DBUG_RETURN(0);                             // Thread is reused
-=======
-#endif /* WITH_WSREP */
-
-  unlink_thd(thd);
-  /* Mark that current_thd is not valid anymore */
-  my_pthread_setspecific_ptr(THR_THD,  0);
-
-#ifdef WITH_WSREP
-  if (put_in_cache && !wsrep_applier)
-#else
-  if (put_in_cache)
-#endif /* WITH_WSREP */
-  {
-    mysql_mutex_lock(&LOCK_thread_count);
-    put_in_cache= cache_thread();
-    mysql_mutex_unlock(&LOCK_thread_count);
-    if (put_in_cache)
-      DBUG_RETURN(0);                             // Thread is reused
-  }
->>>>>>> 3f515a09
 
   signal_thd_deleted();
   DBUG_LEAVE;                                   // Must match DBUG_ENTER()
@@ -4744,20 +4657,11 @@
 				     PTHREAD_CREATE_DETACHED);
   pthread_attr_setscope(&connection_attrib, PTHREAD_SCOPE_SYSTEM);
 
-<<<<<<< HEAD
 #ifdef HAVE_REPLICATION
   rpl_init_gtid_slave_state();
   rpl_init_gtid_waiting();
 #endif
 
-=======
-  if (pthread_key_create(&THR_THD,NULL) ||
-      pthread_key_create(&THR_MALLOC,NULL))
-  {
-    sql_print_error("Can't create thread-keys");
-    return 1;
-  }
->>>>>>> 3f515a09
 #ifdef WITH_WSREP
   mysql_mutex_init(key_LOCK_wsrep_ready,
                    &LOCK_wsrep_ready, MY_MUTEX_INIT_FAST);
@@ -4779,12 +4683,8 @@
   mysql_mutex_init(key_LOCK_wsrep_desync,
                    &LOCK_wsrep_desync, MY_MUTEX_INIT_FAST);
 #endif
-<<<<<<< HEAD
 
   DBUG_RETURN(0);
-=======
-  return 0;
->>>>>>> 3f515a09
 }
 
 
@@ -5080,47 +4980,6 @@
   }
 #endif
 
-<<<<<<< HEAD
-=======
-#ifdef WITH_WSREP /* WSREP BEFORE SE */
-  if (!wsrep_recovery && !opt_help)
-  {
-    if (opt_bootstrap) // bootsrap option given - disable wsrep functionality
-    {
-      wsrep_provider_init(WSREP_NONE);
-      if (wsrep_init()) unireg_abort(1);
-    }
-    else // full wsrep initialization
-    {
-      // add basedir/bin to PATH to resolve wsrep script names
-      char* const tmp_path((char*)alloca(strlen(mysql_home) +
-                                           strlen("/bin") + 1));
-      if (tmp_path)
-      {
-        strcpy(tmp_path, mysql_home);
-        strcat(tmp_path, "/bin");
-        wsrep_prepend_PATH(tmp_path);
-      }
-      else
-      {
-        WSREP_ERROR("Could not append %s/bin to PATH", mysql_home);
-      }
-
-      if (wsrep_before_SE())
-      {
-#ifndef EMBEDDED_LIBRARY
-        set_ports(); // this is also called in network_init() later but we need
-                     // to know mysqld_port now - lp:1071882
-#endif /* !EMBEDDED_LIBRARY */
-
-        wsrep_init_startup(true);
-      }
-    }
-  }
-#endif /* WITH_WSREP */
-  DBUG_ASSERT(!opt_bin_log || opt_bin_logname);
-
->>>>>>> 3f515a09
   if (opt_bin_log)
   {
     /* Reports an error and aborts, if the --log-bin's path 
@@ -5279,10 +5138,7 @@
           variables that allocates memory for this THD.
         */
         THD *current_thd_saved= current_thd;
-<<<<<<< HEAD
         set_current_thd(tmp);
-=======
-        my_pthread_setspecific_ptr(THR_THD, tmp);
 
         /*
           Also save/restore server_status and variables.option_bits and they
@@ -5290,34 +5146,19 @@
         */
         unsigned int server_status_saved= tmp->server_status;
         ulonglong option_bits_saved= tmp->variables.option_bits;
->>>>>>> 3f515a09
 
         tmp->init_for_queries();
 
         /* Restore current_thd. */
-<<<<<<< HEAD
         set_current_thd(current_thd_saved);
-=======
-        my_pthread_setspecific_ptr(THR_THD, current_thd_saved);
 
         tmp->server_status= server_status_saved;
         tmp->variables.option_bits= option_bits_saved;
->>>>>>> 3f515a09
       }
     }
     mysql_mutex_unlock(&LOCK_thread_count);
   }
 #endif
-<<<<<<< HEAD
-=======
-
-  have_csv= plugin_status(STRING_WITH_LEN("csv"),
-                          MYSQL_STORAGE_ENGINE_PLUGIN);
-  have_ndbcluster= plugin_status(STRING_WITH_LEN("ndbcluster"),
-                                 MYSQL_STORAGE_ENGINE_PLUGIN);
-  have_partitioning= plugin_status(STRING_WITH_LEN("partition"),
-                                   MYSQL_STORAGE_ENGINE_PLUGIN);
->>>>>>> 3f515a09
 
   /* we do want to exit if there are any other unknown options */
   if (remaining_argc > 1)
@@ -5457,15 +5298,12 @@
 #ifdef WITH_WSREP
   if (WSREP_ON && tc_log == &tc_log_mmap)
     tc_log= &tc_log_dummy;
-<<<<<<< HEAD
 
   WSREP_DEBUG("Initial TC log open: %s",
               (tc_log == &mysql_bin_log) ? "binlog" :
               (tc_log == &tc_log_mmap) ? "mmap" :
               (tc_log == &tc_log_dummy) ? "dummy" : "unknown"
               );
-=======
->>>>>>> 3f515a09
 #endif
 
   if (tc_log->open(opt_bin_log ? opt_bin_logname : opt_tc_log_file))
@@ -5527,6 +5365,8 @@
   init_status_vars();
   DBUG_RETURN(0);
 }
+
+
 #ifndef EMBEDDED_LIBRARY
 
 static void create_shutdown_thread()
@@ -5569,11 +5409,7 @@
   thread_created++;
   threads.append(thd);
 
-<<<<<<< HEAD
   my_net_init(&thd->net,(st_vio*) 0, MYF(0));
-=======
-  my_net_init(&thd->net,(st_vio*) 0);
->>>>>>> 3f515a09
 
   DBUG_PRINT("wsrep",(("creating thread %lld"), (long long)thd->thread_id));
   thd->prior_thr_create_utime= thd->start_utime= microsecond_interval_timer();
@@ -5627,11 +5463,7 @@
   /* handle_one_connection() again... */
   //thd->version= refresh_version;
   thd->proc_info= 0;
-<<<<<<< HEAD
   thd->set_command(COM_SLEEP);
-=======
-  thd->command= COM_SLEEP;
->>>>>>> 3f515a09
 
   if (wsrep_creating_startup_threads == 0)
   {
@@ -5689,11 +5521,7 @@
   WSREP_ERROR("Failed to create/initialize system thread");
 
   /* Abort if its the first applier/rollbacker thread. */
-<<<<<<< HEAD
-  if (wsrep_creating_startup_threads < 2)
-=======
   if (wsrep_creating_startup_threads == 1)
->>>>>>> 3f515a09
     unireg_abort(1);
   else
     return NULL;
@@ -5705,11 +5533,7 @@
   bool ret_code= false;
   if (thd->wsrep_query_state== QUERY_COMMITTING)
   {
-<<<<<<< HEAD
     WSREP_DEBUG("aborting replicated trx: %lu", thd->real_id);
-=======
-    if (wsrep_debug) WSREP_INFO("aborting replicated trx: %lu", thd->real_id);
->>>>>>> 3f515a09
 
     (void)wsrep_abort_thd(thd, thd, TRUE);
     ret_code= true;
@@ -5810,10 +5634,6 @@
 
     if (is_committing_connection(tmp))
     {
-<<<<<<< HEAD
-=======
-      mysql_mutex_unlock(&LOCK_thread_count);
->>>>>>> 3f515a09
       return TRUE;
     }
   }
@@ -5898,12 +5718,7 @@
   }
 
   DBUG_PRINT("quit",("Waiting for threads to die (count=%u)",thread_count));
-<<<<<<< HEAD
   WSREP_DEBUG("waiting for client connections to close: %u", thread_count);
-=======
-  if (wsrep_debug)
-    WSREP_INFO("waiting for client connections to close: %u", thread_count);
->>>>>>> 3f515a09
 
   while (wait_to_end && have_client_connections())
   {
@@ -5945,31 +5760,6 @@
   mysql_mutex_unlock(&LOCK_thread_count);
 }
 
-<<<<<<< HEAD
-=======
-void wsrep_close_applier_threads(int count)
-{
-  THD *tmp;
-  mysql_mutex_lock(&LOCK_thread_count); // For unlink from list
-
-  I_List_iterator<THD> it(threads);
-  while ((tmp=it++) && count)
-  {
-    DBUG_PRINT("quit",("Informing thread %ld that it's time to die",
-                       tmp->thread_id));
-    /* We skip slave threads & scheduler on this first loop through. */
-    if (tmp->wsrep_applier)
-    {
-      WSREP_DEBUG("closing wsrep applier thread %ld", tmp->thread_id);
-      tmp->wsrep_applier_closing= TRUE;
-      count--;
-    }
-  }
-
-  mysql_mutex_unlock(&LOCK_thread_count);
-}
-
->>>>>>> 3f515a09
 void wsrep_wait_appliers_close(THD *thd)
 {
   /* Wait for wsrep appliers to gracefully exit */
@@ -6205,9 +5995,6 @@
     return 1;
   }
 #endif
-#ifdef WITH_WSREP
-  wsrep_filter_new_cluster (&argc, argv);
-#endif /* WITH_WSREP */
 
   orig_argc= argc;
   orig_argv= argv;
@@ -6433,14 +6220,6 @@
   }
 #endif /* WITH_WSREP */
 
-#ifdef WITH_WSREP /* WSREP AFTER SE */
-  if (wsrep_recovery)
-  {
-    select_thread_in_use= 0;
-    wsrep_recover();
-    unireg_abort(0);
-  }
-#endif /* WITH_WSREP */
   /*
     init signals & alarm
     After this we can't quit by a simple unireg_abort
@@ -6500,40 +6279,6 @@
     unireg_abort(1);
 
 #ifdef WITH_WSREP /* WSREP AFTER SE */
-<<<<<<< HEAD
-=======
-  if (wsrep_recovery)
-  {
-    select_thread_in_use= 0;
-    wsrep_recover();
-    unireg_abort(0);
-  }
-
-  if (opt_bootstrap)
-  {
-    /*! bootstrap wsrep init was taken care of above */
-  }
-  else
-  {
-    wsrep_SE_initialized();
-
-    if (wsrep_before_SE())
-    {
-      /*! in case of no SST wsrep waits in view handler callback */
-      wsrep_SE_init_grab();
-      wsrep_SE_init_done();
-      /*! in case of SST wsrep waits for wsrep->sst_received */
-      wsrep_sst_continue();
-    }
-    else
-    {
-      wsrep_init_startup (false);
-    }
-
-    wsrep_create_appliers(wsrep_slave_threads - 1);
-  }
-#endif /* WITH_WSREP */
->>>>>>> 3f515a09
   if (opt_bootstrap)
   {
     /*! bootstrap wsrep init was taken care of above */
@@ -7309,11 +7054,7 @@
       continue;
     }
 #if defined(WITH_WSREP) && defined(HAVE_FCNTL) && defined(FD_CLOEXEC)
-<<<<<<< HEAD
     (void) fcntl(mysql_socket_getfd(new_sock), F_SETFD, FD_CLOEXEC);
-=======
-    (void) fcntl(new_sock, F_SETFD, FD_CLOEXEC);
->>>>>>> 3f515a09
 #endif /* WITH_WSREP */
 
 #ifdef HAVE_LIBWRAP
@@ -9091,21 +8832,6 @@
   {"wsrep_cluster_size",       (char*) &wsrep_cluster_size,      SHOW_LONG_NOFLUSH},
   {"wsrep_local_index",        (char*) &wsrep_local_index,       SHOW_LONG_NOFLUSH},
   {"wsrep_local_bf_aborts",    (char*) &wsrep_show_bf_aborts,    SHOW_SIMPLE_FUNC},
-  {"wsrep_provider_name",      (char*) &wsrep_provider_name,     SHOW_CHAR_PTR},
-  {"wsrep_provider_version",   (char*) &wsrep_provider_version,  SHOW_CHAR_PTR},
-  {"wsrep_provider_vendor",    (char*) &wsrep_provider_vendor,   SHOW_CHAR_PTR},
-  {"wsrep_thread_count",       (char*) &wsrep_running_threads,   SHOW_LONG_NOFLUSH},
-  {"wsrep",                    (char*) &wsrep_show_status,       SHOW_FUNC},
-#endif
-#ifdef WITH_WSREP
-  {"wsrep_connected",          (char*) &wsrep_connected,         SHOW_BOOL},
-  {"wsrep_ready",              (char*) &wsrep_ready,             SHOW_BOOL},
-  {"wsrep_cluster_state_uuid", (char*) &wsrep_cluster_state_uuid,SHOW_CHAR_PTR},
-  {"wsrep_cluster_conf_id",    (char*) &wsrep_cluster_conf_id,   SHOW_LONGLONG},
-  {"wsrep_cluster_status",     (char*) &wsrep_cluster_status,    SHOW_CHAR_PTR},
-  {"wsrep_cluster_size",       (char*) &wsrep_cluster_size,      SHOW_LONG_NOFLUSH},
-  {"wsrep_local_index",        (char*) &wsrep_local_index,       SHOW_LONG_NOFLUSH},
-  {"wsrep_local_bf_aborts",    (char*) &wsrep_show_bf_aborts,    SHOW_FUNC},
   {"wsrep_provider_name",      (char*) &wsrep_provider_name,     SHOW_CHAR_PTR},
   {"wsrep_provider_version",   (char*) &wsrep_provider_version,  SHOW_CHAR_PTR},
   {"wsrep_provider_vendor",    (char*) &wsrep_provider_vendor,   SHOW_CHAR_PTR},
