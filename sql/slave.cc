/* Copyright (C) 2000-2003 MySQL AB

   This program is free software; you can redistribute it and/or modify
   it under the terms of the GNU General Public License as published by
   the Free Software Foundation; version 2 of the License.

   This program is distributed in the hope that it will be useful,
   but WITHOUT ANY WARRANTY; without even the implied warranty of
   MERCHANTABILITY or FITNESS FOR A PARTICULAR PURPOSE.  See the
   GNU General Public License for more details.

   You should have received a copy of the GNU General Public License
   along with this program; if not, write to the Free Software
   Foundation, Inc., 59 Temple Place, Suite 330, Boston, MA  02111-1307  USA */


/**
  @addtogroup Replication
  @{

  @file

  @brief Code to run the io thread and the sql thread on the
  replication slave.
*/

#include "mysql_priv.h"

#include <mysql.h>
#include <myisam.h>
#include "slave.h"
#include "rpl_mi.h"
#include "rpl_rli.h"
#include "sql_repl.h"
#include "rpl_filter.h"
#include "repl_failsafe.h"
#include <thr_alarm.h>
#include <my_dir.h>
#include <sql_common.h>
#include <errmsg.h>
#include <mysys_err.h>

#ifdef HAVE_REPLICATION

#include "rpl_tblmap.h"

#define FLAGSTR(V,F) ((V)&(F)?#F" ":"")

#define MAX_SLAVE_RETRY_PAUSE 5
bool use_slave_mask = 0;
MY_BITMAP slave_error_mask;

typedef bool (*CHECK_KILLED_FUNC)(THD*,void*);

char* slave_load_tmpdir = 0;
Master_info *active_mi= 0;
my_bool replicate_same_server_id;
ulonglong relay_log_space_limit = 0;

/*
  When slave thread exits, we need to remember the temporary tables so we
  can re-use them on slave start.

  TODO: move the vars below under Master_info
*/

int disconnect_slave_event_count = 0, abort_slave_event_count = 0;
int events_till_abort = -1;

enum enum_slave_reconnect_actions
{
  SLAVE_RECON_ACT_REG= 0,
  SLAVE_RECON_ACT_DUMP= 1,
  SLAVE_RECON_ACT_EVENT= 2,
  SLAVE_RECON_ACT_MAX
};

enum enum_slave_reconnect_messages
{
  SLAVE_RECON_MSG_WAIT= 0,
  SLAVE_RECON_MSG_KILLED_WAITING= 1,
  SLAVE_RECON_MSG_AFTER= 2,
  SLAVE_RECON_MSG_FAILED= 3,
  SLAVE_RECON_MSG_COMMAND= 4,
  SLAVE_RECON_MSG_KILLED_AFTER= 5,
  SLAVE_RECON_MSG_MAX
};

static const char *reconnect_messages[SLAVE_RECON_ACT_MAX][SLAVE_RECON_MSG_MAX]=
{
  {
    "Waiting to reconnect after a failed registration on master",
    "Slave I/O thread killed while waitnig to reconnect after a failed \
registration on master",
    "Reconnecting after a failed registration on master",
    "failed registering on master, reconnecting to try again, \
log '%s' at postion %s",
    "COM_REGISTER_SLAVE",
    "Slave I/O thread killed during or after reconnect"
  },
  {
    "Waiting to reconnect after a failed binlog dump request",
    "Slave I/O thread killed while retrying master dump",
    "Reconnecting after a failed binlog dump request",
    "failed dump request, reconnecting to try again, log '%s' at postion %s",
    "COM_BINLOG_DUMP",
    "Slave I/O thread killed during or after reconnect"
  },
  {
    "Waiting to reconnect after a failed master event read",
    "Slave I/O thread killed while waiting to reconnect after a failed read",
    "Reconnecting after a failed master event read",
    "Slave I/O thread: Failed reading log event, reconnecting to retry, \
log '%s' at postion %s",
    "",
    "Slave I/O thread killed during or after a reconnect done to recover from \
failed read"
  }
};
 

typedef enum { SLAVE_THD_IO, SLAVE_THD_SQL} SLAVE_THD_TYPE;

static int process_io_rotate(Master_info* mi, Rotate_log_event* rev);
static int process_io_create_file(Master_info* mi, Create_file_log_event* cev);
static bool wait_for_relay_log_space(Relay_log_info* rli);
static inline bool io_slave_killed(THD* thd,Master_info* mi);
static inline bool sql_slave_killed(THD* thd,Relay_log_info* rli);
static int init_slave_thread(THD* thd, SLAVE_THD_TYPE thd_type);
static int safe_connect(THD* thd, MYSQL* mysql, Master_info* mi);
static int safe_reconnect(THD* thd, MYSQL* mysql, Master_info* mi,
                          bool suppress_warnings);
static int connect_to_master(THD* thd, MYSQL* mysql, Master_info* mi,
                             bool reconnect, bool suppress_warnings);
static int safe_sleep(THD* thd, int sec, CHECK_KILLED_FUNC thread_killed,
                      void* thread_killed_arg);
static int request_table_dump(MYSQL* mysql, const char* db, const char* table);
static int create_table_from_dump(THD* thd, MYSQL *mysql, const char* db,
                                  const char* table_name, bool overwrite);
static int get_master_version_and_clock(MYSQL* mysql, Master_info* mi);
static Log_event* next_event(Relay_log_info* rli);
static int queue_event(Master_info* mi,const char* buf,ulong event_len);
static int terminate_slave_thread(THD *thd,
                                  pthread_mutex_t* term_lock,
                                  pthread_cond_t* term_cond,
                                  volatile uint *slave_running,
                                  bool skip_lock);
static bool check_io_slave_killed(THD *thd, Master_info *mi, const char *info);

/*
  Find out which replications threads are running

  SYNOPSIS
    init_thread_mask()
    mask                Return value here
    mi                  master_info for slave
    inverse             If set, returns which threads are not running

  IMPLEMENTATION
    Get a bit mask for which threads are running so that we can later restart
    these threads.

  RETURN
    mask        If inverse == 0, running threads
                If inverse == 1, stopped threads
*/

void init_thread_mask(int* mask,Master_info* mi,bool inverse)
{
  bool set_io = mi->slave_running, set_sql = mi->rli.slave_running;
  register int tmp_mask=0;
  DBUG_ENTER("init_thread_mask");

  if (set_io)
    tmp_mask |= SLAVE_IO;
  if (set_sql)
    tmp_mask |= SLAVE_SQL;
  if (inverse)
    tmp_mask^= (SLAVE_IO | SLAVE_SQL);
  *mask = tmp_mask;
  DBUG_VOID_RETURN;
}


/*
  lock_slave_threads()
*/

void lock_slave_threads(Master_info* mi)
{
  DBUG_ENTER("lock_slave_threads");

  //TODO: see if we can do this without dual mutex
  pthread_mutex_lock(&mi->run_lock);
  pthread_mutex_lock(&mi->rli.run_lock);
  DBUG_VOID_RETURN;
}


/*
  unlock_slave_threads()
*/

void unlock_slave_threads(Master_info* mi)
{
  DBUG_ENTER("unlock_slave_threads");

  //TODO: see if we can do this without dual mutex
  pthread_mutex_unlock(&mi->rli.run_lock);
  pthread_mutex_unlock(&mi->run_lock);
  DBUG_VOID_RETURN;
}


/* Initialize slave structures */

int init_slave()
{
  DBUG_ENTER("init_slave");

  /*
    This is called when mysqld starts. Before client connections are
    accepted. However bootstrap may conflict with us if it does START SLAVE.
    So it's safer to take the lock.
  */
  pthread_mutex_lock(&LOCK_active_mi);
  /*
    TODO: re-write this to interate through the list of files
    for multi-master
  */
  active_mi= new Master_info;

  /*
    If master_host is not specified, try to read it from the master_info file.
    If master_host is specified, create the master_info file if it doesn't
    exists.
  */
  if (!active_mi)
  {
    sql_print_error("Failed to allocate memory for the master info structure");
    goto err;
  }

  if (init_master_info(active_mi,master_info_file,relay_log_info_file,
                       !master_host, (SLAVE_IO | SLAVE_SQL)))
  {
    sql_print_error("Failed to initialize the master info structure");
    goto err;
  }

  if (server_id && !master_host && active_mi->host[0])
    master_host= active_mi->host;

  /* If server id is not set, start_slave_thread() will say it */

  if (master_host && !opt_skip_slave_start)
  {
    if (start_slave_threads(1 /* need mutex */,
                            0 /* no wait for start*/,
                            active_mi,
                            master_info_file,
                            relay_log_info_file,
                            SLAVE_IO | SLAVE_SQL))
    {
      sql_print_error("Failed to create slave threads");
      goto err;
    }
  }
  pthread_mutex_unlock(&LOCK_active_mi);
  DBUG_RETURN(0);

err:
  pthread_mutex_unlock(&LOCK_active_mi);
  DBUG_RETURN(1);
}


/*
  Init function to set up array for errors that should be skipped for slave

  SYNOPSIS
    init_slave_skip_errors()
    arg         List of errors numbers to skip, separated with ','

  NOTES
    Called from get_options() in mysqld.cc on start-up
*/

void init_slave_skip_errors(const char* arg)
{
  const char *p;
  DBUG_ENTER("init_slave_skip_errors");

  if (bitmap_init(&slave_error_mask,0,MAX_SLAVE_ERROR,0))
  {
    fprintf(stderr, "Badly out of memory, please check your system status\n");
    exit(1);
  }
  use_slave_mask = 1;
  for (;my_isspace(system_charset_info,*arg);++arg)
    /* empty */;
  if (!my_strnncoll(system_charset_info,(uchar*)arg,4,(const uchar*)"all",4))
  {
    bitmap_set_all(&slave_error_mask);
    DBUG_VOID_RETURN;
  }
  for (p= arg ; *p; )
  {
    long err_code;
    if (!(p= str2int(p, 10, 0, LONG_MAX, &err_code)))
      break;
    if (err_code < MAX_SLAVE_ERROR)
       bitmap_set_bit(&slave_error_mask,(uint)err_code);
    while (!my_isdigit(system_charset_info,*p) && *p)
      p++;
  }
  DBUG_VOID_RETURN;
}


int terminate_slave_threads(Master_info* mi,int thread_mask,bool skip_lock)
{
  DBUG_ENTER("terminate_slave_threads");

  if (!mi->inited)
    DBUG_RETURN(0); /* successfully do nothing */
  int error,force_all = (thread_mask & SLAVE_FORCE_ALL);
  pthread_mutex_t *sql_lock = &mi->rli.run_lock, *io_lock = &mi->run_lock;

  if ((thread_mask & (SLAVE_IO|SLAVE_FORCE_ALL)))
  {
    DBUG_PRINT("info",("Terminating IO thread"));
    mi->abort_slave=1;
    if ((error=terminate_slave_thread(mi->io_thd,io_lock,
                                      &mi->stop_cond,
                                      &mi->slave_running,
                                      skip_lock)) &&
        !force_all)
      DBUG_RETURN(error);
  }
  if ((thread_mask & (SLAVE_SQL|SLAVE_FORCE_ALL)))
  {
    DBUG_PRINT("info",("Terminating SQL thread"));
    mi->rli.abort_slave=1;
    if ((error=terminate_slave_thread(mi->rli.sql_thd,sql_lock,
                                      &mi->rli.stop_cond,
                                      &mi->rli.slave_running,
                                      skip_lock)) &&
        !force_all)
      DBUG_RETURN(error);
  }
  DBUG_RETURN(0);
}


/**
   Wait for a slave thread to terminate.

   This function is called after requesting the thread to terminate
   (by setting @c abort_slave member of @c Relay_log_info or @c
   Master_info structure to 1). Termination of the thread is
   controlled with the the predicate <code>*slave_running</code>.

   Function will acquire @c term_lock before waiting on the condition
   unless @c skip_lock is true in which case the mutex should be owned
   by the caller of this function and will remain acquired after
   return from the function.

   @param term_lock
          Associated lock to use when waiting for @c term_cond

   @param term_cond
          Condition that is signalled when the thread has terminated

   @param slave_running
          Pointer to predicate to check for slave thread termination

   @param skip_lock
          If @c true the lock will not be acquired before waiting on
          the condition. In this case, it is assumed that the calling
          function acquires the lock before calling this function.

   @retval 0 All OK
 */
static int
terminate_slave_thread(THD *thd,
                       pthread_mutex_t* term_lock,
                       pthread_cond_t* term_cond,
                       volatile uint *slave_running,
                       bool skip_lock)
{
  int error;

  DBUG_ENTER("terminate_slave_thread");

  if (!skip_lock)
    pthread_mutex_lock(term_lock);

  safe_mutex_assert_owner(term_lock);

  if (!*slave_running)
  {
    if (!skip_lock)
      pthread_mutex_unlock(term_lock);
    DBUG_RETURN(ER_SLAVE_NOT_RUNNING);
  }
  DBUG_ASSERT(thd != 0);
  THD_CHECK_SENTRY(thd);

  /*
    Is is critical to test if the slave is running. Otherwise, we might
    be referening freed memory trying to kick it
  */

  while (*slave_running)                        // Should always be true
  {
    DBUG_PRINT("loop", ("killing slave thread"));
    KICK_SLAVE(thd);
    /*
      There is a small chance that slave thread might miss the first
      alarm. To protect againts it, resend the signal until it reacts
    */
    struct timespec abstime;
    set_timespec(abstime,2);
    error= pthread_cond_timedwait(term_cond, term_lock, &abstime);
    DBUG_ASSERT(error == ETIMEDOUT || error == 0);
  }

  DBUG_ASSERT(*slave_running == 0);

  if (!skip_lock)
    pthread_mutex_unlock(term_lock);
  DBUG_RETURN(0);
}


int start_slave_thread(pthread_handler h_func, pthread_mutex_t *start_lock,
                       pthread_mutex_t *cond_lock,
                       pthread_cond_t *start_cond,
                       volatile uint *slave_running,
                       volatile ulong *slave_run_id,
                       Master_info* mi,
                       bool high_priority)
{
  pthread_t th;
  ulong start_id;
  DBUG_ENTER("start_slave_thread");

  DBUG_ASSERT(mi->inited);

  if (start_lock)
    pthread_mutex_lock(start_lock);
  if (!server_id)
  {
    if (start_cond)
      pthread_cond_broadcast(start_cond);
    if (start_lock)
      pthread_mutex_unlock(start_lock);
    sql_print_error("Server id not set, will not start slave");
    DBUG_RETURN(ER_BAD_SLAVE);
  }

  if (*slave_running)
  {
    if (start_cond)
      pthread_cond_broadcast(start_cond);
    if (start_lock)
      pthread_mutex_unlock(start_lock);
    DBUG_RETURN(ER_SLAVE_MUST_STOP);
  }
  start_id= *slave_run_id;
  DBUG_PRINT("info",("Creating new slave thread"));
  if (high_priority)
    my_pthread_attr_setprio(&connection_attrib,CONNECT_PRIOR);
  if (pthread_create(&th, &connection_attrib, h_func, (void*)mi))
  {
    if (start_lock)
      pthread_mutex_unlock(start_lock);
    DBUG_RETURN(ER_SLAVE_THREAD);
  }
  if (start_cond && cond_lock) // caller has cond_lock
  {
    THD* thd = current_thd;
    while (start_id == *slave_run_id)
    {
      DBUG_PRINT("sleep",("Waiting for slave thread to start"));
      const char* old_msg = thd->enter_cond(start_cond,cond_lock,
                                            "Waiting for slave thread to start");
      pthread_cond_wait(start_cond,cond_lock);
      thd->exit_cond(old_msg);
      pthread_mutex_lock(cond_lock); // re-acquire it as exit_cond() released
      if (thd->killed)
        DBUG_RETURN(thd->killed_errno());
    }
  }
  if (start_lock)
    pthread_mutex_unlock(start_lock);
  DBUG_RETURN(0);
}


/*
  start_slave_threads()

  NOTES
    SLAVE_FORCE_ALL is not implemented here on purpose since it does not make
    sense to do that for starting a slave--we always care if it actually
    started the threads that were not previously running
*/

int start_slave_threads(bool need_slave_mutex, bool wait_for_start,
                        Master_info* mi, const char* master_info_fname,
                        const char* slave_info_fname, int thread_mask)
{
  pthread_mutex_t *lock_io=0,*lock_sql=0,*lock_cond_io=0,*lock_cond_sql=0;
  pthread_cond_t* cond_io=0,*cond_sql=0;
  int error=0;
  DBUG_ENTER("start_slave_threads");

  if (need_slave_mutex)
  {
    lock_io = &mi->run_lock;
    lock_sql = &mi->rli.run_lock;
  }
  if (wait_for_start)
  {
    cond_io = &mi->start_cond;
    cond_sql = &mi->rli.start_cond;
    lock_cond_io = &mi->run_lock;
    lock_cond_sql = &mi->rli.run_lock;
  }

  if (thread_mask & SLAVE_IO)
    error=start_slave_thread(handle_slave_io,lock_io,lock_cond_io,
                             cond_io,
                             &mi->slave_running, &mi->slave_run_id,
                             mi, 1); //high priority, to read the most possible
  if (!error && (thread_mask & SLAVE_SQL))
  {
    error=start_slave_thread(handle_slave_sql,lock_sql,lock_cond_sql,
                             cond_sql,
                             &mi->rli.slave_running, &mi->rli.slave_run_id,
                             mi, 0);
    if (error)
      terminate_slave_threads(mi, thread_mask & SLAVE_IO, 0);
  }
  DBUG_RETURN(error);
}


#ifdef NOT_USED_YET
static int end_slave_on_walk(Master_info* mi, uchar* /*unused*/)
{
  DBUG_ENTER("end_slave_on_walk");

  end_master_info(mi);
  DBUG_RETURN(0);
}
#endif


/*
  Free all resources used by slave

  SYNOPSIS
    end_slave()
*/

void end_slave()
{
  DBUG_ENTER("end_slave");

  /*
    This is called when the server terminates, in close_connections().
    It terminates slave threads. However, some CHANGE MASTER etc may still be
    running presently. If a START SLAVE was in progress, the mutex lock below
    will make us wait until slave threads have started, and START SLAVE
    returns, then we terminate them here.
  */
  pthread_mutex_lock(&LOCK_active_mi);
  if (active_mi)
  {
    /*
      TODO: replace the line below with
      list_walk(&master_list, (list_walk_action)end_slave_on_walk,0);
      once multi-master code is ready.
    */
    terminate_slave_threads(active_mi,SLAVE_FORCE_ALL);
    end_master_info(active_mi);
    delete active_mi;
    active_mi= 0;
  }
  pthread_mutex_unlock(&LOCK_active_mi);
  DBUG_VOID_RETURN;
}


static bool io_slave_killed(THD* thd, Master_info* mi)
{
  DBUG_ENTER("io_slave_killed");

  DBUG_ASSERT(mi->io_thd == thd);
  DBUG_ASSERT(mi->slave_running); // tracking buffer overrun
  DBUG_RETURN(mi->abort_slave || abort_loop || thd->killed);
}


static bool sql_slave_killed(THD* thd, Relay_log_info* rli)
{
  DBUG_ENTER("sql_slave_killed");

  DBUG_ASSERT(rli->sql_thd == thd);
  DBUG_ASSERT(rli->slave_running == 1);// tracking buffer overrun
  if (abort_loop || thd->killed || rli->abort_slave)
  {
    /*
      If we are in an unsafe situation (stopping could corrupt replication),
      we give one minute to the slave SQL thread of grace before really
      terminating, in the hope that it will be able to read more events and
      the unsafe situation will soon be left. Note that this one minute starts
      from the last time anything happened in the slave SQL thread. So it's
      really one minute of idleness, we don't timeout if the slave SQL thread
      is actively working.
    */
    if (rli->last_event_start_time == 0)
      DBUG_RETURN(1);
    DBUG_PRINT("info", ("Slave SQL thread is in an unsafe situation, giving "
                        "it some grace period"));
    if (difftime(time(0), rli->last_event_start_time) > 60)
    {
      rli->report(ERROR_LEVEL, 0,
                  "SQL thread had to stop in an unsafe situation, in "
                  "the middle of applying updates to a "
                  "non-transactional table without any primary key. "
                  "There is a risk of duplicate updates when the slave "
                  "SQL thread is restarted. Please check your tables' "
                  "contents after restart.");
      DBUG_RETURN(1);
    }
  }
  DBUG_RETURN(0);
}


/*
  skip_load_data_infile()

  NOTES
    This is used to tell a 3.23 master to break send_file()
*/

void skip_load_data_infile(NET *net)
{
  DBUG_ENTER("skip_load_data_infile");

  (void)net_request_file(net, "/dev/null");
  (void)my_net_read(net);                               // discard response
  (void)net_write_command(net, 0, (uchar*) "", 0, (uchar*) "", 0); // ok
  DBUG_VOID_RETURN;
}


bool net_request_file(NET* net, const char* fname)
{
  DBUG_ENTER("net_request_file");
  DBUG_RETURN(net_write_command(net, 251, (uchar*) fname, strlen(fname),
                                (uchar*) "", 0));
}

/*
  From other comments and tests in code, it looks like
  sometimes Query_log_event and Load_log_event can have db == 0
  (see rewrite_db() above for example)
  (cases where this happens are unclear; it may be when the master is 3.23).
*/

const char *print_slave_db_safe(const char* db)
{
  DBUG_ENTER("*print_slave_db_safe");

  DBUG_RETURN((db ? db : ""));
}

int init_strvar_from_file(char *var, int max_size, IO_CACHE *f,
                                 const char *default_val)
{
  uint length;
  DBUG_ENTER("init_strvar_from_file");

  if ((length=my_b_gets(f,var, max_size)))
  {
    char* last_p = var + length -1;
    if (*last_p == '\n')
      *last_p = 0; // if we stopped on newline, kill it
    else
    {
      /*
        If we truncated a line or stopped on last char, remove all chars
        up to and including newline.
      */
      int c;
      while (((c=my_b_get(f)) != '\n' && c != my_b_EOF));
    }
    DBUG_RETURN(0);
  }
  else if (default_val)
  {
    strmake(var,  default_val, max_size-1);
    DBUG_RETURN(0);
  }
  DBUG_RETURN(1);
}


int init_intvar_from_file(int* var, IO_CACHE* f, int default_val)
{
  char buf[32];
  DBUG_ENTER("init_intvar_from_file");


  if (my_b_gets(f, buf, sizeof(buf)))
  {
    *var = atoi(buf);
    DBUG_RETURN(0);
  }
  else if (default_val)
  {
    *var = default_val;
    DBUG_RETURN(0);
  }
  DBUG_RETURN(1);
}

/*
  Note that we rely on the master's version (3.23, 4.0.14 etc) instead of
  relying on the binlog's version. This is not perfect: imagine an upgrade
  of the master without waiting that all slaves are in sync with the master;
  then a slave could be fooled about the binlog's format. This is what happens
  when people upgrade a 3.23 master to 4.0 without doing RESET MASTER: 4.0
  slaves are fooled. So we do this only to distinguish between 3.23 and more
  recent masters (it's too late to change things for 3.23).

  RETURNS
  0       ok
  1       error
*/

static int get_master_version_and_clock(MYSQL* mysql, Master_info* mi)
{
  const char* errmsg= 0;
  DBUG_ENTER("get_master_version_and_clock");

  /*
    Free old description_event_for_queue (that is needed if we are in
    a reconnection).
  */
  delete mi->rli.relay_log.description_event_for_queue;
  mi->rli.relay_log.description_event_for_queue= 0;

  if (!my_isdigit(&my_charset_bin,*mysql->server_version))
    errmsg = "Master reported unrecognized MySQL version";
  else
  {
    /*
      Note the following switch will bug when we have MySQL branch 30 ;)
    */
    switch (*mysql->server_version)
    {
    case '0':
    case '1':
    case '2':
      errmsg = "Master reported unrecognized MySQL version";
      break;
    case '3':
      mi->rli.relay_log.description_event_for_queue= new
        Format_description_log_event(1, mysql->server_version);
      break;
    case '4':
      mi->rli.relay_log.description_event_for_queue= new
        Format_description_log_event(3, mysql->server_version);
      break;
    default:
      /*
        Master is MySQL >=5.0. Give a default Format_desc event, so that we can
        take the early steps (like tests for "is this a 3.23 master") which we
        have to take before we receive the real master's Format_desc which will
        override this one. Note that the Format_desc we create below is garbage
        (it has the format of the *slave*); it's only good to help know if the
        master is 3.23, 4.0, etc.
      */
      mi->rli.relay_log.description_event_for_queue= new
        Format_description_log_event(4, mysql->server_version);
      break;
    }
  }

  /*
     This does not mean that a 5.0 slave will be able to read a 6.0 master; but
     as we don't know yet, we don't want to forbid this for now. If a 5.0 slave
     can't read a 6.0 master, this will show up when the slave can't read some
     events sent by the master, and there will be error messages.
  */

  if (errmsg)
  {
    sql_print_error(errmsg);
    DBUG_RETURN(1);
  }

  /* as we are here, we tried to allocate the event */
  if (!mi->rli.relay_log.description_event_for_queue)
  {
    mi->report(ERROR_LEVEL, ER_SLAVE_CREATE_EVENT_FAILURE,
               ER(ER_SLAVE_CREATE_EVENT_FAILURE),
               "default Format_description_log_event");
    DBUG_RETURN(1);
  }

  /*
    Compare the master and slave's clock. Do not die if master's clock is
    unavailable (very old master not supporting UNIX_TIMESTAMP()?).
  */
  MYSQL_RES *master_res= 0;
  MYSQL_ROW master_row;

  if (!mysql_real_query(mysql, STRING_WITH_LEN("SELECT UNIX_TIMESTAMP()")) &&
      (master_res= mysql_store_result(mysql)) &&
      (master_row= mysql_fetch_row(master_res)))
  {
    mi->clock_diff_with_master=
      (long) (time((time_t*) 0) - strtoul(master_row[0], 0, 10));
  }
  else if (!check_io_slave_killed(mi->io_thd, mi, NULL))
  {
    mi->clock_diff_with_master= 0; /* The "most sensible" value */
    sql_print_warning("\"SELECT UNIX_TIMESTAMP()\" failed on master, "
                      "do not trust column Seconds_Behind_Master of SHOW "
                      "SLAVE STATUS. Error: %s (%d)",
                      mysql_error(mysql), mysql_errno(mysql));
  }
  if (master_res)
    mysql_free_result(master_res);

  /*
    Check that the master's server id and ours are different. Because if they
    are equal (which can result from a simple copy of master's datadir to slave,
    thus copying some my.cnf), replication will work but all events will be
    skipped.
    Do not die if SHOW VARIABLES LIKE 'SERVER_ID' fails on master (very old
    master?).
    Note: we could have put a @@SERVER_ID in the previous SELECT
    UNIX_TIMESTAMP() instead, but this would not have worked on 3.23 masters.
  */
  if (!mysql_real_query(mysql,
                        STRING_WITH_LEN("SHOW VARIABLES LIKE 'SERVER_ID'")) &&
      (master_res= mysql_store_result(mysql)))
  {
    if ((master_row= mysql_fetch_row(master_res)) &&
        (::server_id == strtoul(master_row[1], 0, 10)) &&
        !mi->rli.replicate_same_server_id)
      errmsg= "The slave I/O thread stops because master and slave have equal \
MySQL server ids; these ids must be different for replication to work (or \
the --replicate-same-server-id option must be used on slave but this does \
not always make sense; please check the manual before using it).";
    mysql_free_result(master_res);
  }

  /*
    Check that the master's global character_set_server and ours are the same.
    Not fatal if query fails (old master?).
    Note that we don't check for equality of global character_set_client and
    collation_connection (neither do we prevent their setting in
    set_var.cc). That's because from what I (Guilhem) have tested, the global
    values of these 2 are never used (new connections don't use them).
    We don't test equality of global collation_database either as it's is
    going to be deprecated (made read-only) in 4.1 very soon.
    The test is only relevant if master < 5.0.3 (we'll test only if it's older
    than the 5 branch; < 5.0.3 was alpha...), as >= 5.0.3 master stores
    charset info in each binlog event.
    We don't do it for 3.23 because masters <3.23.50 hang on
    SELECT @@unknown_var (BUG#7965 - see changelog of 3.23.50). So finally we
    test only if master is 4.x.
  */

  /* redundant with rest of code but safer against later additions */
  if (*mysql->server_version == '3')
    goto err;

  if ((*mysql->server_version == '4') &&
      !mysql_real_query(mysql,
                        STRING_WITH_LEN("SELECT @@GLOBAL.COLLATION_SERVER")) &&
      (master_res= mysql_store_result(mysql)))
  {
    if ((master_row= mysql_fetch_row(master_res)) &&
        strcmp(master_row[0], global_system_variables.collation_server->name))
      errmsg= "The slave I/O thread stops because master and slave have \
different values for the COLLATION_SERVER global variable. The values must \
be equal for replication to work";
    mysql_free_result(master_res);
  }

  /*
    Perform analogous check for time zone. Theoretically we also should
    perform check here to verify that SYSTEM time zones are the same on
    slave and master, but we can't rely on value of @@system_time_zone
    variable (it is time zone abbreviation) since it determined at start
    time and so could differ for slave and master even if they are really
    in the same system time zone. So we are omiting this check and just
    relying on documentation. Also according to Monty there are many users
    who are using replication between servers in various time zones. Hence
    such check will broke everything for them. (And now everything will
    work for them because by default both their master and slave will have
    'SYSTEM' time zone).
    This check is only necessary for 4.x masters (and < 5.0.4 masters but
    those were alpha).
  */
  if ((*mysql->server_version == '4') &&
      !mysql_real_query(mysql, STRING_WITH_LEN("SELECT @@GLOBAL.TIME_ZONE")) &&
      (master_res= mysql_store_result(mysql)))
  {
    if ((master_row= mysql_fetch_row(master_res)) &&
        strcmp(master_row[0],
               global_system_variables.time_zone->get_name()->ptr()))
      errmsg= "The slave I/O thread stops because master and slave have \
different values for the TIME_ZONE global variable. The values must \
be equal for replication to work";
    mysql_free_result(master_res);
  }

err:
  if (errmsg)
  {
    sql_print_error(errmsg);
    DBUG_RETURN(1);
  }

  DBUG_RETURN(0);
}

/*
  Used by fetch_master_table (used by LOAD TABLE tblname FROM MASTER and LOAD
  DATA FROM MASTER). Drops the table (if 'overwrite' is true) and recreates it
  from the dump. Honours replication inclusion/exclusion rules.
  db must be non-zero (guarded by assertion).

  RETURN VALUES
    0           success
    1           error
*/

static int create_table_from_dump(THD* thd, MYSQL *mysql, const char* db,
                                  const char* table_name, bool overwrite)
{
  ulong packet_len;
  char *query, *save_db;
  uint32 save_db_length;
  Vio* save_vio;
  HA_CHECK_OPT check_opt;
  TABLE_LIST tables;
  int error= 1;
  handler *file;
  ulonglong save_options;
  NET *net= &mysql->net;
  const char *found_semicolon= NULL;
  DBUG_ENTER("create_table_from_dump");

  packet_len= my_net_read(net); // read create table statement
  if (packet_len == packet_error)
  {
    my_message(ER_MASTER_NET_READ, ER(ER_MASTER_NET_READ), MYF(0));
    DBUG_RETURN(1);
  }
  if (net->read_pos[0] == 255) // error from master
  {
    char *err_msg;
    err_msg= (char*) net->read_pos + ((mysql->server_capabilities &
                                       CLIENT_PROTOCOL_41) ?
                                      3+SQLSTATE_LENGTH+1 : 3);
    my_error(ER_MASTER, MYF(0), err_msg);
    DBUG_RETURN(1);
  }
  thd->command = COM_TABLE_DUMP;
  thd->query_length= packet_len;
  /* Note that we should not set thd->query until the area is initalized */
  if (!(query = thd->strmake((char*) net->read_pos, packet_len)))
  {
    sql_print_error("create_table_from_dump: out of memory");
    my_message(ER_GET_ERRNO, "Out of memory", MYF(0));
    DBUG_RETURN(1);
  }
  thd->query= query;
  thd->is_slave_error = 0;

  bzero((char*) &tables,sizeof(tables));
  tables.db = (char*)db;
  tables.alias= tables.table_name= (char*)table_name;

  /* Drop the table if 'overwrite' is true */
  if (overwrite)
  {
    if (mysql_rm_table(thd,&tables,1,0)) /* drop if exists */
    {
      sql_print_error("create_table_from_dump: failed to drop the table");
      goto err;
    }
    else
    {
      /* Clear the OK result of mysql_rm_table(). */
      thd->main_da.reset_diagnostics_area();
    }
  }

  /* Create the table. We do not want to log the "create table" statement */
  save_options = thd->options;
  thd->options &= ~ (OPTION_BIN_LOG);
  thd_proc_info(thd, "Creating table from master dump");
  // save old db in case we are creating in a different database
  save_db = thd->db;
  save_db_length= thd->db_length;
  thd->db = (char*)db;
  DBUG_ASSERT(thd->db != 0);
  thd->db_length= strlen(thd->db);
  mysql_parse(thd, thd->query, packet_len, &found_semicolon); // run create table
  thd->db = save_db;            // leave things the way the were before
  thd->db_length= save_db_length;
  thd->options = save_options;

  if (thd->is_slave_error)
    goto err;                   // mysql_parse took care of the error send

  thd_proc_info(thd, "Opening master dump table");
  thd->main_da.reset_diagnostics_area(); /* cleanup from CREATE_TABLE */
  /*
    Note: If this function starts to fail for MERGE tables,
    change the next two lines to these:
    tables.table= NULL; // was set by mysql_rm_table()
    if (!open_n_lock_single_table(thd, &tables, TL_WRITE))
  */
  tables.lock_type = TL_WRITE;
  if (!open_ltable(thd, &tables, TL_WRITE, 0))
  {
    sql_print_error("create_table_from_dump: could not open created table");
    goto err;
  }

  file = tables.table->file;
  thd_proc_info(thd, "Reading master dump table data");
  /* Copy the data file */
  if (file->net_read_dump(net))
  {
    my_message(ER_MASTER_NET_READ, ER(ER_MASTER_NET_READ), MYF(0));
    sql_print_error("create_table_from_dump: failed in\
 handler::net_read_dump()");
    goto err;
  }

  check_opt.init();
  check_opt.flags|= T_VERY_SILENT | T_CALC_CHECKSUM | T_QUICK;
  thd_proc_info(thd, "Rebuilding the index on master dump table");
  /*
    We do not want repair() to spam us with messages
    just send them to the error log, and report the failure in case of
    problems.
  */
  save_vio = thd->net.vio;
  thd->net.vio = 0;
  /* Rebuild the index file from the copied data file (with REPAIR) */
  error=file->ha_repair(thd,&check_opt) != 0;
  thd->net.vio = save_vio;
  if (error)
    my_error(ER_INDEX_REBUILD, MYF(0), tables.table->s->table_name.str);

err:
  close_thread_tables(thd);
  DBUG_RETURN(error);
}


int fetch_master_table(THD *thd, const char *db_name, const char *table_name,
                       Master_info *mi, MYSQL *mysql, bool overwrite)
{
  int error= 1;
  const char *errmsg=0;
  bool called_connected= (mysql != NULL);
  DBUG_ENTER("fetch_master_table");
  DBUG_PRINT("enter", ("db_name: '%s'  table_name: '%s'",
                       db_name,table_name));

  if (!called_connected)
  {
    if (!(mysql = mysql_init(NULL)))
    {
      DBUG_RETURN(1);
    }
    if (connect_to_master(thd, mysql, mi))
    {
      my_error(ER_CONNECT_TO_MASTER, MYF(0), mysql_error(mysql));
      /*
        We need to clear the active VIO since, theoretically, somebody
        might issue an awake() on this thread.  If we are then in the
        middle of closing and destroying the VIO inside the
        mysql_close(), we will have a problem.
       */
#ifdef SIGNAL_WITH_VIO_CLOSE
      thd->clear_active_vio();
#endif
      mysql_close(mysql);
      DBUG_RETURN(1);
    }
    if (thd->killed)
      goto err;
  }

  if (request_table_dump(mysql, db_name, table_name))
  {
    error= ER_UNKNOWN_ERROR;
    errmsg= "Failed on table dump request";
    goto err;
  }
  if (create_table_from_dump(thd, mysql, db_name,
                             table_name, overwrite))
    goto err;    // create_table_from_dump have sent the error already
  error = 0;

 err:
  if (!called_connected)
    mysql_close(mysql);
  if (errmsg && thd->vio_ok())
    my_message(error, errmsg, MYF(0));
  DBUG_RETURN(test(error));                     // Return 1 on error
}


static bool wait_for_relay_log_space(Relay_log_info* rli)
{
  bool slave_killed=0;
  Master_info* mi = rli->mi;
  const char *save_proc_info;
  THD* thd = mi->io_thd;
  DBUG_ENTER("wait_for_relay_log_space");

  pthread_mutex_lock(&rli->log_space_lock);
  save_proc_info= thd->enter_cond(&rli->log_space_cond,
                                  &rli->log_space_lock,
                                  "\
Waiting for the slave SQL thread to free enough relay log space");
  while (rli->log_space_limit < rli->log_space_total &&
         !(slave_killed=io_slave_killed(thd,mi)) &&
         !rli->ignore_log_space_limit)
    pthread_cond_wait(&rli->log_space_cond, &rli->log_space_lock);
  thd->exit_cond(save_proc_info);
  DBUG_RETURN(slave_killed);
}


/*
  Builds a Rotate from the ignored events' info and writes it to relay log.

  SYNOPSIS
  write_ignored_events_info_to_relay_log()
    thd             pointer to I/O thread's thd
    mi

  DESCRIPTION
    Slave I/O thread, going to die, must leave a durable trace of the
    ignored events' end position for the use of the slave SQL thread, by
    calling this function. Only that thread can call it (see assertion).
 */
static void write_ignored_events_info_to_relay_log(THD *thd, Master_info *mi)
{
  Relay_log_info *rli= &mi->rli;
  pthread_mutex_t *log_lock= rli->relay_log.get_log_lock();
  DBUG_ENTER("write_ignored_events_info_to_relay_log");

  DBUG_ASSERT(thd == mi->io_thd);
  pthread_mutex_lock(log_lock);
  if (rli->ign_master_log_name_end[0])
  {
    DBUG_PRINT("info",("writing a Rotate event to track down ignored events"));
    Rotate_log_event *ev= new Rotate_log_event(rli->ign_master_log_name_end,
                                               0, rli->ign_master_log_pos_end,
                                               Rotate_log_event::DUP_NAME);
    rli->ign_master_log_name_end[0]= 0;
    /* can unlock before writing as slave SQL thd will soon see our Rotate */
    pthread_mutex_unlock(log_lock);
    if (likely((bool)ev))
    {
      ev->server_id= 0; // don't be ignored by slave SQL thread
      if (unlikely(rli->relay_log.append(ev)))
        mi->report(ERROR_LEVEL, ER_SLAVE_RELAY_LOG_WRITE_FAILURE,
                   ER(ER_SLAVE_RELAY_LOG_WRITE_FAILURE),
                   "failed to write a Rotate event"
                   " to the relay log, SHOW SLAVE STATUS may be"
                   " inaccurate");
      rli->relay_log.harvest_bytes_written(&rli->log_space_total);
      if (flush_master_info(mi, 1))
        sql_print_error("Failed to flush master info file");
      delete ev;
    }
    else
      mi->report(ERROR_LEVEL, ER_SLAVE_CREATE_EVENT_FAILURE,
                 ER(ER_SLAVE_CREATE_EVENT_FAILURE),
                 "Rotate_event (out of memory?),"
                 " SHOW SLAVE STATUS may be inaccurate");
  }
  else
    pthread_mutex_unlock(log_lock);
  DBUG_VOID_RETURN;
}


int register_slave_on_master(MYSQL* mysql, Master_info *mi,
                             bool *suppress_warnings)
{
  uchar buf[1024], *pos= buf;
  uint report_host_len, report_user_len=0, report_password_len=0;
  DBUG_ENTER("register_slave_on_master");

  *suppress_warnings= FALSE;
  if (!report_host)
    DBUG_RETURN(0);
  report_host_len= strlen(report_host);
  if (report_user)
    report_user_len= strlen(report_user);
  if (report_password)
    report_password_len= strlen(report_password);
  /* 30 is a good safety margin */
  if (report_host_len + report_user_len + report_password_len + 30 >
      sizeof(buf))
    DBUG_RETURN(0);                                     // safety

  int4store(pos, server_id); pos+= 4;
  pos= net_store_data(pos, (uchar*) report_host, report_host_len);
  pos= net_store_data(pos, (uchar*) report_user, report_user_len);
  pos= net_store_data(pos, (uchar*) report_password, report_password_len);
  int2store(pos, (uint16) report_port); pos+= 2;
  int4store(pos, rpl_recovery_rank);    pos+= 4;
  /* The master will fill in master_id */
  int4store(pos, 0);                    pos+= 4;

  if (simple_command(mysql, COM_REGISTER_SLAVE, buf, (size_t) (pos- buf), 0))
  {
    if (mysql_errno(mysql) == ER_NET_READ_INTERRUPTED)
    {
      *suppress_warnings= TRUE;                 // Suppress reconnect warning
    }
    else if (!check_io_slave_killed(mi->io_thd, mi, NULL))
    {
      char buf[256];
      my_snprintf(buf, sizeof(buf), "%s (Errno: %d)", mysql_error(mysql), 
                  mysql_errno(mysql));
      mi->report(ERROR_LEVEL, ER_SLAVE_MASTER_COM_FAILURE,
                 ER(ER_SLAVE_MASTER_COM_FAILURE), "COM_REGISTER_SLAVE", buf);
    }
    DBUG_RETURN(1);
  }
  DBUG_RETURN(0);
}


bool show_master_info(THD* thd, Master_info* mi)
{
  // TODO: fix this for multi-master
  List<Item> field_list;
  Protocol *protocol= thd->protocol;
  DBUG_ENTER("show_master_info");

  field_list.push_back(new Item_empty_string("Slave_IO_State",
                                                     14));
  field_list.push_back(new Item_empty_string("Master_Host",
                                                     sizeof(mi->host)));
  field_list.push_back(new Item_empty_string("Master_User",
                                                     sizeof(mi->user)));
  field_list.push_back(new Item_return_int("Master_Port", 7,
                                           MYSQL_TYPE_LONG));
  field_list.push_back(new Item_return_int("Connect_Retry", 10,
                                           MYSQL_TYPE_LONG));
  field_list.push_back(new Item_empty_string("Master_Log_File",
                                             FN_REFLEN));
  field_list.push_back(new Item_return_int("Read_Master_Log_Pos", 10,
                                           MYSQL_TYPE_LONGLONG));
  field_list.push_back(new Item_empty_string("Relay_Log_File",
                                             FN_REFLEN));
  field_list.push_back(new Item_return_int("Relay_Log_Pos", 10,
                                           MYSQL_TYPE_LONGLONG));
  field_list.push_back(new Item_empty_string("Relay_Master_Log_File",
                                             FN_REFLEN));
  field_list.push_back(new Item_empty_string("Slave_IO_Running", 3));
  field_list.push_back(new Item_empty_string("Slave_SQL_Running", 3));
  field_list.push_back(new Item_empty_string("Replicate_Do_DB", 20));
  field_list.push_back(new Item_empty_string("Replicate_Ignore_DB", 20));
  field_list.push_back(new Item_empty_string("Replicate_Do_Table", 20));
  field_list.push_back(new Item_empty_string("Replicate_Ignore_Table", 23));
  field_list.push_back(new Item_empty_string("Replicate_Wild_Do_Table", 24));
  field_list.push_back(new Item_empty_string("Replicate_Wild_Ignore_Table",
                                             28));
  field_list.push_back(new Item_return_int("Last_Errno", 4, MYSQL_TYPE_LONG));
  field_list.push_back(new Item_empty_string("Last_Error", 20));
  field_list.push_back(new Item_return_int("Skip_Counter", 10,
                                           MYSQL_TYPE_LONG));
  field_list.push_back(new Item_return_int("Exec_Master_Log_Pos", 10,
                                           MYSQL_TYPE_LONGLONG));
  field_list.push_back(new Item_return_int("Relay_Log_Space", 10,
                                           MYSQL_TYPE_LONGLONG));
  field_list.push_back(new Item_empty_string("Until_Condition", 6));
  field_list.push_back(new Item_empty_string("Until_Log_File", FN_REFLEN));
  field_list.push_back(new Item_return_int("Until_Log_Pos", 10,
                                           MYSQL_TYPE_LONGLONG));
  field_list.push_back(new Item_empty_string("Master_SSL_Allowed", 7));
  field_list.push_back(new Item_empty_string("Master_SSL_CA_File",
                                             sizeof(mi->ssl_ca)));
  field_list.push_back(new Item_empty_string("Master_SSL_CA_Path",
                                             sizeof(mi->ssl_capath)));
  field_list.push_back(new Item_empty_string("Master_SSL_Cert",
                                             sizeof(mi->ssl_cert)));
  field_list.push_back(new Item_empty_string("Master_SSL_Cipher",
                                             sizeof(mi->ssl_cipher)));
  field_list.push_back(new Item_empty_string("Master_SSL_Key",
                                             sizeof(mi->ssl_key)));
  field_list.push_back(new Item_return_int("Seconds_Behind_Master", 10,
                                           MYSQL_TYPE_LONGLONG));
  field_list.push_back(new Item_empty_string("Master_SSL_Verify_Server_Cert",
                                             3));
  field_list.push_back(new Item_return_int("Last_IO_Errno", 4, MYSQL_TYPE_LONG));
  field_list.push_back(new Item_empty_string("Last_IO_Error", 20));
  field_list.push_back(new Item_return_int("Last_SQL_Errno", 4, MYSQL_TYPE_LONG));
  field_list.push_back(new Item_empty_string("Last_SQL_Error", 20));

  if (protocol->send_fields(&field_list,
                            Protocol::SEND_NUM_ROWS | Protocol::SEND_EOF))
    DBUG_RETURN(TRUE);

  if (mi->host[0])
  {
    DBUG_PRINT("info",("host is set: '%s'", mi->host));
    String *packet= &thd->packet;
    protocol->prepare_for_resend();

    /*
      slave_running can be accessed without run_lock but not other
      non-volotile members like mi->io_thd, which is guarded by the mutex.
    */
    pthread_mutex_lock(&mi->run_lock);
    protocol->store(mi->io_thd ? mi->io_thd->proc_info : "", &my_charset_bin);
    pthread_mutex_unlock(&mi->run_lock);

    pthread_mutex_lock(&mi->data_lock);
    pthread_mutex_lock(&mi->rli.data_lock);
    protocol->store(mi->host, &my_charset_bin);
    protocol->store(mi->user, &my_charset_bin);
    protocol->store((uint32) mi->port);
    protocol->store((uint32) mi->connect_retry);
    protocol->store(mi->master_log_name, &my_charset_bin);
    protocol->store((ulonglong) mi->master_log_pos);
    protocol->store(mi->rli.group_relay_log_name +
                    dirname_length(mi->rli.group_relay_log_name),
                    &my_charset_bin);
    protocol->store((ulonglong) mi->rli.group_relay_log_pos);
    protocol->store(mi->rli.group_master_log_name, &my_charset_bin);
    protocol->store(mi->slave_running == MYSQL_SLAVE_RUN_CONNECT ?
                    "Yes" : "No", &my_charset_bin);
    protocol->store(mi->rli.slave_running ? "Yes":"No", &my_charset_bin);
    protocol->store(rpl_filter->get_do_db());
    protocol->store(rpl_filter->get_ignore_db());

    char buf[256];
    String tmp(buf, sizeof(buf), &my_charset_bin);
    rpl_filter->get_do_table(&tmp);
    protocol->store(&tmp);
    rpl_filter->get_ignore_table(&tmp);
    protocol->store(&tmp);
    rpl_filter->get_wild_do_table(&tmp);
    protocol->store(&tmp);
    rpl_filter->get_wild_ignore_table(&tmp);
    protocol->store(&tmp);

    protocol->store(mi->rli.last_error().number);
    protocol->store(mi->rli.last_error().message, &my_charset_bin);
    protocol->store((uint32) mi->rli.slave_skip_counter);
    protocol->store((ulonglong) mi->rli.group_master_log_pos);
    protocol->store((ulonglong) mi->rli.log_space_total);

    protocol->store(
      mi->rli.until_condition==Relay_log_info::UNTIL_NONE ? "None":
        ( mi->rli.until_condition==Relay_log_info::UNTIL_MASTER_POS? "Master":
          "Relay"), &my_charset_bin);
    protocol->store(mi->rli.until_log_name, &my_charset_bin);
    protocol->store((ulonglong) mi->rli.until_log_pos);

#ifdef HAVE_OPENSSL
    protocol->store(mi->ssl? "Yes":"No", &my_charset_bin);
#else
    protocol->store(mi->ssl? "Ignored":"No", &my_charset_bin);
#endif
    protocol->store(mi->ssl_ca, &my_charset_bin);
    protocol->store(mi->ssl_capath, &my_charset_bin);
    protocol->store(mi->ssl_cert, &my_charset_bin);
    protocol->store(mi->ssl_cipher, &my_charset_bin);
    protocol->store(mi->ssl_key, &my_charset_bin);

    /*
      Seconds_Behind_Master: if SQL thread is running and I/O thread is
      connected, we can compute it otherwise show NULL (i.e. unknown).
    */
    if ((mi->slave_running == MYSQL_SLAVE_RUN_CONNECT) &&
        mi->rli.slave_running)
    {
      long time_diff= ((long)(time(0) - mi->rli.last_master_timestamp)
                       - mi->clock_diff_with_master);
      /*
        Apparently on some systems time_diff can be <0. Here are possible
        reasons related to MySQL:
        - the master is itself a slave of another master whose time is ahead.
        - somebody used an explicit SET TIMESTAMP on the master.
        Possible reason related to granularity-to-second of time functions
        (nothing to do with MySQL), which can explain a value of -1:
        assume the master's and slave's time are perfectly synchronized, and
        that at slave's connection time, when the master's timestamp is read,
        it is at the very end of second 1, and (a very short time later) when
        the slave's timestamp is read it is at the very beginning of second
        2. Then the recorded value for master is 1 and the recorded value for
        slave is 2. At SHOW SLAVE STATUS time, assume that the difference
        between timestamp of slave and rli->last_master_timestamp is 0
        (i.e. they are in the same second), then we get 0-(2-1)=-1 as a result.
        This confuses users, so we don't go below 0: hence the max().

        last_master_timestamp == 0 (an "impossible" timestamp 1970) is a
        special marker to say "consider we have caught up".
      */
      protocol->store((longlong)(mi->rli.last_master_timestamp ?
                                 max(0, time_diff) : 0));
    }
    else
    {
      protocol->store_null();
    }
    protocol->store(mi->ssl_verify_server_cert? "Yes":"No", &my_charset_bin);

    // Last_IO_Errno
    protocol->store(mi->last_error().number);
    // Last_IO_Error
    protocol->store(mi->last_error().message, &my_charset_bin);
    // Last_SQL_Errno
    protocol->store(mi->rli.last_error().number);
    // Last_SQL_Error
    protocol->store(mi->rli.last_error().message, &my_charset_bin);

    pthread_mutex_unlock(&mi->rli.data_lock);
    pthread_mutex_unlock(&mi->data_lock);

    if (my_net_write(&thd->net, (uchar*) thd->packet.ptr(), packet->length()))
      DBUG_RETURN(TRUE);
  }
  send_eof(thd);
  DBUG_RETURN(FALSE);
}


void set_slave_thread_options(THD* thd)
{
  DBUG_ENTER("set_slave_thread_options");
  /*
     It's nonsense to constrain the slave threads with max_join_size; if a
     query succeeded on master, we HAVE to execute it. So set
     OPTION_BIG_SELECTS. Setting max_join_size to HA_POS_ERROR is not enough
     (and it's not needed if we have OPTION_BIG_SELECTS) because an INSERT
     SELECT examining more than 4 billion rows would still fail (yes, because
     when max_join_size is 4G, OPTION_BIG_SELECTS is automatically set, but
     only for client threads.
  */
  ulonglong options= thd->options | OPTION_BIG_SELECTS;
  if (opt_log_slave_updates)
    options|= OPTION_BIN_LOG;
  else
    options&= ~OPTION_BIN_LOG;
  thd->options= options;
  thd->variables.completion_type= 0;
  DBUG_VOID_RETURN;
}

void set_slave_thread_default_charset(THD* thd, Relay_log_info const *rli)
{
  DBUG_ENTER("set_slave_thread_default_charset");

  thd->variables.character_set_client=
    global_system_variables.character_set_client;
  thd->variables.collation_connection=
    global_system_variables.collation_connection;
  thd->variables.collation_server=
    global_system_variables.collation_server;
  thd->update_charset();

  /*
    We use a const cast here since the conceptual (and externally
    visible) behavior of the function is to set the default charset of
    the thread.  That the cache has to be invalidated is a secondary
    effect.
   */
  const_cast<Relay_log_info*>(rli)->cached_charset_invalidate();
  DBUG_VOID_RETURN;
}

/*
  init_slave_thread()
*/

static int init_slave_thread(THD* thd, SLAVE_THD_TYPE thd_type)
{
  DBUG_ENTER("init_slave_thread");
  thd->system_thread = (thd_type == SLAVE_THD_SQL) ?
    SYSTEM_THREAD_SLAVE_SQL : SYSTEM_THREAD_SLAVE_IO;
  thd->security_ctx->skip_grants();
  my_net_init(&thd->net, 0);
/*
  Adding MAX_LOG_EVENT_HEADER_LEN to the max_allowed_packet on all
  slave threads, since a replication event can become this much larger
  than the corresponding packet (query) sent from client to master.
*/
  thd->variables.max_allowed_packet= global_system_variables.max_allowed_packet
    + MAX_LOG_EVENT_HEADER;  /* note, incr over the global not session var */
  thd->slave_thread = 1;
  thd->enable_slow_log= opt_log_slow_slave_statements;
  set_slave_thread_options(thd);
  thd->client_capabilities = CLIENT_LOCAL_FILES;
  pthread_mutex_lock(&LOCK_thread_count);
  thd->thread_id= thd->variables.pseudo_thread_id= thread_id++;
  pthread_mutex_unlock(&LOCK_thread_count);

  if (init_thr_lock() || thd->store_globals())
  {
    thd->cleanup();
    delete thd;
    DBUG_RETURN(-1);
  }
  lex_start(thd);

  if (thd_type == SLAVE_THD_SQL)
    thd_proc_info(thd, "Waiting for the next event in relay log");
  else
    thd_proc_info(thd, "Waiting for master update");
  thd->version=refresh_version;
  thd->set_time();
  DBUG_RETURN(0);
}


static int safe_sleep(THD* thd, int sec, CHECK_KILLED_FUNC thread_killed,
                      void* thread_killed_arg)
{
  int nap_time;
  thr_alarm_t alarmed;
  DBUG_ENTER("safe_sleep");

  thr_alarm_init(&alarmed);
  time_t start_time= my_time(0);
  time_t end_time= start_time+sec;

  while ((nap_time= (int) (end_time - start_time)) > 0)
  {
    ALARM alarm_buff;
    /*
      The only reason we are asking for alarm is so that
      we will be woken up in case of murder, so if we do not get killed,
      set the alarm so it goes off after we wake up naturally
    */
    thr_alarm(&alarmed, 2 * nap_time, &alarm_buff);
    sleep(nap_time);
    thr_end_alarm(&alarmed);

    if ((*thread_killed)(thd,thread_killed_arg))
      DBUG_RETURN(1);
    start_time= my_time(0);
  }
  DBUG_RETURN(0);
}


static int request_dump(MYSQL* mysql, Master_info* mi,
                        bool *suppress_warnings)
{
  uchar buf[FN_REFLEN + 10];
  int len;
  int binlog_flags = 0; // for now
  char* logname = mi->master_log_name;
  DBUG_ENTER("request_dump");
  
  *suppress_warnings= FALSE;

  // TODO if big log files: Change next to int8store()
  int4store(buf, (ulong) mi->master_log_pos);
  int2store(buf + 4, binlog_flags);
  int4store(buf + 6, server_id);
  len = (uint) strlen(logname);
  memcpy(buf + 10, logname,len);
  if (simple_command(mysql, COM_BINLOG_DUMP, buf, len + 10, 1))
  {
    /*
      Something went wrong, so we will just reconnect and retry later
      in the future, we should do a better error analysis, but for
      now we just fill up the error log :-)
    */
    if (mysql_errno(mysql) == ER_NET_READ_INTERRUPTED)
      *suppress_warnings= TRUE;                 // Suppress reconnect warning
    else
      sql_print_error("Error on COM_BINLOG_DUMP: %d  %s, will retry in %d secs",
                      mysql_errno(mysql), mysql_error(mysql),
                      master_connect_retry);
    DBUG_RETURN(1);
  }

  DBUG_RETURN(0);
}


static int request_table_dump(MYSQL* mysql, const char* db, const char* table)
{
  uchar buf[1024], *p = buf;
  DBUG_ENTER("request_table_dump");

  uint table_len = (uint) strlen(table);
  uint db_len = (uint) strlen(db);
  if (table_len + db_len > sizeof(buf) - 2)
  {
    sql_print_error("request_table_dump: Buffer overrun");
    DBUG_RETURN(1);
  }

  *p++ = db_len;
  memcpy(p, db, db_len);
  p += db_len;
  *p++ = table_len;
  memcpy(p, table, table_len);

  if (simple_command(mysql, COM_TABLE_DUMP, buf, p - buf + table_len, 1))
  {
    sql_print_error("request_table_dump: Error sending the table dump \
command");
    DBUG_RETURN(1);
  }

  DBUG_RETURN(0);
}


/*
  Read one event from the master

  SYNOPSIS
    read_event()
    mysql               MySQL connection
    mi                  Master connection information
    suppress_warnings   TRUE when a normal net read timeout has caused us to
                        try a reconnect.  We do not want to print anything to
                        the error log in this case because this a anormal
                        event in an idle server.

    RETURN VALUES
    'packet_error'      Error
    number              Length of packet
*/

static ulong read_event(MYSQL* mysql, Master_info *mi, bool* suppress_warnings)
{
  ulong len;
  DBUG_ENTER("read_event");

  *suppress_warnings= FALSE;
  /*
    my_real_read() will time us out
    We check if we were told to die, and if not, try reading again
  */
#ifndef DBUG_OFF
  if (disconnect_slave_event_count && !(mi->events_till_disconnect--))
    DBUG_RETURN(packet_error);
#endif

  len = cli_safe_read(mysql);
  if (len == packet_error || (long) len < 1)
  {
    if (mysql_errno(mysql) == ER_NET_READ_INTERRUPTED)
    {
      /*
        We are trying a normal reconnect after a read timeout;
        we suppress prints to .err file as long as the reconnect
        happens without problems
      */
      *suppress_warnings= TRUE;
    }
    else
      sql_print_error("Error reading packet from server: %s ( server_errno=%d)",
                      mysql_error(mysql), mysql_errno(mysql));
    DBUG_RETURN(packet_error);
  }

  /* Check if eof packet */
  if (len < 8 && mysql->net.read_pos[0] == 254)
  {
    sql_print_information("Slave: received end packet from server, apparent "
                          "master shutdown: %s",
                     mysql_error(mysql));
     DBUG_RETURN(packet_error);
  }

  DBUG_PRINT("exit", ("len: %lu  net->read_pos[4]: %d",
                      len, mysql->net.read_pos[4]));
  DBUG_RETURN(len - 1);
}


int check_expected_error(THD* thd, Relay_log_info const *rli,
                         int expected_error)
{
  DBUG_ENTER("check_expected_error");

  switch (expected_error) {
  case ER_NET_READ_ERROR:
  case ER_NET_ERROR_ON_WRITE:
  case ER_QUERY_INTERRUPTED:
  case ER_SERVER_SHUTDOWN:
  case ER_NEW_ABORTING_CONNECTION:
    DBUG_RETURN(1);
  default:
    DBUG_RETURN(0);
  }
}


/*
<<<<<<< HEAD
  Check if the current error is of temporary nature of not.
  Some errors are temporary in nature, such as
  ER_LOCK_DEADLOCK and ER_LOCK_WAIT_TIMEOUT.  Ndb also signals
  that the error is temporary by pushing a warning with the error code
  ER_GET_TEMPORARY_ERRMSG, if the originating error is temporary.
=======
     Check if condition stated in UNTIL clause of START SLAVE is reached.
   SYNOPSYS
     st_relay_log_info::is_until_satisfied()
     master_beg_pos    position of the beginning of to be executed event
                       (not log_pos member of the event that points to the
                        beginning of the following event)


   DESCRIPTION
     Checks if UNTIL condition is reached. Uses caching result of last 
     comparison of current log file name and target log file name. So cached 
     value should be invalidated if current log file name changes 
     (see st_relay_log_info::notify_... functions).
     
     This caching is needed to avoid of expensive string comparisons and 
     strtol() conversions needed for log names comparison. We don't need to
     compare them each time this function is called, we only need to do this 
     when current log name changes. If we have UNTIL_MASTER_POS condition we 
     need to do this only after Rotate_log_event::exec_event() (which is 
     rare, so caching gives real benifit), and if we have UNTIL_RELAY_POS 
     condition then we should invalidate cached comarison value after 
     inc_group_relay_log_pos() which called for each group of events (so we
     have some benefit if we have something like queries that use 
     autoincrement or if we have transactions).
     
     Should be called ONLY if until_condition != UNTIL_NONE !
   RETURN VALUE
     true - condition met or error happened (condition seems to have 
            bad log file name)
     false - condition not met
>>>>>>> 44340d93
*/
static int has_temporary_error(THD *thd)
{
  DBUG_ENTER("has_temporary_error");

  if (thd->is_fatal_error)
    DBUG_RETURN(0);

  DBUG_EXECUTE_IF("all_errors_are_temporary_errors",
                  if (thd->main_da.is_error())
                  {
                    thd->clear_error();
                    my_error(ER_LOCK_DEADLOCK, MYF(0));
                  });

  /*
    If there is no message in THD, we can't say if it's a temporary
    error or not. This is currently the case for Incident_log_event,
    which sets no message. Return FALSE.
  */
  if (!thd->is_error())
    DBUG_RETURN(0);

  /*
    Temporary error codes:
    currently, InnoDB deadlock detected by InnoDB or lock
    wait timeout (innodb_lock_wait_timeout exceeded
  */
  if (thd->main_da.sql_errno() == ER_LOCK_DEADLOCK ||
      thd->main_da.sql_errno() == ER_LOCK_WAIT_TIMEOUT)
    DBUG_RETURN(1);

#ifdef HAVE_NDB_BINLOG
  /*
    currently temporary error set in ndbcluster
  */
  List_iterator_fast<MYSQL_ERROR> it(thd->warn_list);
  MYSQL_ERROR *err;
  while ((err= it++))
  {
    DBUG_PRINT("info", ("has warning %d %s", err->code, err->msg));
    switch (err->code)
    {
    case ER_GET_TEMPORARY_ERRMSG:
      DBUG_RETURN(1);
    default:
      break;
    }
  }
#endif
  DBUG_RETURN(0);
}


/**
  Applies the given event and advances the relay log position.

  In essence, this function does:

  @code
    ev->apply_event(rli);
    ev->update_pos(rli);
  @endcode

  But it also does some maintainance, such as skipping events if
  needed and reporting errors.

  If the @c skip flag is set, then it is tested whether the event
  should be skipped, by looking at the slave_skip_counter and the
  server id.  The skip flag should be set when calling this from a
  replication thread but not set when executing an explicit BINLOG
  statement.

<<<<<<< HEAD
  @retval 0 OK.

  @retval 1 Error calling ev->apply_event().

  @retval 2 No error calling ev->apply_event(), but error calling
  ev->update_pos().
*/
int apply_event_and_update_pos(Log_event* ev, THD* thd, Relay_log_info* rli,
                               bool skip)
=======
bool st_relay_log_info::is_until_satisfied(my_off_t master_beg_pos)
>>>>>>> 44340d93
{
  int exec_res= 0;

  DBUG_ENTER("apply_event_and_update_pos");

  DBUG_PRINT("exec_event",("%s(type_code: %d; server_id: %d)",
                           ev->get_type_str(), ev->get_type_code(),
                           ev->server_id));
  DBUG_PRINT("info", ("thd->options: %s%s; rli->last_event_start_time: %lu",
                      FLAGSTR(thd->options, OPTION_NOT_AUTOCOMMIT),
                      FLAGSTR(thd->options, OPTION_BEGIN),
                      rli->last_event_start_time));

  /*
    Execute the event to change the database and update the binary
    log coordinates, but first we set some data that is needed for
    the thread.

    The event will be executed unless it is supposed to be skipped.

    Queries originating from this server must be skipped.  Low-level
    events (Format_description_log_event, Rotate_log_event,
    Stop_log_event) from this server must also be skipped. But for
    those we don't want to modify 'group_master_log_pos', because
    these events did not exist on the master.
    Format_description_log_event is not completely skipped.

    Skip queries specified by the user in 'slave_skip_counter'.  We
    can't however skip events that has something to do with the log
    files themselves.

    Filtering on own server id is extremely important, to ignore
    execution of events created by the creation/rotation of the relay
    log (remember that now the relay log starts with its Format_desc,
    has a Rotate etc).
  */

  thd->server_id = ev->server_id; // use the original server id for logging
  thd->set_time();                            // time the query
  thd->lex->current_select= 0;
  if (!ev->when)
    ev->when= my_time(0);
  ev->thd = thd; // because up to this point, ev->thd == 0

  if (skip)
  {
<<<<<<< HEAD
    int reason= ev->shall_skip(rli);
    if (reason == Log_event::EVENT_SKIP_COUNT)
      --rli->slave_skip_counter;
    pthread_mutex_unlock(&rli->data_lock);
    if (reason == Log_event::EVENT_SKIP_NOT)
      exec_res= ev->apply_event(rli);
#ifndef DBUG_OFF
    /*
      This only prints information to the debug trace.

      TODO: Print an informational message to the error log?
    */
    static const char *const explain[] = {
      // EVENT_SKIP_NOT,
      "not skipped",
      // EVENT_SKIP_IGNORE,
      "skipped because event should be ignored",
      // EVENT_SKIP_COUNT
      "skipped because event skip counter was non-zero"
    };
    DBUG_PRINT("info", ("OPTION_BEGIN: %d; IN_STMT: %d",
                        thd->options & OPTION_BEGIN ? 1 : 0,
                        rli->get_flag(Relay_log_info::IN_STMT)));
    DBUG_PRINT("skip_event", ("%s event was %s",
                              ev->get_type_str(), explain[reason]));
#endif
=======
    log_name= group_master_log_name;
    log_pos= master_beg_pos;
>>>>>>> 44340d93
  }
  else
    exec_res= ev->apply_event(rli);

  DBUG_PRINT("info", ("apply_event error = %d", exec_res));
  if (exec_res == 0)
  {
    int error= ev->update_pos(rli);
#ifdef HAVE_purify
    if (!rli->is_fake)
#endif
    {
#ifndef DBUG_OFF
      char buf[22];
#endif
      DBUG_PRINT("info", ("update_pos error = %d", error));
      DBUG_PRINT("info", ("group %s %s",
                          llstr(rli->group_relay_log_pos, buf),
                          rli->group_relay_log_name));
      DBUG_PRINT("info", ("event %s %s",
                          llstr(rli->event_relay_log_pos, buf),
                          rli->event_relay_log_name));
    }
    /*
      The update should not fail, so print an error message and
      return an error code.

      TODO: Replace this with a decent error message when merged
      with BUG#24954 (which adds several new error message).
    */
    if (error)
    {
      char buf[22];
      rli->report(ERROR_LEVEL, ER_UNKNOWN_ERROR,
                  "It was not possible to update the positions"
                  " of the relay log information: the slave may"
                  " be in an inconsistent state."
                  " Stopped in %s position %s",
                  rli->group_relay_log_name,
                  llstr(rli->group_relay_log_pos, buf));
      DBUG_RETURN(2);
    }
  }

  DBUG_RETURN(exec_res ? 1 : 0);
}


/**
  Top-level function for executing the next event from the relay log.

  This function reads the event from the relay log, executes it, and
  advances the relay log position.  It also handles errors, etc.

  This function may fail to apply the event for the following reasons:

   - The position specfied by the UNTIL condition of the START SLAVE
     command is reached.

   - It was not possible to read the event from the log.

   - The slave is killed.

   - An error occurred when applying the event, and the event has been
     tried slave_trans_retries times.  If the event has been retried
     fewer times, 0 is returned.

   - init_master_info or init_relay_log_pos failed. (These are called
     if a failure occurs when applying the event.)</li>

   - An error occurred when updating the binlog position.

  @retval 0 The event was applied.

  @retval 1 The event was not applied.
*/
static int exec_relay_log_event(THD* thd, Relay_log_info* rli)
{
  DBUG_ENTER("exec_relay_log_event");

  /*
     We acquire this mutex since we need it for all operations except
     event execution. But we will release it in places where we will
     wait for something for example inside of next_event().
   */
  pthread_mutex_lock(&rli->data_lock);
<<<<<<< HEAD
  /*
    This tests if the position of the end of the last previous executed event
    hits the UNTIL barrier.
    We would prefer to test if the position of the start (or possibly) end of
    the to-be-read event hits the UNTIL barrier, this is different if there
    was an event ignored by the I/O thread just before (BUG#13861 to be
    fixed).
  */
  if (rli->until_condition!=Relay_log_info::UNTIL_NONE &&
      rli->is_until_satisfied())
  {
    char buf[22];
    sql_print_information("Slave SQL thread stopped because it reached its"
                    " UNTIL position %s", llstr(rli->until_pos(), buf));
    /*
      Setting abort_slave flag because we do not want additional message about
      error in query execution to be printed.
    */
    rli->abort_slave= 1;
    pthread_mutex_unlock(&rli->data_lock);
    DBUG_RETURN(1);
  }
=======
>>>>>>> 44340d93

  Log_event * ev = next_event(rli);

  DBUG_ASSERT(rli->sql_thd==thd);

  if (sql_slave_killed(thd,rli))
  {
    pthread_mutex_unlock(&rli->data_lock);
    delete ev;
    DBUG_RETURN(1);
  }
  if (ev)
  {
    int exec_res= apply_event_and_update_pos(ev, thd, rli, TRUE);

    /*
<<<<<<< HEAD
      Format_description_log_event should not be deleted because it will be
      used to read info about the relay log's format; it will be deleted when
      the SQL thread does not need it, i.e. when this thread terminates.
=======
      This tests if the position of the beginning of the current event
      hits the UNTIL barrier.
    */
    if (rli->until_condition != RELAY_LOG_INFO::UNTIL_NONE &&
        rli->is_until_satisfied((thd->options & OPTION_BEGIN || !ev->log_pos) ?
                                rli->group_master_log_pos :
                                ev->log_pos - ev->data_written))
    {
      char buf[22];
      sql_print_information("Slave SQL thread stopped because it reached its"
                            " UNTIL position %s", llstr(rli->until_pos(), buf));
      /*
        Setting abort_slave flag because we do not want additional message about
        error in query execution to be printed.
      */
      rli->abort_slave= 1;
      pthread_mutex_unlock(&rli->data_lock);
      delete ev;
      return 1;
    }
    /*
      Queries originating from this server must be skipped.
      Low-level events (Format_desc, Rotate, Stop) from this server
      must also be skipped. But for those we don't want to modify
      group_master_log_pos, because these events did not exist on the master.
      Format_desc is not completely skipped.
      Skip queries specified by the user in slave_skip_counter.
      We can't however skip events that has something to do with the
      log files themselves.
      Filtering on own server id is extremely important, to ignore execution of
      events created by the creation/rotation of the relay log (remember that
      now the relay log starts with its Format_desc, has a Rotate etc).
>>>>>>> 44340d93
    */
    if (ev->get_type_code() != FORMAT_DESCRIPTION_EVENT)
    {
      DBUG_PRINT("info", ("Deleting the event after it has been executed"));
      delete ev;
    }

    /*
      update_log_pos failed: this should not happen, so we don't
      retry.
    */
    if (exec_res == 2)
      DBUG_RETURN(1);

    if (slave_trans_retries)
    {
      int temp_err;
      if (exec_res && (temp_err= has_temporary_error(thd)))
      {
        const char *errmsg;
        /*
          We were in a transaction which has been rolled back because of a
          temporary error;
          let's seek back to BEGIN log event and retry it all again.
	  Note, if lock wait timeout (innodb_lock_wait_timeout exceeded)
	  there is no rollback since 5.0.13 (ref: manual).
          We have to not only seek but also
          a) init_master_info(), to seek back to hot relay log's start for later
          (for when we will come back to this hot log after re-processing the
          possibly existing old logs where BEGIN is: check_binlog_magic() will
          then need the cache to be at position 0 (see comments at beginning of
          init_master_info()).
          b) init_relay_log_pos(), because the BEGIN may be an older relay log.
        */
        if (rli->trans_retries < slave_trans_retries)
        {
          if (init_master_info(rli->mi, 0, 0, 0, SLAVE_SQL))
            sql_print_error("Failed to initialize the master info structure");
          else if (init_relay_log_pos(rli,
                                      rli->group_relay_log_name,
                                      rli->group_relay_log_pos,
                                      1, &errmsg, 1))
            sql_print_error("Error initializing relay log position: %s",
                            errmsg);
          else
          {
            exec_res= 0;
            end_trans(thd, ROLLBACK);
            /* chance for concurrent connection to get more locks */
            safe_sleep(thd, min(rli->trans_retries, MAX_SLAVE_RETRY_PAUSE),
                       (CHECK_KILLED_FUNC)sql_slave_killed, (void*)rli);
            pthread_mutex_lock(&rli->data_lock); // because of SHOW STATUS
            rli->trans_retries++;
            rli->retried_trans++;
            pthread_mutex_unlock(&rli->data_lock);
            DBUG_PRINT("info", ("Slave retries transaction "
                                "rli->trans_retries: %lu", rli->trans_retries));
          }
        }
        else
          sql_print_error("Slave SQL thread retried transaction %lu time(s) "
                          "in vain, giving up. Consider raising the value of "
                          "the slave_transaction_retries variable.",
                          slave_trans_retries);
      }
      else if (exec_res && !temp_err ||
               (opt_using_transactions &&
                rli->group_relay_log_pos == rli->event_relay_log_pos))
      {
        /*
          Only reset the retry counter if the entire group succeeded
          or failed with a non-transient error.  On a successful
          event, the execution will proceed as usual; in the case of a
          non-transient error, the slave will stop with an error.
         */
        rli->trans_retries= 0; // restart from fresh
        DBUG_PRINT("info", ("Resetting retry counter, rli->trans_retries: %lu",
                            rli->trans_retries));
      }
    }
    DBUG_RETURN(exec_res);
  }
  pthread_mutex_unlock(&rli->data_lock);
  rli->report(ERROR_LEVEL, ER_SLAVE_RELAY_LOG_READ_FAILURE,
              ER(ER_SLAVE_RELAY_LOG_READ_FAILURE), "\
Could not parse relay log event entry. The possible reasons are: the master's \
binary log is corrupted (you can check this by running 'mysqlbinlog' on the \
binary log), the slave's relay log is corrupted (you can check this by running \
'mysqlbinlog' on the relay log), a network problem, or a bug in the master's \
or slave's MySQL code. If you want to check the master's binary log or slave's \
relay log, you will be able to know their names by issuing 'SHOW SLAVE STATUS' \
on this slave.\
");
  DBUG_RETURN(1);
}


static bool check_io_slave_killed(THD *thd, Master_info *mi, const char *info)
{
  if (io_slave_killed(thd, mi))
  {
    if (info && global_system_variables.log_warnings)
      sql_print_information(info);
    return TRUE;
  }
  return FALSE;
}


/**
  @brief Try to reconnect slave IO thread.

  @details Terminates current connection to master, sleeps for
  @c mi->connect_retry msecs and initiates new connection with
  @c safe_reconnect(). Variable pointed by @c retry_count is increased -
  if it exceeds @c master_retry_count then connection is not re-established
  and function signals error.
  Unless @c suppres_warnings is TRUE, a warning is put in the server error log
  when reconnecting. The warning message and messages used to report errors
  are taken from @c messages array. In case @c master_retry_count is exceeded,
  no messages are added to the log.

  @param[in]     thd                 Thread context.
  @param[in]     mysql               MySQL connection.
  @param[in]     mi                  Master connection information.
  @param[in,out] retry_count         Number of attempts to reconnect.
  @param[in]     suppress_warnings   TRUE when a normal net read timeout 
                                     has caused to reconnecting.
  @param[in]     messages            Messages to print/log, see 
                                     reconnect_messages[] array.

  @retval        0                   OK.
  @retval        1                   There was an error.
*/

static int try_to_reconnect(THD *thd, MYSQL *mysql, Master_info *mi,
                            uint *retry_count, bool suppress_warnings,
                            const char *messages[SLAVE_RECON_MSG_MAX])
{
  mi->slave_running= MYSQL_SLAVE_RUN_NOT_CONNECT;
  thd->proc_info= messages[SLAVE_RECON_MSG_WAIT];
#ifdef SIGNAL_WITH_VIO_CLOSE  
  thd->clear_active_vio();
#endif
  end_server(mysql);
  if ((*retry_count)++)
  {
    if (*retry_count > master_retry_count)
      return 1;                             // Don't retry forever
    safe_sleep(thd, mi->connect_retry, (CHECK_KILLED_FUNC) io_slave_killed,
               (void *) mi);
  }
  if (check_io_slave_killed(thd, mi, messages[SLAVE_RECON_MSG_KILLED_WAITING]))
    return 1;
  thd->proc_info = messages[SLAVE_RECON_MSG_AFTER];
  if (!suppress_warnings) 
  {
    char buf[256], llbuff[22];
    my_snprintf(buf, sizeof(buf), messages[SLAVE_RECON_MSG_FAILED], 
                IO_RPL_LOG_NAME, llstr(mi->master_log_pos, llbuff));
    /* 
      Raise a warining during registering on master/requesting dump.
      Log a message reading event.
    */
    if (messages[SLAVE_RECON_MSG_COMMAND][0])
    {
      mi->report(WARNING_LEVEL, ER_SLAVE_MASTER_COM_FAILURE,
                 ER(ER_SLAVE_MASTER_COM_FAILURE), 
                 messages[SLAVE_RECON_MSG_COMMAND], buf);
    }
    else
    {
      sql_print_information(buf);
    }
  }
  if (safe_reconnect(thd, mysql, mi, 1) || io_slave_killed(thd, mi))
  {
    if (global_system_variables.log_warnings)
      sql_print_information(messages[SLAVE_RECON_MSG_KILLED_AFTER]);
    return 1;
  }
  return 0;
}


/* Slave I/O Thread entry point */

pthread_handler_t handle_slave_io(void *arg)
{
  THD *thd; // needs to be first for thread_stack
  MYSQL *mysql;
  Master_info *mi = (Master_info*)arg;
  Relay_log_info *rli= &mi->rli;
  char llbuff[22];
  uint retry_count;
  bool suppress_warnings;
#ifndef DBUG_OFF
  uint retry_count_reg= 0, retry_count_dump= 0, retry_count_event= 0;
#endif
  // needs to call my_thread_init(), otherwise we get a coredump in DBUG_ stuff
  my_thread_init();
  DBUG_ENTER("handle_slave_io");

  DBUG_ASSERT(mi->inited);
  mysql= NULL ;
  retry_count= 0;

  pthread_mutex_lock(&mi->run_lock);
  /* Inform waiting threads that slave has started */
  mi->slave_run_id++;

#ifndef DBUG_OFF
  mi->events_till_disconnect = disconnect_slave_event_count;
#endif

  thd= new THD; // note that contructor of THD uses DBUG_ !
  THD_CHECK_SENTRY(thd);

  pthread_detach_this_thread();
  thd->thread_stack= (char*) &thd; // remember where our stack is
  if (init_slave_thread(thd, SLAVE_THD_IO))
  {
    pthread_cond_broadcast(&mi->start_cond);
    pthread_mutex_unlock(&mi->run_lock);
    sql_print_error("Failed during slave I/O thread initialization");
    goto err;
  }
  mi->io_thd = thd;
  pthread_mutex_lock(&LOCK_thread_count);
  threads.append(thd);
  pthread_mutex_unlock(&LOCK_thread_count);
  mi->slave_running = 1;
  mi->abort_slave = 0;
  pthread_mutex_unlock(&mi->run_lock);
  pthread_cond_broadcast(&mi->start_cond);

  DBUG_PRINT("master_info",("log_file_name: '%s'  position: %s",
                            mi->master_log_name,
                            llstr(mi->master_log_pos,llbuff)));

  if (!(mi->mysql = mysql = mysql_init(NULL)))
  {
    mi->report(ERROR_LEVEL, ER_SLAVE_FATAL_ERROR,
               ER(ER_SLAVE_FATAL_ERROR), "error in mysql_init()");
    goto err;
  }

  thd_proc_info(thd, "Connecting to master");
  // we can get killed during safe_connect
  if (!safe_connect(thd, mysql, mi))
  {
    sql_print_information("Slave I/O thread: connected to master '%s@%s:%d',"
                          "replication started in log '%s' at position %s",
                          mi->user, mi->host, mi->port,
			  IO_RPL_LOG_NAME,
			  llstr(mi->master_log_pos,llbuff));
  /*
    Adding MAX_LOG_EVENT_HEADER_LEN to the max_packet_size on the I/O
    thread, since a replication event can become this much larger than
    the corresponding packet (query) sent from client to master.
  */
    mysql->net.max_packet_size= thd->net.max_packet_size+= MAX_LOG_EVENT_HEADER;
  }
  else
  {
    sql_print_information("Slave I/O thread killed while connecting to master");
    goto err;
  }

connected:

  // TODO: the assignment below should be under mutex (5.0)
  mi->slave_running= MYSQL_SLAVE_RUN_CONNECT;
  thd->slave_net = &mysql->net;
  thd_proc_info(thd, "Checking master version");
  if (get_master_version_and_clock(mysql, mi))
    goto err;

  if (mi->rli.relay_log.description_event_for_queue->binlog_version > 1)
  {
    /*
      Register ourselves with the master.
    */
    thd_proc_info(thd, "Registering slave on master");
    if (register_slave_on_master(mysql, mi, &suppress_warnings))
    {
      if (!check_io_slave_killed(thd, mi, "Slave I/O thread killed "
                                "while registering slave on master"))
      {
        sql_print_error("Slave I/O thread couldn't register on master");
        if (try_to_reconnect(thd, mysql, mi, &retry_count, suppress_warnings,
                             reconnect_messages[SLAVE_RECON_ACT_REG]))
          goto err;
      }
      else
        goto err;
      goto connected;
    }
    DBUG_EXECUTE_IF("FORCE_SLAVE_TO_RECONNECT_REG", 
      if (!retry_count_reg)
      {
        retry_count_reg++;
        sql_print_information("Forcing to reconnect slave I/O thread");
        if (try_to_reconnect(thd, mysql, mi, &retry_count, suppress_warnings,
                             reconnect_messages[SLAVE_RECON_ACT_REG]))
          goto err;
        goto connected;
      });
  }

  DBUG_PRINT("info",("Starting reading binary log from master"));
  while (!io_slave_killed(thd,mi))
  {
    thd_proc_info(thd, "Requesting binlog dump");
    if (request_dump(mysql, mi, &suppress_warnings))
    {
      sql_print_error("Failed on request_dump()");
      if (check_io_slave_killed(thd, mi, "Slave I/O thread killed while \
requesting master dump") ||
          try_to_reconnect(thd, mysql, mi, &retry_count, suppress_warnings,
                           reconnect_messages[SLAVE_RECON_ACT_DUMP]))
        goto err;
      goto connected;
    }
    DBUG_EXECUTE_IF("FORCE_SLAVE_TO_RECONNECT_DUMP", 
      if (!retry_count_dump)
      {
        retry_count_dump++;
        sql_print_information("Forcing to reconnect slave I/O thread");
        if (try_to_reconnect(thd, mysql, mi, &retry_count, suppress_warnings,
                             reconnect_messages[SLAVE_RECON_ACT_DUMP]))
          goto err;
        goto connected;
      });

    while (!io_slave_killed(thd,mi))
    {
      ulong event_len;
      /*
         We say "waiting" because read_event() will wait if there's nothing to
         read. But if there's something to read, it will not wait. The
         important thing is to not confuse users by saying "reading" whereas
         we're in fact receiving nothing.
      */
      thd_proc_info(thd, "Waiting for master to send event");
      event_len= read_event(mysql, mi, &suppress_warnings);
      if (check_io_slave_killed(thd, mi, "Slave I/O thread killed while \
reading event"))
        goto err;
      DBUG_EXECUTE_IF("FORCE_SLAVE_TO_RECONNECT_EVENT",
        if (!retry_count_event)
        {
          retry_count_event++;
          sql_print_information("Forcing to reconnect slave I/O thread");
          if (try_to_reconnect(thd, mysql, mi, &retry_count, suppress_warnings,
                               reconnect_messages[SLAVE_RECON_ACT_EVENT]))
            goto err;
          goto connected;
        });

      if (event_len == packet_error)
      {
        uint mysql_error_number= mysql_errno(mysql);
        switch (mysql_error_number) {
        case CR_NET_PACKET_TOO_LARGE:
          sql_print_error("\
Log entry on master is longer than max_allowed_packet (%ld) on \
slave. If the entry is correct, restart the server with a higher value of \
max_allowed_packet",
                          thd->variables.max_allowed_packet);
          goto err;
        case ER_MASTER_FATAL_ERROR_READING_BINLOG:
          sql_print_error(ER(mysql_error_number), mysql_error_number,
                          mysql_error(mysql));
          goto err;
        case EE_OUTOFMEMORY:
        case ER_OUTOFMEMORY:
          sql_print_error("\
Stopping slave I/O thread due to out-of-memory error from master");
          goto err;
        }
        if (try_to_reconnect(thd, mysql, mi, &retry_count, suppress_warnings,
                             reconnect_messages[SLAVE_RECON_ACT_EVENT]))
          goto err;
        goto connected;
      } // if (event_len == packet_error)

      retry_count=0;                    // ok event, reset retry counter
      thd_proc_info(thd, "Queueing master event to the relay log");
      if (queue_event(mi,(const char*)mysql->net.read_pos + 1,
                      event_len))
      {
        mi->report(ERROR_LEVEL, ER_SLAVE_RELAY_LOG_WRITE_FAILURE,
                   ER(ER_SLAVE_RELAY_LOG_WRITE_FAILURE),
                   "could not queue event from master");
        goto err;
      }
      if (flush_master_info(mi, 1))
      {
        sql_print_error("Failed to flush master info file");
        goto err;
      }
      /*
        See if the relay logs take too much space.
        We don't lock mi->rli.log_space_lock here; this dirty read saves time
        and does not introduce any problem:
        - if mi->rli.ignore_log_space_limit is 1 but becomes 0 just after (so
        the clean value is 0), then we are reading only one more event as we
        should, and we'll block only at the next event. No big deal.
        - if mi->rli.ignore_log_space_limit is 0 but becomes 1 just after (so
        the clean value is 1), then we are going into wait_for_relay_log_space()
        for no reason, but this function will do a clean read, notice the clean
        value and exit immediately.
      */
#ifndef DBUG_OFF
      {
        char llbuf1[22], llbuf2[22];
        DBUG_PRINT("info", ("log_space_limit=%s log_space_total=%s \
ignore_log_space_limit=%d",
                            llstr(rli->log_space_limit,llbuf1),
                            llstr(rli->log_space_total,llbuf2),
                            (int) rli->ignore_log_space_limit));
      }
#endif

      if (rli->log_space_limit && rli->log_space_limit <
          rli->log_space_total &&
          !rli->ignore_log_space_limit)
        if (wait_for_relay_log_space(rli))
        {
          sql_print_error("Slave I/O thread aborted while waiting for relay \
log space");
          goto err;
        }
    }
  }

  // error = 0;
err:
  // print the current replication position
  sql_print_information("Slave I/O thread exiting, read up to log '%s', position %s",
                  IO_RPL_LOG_NAME, llstr(mi->master_log_pos,llbuff));
  VOID(pthread_mutex_lock(&LOCK_thread_count));
  thd->query = thd->db = 0; // extra safety
  thd->query_length= thd->db_length= 0;
  VOID(pthread_mutex_unlock(&LOCK_thread_count));
  if (mysql)
  {
    /*
      Here we need to clear the active VIO before closing the
      connection with the master.  The reason is that THD::awake()
      might be called from terminate_slave_thread() because somebody
      issued a STOP SLAVE.  If that happends, the close_active_vio()
      can be called in the middle of closing the VIO associated with
      the 'mysql' object, causing a crash.
    */
#ifdef SIGNAL_WITH_VIO_CLOSE
    thd->clear_active_vio();
#endif
    mysql_close(mysql);
    mi->mysql=0;
  }
  write_ignored_events_info_to_relay_log(thd, mi);
  thd_proc_info(thd, "Waiting for slave mutex on exit");
  pthread_mutex_lock(&mi->run_lock);

  /* Forget the relay log's format */
  delete mi->rli.relay_log.description_event_for_queue;
  mi->rli.relay_log.description_event_for_queue= 0;
  // TODO: make rpl_status part of Master_info
  change_rpl_status(RPL_ACTIVE_SLAVE,RPL_IDLE_SLAVE);
  DBUG_ASSERT(thd->net.buff != 0);
  net_end(&thd->net); // destructor will not free it, because net.vio is 0
  close_thread_tables(thd);
  pthread_mutex_lock(&LOCK_thread_count);
  THD_CHECK_SENTRY(thd);
  delete thd;
  pthread_mutex_unlock(&LOCK_thread_count);
  mi->abort_slave= 0;
  mi->slave_running= 0;
  mi->io_thd= 0;
  /*
    Note: the order of the two following calls (first broadcast, then unlock)
    is important. Otherwise a killer_thread can execute between the calls and
    delete the mi structure leading to a crash! (see BUG#25306 for details)
   */ 
  pthread_cond_broadcast(&mi->stop_cond);       // tell the world we are done
  pthread_mutex_unlock(&mi->run_lock);
  my_thread_end();
  pthread_exit(0);
  DBUG_RETURN(0);                               // Can't return anything here
}


/* Slave SQL Thread entry point */

pthread_handler_t handle_slave_sql(void *arg)
{
  THD *thd;                     /* needs to be first for thread_stack */
  char llbuff[22],llbuff1[22];

  Relay_log_info* rli = &((Master_info*)arg)->rli;
  const char *errmsg;

  // needs to call my_thread_init(), otherwise we get a coredump in DBUG_ stuff
  my_thread_init();
  DBUG_ENTER("handle_slave_sql");

  DBUG_ASSERT(rli->inited);
  pthread_mutex_lock(&rli->run_lock);
  DBUG_ASSERT(!rli->slave_running);
  errmsg= 0;
#ifndef DBUG_OFF
  rli->events_till_abort = abort_slave_event_count;
#endif

  thd = new THD; // note that contructor of THD uses DBUG_ !
  thd->thread_stack = (char*)&thd; // remember where our stack is

  /* Inform waiting threads that slave has started */
  rli->slave_run_id++;

  pthread_detach_this_thread();
  if (init_slave_thread(thd, SLAVE_THD_SQL))
  {
    /*
      TODO: this is currently broken - slave start and change master
      will be stuck if we fail here
    */
    pthread_cond_broadcast(&rli->start_cond);
    pthread_mutex_unlock(&rli->run_lock);
    sql_print_error("Failed during slave thread initialization");
    goto err;
  }
  thd->init_for_queries();
  rli->sql_thd= thd;
  thd->temporary_tables = rli->save_temporary_tables; // restore temp tables
  pthread_mutex_lock(&LOCK_thread_count);
  threads.append(thd);
  pthread_mutex_unlock(&LOCK_thread_count);
  /*
    We are going to set slave_running to 1. Assuming slave I/O thread is
    alive and connected, this is going to make Seconds_Behind_Master be 0
    i.e. "caught up". Even if we're just at start of thread. Well it's ok, at
    the moment we start we can think we are caught up, and the next second we
    start receiving data so we realize we are not caught up and
    Seconds_Behind_Master grows. No big deal.
  */
  rli->slave_running = 1;
  rli->abort_slave = 0;
  pthread_mutex_unlock(&rli->run_lock);
  pthread_cond_broadcast(&rli->start_cond);

  /*
    Reset errors for a clean start (otherwise, if the master is idle, the SQL
    thread may execute no Query_log_event, so the error will remain even
    though there's no problem anymore). Do not reset the master timestamp
    (imagine the slave has caught everything, the STOP SLAVE and START SLAVE:
    as we are not sure that we are going to receive a query, we want to
    remember the last master timestamp (to say how many seconds behind we are
    now.
    But the master timestamp is reset by RESET SLAVE & CHANGE MASTER.
  */
  rli->clear_error();

  //tell the I/O thread to take relay_log_space_limit into account from now on
  pthread_mutex_lock(&rli->log_space_lock);
  rli->ignore_log_space_limit= 0;
  pthread_mutex_unlock(&rli->log_space_lock);
  rli->trans_retries= 0; // start from "no error"
  DBUG_PRINT("info", ("rli->trans_retries: %lu", rli->trans_retries));

  if (init_relay_log_pos(rli,
                         rli->group_relay_log_name,
                         rli->group_relay_log_pos,
                         1 /*need data lock*/, &errmsg,
                         1 /*look for a description_event*/))
  {
    sql_print_error("Error initializing relay log position: %s",
                    errmsg);
    goto err;
  }
  THD_CHECK_SENTRY(thd);
#ifndef DBUG_OFF
  {
    char llbuf1[22], llbuf2[22];
    DBUG_PRINT("info", ("my_b_tell(rli->cur_log)=%s rli->event_relay_log_pos=%s",
                        llstr(my_b_tell(rli->cur_log),llbuf1),
                        llstr(rli->event_relay_log_pos,llbuf2)));
    DBUG_ASSERT(rli->event_relay_log_pos >= BIN_LOG_HEADER_SIZE);
    /*
      Wonder if this is correct. I (Guilhem) wonder if my_b_tell() returns the
      correct position when it's called just after my_b_seek() (the questionable
      stuff is those "seek is done on next read" comments in the my_b_seek()
      source code).
      The crude reality is that this assertion randomly fails whereas
      replication seems to work fine. And there is no easy explanation why it
      fails (as we my_b_seek(rli->event_relay_log_pos) at the very end of
      init_relay_log_pos() called above). Maybe the assertion would be
      meaningful if we held rli->data_lock between the my_b_seek() and the
      DBUG_ASSERT().
    */
#ifdef SHOULD_BE_CHECKED
    DBUG_ASSERT(my_b_tell(rli->cur_log) == rli->event_relay_log_pos);
#endif
  }
#endif
  DBUG_ASSERT(rli->sql_thd == thd);

  DBUG_PRINT("master_info",("log_file_name: %s  position: %s",
                            rli->group_master_log_name,
                            llstr(rli->group_master_log_pos,llbuff)));
  if (global_system_variables.log_warnings)
    sql_print_information("Slave SQL thread initialized, starting replication in \
log '%s' at position %s, relay log '%s' position: %s", RPL_LOG_NAME,
                    llstr(rli->group_master_log_pos,llbuff),rli->group_relay_log_name,
                    llstr(rli->group_relay_log_pos,llbuff1));

  /* execute init_slave variable */
  if (sys_init_slave.value_length)
  {
    execute_init_command(thd, &sys_init_slave, &LOCK_sys_init_slave);
    if (thd->is_slave_error)
    {
      sql_print_error("\
Slave SQL thread aborted. Can't execute init_slave query");
      goto err;
    }
  }

  /*
    First check until condition - probably there is nothing to execute. We
    do not want to wait for next event in this case.
  */
  pthread_mutex_lock(&rli->data_lock);
  if (rli->until_condition != RELAY_LOG_INFO::UNTIL_NONE &&
      rli->is_until_satisfied(rli->group_master_log_pos))
  {
    char buf[22];
    sql_print_information("Slave SQL thread stopped because it reached its"
                          " UNTIL position %s", llstr(rli->until_pos(), buf));
    pthread_mutex_unlock(&rli->data_lock);
    goto err;
  }
  pthread_mutex_unlock(&rli->data_lock);

  /* Read queries from the IO/THREAD until this thread is killed */

  while (!sql_slave_killed(thd,rli))
  {
    thd_proc_info(thd, "Reading event from the relay log");
    DBUG_ASSERT(rli->sql_thd == thd);
    THD_CHECK_SENTRY(thd);
    if (exec_relay_log_event(thd,rli))
    {
      DBUG_PRINT("info", ("exec_relay_log_event() failed"));
      // do not scare the user if SQL thread was simply killed or stopped
      if (!sql_slave_killed(thd,rli))
      {
        /*
          retrieve as much info as possible from the thd and, error
          codes and warnings and print this to the error log as to
          allow the user to locate the error
        */
        uint32 const last_errno= rli->last_error().number;

        if (thd->is_error())
        {
          char const *const errmsg= thd->main_da.message();

          DBUG_PRINT("info",
                     ("thd->main_da.sql_errno()=%d; rli->last_error.number=%d",
                      thd->main_da.sql_errno(), last_errno));
          if (last_errno == 0)
          {
            rli->report(ERROR_LEVEL, thd->main_da.sql_errno(), errmsg);
          }
          else if (last_errno != thd->main_da.sql_errno())
          {
            sql_print_error("Slave (additional info): %s Error_code: %d",
                            errmsg, thd->main_da.sql_errno());
          }
        }

        /* Print any warnings issued */
        List_iterator_fast<MYSQL_ERROR> it(thd->warn_list);
        MYSQL_ERROR *err;
        /*
          Added controlled slave thread cancel for replication
          of user-defined variables.
        */
        bool udf_error = false;
        while ((err= it++))
        {
          if (err->code == ER_CANT_OPEN_LIBRARY)
            udf_error = true;
          sql_print_warning("Slave: %s Error_code: %d",err->msg, err->code);
        }
        if (udf_error)
          sql_print_error("Error loading user-defined library, slave SQL "
            "thread aborted. Install the missing library, and restart the "
            "slave SQL thread with \"SLAVE START\". We stopped at log '%s' "
            "position %s", RPL_LOG_NAME, llstr(rli->group_master_log_pos, 
            llbuff));
        else
          sql_print_error("\
Error running query, slave SQL thread aborted. Fix the problem, and restart \
the slave SQL thread with \"SLAVE START\". We stopped at log \
'%s' position %s", RPL_LOG_NAME, llstr(rli->group_master_log_pos, llbuff));
      }
      goto err;
    }
  }

  /* Thread stopped. Print the current replication position to the log */
  sql_print_information("Slave SQL thread exiting, replication stopped in log "
                        "'%s' at position %s",
                        RPL_LOG_NAME, llstr(rli->group_master_log_pos,llbuff));

 err:

  /*
    Some events set some playgrounds, which won't be cleared because thread
    stops. Stopping of this thread may not be known to these events ("stop"
    request is detected only by the present function, not by events), so we
    must "proactively" clear playgrounds:
  */
  rli->cleanup_context(thd, 1);
  VOID(pthread_mutex_lock(&LOCK_thread_count));
  /*
    Some extra safety, which should not been needed (normally, event deletion
    should already have done these assignments (each event which sets these
    variables is supposed to set them to 0 before terminating)).
  */
  thd->query= thd->db= thd->catalog= 0;
  thd->query_length= thd->db_length= 0;
  VOID(pthread_mutex_unlock(&LOCK_thread_count));
  thd_proc_info(thd, "Waiting for slave mutex on exit");
  pthread_mutex_lock(&rli->run_lock);
  /* We need data_lock, at least to wake up any waiting master_pos_wait() */
  pthread_mutex_lock(&rli->data_lock);
  DBUG_ASSERT(rli->slave_running == 1); // tracking buffer overrun
  /* When master_pos_wait() wakes up it will check this and terminate */
  rli->slave_running= 0;
  /* Forget the relay log's format */
  delete rli->relay_log.description_event_for_exec;
  rli->relay_log.description_event_for_exec= 0;
  /* Wake up master_pos_wait() */
  pthread_mutex_unlock(&rli->data_lock);
  DBUG_PRINT("info",("Signaling possibly waiting master_pos_wait() functions"));
  pthread_cond_broadcast(&rli->data_cond);
  rli->ignore_log_space_limit= 0; /* don't need any lock */
  /* we die so won't remember charset - re-update them on next thread start */
  rli->cached_charset_invalidate();
  rli->save_temporary_tables = thd->temporary_tables;

  /*
    TODO: see if we can do this conditionally in next_event() instead
    to avoid unneeded position re-init
  */
  thd->temporary_tables = 0; // remove tempation from destructor to close them
  DBUG_ASSERT(thd->net.buff != 0);
  net_end(&thd->net); // destructor will not free it, because we are weird
  DBUG_ASSERT(rli->sql_thd == thd);
  THD_CHECK_SENTRY(thd);
  rli->sql_thd= 0;
  pthread_mutex_lock(&LOCK_thread_count);
  THD_CHECK_SENTRY(thd);
  delete thd;
  pthread_mutex_unlock(&LOCK_thread_count);
 /*
  Note: the order of the broadcast and unlock calls below (first broadcast, then unlock)
  is important. Otherwise a killer_thread can execute between the calls and
  delete the mi structure leading to a crash! (see BUG#25306 for details)
 */ 
  pthread_cond_broadcast(&rli->stop_cond);
  pthread_mutex_unlock(&rli->run_lock);  // tell the world we are done
  
  my_thread_end();
  pthread_exit(0);
  DBUG_RETURN(0);                               // Can't return anything here
}


/*
  process_io_create_file()
*/

static int process_io_create_file(Master_info* mi, Create_file_log_event* cev)
{
  int error = 1;
  ulong num_bytes;
  bool cev_not_written;
  THD *thd = mi->io_thd;
  NET *net = &mi->mysql->net;
  DBUG_ENTER("process_io_create_file");

  if (unlikely(!cev->is_valid()))
    DBUG_RETURN(1);

  if (!rpl_filter->db_ok(cev->db))
  {
    skip_load_data_infile(net);
    DBUG_RETURN(0);
  }
  DBUG_ASSERT(cev->inited_from_old);
  thd->file_id = cev->file_id = mi->file_id++;
  thd->server_id = cev->server_id;
  cev_not_written = 1;

  if (unlikely(net_request_file(net,cev->fname)))
  {
    sql_print_error("Slave I/O: failed requesting download of '%s'",
                    cev->fname);
    goto err;
  }

  /*
    This dummy block is so we could instantiate Append_block_log_event
    once and then modify it slightly instead of doing it multiple times
    in the loop
  */
  {
    Append_block_log_event aev(thd,0,0,0,0);

    for (;;)
    {
      if (unlikely((num_bytes=my_net_read(net)) == packet_error))
      {
        sql_print_error("Network read error downloading '%s' from master",
                        cev->fname);
        goto err;
      }
      if (unlikely(!num_bytes)) /* eof */
      {
	/* 3.23 master wants it */
        net_write_command(net, 0, (uchar*) "", 0, (uchar*) "", 0);
        /*
          If we wrote Create_file_log_event, then we need to write
          Execute_load_log_event. If we did not write Create_file_log_event,
          then this is an empty file and we can just do as if the LOAD DATA
          INFILE had not existed, i.e. write nothing.
        */
        if (unlikely(cev_not_written))
          break;
        Execute_load_log_event xev(thd,0,0);
        xev.log_pos = cev->log_pos;
        if (unlikely(mi->rli.relay_log.append(&xev)))
        {
          mi->report(ERROR_LEVEL, ER_SLAVE_RELAY_LOG_WRITE_FAILURE,
                     ER(ER_SLAVE_RELAY_LOG_WRITE_FAILURE),
                     "error writing Exec_load event to relay log");
          goto err;
        }
        mi->rli.relay_log.harvest_bytes_written(&mi->rli.log_space_total);
        break;
      }
      if (unlikely(cev_not_written))
      {
        cev->block = net->read_pos;
        cev->block_len = num_bytes;
        if (unlikely(mi->rli.relay_log.append(cev)))
        {
          mi->report(ERROR_LEVEL, ER_SLAVE_RELAY_LOG_WRITE_FAILURE,
                     ER(ER_SLAVE_RELAY_LOG_WRITE_FAILURE),
                     "error writing Create_file event to relay log");
          goto err;
        }
        cev_not_written=0;
        mi->rli.relay_log.harvest_bytes_written(&mi->rli.log_space_total);
      }
      else
      {
        aev.block = net->read_pos;
        aev.block_len = num_bytes;
        aev.log_pos = cev->log_pos;
        if (unlikely(mi->rli.relay_log.append(&aev)))
        {
          mi->report(ERROR_LEVEL, ER_SLAVE_RELAY_LOG_WRITE_FAILURE,
                     ER(ER_SLAVE_RELAY_LOG_WRITE_FAILURE),
                     "error writing Append_block event to relay log");
          goto err;
        }
        mi->rli.relay_log.harvest_bytes_written(&mi->rli.log_space_total) ;
      }
    }
  }
  error=0;
err:
  DBUG_RETURN(error);
}


/*
  Start using a new binary log on the master

  SYNOPSIS
    process_io_rotate()
    mi                  master_info for the slave
    rev                 The rotate log event read from the binary log

  DESCRIPTION
    Updates the master info with the place in the next binary
    log where we should start reading.
    Rotate the relay log to avoid mixed-format relay logs.

  NOTES
    We assume we already locked mi->data_lock

  RETURN VALUES
    0           ok
    1           Log event is illegal

*/

static int process_io_rotate(Master_info *mi, Rotate_log_event *rev)
{
  DBUG_ENTER("process_io_rotate");
  safe_mutex_assert_owner(&mi->data_lock);

  if (unlikely(!rev->is_valid()))
    DBUG_RETURN(1);

  /* Safe copy as 'rev' has been "sanitized" in Rotate_log_event's ctor */
  memcpy(mi->master_log_name, rev->new_log_ident, rev->ident_len+1);
  mi->master_log_pos= rev->pos;
  DBUG_PRINT("info", ("master_log_pos: '%s' %lu",
                      mi->master_log_name, (ulong) mi->master_log_pos));
#ifndef DBUG_OFF
  /*
    If we do not do this, we will be getting the first
    rotate event forever, so we need to not disconnect after one.
  */
  if (disconnect_slave_event_count)
    mi->events_till_disconnect++;
#endif

  /*
    If description_event_for_queue is format <4, there is conversion in the
    relay log to the slave's format (4). And Rotate can mean upgrade or
    nothing. If upgrade, it's to 5.0 or newer, so we will get a Format_desc, so
    no need to reset description_event_for_queue now. And if it's nothing (same
    master version as before), no need (still using the slave's format).
  */
  if (mi->rli.relay_log.description_event_for_queue->binlog_version >= 4)
  {
    delete mi->rli.relay_log.description_event_for_queue;
    /* start from format 3 (MySQL 4.0) again */
    mi->rli.relay_log.description_event_for_queue= new
      Format_description_log_event(3);
  }
  /*
    Rotate the relay log makes binlog format detection easier (at next slave
    start or mysqlbinlog)
  */
  rotate_relay_log(mi); /* will take the right mutexes */
  DBUG_RETURN(0);
}

/*
  Reads a 3.23 event and converts it to the slave's format. This code was
  copied from MySQL 4.0.
*/
static int queue_binlog_ver_1_event(Master_info *mi, const char *buf,
                           ulong event_len)
{
  const char *errmsg = 0;
  ulong inc_pos;
  bool ignore_event= 0;
  char *tmp_buf = 0;
  Relay_log_info *rli= &mi->rli;
  DBUG_ENTER("queue_binlog_ver_1_event");

  /*
    If we get Load event, we need to pass a non-reusable buffer
    to read_log_event, so we do a trick
  */
  if (buf[EVENT_TYPE_OFFSET] == LOAD_EVENT)
  {
    if (unlikely(!(tmp_buf=(char*)my_malloc(event_len+1,MYF(MY_WME)))))
    {
      mi->report(ERROR_LEVEL, ER_SLAVE_FATAL_ERROR,
                 ER(ER_SLAVE_FATAL_ERROR), "Memory allocation failed");
      DBUG_RETURN(1);
    }
    memcpy(tmp_buf,buf,event_len);
    /*
      Create_file constructor wants a 0 as last char of buffer, this 0 will
      serve as the string-termination char for the file's name (which is at the
      end of the buffer)
      We must increment event_len, otherwise the event constructor will not see
      this end 0, which leads to segfault.
    */
    tmp_buf[event_len++]=0;
    int4store(tmp_buf+EVENT_LEN_OFFSET, event_len);
    buf = (const char*)tmp_buf;
  }
  /*
    This will transform LOAD_EVENT into CREATE_FILE_EVENT, ask the master to
    send the loaded file, and write it to the relay log in the form of
    Append_block/Exec_load (the SQL thread needs the data, as that thread is not
    connected to the master).
  */
  Log_event *ev = Log_event::read_log_event(buf,event_len, &errmsg,
                                            mi->rli.relay_log.description_event_for_queue);
  if (unlikely(!ev))
  {
    sql_print_error("Read invalid event from master: '%s',\
 master could be corrupt but a more likely cause of this is a bug",
                    errmsg);
    my_free((char*) tmp_buf, MYF(MY_ALLOW_ZERO_PTR));
    DBUG_RETURN(1);
  }

  pthread_mutex_lock(&mi->data_lock);
  ev->log_pos= mi->master_log_pos; /* 3.23 events don't contain log_pos */
  switch (ev->get_type_code()) {
  case STOP_EVENT:
    ignore_event= 1;
    inc_pos= event_len;
    break;
  case ROTATE_EVENT:
    if (unlikely(process_io_rotate(mi,(Rotate_log_event*)ev)))
    {
      delete ev;
      pthread_mutex_unlock(&mi->data_lock);
      DBUG_RETURN(1);
    }
    inc_pos= 0;
    break;
  case CREATE_FILE_EVENT:
    /*
      Yes it's possible to have CREATE_FILE_EVENT here, even if we're in
      queue_old_event() which is for 3.23 events which don't comprise
      CREATE_FILE_EVENT. This is because read_log_event() above has just
      transformed LOAD_EVENT into CREATE_FILE_EVENT.
    */
  {
    /* We come here when and only when tmp_buf != 0 */
    DBUG_ASSERT(tmp_buf != 0);
    inc_pos=event_len;
    ev->log_pos+= inc_pos;
    int error = process_io_create_file(mi,(Create_file_log_event*)ev);
    delete ev;
    mi->master_log_pos += inc_pos;
    DBUG_PRINT("info", ("master_log_pos: %lu", (ulong) mi->master_log_pos));
    pthread_mutex_unlock(&mi->data_lock);
    my_free((char*)tmp_buf, MYF(0));
    DBUG_RETURN(error);
  }
  default:
    inc_pos= event_len;
    break;
  }
  if (likely(!ignore_event))
  {
    if (ev->log_pos)
      /*
         Don't do it for fake Rotate events (see comment in
      Log_event::Log_event(const char* buf...) in log_event.cc).
      */
      ev->log_pos+= event_len; /* make log_pos be the pos of the end of the event */
    if (unlikely(rli->relay_log.append(ev)))
    {
      delete ev;
      pthread_mutex_unlock(&mi->data_lock);
      DBUG_RETURN(1);
    }
    rli->relay_log.harvest_bytes_written(&rli->log_space_total);
  }
  delete ev;
  mi->master_log_pos+= inc_pos;
  DBUG_PRINT("info", ("master_log_pos: %lu", (ulong) mi->master_log_pos));
  pthread_mutex_unlock(&mi->data_lock);
  DBUG_RETURN(0);
}

/*
  Reads a 4.0 event and converts it to the slave's format. This code was copied
  from queue_binlog_ver_1_event(), with some affordable simplifications.
*/
static int queue_binlog_ver_3_event(Master_info *mi, const char *buf,
                           ulong event_len)
{
  const char *errmsg = 0;
  ulong inc_pos;
  char *tmp_buf = 0;
  Relay_log_info *rli= &mi->rli;
  DBUG_ENTER("queue_binlog_ver_3_event");

  /* read_log_event() will adjust log_pos to be end_log_pos */
  Log_event *ev = Log_event::read_log_event(buf,event_len, &errmsg,
                                            mi->rli.relay_log.description_event_for_queue);
  if (unlikely(!ev))
  {
    sql_print_error("Read invalid event from master: '%s',\
 master could be corrupt but a more likely cause of this is a bug",
                    errmsg);
    my_free((char*) tmp_buf, MYF(MY_ALLOW_ZERO_PTR));
    DBUG_RETURN(1);
  }
  pthread_mutex_lock(&mi->data_lock);
  switch (ev->get_type_code()) {
  case STOP_EVENT:
    goto err;
  case ROTATE_EVENT:
    if (unlikely(process_io_rotate(mi,(Rotate_log_event*)ev)))
    {
      delete ev;
      pthread_mutex_unlock(&mi->data_lock);
      DBUG_RETURN(1);
    }
    inc_pos= 0;
    break;
  default:
    inc_pos= event_len;
    break;
  }
  if (unlikely(rli->relay_log.append(ev)))
  {
    delete ev;
    pthread_mutex_unlock(&mi->data_lock);
    DBUG_RETURN(1);
  }
  rli->relay_log.harvest_bytes_written(&rli->log_space_total);
  delete ev;
  mi->master_log_pos+= inc_pos;
err:
  DBUG_PRINT("info", ("master_log_pos: %lu", (ulong) mi->master_log_pos));
  pthread_mutex_unlock(&mi->data_lock);
  DBUG_RETURN(0);
}

/*
  queue_old_event()

  Writes a 3.23 or 4.0 event to the relay log, after converting it to the 5.0
  (exactly, slave's) format. To do the conversion, we create a 5.0 event from
  the 3.23/4.0 bytes, then write this event to the relay log.

  TODO:
    Test this code before release - it has to be tested on a separate
    setup with 3.23 master or 4.0 master
*/

static int queue_old_event(Master_info *mi, const char *buf,
                           ulong event_len)
{
  DBUG_ENTER("queue_old_event");

  switch (mi->rli.relay_log.description_event_for_queue->binlog_version)
  {
  case 1:
      DBUG_RETURN(queue_binlog_ver_1_event(mi,buf,event_len));
  case 3:
      DBUG_RETURN(queue_binlog_ver_3_event(mi,buf,event_len));
  default: /* unsupported format; eg version 2 */
    DBUG_PRINT("info",("unsupported binlog format %d in queue_old_event()",
                       mi->rli.relay_log.description_event_for_queue->binlog_version));
    DBUG_RETURN(1);
  }
}

/*
  queue_event()

  If the event is 3.23/4.0, passes it to queue_old_event() which will convert
  it. Otherwise, writes a 5.0 (or newer) event to the relay log. Then there is
  no format conversion, it's pure read/write of bytes.
  So a 5.0.0 slave's relay log can contain events in the slave's format or in
  any >=5.0.0 format.
*/

static int queue_event(Master_info* mi,const char* buf, ulong event_len)
{
  int error= 0;
  ulong inc_pos;
  Relay_log_info *rli= &mi->rli;
  pthread_mutex_t *log_lock= rli->relay_log.get_log_lock();
  DBUG_ENTER("queue_event");

  LINT_INIT(inc_pos);

  if (mi->rli.relay_log.description_event_for_queue->binlog_version<4 &&
      buf[EVENT_TYPE_OFFSET] != FORMAT_DESCRIPTION_EVENT /* a way to escape */)
    DBUG_RETURN(queue_old_event(mi,buf,event_len));

  LINT_INIT(inc_pos);
  pthread_mutex_lock(&mi->data_lock);

  switch (buf[EVENT_TYPE_OFFSET]) {
  case STOP_EVENT:
    /*
      We needn't write this event to the relay log. Indeed, it just indicates a
      master server shutdown. The only thing this does is cleaning. But
      cleaning is already done on a per-master-thread basis (as the master
      server is shutting down cleanly, it has written all DROP TEMPORARY TABLE
      prepared statements' deletion are TODO only when we binlog prep stmts).

      We don't even increment mi->master_log_pos, because we may be just after
      a Rotate event. Btw, in a few milliseconds we are going to have a Start
      event from the next binlog (unless the master is presently running
      without --log-bin).
    */
    goto err;
  case ROTATE_EVENT:
  {
    Rotate_log_event rev(buf,event_len,mi->rli.relay_log.description_event_for_queue);
    if (unlikely(process_io_rotate(mi,&rev)))
    {
      error= 1;
      goto err;
    }
    /*
      Now the I/O thread has just changed its mi->master_log_name, so
      incrementing mi->master_log_pos is nonsense.
    */
    inc_pos= 0;
    break;
  }
  case FORMAT_DESCRIPTION_EVENT:
  {
    /*
      Create an event, and save it (when we rotate the relay log, we will have
      to write this event again).
    */
    /*
      We are the only thread which reads/writes description_event_for_queue.
      The relay_log struct does not move (though some members of it can
      change), so we needn't any lock (no rli->data_lock, no log lock).
    */
    Format_description_log_event* tmp;
    const char* errmsg;
    if (!(tmp= (Format_description_log_event*)
          Log_event::read_log_event(buf, event_len, &errmsg,
                                    mi->rli.relay_log.description_event_for_queue)))
    {
      error= 2;
      goto err;
    }
    delete mi->rli.relay_log.description_event_for_queue;
    mi->rli.relay_log.description_event_for_queue= tmp;
    /*
       Though this does some conversion to the slave's format, this will
       preserve the master's binlog format version, and number of event types.
    */
    /*
       If the event was not requested by the slave (the slave did not ask for
       it), i.e. has end_log_pos=0, we do not increment mi->master_log_pos
    */
    inc_pos= uint4korr(buf+LOG_POS_OFFSET) ? event_len : 0;
    DBUG_PRINT("info",("binlog format is now %d",
                       mi->rli.relay_log.description_event_for_queue->binlog_version));

  }
  break;
  default:
    inc_pos= event_len;
    break;
  }

  /*
     If this event is originating from this server, don't queue it.
     We don't check this for 3.23 events because it's simpler like this; 3.23
     will be filtered anyway by the SQL slave thread which also tests the
     server id (we must also keep this test in the SQL thread, in case somebody
     upgrades a 4.0 slave which has a not-filtered relay log).

     ANY event coming from ourselves can be ignored: it is obvious for queries;
     for STOP_EVENT/ROTATE_EVENT/START_EVENT: these cannot come from ourselves
     (--log-slave-updates would not log that) unless this slave is also its
     direct master (an unsupported, useless setup!).
  */

  pthread_mutex_lock(log_lock);

  if ((uint4korr(buf + SERVER_ID_OFFSET) == ::server_id) &&
      !mi->rli.replicate_same_server_id)
  {
    /*
      Do not write it to the relay log.
      a) We still want to increment mi->master_log_pos, so that we won't
      re-read this event from the master if the slave IO thread is now
      stopped/restarted (more efficient if the events we are ignoring are big
      LOAD DATA INFILE).
      b) We want to record that we are skipping events, for the information of
      the slave SQL thread, otherwise that thread may let
      rli->group_relay_log_pos stay too small if the last binlog's event is
      ignored.
      But events which were generated by this slave and which do not exist in
      the master's binlog (i.e. Format_desc, Rotate & Stop) should not increment
      mi->master_log_pos.
    */
    if (buf[EVENT_TYPE_OFFSET]!=FORMAT_DESCRIPTION_EVENT &&
        buf[EVENT_TYPE_OFFSET]!=ROTATE_EVENT &&
        buf[EVENT_TYPE_OFFSET]!=STOP_EVENT)
    {
      mi->master_log_pos+= inc_pos;
      memcpy(rli->ign_master_log_name_end, mi->master_log_name, FN_REFLEN);
      DBUG_ASSERT(rli->ign_master_log_name_end[0]);
      rli->ign_master_log_pos_end= mi->master_log_pos;
    }
    rli->relay_log.signal_update(); // the slave SQL thread needs to re-check
    DBUG_PRINT("info", ("master_log_pos: %lu, event originating from the same server, ignored",
                        (ulong) mi->master_log_pos));
  }
  else
  {
    /* write the event to the relay log */
    if (likely(!(rli->relay_log.appendv(buf,event_len,0))))
    {
      mi->master_log_pos+= inc_pos;
      DBUG_PRINT("info", ("master_log_pos: %lu", (ulong) mi->master_log_pos));
      rli->relay_log.harvest_bytes_written(&rli->log_space_total);
    }
    else
      error= 3;
    rli->ign_master_log_name_end[0]= 0; // last event is not ignored
  }
  pthread_mutex_unlock(log_lock);


err:
  pthread_mutex_unlock(&mi->data_lock);
  DBUG_PRINT("info", ("error: %d", error));
  DBUG_RETURN(error);
}


void end_relay_log_info(Relay_log_info* rli)
{
  DBUG_ENTER("end_relay_log_info");

  if (!rli->inited)
    DBUG_VOID_RETURN;
  if (rli->info_fd >= 0)
  {
    end_io_cache(&rli->info_file);
    (void) my_close(rli->info_fd, MYF(MY_WME));
    rli->info_fd = -1;
  }
  if (rli->cur_log_fd >= 0)
  {
    end_io_cache(&rli->cache_buf);
    (void)my_close(rli->cur_log_fd, MYF(MY_WME));
    rli->cur_log_fd = -1;
  }
  rli->inited = 0;
  rli->relay_log.close(LOG_CLOSE_INDEX | LOG_CLOSE_STOP_EVENT);
  rli->relay_log.harvest_bytes_written(&rli->log_space_total);
  /*
    Delete the slave's temporary tables from memory.
    In the future there will be other actions than this, to ensure persistance
    of slave's temp tables after shutdown.
  */
  rli->close_temporary_tables();
  DBUG_VOID_RETURN;
}

/*
  Try to connect until successful or slave killed

  SYNPOSIS
    safe_connect()
    thd                 Thread handler for slave
    mysql               MySQL connection handle
    mi                  Replication handle

  RETURN
    0   ok
    #   Error
*/

static int safe_connect(THD* thd, MYSQL* mysql, Master_info* mi)
{
  DBUG_ENTER("safe_connect");

  DBUG_RETURN(connect_to_master(thd, mysql, mi, 0, 0));
}


/*
  SYNPOSIS
    connect_to_master()

  IMPLEMENTATION
    Try to connect until successful or slave killed or we have retried
    master_retry_count times
*/

static int connect_to_master(THD* thd, MYSQL* mysql, Master_info* mi,
                             bool reconnect, bool suppress_warnings)
{
  int slave_was_killed;
  int last_errno= -2;                           // impossible error
  ulong err_count=0;
  char llbuff[22];
  DBUG_ENTER("connect_to_master");

#ifndef DBUG_OFF
  mi->events_till_disconnect = disconnect_slave_event_count;
#endif
  ulong client_flag= CLIENT_REMEMBER_OPTIONS;
  if (opt_slave_compressed_protocol)
    client_flag=CLIENT_COMPRESS;                /* We will use compression */

  mysql_options(mysql, MYSQL_OPT_CONNECT_TIMEOUT, (char *) &slave_net_timeout);
  mysql_options(mysql, MYSQL_OPT_READ_TIMEOUT, (char *) &slave_net_timeout);

#ifdef HAVE_OPENSSL
  if (mi->ssl)
  {
    mysql_ssl_set(mysql,
                  mi->ssl_key[0]?mi->ssl_key:0,
                  mi->ssl_cert[0]?mi->ssl_cert:0,
                  mi->ssl_ca[0]?mi->ssl_ca:0,
                  mi->ssl_capath[0]?mi->ssl_capath:0,
                  mi->ssl_cipher[0]?mi->ssl_cipher:0);
    mysql_options(mysql, MYSQL_OPT_SSL_VERIFY_SERVER_CERT,
                  &mi->ssl_verify_server_cert);
  }
#endif

  mysql_options(mysql, MYSQL_SET_CHARSET_NAME, default_charset_info->csname);
  /* This one is not strictly needed but we have it here for completeness */
  mysql_options(mysql, MYSQL_SET_CHARSET_DIR, (char *) charsets_dir);

  while (!(slave_was_killed = io_slave_killed(thd,mi)) &&
         (reconnect ? mysql_reconnect(mysql) != 0 :
          mysql_real_connect(mysql, mi->host, mi->user, mi->password, 0,
                             mi->port, 0, client_flag) == 0))
  {
    /* Don't repeat last error */
    if ((int)mysql_errno(mysql) != last_errno)
    {
      last_errno=mysql_errno(mysql);
      suppress_warnings= 0;
      mi->report(ERROR_LEVEL, last_errno,
                 "error %s to master '%s@%s:%d'"
                 " - retry-time: %d  retries: %lu",
                 (reconnect ? "reconnecting" : "connecting"),
                 mi->user, mi->host, mi->port,
                 mi->connect_retry, master_retry_count);
    }
    /*
      By default we try forever. The reason is that failure will trigger
      master election, so if the user did not set master_retry_count we
      do not want to have election triggered on the first failure to
      connect
    */
    if (++err_count == master_retry_count)
    {
      slave_was_killed=1;
      if (reconnect)
        change_rpl_status(RPL_ACTIVE_SLAVE,RPL_LOST_SOLDIER);
      break;
    }
    safe_sleep(thd,mi->connect_retry,(CHECK_KILLED_FUNC)io_slave_killed,
               (void*)mi);
  }

  if (!slave_was_killed)
  {
    if (reconnect)
    {
      if (!suppress_warnings && global_system_variables.log_warnings)
        sql_print_information("Slave: connected to master '%s@%s:%d',\
replication resumed in log '%s' at position %s", mi->user,
                        mi->host, mi->port,
                        IO_RPL_LOG_NAME,
                        llstr(mi->master_log_pos,llbuff));
    }
    else
    {
      change_rpl_status(RPL_IDLE_SLAVE,RPL_ACTIVE_SLAVE);
      general_log_print(thd, COM_CONNECT_OUT, "%s@%s:%d",
                        mi->user, mi->host, mi->port);
    }
#ifdef SIGNAL_WITH_VIO_CLOSE
    thd->set_active_vio(mysql->net.vio);
#endif
  }
  mysql->reconnect= 1;
  DBUG_PRINT("exit",("slave_was_killed: %d", slave_was_killed));
  DBUG_RETURN(slave_was_killed);
}


/*
  safe_reconnect()

  IMPLEMENTATION
    Try to connect until successful or slave killed or we have retried
    master_retry_count times
*/

static int safe_reconnect(THD* thd, MYSQL* mysql, Master_info* mi,
                          bool suppress_warnings)
{
  DBUG_ENTER("safe_reconnect");
  DBUG_RETURN(connect_to_master(thd, mysql, mi, 1, suppress_warnings));
}


/*
  Store the file and position where the execute-slave thread are in the
  relay log.

  SYNOPSIS
    flush_relay_log_info()
    rli                 Relay log information

  NOTES
    - As this is only called by the slave thread, we don't need to
      have a lock on this.
    - If there is an active transaction, then we don't update the position
      in the relay log.  This is to ensure that we re-execute statements
      if we die in the middle of an transaction that was rolled back.
    - As a transaction never spans binary logs, we don't have to handle the
      case where we do a relay-log-rotation in the middle of the transaction.
      If this would not be the case, we would have to ensure that we
      don't delete the relay log file where the transaction started when
      we switch to a new relay log file.

  TODO
    - Change the log file information to a binary format to avoid calling
      longlong2str.

  RETURN VALUES
    0   ok
    1   write error
*/

bool flush_relay_log_info(Relay_log_info* rli)
{
  bool error=0;
  DBUG_ENTER("flush_relay_log_info");

  if (unlikely(rli->no_storage))
    DBUG_RETURN(0);

  IO_CACHE *file = &rli->info_file;
  char buff[FN_REFLEN*2+22*2+4], *pos;

  my_b_seek(file, 0L);
  pos=strmov(buff, rli->group_relay_log_name);
  *pos++='\n';
  pos=longlong2str(rli->group_relay_log_pos, pos, 10);
  *pos++='\n';
  pos=strmov(pos, rli->group_master_log_name);
  *pos++='\n';
  pos=longlong2str(rli->group_master_log_pos, pos, 10);
  *pos='\n';
  if (my_b_write(file, (uchar*) buff, (size_t) (pos-buff)+1))
    error=1;
  if (flush_io_cache(file))
    error=1;

  /* Flushing the relay log is done by the slave I/O thread */
  DBUG_RETURN(error);
}


/*
  Called when we notice that the current "hot" log got rotated under our feet.
*/

static IO_CACHE *reopen_relay_log(Relay_log_info *rli, const char **errmsg)
{
  DBUG_ENTER("reopen_relay_log");
  DBUG_ASSERT(rli->cur_log != &rli->cache_buf);
  DBUG_ASSERT(rli->cur_log_fd == -1);

  IO_CACHE *cur_log = rli->cur_log=&rli->cache_buf;
  if ((rli->cur_log_fd=open_binlog(cur_log,rli->event_relay_log_name,
                                   errmsg)) <0)
    DBUG_RETURN(0);
  /*
    We want to start exactly where we was before:
    relay_log_pos       Current log pos
    pending             Number of bytes already processed from the event
  */
  rli->event_relay_log_pos= max(rli->event_relay_log_pos, BIN_LOG_HEADER_SIZE);
  my_b_seek(cur_log,rli->event_relay_log_pos);
  DBUG_RETURN(cur_log);
}


static Log_event* next_event(Relay_log_info* rli)
{
  Log_event* ev;
  IO_CACHE* cur_log = rli->cur_log;
  pthread_mutex_t *log_lock = rli->relay_log.get_log_lock();
  const char* errmsg=0;
  THD* thd = rli->sql_thd;
  DBUG_ENTER("next_event");

  DBUG_ASSERT(thd != 0);

#ifndef DBUG_OFF
  if (abort_slave_event_count && !rli->events_till_abort--)
    DBUG_RETURN(0);
#endif

  /*
    For most operations we need to protect rli members with data_lock,
    so we assume calling function acquired this mutex for us and we will
    hold it for the most of the loop below However, we will release it
    whenever it is worth the hassle,  and in the cases when we go into a
    pthread_cond_wait() with the non-data_lock mutex
  */
  safe_mutex_assert_owner(&rli->data_lock);

  while (!sql_slave_killed(thd,rli))
  {
    /*
      We can have two kinds of log reading:
      hot_log:
        rli->cur_log points at the IO_CACHE of relay_log, which
        is actively being updated by the I/O thread. We need to be careful
        in this case and make sure that we are not looking at a stale log that
        has already been rotated. If it has been, we reopen the log.

      The other case is much simpler:
        We just have a read only log that nobody else will be updating.
    */
    bool hot_log;
    if ((hot_log = (cur_log != &rli->cache_buf)))
    {
      DBUG_ASSERT(rli->cur_log_fd == -1); // foreign descriptor
      pthread_mutex_lock(log_lock);

      /*
        Reading xxx_file_id is safe because the log will only
        be rotated when we hold relay_log.LOCK_log
      */
      if (rli->relay_log.get_open_count() != rli->cur_log_old_open_count)
      {
        // The master has switched to a new log file; Reopen the old log file
        cur_log=reopen_relay_log(rli, &errmsg);
        pthread_mutex_unlock(log_lock);
        if (!cur_log)                           // No more log files
          goto err;
        hot_log=0;                              // Using old binary log
      }
    }
    /* 
      As there is no guarantee that the relay is open (for example, an I/O
      error during a write by the slave I/O thread may have closed it), we
      have to test it.
    */
    if (!my_b_inited(cur_log))
      goto err;
#ifndef DBUG_OFF
    {
      /* This is an assertion which sometimes fails, let's try to track it */
      char llbuf1[22], llbuf2[22];
      DBUG_PRINT("info", ("my_b_tell(cur_log)=%s rli->event_relay_log_pos=%s",
                          llstr(my_b_tell(cur_log),llbuf1),
                          llstr(rli->event_relay_log_pos,llbuf2)));
      DBUG_ASSERT(my_b_tell(cur_log) >= BIN_LOG_HEADER_SIZE);
      DBUG_ASSERT(my_b_tell(cur_log) == rli->event_relay_log_pos);
    }
#endif
    /*
      Relay log is always in new format - if the master is 3.23, the
      I/O thread will convert the format for us.
      A problem: the description event may be in a previous relay log. So if
      the slave has been shutdown meanwhile, we would have to look in old relay
      logs, which may even have been deleted. So we need to write this
      description event at the beginning of the relay log.
      When the relay log is created when the I/O thread starts, easy: the
      master will send the description event and we will queue it.
      But if the relay log is created by new_file(): then the solution is:
      MYSQL_BIN_LOG::open() will write the buffered description event.
    */
    if ((ev=Log_event::read_log_event(cur_log,0,
                                      rli->relay_log.description_event_for_exec)))

    {
      DBUG_ASSERT(thd==rli->sql_thd);
      /*
        read it while we have a lock, to avoid a mutex lock in
        inc_event_relay_log_pos()
      */
      rli->future_event_relay_log_pos= my_b_tell(cur_log);
      if (hot_log)
        pthread_mutex_unlock(log_lock);
      DBUG_RETURN(ev);
    }
    DBUG_ASSERT(thd==rli->sql_thd);
    if (opt_reckless_slave)                     // For mysql-test
      cur_log->error = 0;
    if (cur_log->error < 0)
    {
      errmsg = "slave SQL thread aborted because of I/O error";
      if (hot_log)
        pthread_mutex_unlock(log_lock);
      goto err;
    }
    if (!cur_log->error) /* EOF */
    {
      /*
        On a hot log, EOF means that there are no more updates to
        process and we must block until I/O thread adds some and
        signals us to continue
      */
      if (hot_log)
      {
        /*
          We say in Seconds_Behind_Master that we have "caught up". Note that
          for example if network link is broken but I/O slave thread hasn't
          noticed it (slave_net_timeout not elapsed), then we'll say "caught
          up" whereas we're not really caught up. Fixing that would require
          internally cutting timeout in smaller pieces in network read, no
          thanks. Another example: SQL has caught up on I/O, now I/O has read
          a new event and is queuing it; the false "0" will exist until SQL
          finishes executing the new event; it will be look abnormal only if
          the events have old timestamps (then you get "many", 0, "many").

          Transient phases like this can be fixed with implemeting
          Heartbeat event which provides the slave the status of the
          master at time the master does not have any new update to send.
          Seconds_Behind_Master would be zero only when master has no
          more updates in binlog for slave. The heartbeat can be sent
          in a (small) fraction of slave_net_timeout. Until it's done
          rli->last_master_timestamp is temporarely (for time of
          waiting for the following event) reset whenever EOF is
          reached.
        */
        time_t save_timestamp= rli->last_master_timestamp;
        rli->last_master_timestamp= 0;

        DBUG_ASSERT(rli->relay_log.get_open_count() ==
                    rli->cur_log_old_open_count);

        if (rli->ign_master_log_name_end[0])
        {
          /* We generate and return a Rotate, to make our positions advance */
          DBUG_PRINT("info",("seeing an ignored end segment"));
          ev= new Rotate_log_event(rli->ign_master_log_name_end,
                                   0, rli->ign_master_log_pos_end,
                                   Rotate_log_event::DUP_NAME);
          rli->ign_master_log_name_end[0]= 0;
          pthread_mutex_unlock(log_lock);
          if (unlikely(!ev))
          {
            errmsg= "Slave SQL thread failed to create a Rotate event "
              "(out of memory?), SHOW SLAVE STATUS may be inaccurate";
            goto err;
          }
          ev->server_id= 0; // don't be ignored by slave SQL thread
          DBUG_RETURN(ev);
        }

        /*
          We can, and should release data_lock while we are waiting for
          update. If we do not, show slave status will block
        */
        pthread_mutex_unlock(&rli->data_lock);

        /*
          Possible deadlock :
          - the I/O thread has reached log_space_limit
          - the SQL thread has read all relay logs, but cannot purge for some
          reason:
            * it has already purged all logs except the current one
            * there are other logs than the current one but they're involved in
            a transaction that finishes in the current one (or is not finished)
          Solution :
          Wake up the possibly waiting I/O thread, and set a boolean asking
          the I/O thread to temporarily ignore the log_space_limit
          constraint, because we do not want the I/O thread to block because of
          space (it's ok if it blocks for any other reason (e.g. because the
          master does not send anything). Then the I/O thread stops waiting
          and reads more events.
          The SQL thread decides when the I/O thread should take log_space_limit
          into account again : ignore_log_space_limit is reset to 0
          in purge_first_log (when the SQL thread purges the just-read relay
          log), and also when the SQL thread starts. We should also reset
          ignore_log_space_limit to 0 when the user does RESET SLAVE, but in
          fact, no need as RESET SLAVE requires that the slave
          be stopped, and the SQL thread sets ignore_log_space_limit to 0 when
          it stops.
        */
        pthread_mutex_lock(&rli->log_space_lock);
        // prevent the I/O thread from blocking next times
        rli->ignore_log_space_limit= 1;
        /*
          If the I/O thread is blocked, unblock it.  Ok to broadcast
          after unlock, because the mutex is only destroyed in
          ~Relay_log_info(), i.e. when rli is destroyed, and rli will
          not be destroyed before we exit the present function.
        */
        pthread_mutex_unlock(&rli->log_space_lock);
        pthread_cond_broadcast(&rli->log_space_cond);
        // Note that wait_for_update unlocks lock_log !
        rli->relay_log.wait_for_update(rli->sql_thd, 1);
        // re-acquire data lock since we released it earlier
        pthread_mutex_lock(&rli->data_lock);
        rli->last_master_timestamp= save_timestamp;
        continue;
      }
      /*
        If the log was not hot, we need to move to the next log in
        sequence. The next log could be hot or cold, we deal with both
        cases separately after doing some common initialization
      */
      end_io_cache(cur_log);
      DBUG_ASSERT(rli->cur_log_fd >= 0);
      my_close(rli->cur_log_fd, MYF(MY_WME));
      rli->cur_log_fd = -1;

      if (relay_log_purge)
      {
        /*
          purge_first_log will properly set up relay log coordinates in rli.
          If the group's coordinates are equal to the event's coordinates
          (i.e. the relay log was not rotated in the middle of a group),
          we can purge this relay log too.
          We do ulonglong and string comparisons, this may be slow but
          - purging the last relay log is nice (it can save 1GB of disk), so we
          like to detect the case where we can do it, and given this,
          - I see no better detection method
          - purge_first_log is not called that often
        */
        if (rli->relay_log.purge_first_log
            (rli,
             rli->group_relay_log_pos == rli->event_relay_log_pos
             && !strcmp(rli->group_relay_log_name,rli->event_relay_log_name)))
        {
          errmsg = "Error purging processed logs";
          goto err;
        }
      }
      else
      {
        /*
          If hot_log is set, then we already have a lock on
          LOCK_log.  If not, we have to get the lock.

          According to Sasha, the only time this code will ever be executed
          is if we are recovering from a bug.
        */
        if (rli->relay_log.find_next_log(&rli->linfo, !hot_log))
        {
          errmsg = "error switching to the next log";
          goto err;
        }
        rli->event_relay_log_pos = BIN_LOG_HEADER_SIZE;
        strmake(rli->event_relay_log_name,rli->linfo.log_file_name,
                sizeof(rli->event_relay_log_name)-1);
        flush_relay_log_info(rli);
      }

      /*
        Now we want to open this next log. To know if it's a hot log (the one
        being written by the I/O thread now) or a cold log, we can use
        is_active(); if it is hot, we use the I/O cache; if it's cold we open
        the file normally. But if is_active() reports that the log is hot, this
        may change between the test and the consequence of the test. So we may
        open the I/O cache whereas the log is now cold, which is nonsense.
        To guard against this, we need to have LOCK_log.
      */

      DBUG_PRINT("info",("hot_log: %d",hot_log));
      if (!hot_log) /* if hot_log, we already have this mutex */
        pthread_mutex_lock(log_lock);
      if (rli->relay_log.is_active(rli->linfo.log_file_name))
      {
#ifdef EXTRA_DEBUG
        if (global_system_variables.log_warnings)
          sql_print_information("next log '%s' is currently active",
                                rli->linfo.log_file_name);
#endif
        rli->cur_log= cur_log= rli->relay_log.get_log_file();
        rli->cur_log_old_open_count= rli->relay_log.get_open_count();
        DBUG_ASSERT(rli->cur_log_fd == -1);

        /*
          Read pointer has to be at the start since we are the only
          reader.
          We must keep the LOCK_log to read the 4 first bytes, as this is a hot
          log (same as when we call read_log_event() above: for a hot log we
          take the mutex).
        */
        if (check_binlog_magic(cur_log,&errmsg))
        {
          if (!hot_log) pthread_mutex_unlock(log_lock);
          goto err;
        }
        if (!hot_log) pthread_mutex_unlock(log_lock);
        continue;
      }
      if (!hot_log) pthread_mutex_unlock(log_lock);
      /*
        if we get here, the log was not hot, so we will have to open it
        ourselves. We are sure that the log is still not hot now (a log can get
        from hot to cold, but not from cold to hot). No need for LOCK_log.
      */
#ifdef EXTRA_DEBUG
      if (global_system_variables.log_warnings)
        sql_print_information("next log '%s' is not active",
                              rli->linfo.log_file_name);
#endif
      // open_binlog() will check the magic header
      if ((rli->cur_log_fd=open_binlog(cur_log,rli->linfo.log_file_name,
                                       &errmsg)) <0)
        goto err;
    }
    else
    {
      /*
        Read failed with a non-EOF error.
        TODO: come up with something better to handle this error
      */
      if (hot_log)
        pthread_mutex_unlock(log_lock);
      sql_print_error("Slave SQL thread: I/O error reading \
event(errno: %d  cur_log->error: %d)",
                      my_errno,cur_log->error);
      // set read position to the beginning of the event
      my_b_seek(cur_log,rli->event_relay_log_pos);
      /* otherwise, we have had a partial read */
      errmsg = "Aborting slave SQL thread because of partial event read";
      break;                                    // To end of function
    }
  }
  if (!errmsg && global_system_variables.log_warnings)
  {
    sql_print_information("Error reading relay log event: %s",
                          "slave SQL thread was killed");
    DBUG_RETURN(0);
  }

err:
  if (errmsg)
    sql_print_error("Error reading relay log event: %s", errmsg);
  DBUG_RETURN(0);
}

/*
  Rotate a relay log (this is used only by FLUSH LOGS; the automatic rotation
  because of size is simpler because when we do it we already have all relevant
  locks; here we don't, so this function is mainly taking locks).
  Returns nothing as we cannot catch any error (MYSQL_BIN_LOG::new_file()
  is void).
*/

void rotate_relay_log(Master_info* mi)
{
  DBUG_ENTER("rotate_relay_log");
  Relay_log_info* rli= &mi->rli;

  /* We don't lock rli->run_lock. This would lead to deadlocks. */
  pthread_mutex_lock(&mi->run_lock);

  /*
     We need to test inited because otherwise, new_file() will attempt to lock
     LOCK_log, which may not be inited (if we're not a slave).
  */
  if (!rli->inited)
  {
    DBUG_PRINT("info", ("rli->inited == 0"));
    goto end;
  }

  /* If the relay log is closed, new_file() will do nothing. */
  rli->relay_log.new_file();

  /*
    We harvest now, because otherwise BIN_LOG_HEADER_SIZE will not immediately
    be counted, so imagine a succession of FLUSH LOGS  and assume the slave
    threads are started:
    relay_log_space decreases by the size of the deleted relay log, but does
    not increase, so flush-after-flush we may become negative, which is wrong.
    Even if this will be corrected as soon as a query is replicated on the
    slave (because the I/O thread will then call harvest_bytes_written() which
    will harvest all these BIN_LOG_HEADER_SIZE we forgot), it may give strange
    output in SHOW SLAVE STATUS meanwhile. So we harvest now.
    If the log is closed, then this will just harvest the last writes, probably
    0 as they probably have been harvested.
  */
  rli->relay_log.harvest_bytes_written(&rli->log_space_total);
end:
  pthread_mutex_unlock(&mi->run_lock);
  DBUG_VOID_RETURN;
}


/**
   Detects, based on master's version (as found in the relay log), if master
   has a certain bug.
   @param rli Relay_log_info which tells the master's version
   @param bug_id Number of the bug as found in bugs.mysql.com
   @return TRUE if master has the bug, FALSE if it does not.
*/
bool rpl_master_has_bug(Relay_log_info *rli, uint bug_id)
{
  struct st_version_range_for_one_bug {
    uint        bug_id;
    const uchar introduced_in[3]; // first version with bug
    const uchar fixed_in[3];      // first version with fix
  };
  static struct st_version_range_for_one_bug versions_for_all_bugs[]=
  {
    {24432, { 5, 0, 24 }, { 5, 0, 38 } },
    {24432, { 5, 1, 12 }, { 5, 1, 17 } }
  };
  const uchar *master_ver=
    rli->relay_log.description_event_for_exec->server_version_split;

  DBUG_ASSERT(sizeof(rli->relay_log.description_event_for_exec->server_version_split) == 3);

  for (uint i= 0;
       i < sizeof(versions_for_all_bugs)/sizeof(*versions_for_all_bugs);i++)
  {
    const uchar *introduced_in= versions_for_all_bugs[i].introduced_in,
      *fixed_in= versions_for_all_bugs[i].fixed_in;
    if ((versions_for_all_bugs[i].bug_id == bug_id) &&
        (memcmp(introduced_in, master_ver, 3) <= 0) &&
        (memcmp(fixed_in,      master_ver, 3) >  0))
    {
      // a short message for SHOW SLAVE STATUS (message length constraints)
      my_printf_error(ER_UNKNOWN_ERROR, "master may suffer from"
                      " http://bugs.mysql.com/bug.php?id=%u"
                      " so slave stops; check error log on slave"
                      " for more info", MYF(0), bug_id);
      // a verbose message for the error log
      rli->report(ERROR_LEVEL, ER_UNKNOWN_ERROR,
                  "According to the master's version ('%s'),"
                  " it is probable that master suffers from this bug:"
                      " http://bugs.mysql.com/bug.php?id=%u"
                      " and thus replicating the current binary log event"
                      " may make the slave's data become different from the"
                      " master's data."
                      " To take no risk, slave refuses to replicate"
                      " this event and stops."
                      " We recommend that all updates be stopped on the"
                      " master and slave, that the data of both be"
                      " manually synchronized,"
                      " that master's binary logs be deleted,"
                      " that master be upgraded to a version at least"
                      " equal to '%d.%d.%d'. Then replication can be"
                      " restarted.",
                      rli->relay_log.description_event_for_exec->server_version,
                      bug_id,
                      fixed_in[0], fixed_in[1], fixed_in[2]);
      return TRUE;
    }
  }
  return FALSE;
}

#ifdef HAVE_EXPLICIT_TEMPLATE_INSTANTIATION
template class I_List_iterator<i_string>;
template class I_List_iterator<i_string_pair>;
#endif

/**
  @} (end of group Replication)
*/

#endif /* HAVE_REPLICATION */<|MERGE_RESOLUTION|>--- conflicted
+++ resolved
@@ -1726,44 +1726,11 @@
 
 
 /*
-<<<<<<< HEAD
   Check if the current error is of temporary nature of not.
   Some errors are temporary in nature, such as
   ER_LOCK_DEADLOCK and ER_LOCK_WAIT_TIMEOUT.  Ndb also signals
   that the error is temporary by pushing a warning with the error code
   ER_GET_TEMPORARY_ERRMSG, if the originating error is temporary.
-=======
-     Check if condition stated in UNTIL clause of START SLAVE is reached.
-   SYNOPSYS
-     st_relay_log_info::is_until_satisfied()
-     master_beg_pos    position of the beginning of to be executed event
-                       (not log_pos member of the event that points to the
-                        beginning of the following event)
-
-
-   DESCRIPTION
-     Checks if UNTIL condition is reached. Uses caching result of last 
-     comparison of current log file name and target log file name. So cached 
-     value should be invalidated if current log file name changes 
-     (see st_relay_log_info::notify_... functions).
-     
-     This caching is needed to avoid of expensive string comparisons and 
-     strtol() conversions needed for log names comparison. We don't need to
-     compare them each time this function is called, we only need to do this 
-     when current log name changes. If we have UNTIL_MASTER_POS condition we 
-     need to do this only after Rotate_log_event::exec_event() (which is 
-     rare, so caching gives real benifit), and if we have UNTIL_RELAY_POS 
-     condition then we should invalidate cached comarison value after 
-     inc_group_relay_log_pos() which called for each group of events (so we
-     have some benefit if we have something like queries that use 
-     autoincrement or if we have transactions).
-     
-     Should be called ONLY if until_condition != UNTIL_NONE !
-   RETURN VALUE
-     true - condition met or error happened (condition seems to have 
-            bad log file name)
-     false - condition not met
->>>>>>> 44340d93
 */
 static int has_temporary_error(THD *thd)
 {
@@ -1837,7 +1804,6 @@
   replication thread but not set when executing an explicit BINLOG
   statement.
 
-<<<<<<< HEAD
   @retval 0 OK.
 
   @retval 1 Error calling ev->apply_event().
@@ -1847,9 +1813,6 @@
 */
 int apply_event_and_update_pos(Log_event* ev, THD* thd, Relay_log_info* rli,
                                bool skip)
-=======
-bool st_relay_log_info::is_until_satisfied(my_off_t master_beg_pos)
->>>>>>> 44340d93
 {
   int exec_res= 0;
 
@@ -1896,7 +1859,6 @@
 
   if (skip)
   {
-<<<<<<< HEAD
     int reason= ev->shall_skip(rli);
     if (reason == Log_event::EVENT_SKIP_COUNT)
       --rli->slave_skip_counter;
@@ -1923,10 +1885,6 @@
     DBUG_PRINT("skip_event", ("%s event was %s",
                               ev->get_type_str(), explain[reason]));
 #endif
-=======
-    log_name= group_master_log_name;
-    log_pos= master_beg_pos;
->>>>>>> 44340d93
   }
   else
     exec_res= ev->apply_event(rli);
@@ -2013,31 +1971,6 @@
      wait for something for example inside of next_event().
    */
   pthread_mutex_lock(&rli->data_lock);
-<<<<<<< HEAD
-  /*
-    This tests if the position of the end of the last previous executed event
-    hits the UNTIL barrier.
-    We would prefer to test if the position of the start (or possibly) end of
-    the to-be-read event hits the UNTIL barrier, this is different if there
-    was an event ignored by the I/O thread just before (BUG#13861 to be
-    fixed).
-  */
-  if (rli->until_condition!=Relay_log_info::UNTIL_NONE &&
-      rli->is_until_satisfied())
-  {
-    char buf[22];
-    sql_print_information("Slave SQL thread stopped because it reached its"
-                    " UNTIL position %s", llstr(rli->until_pos(), buf));
-    /*
-      Setting abort_slave flag because we do not want additional message about
-      error in query execution to be printed.
-    */
-    rli->abort_slave= 1;
-    pthread_mutex_unlock(&rli->data_lock);
-    DBUG_RETURN(1);
-  }
-=======
->>>>>>> 44340d93
 
   Log_event * ev = next_event(rli);
 
@@ -2051,19 +1984,14 @@
   }
   if (ev)
   {
-    int exec_res= apply_event_and_update_pos(ev, thd, rli, TRUE);
+    int exec_res;
 
     /*
-<<<<<<< HEAD
-      Format_description_log_event should not be deleted because it will be
-      used to read info about the relay log's format; it will be deleted when
-      the SQL thread does not need it, i.e. when this thread terminates.
-=======
       This tests if the position of the beginning of the current event
       hits the UNTIL barrier.
     */
     if (rli->until_condition != RELAY_LOG_INFO::UNTIL_NONE &&
-        rli->is_until_satisfied((thd->options & OPTION_BEGIN || !ev->log_pos) ?
+        rli->is_until_satisfied((rli->is_in_group() || !ev->log_pos) ?
                                 rli->group_master_log_pos :
                                 ev->log_pos - ev->data_written))
     {
@@ -2077,21 +2005,14 @@
       rli->abort_slave= 1;
       pthread_mutex_unlock(&rli->data_lock);
       delete ev;
-      return 1;
-    }
+      DBUG_RETURN(1);
+    }
+    exec_res= apply_event_and_update_pos(ev, thd, rli, TRUE);
+
     /*
-      Queries originating from this server must be skipped.
-      Low-level events (Format_desc, Rotate, Stop) from this server
-      must also be skipped. But for those we don't want to modify
-      group_master_log_pos, because these events did not exist on the master.
-      Format_desc is not completely skipped.
-      Skip queries specified by the user in slave_skip_counter.
-      We can't however skip events that has something to do with the
-      log files themselves.
-      Filtering on own server id is extremely important, to ignore execution of
-      events created by the creation/rotation of the relay log (remember that
-      now the relay log starts with its Format_desc, has a Rotate etc).
->>>>>>> 44340d93
+      Format_description_log_event should not be deleted because it will be
+      used to read info about the relay log's format; it will be deleted when
+      the SQL thread does not need it, i.e. when this thread terminates.
     */
     if (ev->get_type_code() != FORMAT_DESCRIPTION_EVENT)
     {
