/* Copyright (C) 2000-2003 MySQL AB, 2008-2009 Sun Microsystems, Inc

   This program is free software; you can redistribute it and/or modify
   it under the terms of the GNU General Public License as published by
   the Free Software Foundation; version 2 of the License.

   This program is distributed in the hope that it will be useful,
   but WITHOUT ANY WARRANTY; without even the implied warranty of
   MERCHANTABILITY or FITNESS FOR A PARTICULAR PURPOSE.  See the
   GNU General Public License for more details.

   You should have received a copy of the GNU General Public License
   along with this program; if not, write to the Free Software
   Foundation, Inc., 59 Temple Place, Suite 330, Boston, MA  02111-1307  USA */


/**
  @addtogroup Replication
  @{

  @file

  @brief Code to run the io thread and the sql thread on the
  replication slave.
*/

#include "sql_priv.h"
#include "my_global.h"
#include "slave.h"
#include "sql_parse.h"                         // execute_init_command
#include "sql_table.h"                         // mysql_rm_table
#include "rpl_mi.h"
#include "rpl_rli.h"
#include "sql_repl.h"
#include "rpl_filter.h"
#include "repl_failsafe.h"
#include "transaction.h"
#include <thr_alarm.h>
#include <my_dir.h>
#include <sql_common.h>
#include <errmsg.h>
#include <mysqld_error.h>
#include <mysys_err.h>
#include "rpl_handler.h"
#include <signal.h>
#include <mysql.h>
#include <myisam.h>

#include "sql_base.h"                           // close_thread_tables
#include "tztime.h"                             // struct Time_zone
#include "log_event.h"                          // Rotate_log_event,
                                                // Create_file_log_event,
                                                // Format_description_log_event

#ifdef HAVE_REPLICATION

#include "rpl_tblmap.h"
#include "debug_sync.h"

#define FLAGSTR(V,F) ((V)&(F)?#F" ":"")

#define MAX_SLAVE_RETRY_PAUSE 5
/*
  a parameter of sql_slave_killed() to defer the killed status
*/
#define SLAVE_WAIT_GROUP_DONE 60
bool use_slave_mask = 0;
MY_BITMAP slave_error_mask;
char slave_skip_error_names[SHOW_VAR_FUNC_BUFF_SIZE];

typedef bool (*CHECK_KILLED_FUNC)(THD*,void*);

char* slave_load_tmpdir = 0;
Master_info *active_mi= 0;
my_bool replicate_same_server_id;
ulonglong relay_log_space_limit = 0;

/*
  When slave thread exits, we need to remember the temporary tables so we
  can re-use them on slave start.

  TODO: move the vars below under Master_info
*/

int disconnect_slave_event_count = 0, abort_slave_event_count = 0;

static pthread_key(Master_info*, RPL_MASTER_INFO);

enum enum_slave_reconnect_actions
{
  SLAVE_RECON_ACT_REG= 0,
  SLAVE_RECON_ACT_DUMP= 1,
  SLAVE_RECON_ACT_EVENT= 2,
  SLAVE_RECON_ACT_MAX
};

enum enum_slave_reconnect_messages
{
  SLAVE_RECON_MSG_WAIT= 0,
  SLAVE_RECON_MSG_KILLED_WAITING= 1,
  SLAVE_RECON_MSG_AFTER= 2,
  SLAVE_RECON_MSG_FAILED= 3,
  SLAVE_RECON_MSG_COMMAND= 4,
  SLAVE_RECON_MSG_KILLED_AFTER= 5,
  SLAVE_RECON_MSG_MAX
};

static const char *reconnect_messages[SLAVE_RECON_ACT_MAX][SLAVE_RECON_MSG_MAX]=
{
  {
    "Waiting to reconnect after a failed registration on master",
    "Slave I/O thread killed while waitnig to reconnect after a failed \
registration on master",
    "Reconnecting after a failed registration on master",
    "failed registering on master, reconnecting to try again, \
log '%s' at postion %s",
    "COM_REGISTER_SLAVE",
    "Slave I/O thread killed during or after reconnect"
  },
  {
    "Waiting to reconnect after a failed binlog dump request",
    "Slave I/O thread killed while retrying master dump",
    "Reconnecting after a failed binlog dump request",
    "failed dump request, reconnecting to try again, log '%s' at postion %s",
    "COM_BINLOG_DUMP",
    "Slave I/O thread killed during or after reconnect"
  },
  {
    "Waiting to reconnect after a failed master event read",
    "Slave I/O thread killed while waiting to reconnect after a failed read",
    "Reconnecting after a failed master event read",
    "Slave I/O thread: Failed reading log event, reconnecting to retry, \
log '%s' at postion %s",
    "",
    "Slave I/O thread killed during or after a reconnect done to recover from \
failed read"
  }
};
 

typedef enum { SLAVE_THD_IO, SLAVE_THD_SQL} SLAVE_THD_TYPE;

static int process_io_rotate(Master_info* mi, Rotate_log_event* rev);
static int process_io_create_file(Master_info* mi, Create_file_log_event* cev);
static bool wait_for_relay_log_space(Relay_log_info* rli);
static inline bool io_slave_killed(THD* thd,Master_info* mi);
static inline bool sql_slave_killed(THD* thd,Relay_log_info* rli);
static int init_slave_thread(THD* thd, SLAVE_THD_TYPE thd_type);
static void print_slave_skip_errors(void);
static int safe_connect(THD* thd, MYSQL* mysql, Master_info* mi);
static int safe_reconnect(THD* thd, MYSQL* mysql, Master_info* mi,
                          bool suppress_warnings);
static int connect_to_master(THD* thd, MYSQL* mysql, Master_info* mi,
                             bool reconnect, bool suppress_warnings);
static int safe_sleep(THD* thd, int sec, CHECK_KILLED_FUNC thread_killed,
                      void* thread_killed_arg);
static int get_master_version_and_clock(MYSQL* mysql, Master_info* mi);
static Log_event* next_event(Relay_log_info* rli);
static int queue_event(Master_info* mi,const char* buf,ulong event_len);
static int terminate_slave_thread(THD *thd,
                                  mysql_mutex_t *term_lock,
                                  mysql_cond_t *term_cond,
                                  volatile uint *slave_running,
                                  bool skip_lock);
static bool check_io_slave_killed(THD *thd, Master_info *mi, const char *info);

/*
  Find out which replications threads are running

  SYNOPSIS
    init_thread_mask()
    mask                Return value here
    mi                  master_info for slave
    inverse             If set, returns which threads are not running

  IMPLEMENTATION
    Get a bit mask for which threads are running so that we can later restart
    these threads.

  RETURN
    mask        If inverse == 0, running threads
                If inverse == 1, stopped threads
*/

void init_thread_mask(int* mask,Master_info* mi,bool inverse)
{
  bool set_io = mi->slave_running, set_sql = mi->rli.slave_running;
  register int tmp_mask=0;
  DBUG_ENTER("init_thread_mask");

  if (set_io)
    tmp_mask |= SLAVE_IO;
  if (set_sql)
    tmp_mask |= SLAVE_SQL;
  if (inverse)
    tmp_mask^= (SLAVE_IO | SLAVE_SQL);
  *mask = tmp_mask;
  DBUG_VOID_RETURN;
}


/*
  lock_slave_threads()
*/

void lock_slave_threads(Master_info* mi)
{
  DBUG_ENTER("lock_slave_threads");

  //TODO: see if we can do this without dual mutex
  mysql_mutex_lock(&mi->run_lock);
  mysql_mutex_lock(&mi->rli.run_lock);
  DBUG_VOID_RETURN;
}


/*
  unlock_slave_threads()
*/

void unlock_slave_threads(Master_info* mi)
{
  DBUG_ENTER("unlock_slave_threads");

  //TODO: see if we can do this without dual mutex
  mysql_mutex_unlock(&mi->rli.run_lock);
  mysql_mutex_unlock(&mi->run_lock);
  DBUG_VOID_RETURN;
}

#ifdef HAVE_PSI_INTERFACE
static PSI_thread_key key_thread_slave_io, key_thread_slave_sql;

static PSI_thread_info all_slave_threads[]=
{
  { &key_thread_slave_io, "slave_io", PSI_FLAG_GLOBAL},
  { &key_thread_slave_sql, "slave_sql", PSI_FLAG_GLOBAL}
};

static void init_slave_psi_keys(void)
{
  const char* category= "sql";
  int count;

  if (PSI_server == NULL)
    return;

  count= array_elements(all_slave_threads);
  PSI_server->register_thread(category, all_slave_threads, count);
}
#endif /* HAVE_PSI_INTERFACE */

/* Initialize slave structures */

int init_slave()
{
  DBUG_ENTER("init_slave");
  int error= 0;

#ifdef HAVE_PSI_INTERFACE
  init_slave_psi_keys();
#endif

  /*
    This is called when mysqld starts. Before client connections are
    accepted. However bootstrap may conflict with us if it does START SLAVE.
    So it's safer to take the lock.
  */
  mysql_mutex_lock(&LOCK_active_mi);
  /*
    TODO: re-write this to interate through the list of files
    for multi-master
  */
  active_mi= new Master_info(relay_log_recovery);

  if (pthread_key_create(&RPL_MASTER_INFO, NULL))
    goto err;

  /*
    If --slave-skip-errors=... was not used, the string value for the
    system variable has not been set up yet. Do it now.
  */
  if (!use_slave_mask)
  {
    print_slave_skip_errors();
  }

  /*
    If master_host is not specified, try to read it from the master_info file.
    If master_host is specified, create the master_info file if it doesn't
    exists.
  */
  if (!active_mi)
  {
    sql_print_error("Failed to allocate memory for the master info structure");
    error= 1;
    goto err;
  }

  if (init_master_info(active_mi,master_info_file,relay_log_info_file,
                       1, (SLAVE_IO | SLAVE_SQL)))
  {
    sql_print_error("Failed to initialize the master info structure");
    error= 1;
    goto err;
  }

  /* If server id is not set, start_slave_thread() will say it */

  if (active_mi->host[0] && !opt_skip_slave_start)
  {
    if (start_slave_threads(1 /* need mutex */,
                            0 /* no wait for start*/,
                            active_mi,
                            master_info_file,
                            relay_log_info_file,
                            SLAVE_IO | SLAVE_SQL))
    {
      sql_print_error("Failed to create slave threads");
      error= 1;
      goto err;
    }
  }

err:
  mysql_mutex_unlock(&LOCK_active_mi);
  DBUG_RETURN(error);
}

/*
  Updates the master info based on the information stored in the
  relay info and ignores relay logs previously retrieved by the IO 
  thread, which thus starts fetching again based on to the  
  group_master_log_pos and group_master_log_name. Eventually, the old
  relay logs will be purged by the normal purge mechanism.

  In the feature, we should improve this routine in order to avoid throwing
  away logs that are safely stored in the disk. Note also that this recovery 
  routine relies on the correctness of the relay-log.info and only tolerates 
  coordinate problems in master.info.
  
  In this function, there is no need for a mutex as the caller 
  (i.e. init_slave) already has one acquired.
  
  Specifically, the following structures are updated:
 
  1 - mi->master_log_pos  <-- rli->group_master_log_pos
  2 - mi->master_log_name <-- rli->group_master_log_name
  3 - It moves the relay log to the new relay log file, by
      rli->group_relay_log_pos  <-- BIN_LOG_HEADER_SIZE;
      rli->event_relay_log_pos  <-- BIN_LOG_HEADER_SIZE;
      rli->group_relay_log_name <-- rli->relay_log.get_log_fname();
      rli->event_relay_log_name <-- rli->relay_log.get_log_fname();
  
   If there is an error, it returns (1), otherwise returns (0).
 */
int init_recovery(Master_info* mi, const char** errmsg)
{
  DBUG_ENTER("init_recovery");
 
  Relay_log_info *rli= &mi->rli;
  if (rli->group_master_log_name[0])
  {
    mi->master_log_pos= max(BIN_LOG_HEADER_SIZE,
                             rli->group_master_log_pos);
    strmake(mi->master_log_name, rli->group_master_log_name,
            sizeof(mi->master_log_name)-1);
 
    sql_print_warning("Recovery from master pos %ld and file %s.",
                      (ulong) mi->master_log_pos, mi->master_log_name);
 
    strmake(rli->group_relay_log_name, rli->relay_log.get_log_fname(),
            sizeof(rli->group_relay_log_name)-1);
    strmake(rli->event_relay_log_name, rli->relay_log.get_log_fname(),
            sizeof(mi->rli.event_relay_log_name)-1);
 
    rli->group_relay_log_pos= rli->event_relay_log_pos= BIN_LOG_HEADER_SIZE;
  }

  DBUG_RETURN(0);
}
 
/**
  Convert slave skip errors bitmap into a printable string.
*/

static void print_slave_skip_errors(void)
{
  /*
    To be safe, we want 10 characters of room in the buffer for a number
    plus terminators. Also, we need some space for constant strings.
    10 characters must be sufficient for a number plus {',' | '...'}
    plus a NUL terminator. That is a max 6 digit number.
  */
  const size_t MIN_ROOM= 10;
  DBUG_ENTER("print_slave_skip_errors");
  DBUG_ASSERT(sizeof(slave_skip_error_names) > MIN_ROOM);
  DBUG_ASSERT(MAX_SLAVE_ERROR <= 999999); // 6 digits

  /* Make @@slave_skip_errors show the nice human-readable value.  */
  opt_slave_skip_errors= slave_skip_error_names;

  if (!use_slave_mask || bitmap_is_clear_all(&slave_error_mask))
  {
    /* purecov: begin tested */
    memcpy(slave_skip_error_names, STRING_WITH_LEN("OFF"));
    /* purecov: end */
  }
  else if (bitmap_is_set_all(&slave_error_mask))
  {
    /* purecov: begin tested */
    memcpy(slave_skip_error_names, STRING_WITH_LEN("ALL"));
    /* purecov: end */
  }
  else
  {
    char *buff= slave_skip_error_names;
    char *bend= buff + sizeof(slave_skip_error_names);
    int  errnum;

    for (errnum= 0; errnum < MAX_SLAVE_ERROR; errnum++)
    {
      if (bitmap_is_set(&slave_error_mask, errnum))
      {
        if (buff + MIN_ROOM >= bend)
          break; /* purecov: tested */
        buff= int10_to_str(errnum, buff, 10);
        *buff++= ',';
      }
    }
    if (buff != slave_skip_error_names)
      buff--; // Remove last ','
    if (errnum < MAX_SLAVE_ERROR)
    {
      /* Couldn't show all errors */
      buff= strmov(buff, "..."); /* purecov: tested */
    }
    *buff=0;
  }
  DBUG_PRINT("init", ("error_names: '%s'", slave_skip_error_names));
  DBUG_VOID_RETURN;
}

/*
  Init function to set up array for errors that should be skipped for slave

  SYNOPSIS
    init_slave_skip_errors()
    arg         List of errors numbers to skip, separated with ','

  NOTES
    Called from get_options() in mysqld.cc on start-up
*/

void init_slave_skip_errors(const char* arg)
{
  const char *p;
  DBUG_ENTER("init_slave_skip_errors");

  if (bitmap_init(&slave_error_mask,0,MAX_SLAVE_ERROR,0))
  {
    fprintf(stderr, "Badly out of memory, please check your system status\n");
    exit(1);
  }
  use_slave_mask = 1;
  for (;my_isspace(system_charset_info,*arg);++arg)
    /* empty */;
  if (!my_strnncoll(system_charset_info,(uchar*)arg,4,(const uchar*)"all",4))
  {
    bitmap_set_all(&slave_error_mask);
    print_slave_skip_errors();
    DBUG_VOID_RETURN;
  }
  for (p= arg ; *p; )
  {
    long err_code;
    if (!(p= str2int(p, 10, 0, LONG_MAX, &err_code)))
      break;
    if (err_code < MAX_SLAVE_ERROR)
       bitmap_set_bit(&slave_error_mask,(uint)err_code);
    while (!my_isdigit(system_charset_info,*p) && *p)
      p++;
  }
  /* Convert slave skip errors bitmap into a printable string. */
  print_slave_skip_errors();
  DBUG_VOID_RETURN;
}

static void set_thd_in_use_temporary_tables(Relay_log_info *rli)
{
  TABLE *table;

  for (table= rli->save_temporary_tables ; table ; table= table->next)
    table->in_use= rli->sql_thd;
}

int terminate_slave_threads(Master_info* mi,int thread_mask,bool skip_lock)
{
  DBUG_ENTER("terminate_slave_threads");

  if (!mi->inited)
    DBUG_RETURN(0); /* successfully do nothing */
  int error,force_all = (thread_mask & SLAVE_FORCE_ALL);
  mysql_mutex_t *sql_lock = &mi->rli.run_lock, *io_lock = &mi->run_lock;
  mysql_mutex_t *log_lock= mi->rli.relay_log.get_log_lock();

  if (thread_mask & (SLAVE_IO|SLAVE_FORCE_ALL))
  {
    DBUG_PRINT("info",("Terminating IO thread"));
    mi->abort_slave=1;
    if ((error=terminate_slave_thread(mi->io_thd, io_lock,
                                      &mi->stop_cond,
                                      &mi->slave_running,
                                      skip_lock)) &&
        !force_all)
      DBUG_RETURN(error);

    mysql_mutex_lock(log_lock);

    DBUG_PRINT("info",("Flushing relay log and master info file."));
    if (current_thd)
      thd_proc_info(current_thd, "Flushing relay log and master info files.");
    if (flush_master_info(mi, TRUE, FALSE))
      DBUG_RETURN(ER_ERROR_DURING_FLUSH_LOGS);

    if (my_sync(mi->rli.relay_log.get_log_file()->file, MYF(MY_WME)))
      DBUG_RETURN(ER_ERROR_DURING_FLUSH_LOGS);

    if (my_sync(mi->fd, MYF(MY_WME)))
      DBUG_RETURN(ER_ERROR_DURING_FLUSH_LOGS);

    mysql_mutex_unlock(log_lock);
  }
  if (thread_mask & (SLAVE_SQL|SLAVE_FORCE_ALL))
  {
    DBUG_PRINT("info",("Terminating SQL thread"));
    mi->rli.abort_slave=1;
    if ((error=terminate_slave_thread(mi->rli.sql_thd, sql_lock,
                                      &mi->rli.stop_cond,
                                      &mi->rli.slave_running,
                                      skip_lock)) &&
        !force_all)
      DBUG_RETURN(error);

    mysql_mutex_lock(log_lock);

    DBUG_PRINT("info",("Flushing relay-log info file."));
    if (current_thd)
      thd_proc_info(current_thd, "Flushing relay-log info file.");
    if (flush_relay_log_info(&mi->rli))
      DBUG_RETURN(ER_ERROR_DURING_FLUSH_LOGS);
    
    if (my_sync(mi->rli.info_fd, MYF(MY_WME)))
      DBUG_RETURN(ER_ERROR_DURING_FLUSH_LOGS);

    mysql_mutex_unlock(log_lock);
  }
  DBUG_RETURN(0); 
}


/**
   Wait for a slave thread to terminate.

   This function is called after requesting the thread to terminate
   (by setting @c abort_slave member of @c Relay_log_info or @c
   Master_info structure to 1). Termination of the thread is
   controlled with the the predicate <code>*slave_running</code>.

   Function will acquire @c term_lock before waiting on the condition
   unless @c skip_lock is true in which case the mutex should be owned
   by the caller of this function and will remain acquired after
   return from the function.

   @param term_lock
          Associated lock to use when waiting for @c term_cond

   @param term_cond
          Condition that is signalled when the thread has terminated

   @param slave_running
          Pointer to predicate to check for slave thread termination

   @param skip_lock
          If @c true the lock will not be acquired before waiting on
          the condition. In this case, it is assumed that the calling
          function acquires the lock before calling this function.

   @retval 0 All OK ER_SLAVE_NOT_RUNNING otherwise.

   @note  If the executing thread has to acquire term_lock (skip_lock
          is false), the negative running status does not represent
          any issue therefore no error is reported.

 */
static int
terminate_slave_thread(THD *thd,
                       mysql_mutex_t *term_lock,
                       mysql_cond_t *term_cond,
                       volatile uint *slave_running,
                       bool skip_lock)
{
  DBUG_ENTER("terminate_slave_thread");
  if (!skip_lock)
  {
    mysql_mutex_lock(term_lock);
  }
  else
  {
    mysql_mutex_assert_owner(term_lock);
  }
  if (!*slave_running)
  {
    if (!skip_lock)
    {
      /*
        if run_lock (term_lock) is acquired locally then either
        slave_running status is fine
      */
      mysql_mutex_unlock(term_lock);
      DBUG_RETURN(0);
    }
    else
    {
      DBUG_RETURN(ER_SLAVE_NOT_RUNNING);
    }
  }
  DBUG_ASSERT(thd != 0);
  THD_CHECK_SENTRY(thd);

  /*
    Is is critical to test if the slave is running. Otherwise, we might
    be referening freed memory trying to kick it
  */

  while (*slave_running)                        // Should always be true
  {
    int error;
    DBUG_PRINT("loop", ("killing slave thread"));

    mysql_mutex_lock(&thd->LOCK_thd_data);
#ifndef DONT_USE_THR_ALARM
    /*
      Error codes from pthread_kill are:
      EINVAL: invalid signal number (can't happen)
      ESRCH: thread already killed (can happen, should be ignored)
    */
    int err __attribute__((unused))= pthread_kill(thd->real_id, thr_client_alarm);
    DBUG_ASSERT(err != EINVAL);
#endif
    thd->awake(THD::NOT_KILLED);
    mysql_mutex_unlock(&thd->LOCK_thd_data);

    /*
      There is a small chance that slave thread might miss the first
      alarm. To protect againts it, resend the signal until it reacts
    */
    struct timespec abstime;
    set_timespec(abstime,2);
    error= mysql_cond_timedwait(term_cond, term_lock, &abstime);
    DBUG_ASSERT(error == ETIMEDOUT || error == 0);
  }

  DBUG_ASSERT(*slave_running == 0);

  if (!skip_lock)
    mysql_mutex_unlock(term_lock);
  DBUG_RETURN(0);
}


int start_slave_thread(
#ifdef HAVE_PSI_INTERFACE
                       PSI_thread_key thread_key,
#endif
                       pthread_handler h_func, mysql_mutex_t *start_lock,
                       mysql_mutex_t *cond_lock,
                       mysql_cond_t *start_cond,
                       volatile uint *slave_running,
                       volatile ulong *slave_run_id,
                       Master_info* mi)
{
  pthread_t th;
  ulong start_id;
  DBUG_ENTER("start_slave_thread");

  DBUG_ASSERT(mi->inited);

  if (start_lock)
    mysql_mutex_lock(start_lock);
  if (!server_id)
  {
    if (start_cond)
      mysql_cond_broadcast(start_cond);
    if (start_lock)
      mysql_mutex_unlock(start_lock);
    sql_print_error("Server id not set, will not start slave");
    DBUG_RETURN(ER_BAD_SLAVE);
  }

  if (*slave_running)
  {
    if (start_cond)
      mysql_cond_broadcast(start_cond);
    if (start_lock)
      mysql_mutex_unlock(start_lock);
    DBUG_RETURN(ER_SLAVE_MUST_STOP);
  }
  start_id= *slave_run_id;
  DBUG_PRINT("info",("Creating new slave thread"));
  if (mysql_thread_create(thread_key,
                          &th, &connection_attrib, h_func, (void*)mi))
  {
    if (start_lock)
      mysql_mutex_unlock(start_lock);
    DBUG_RETURN(ER_SLAVE_THREAD);
  }
  if (start_cond && cond_lock) // caller has cond_lock
  {
    THD* thd = current_thd;
    while (start_id == *slave_run_id)
    {
      DBUG_PRINT("sleep",("Waiting for slave thread to start"));
      const char *old_msg= thd->enter_cond(start_cond, cond_lock,
                                           "Waiting for slave thread to start");
      /*
        It is not sufficient to test this at loop bottom. We must test
        it after registering the mutex in enter_cond(). If the kill
        happens after testing of thd->killed and before the mutex is
        registered, we could otherwise go waiting though thd->killed is
        set.
      */
      if (!thd->killed)
        mysql_cond_wait(start_cond, cond_lock);
      thd->exit_cond(old_msg);
      mysql_mutex_lock(cond_lock); // re-acquire it as exit_cond() released
      if (thd->killed)
      {
        if (start_lock)
          mysql_mutex_unlock(start_lock);
        DBUG_RETURN(thd->killed_errno());
      }
    }
  }
  if (start_lock)
    mysql_mutex_unlock(start_lock);
  DBUG_RETURN(0);
}


/*
  start_slave_threads()

  NOTES
    SLAVE_FORCE_ALL is not implemented here on purpose since it does not make
    sense to do that for starting a slave--we always care if it actually
    started the threads that were not previously running
*/

int start_slave_threads(bool need_slave_mutex, bool wait_for_start,
                        Master_info* mi, const char* master_info_fname,
                        const char* slave_info_fname, int thread_mask)
{
  mysql_mutex_t *lock_io=0, *lock_sql=0, *lock_cond_io=0, *lock_cond_sql=0;
  mysql_cond_t* cond_io=0, *cond_sql=0;
  int error=0;
  DBUG_ENTER("start_slave_threads");

  if (need_slave_mutex)
  {
    lock_io = &mi->run_lock;
    lock_sql = &mi->rli.run_lock;
  }
  if (wait_for_start)
  {
    cond_io = &mi->start_cond;
    cond_sql = &mi->rli.start_cond;
    lock_cond_io = &mi->run_lock;
    lock_cond_sql = &mi->rli.run_lock;
  }

  if (thread_mask & SLAVE_IO)
    error= start_slave_thread(
#ifdef HAVE_PSI_INTERFACE
                              key_thread_slave_io,
#endif
                              handle_slave_io, lock_io, lock_cond_io,
                              cond_io,
                              &mi->slave_running, &mi->slave_run_id,
                              mi);
  if (!error && (thread_mask & SLAVE_SQL))
  {
    error= start_slave_thread(
#ifdef HAVE_PSI_INTERFACE
                              key_thread_slave_sql,
#endif
                              handle_slave_sql, lock_sql, lock_cond_sql,
                              cond_sql,
                              &mi->rli.slave_running, &mi->rli.slave_run_id,
                              mi);
    if (error)
      terminate_slave_threads(mi, thread_mask & SLAVE_IO, !need_slave_mutex);
  }
  DBUG_RETURN(error);
}


/*
  Release slave threads at time of executing shutdown.

  SYNOPSIS
    end_slave()
*/

void end_slave()
{
  DBUG_ENTER("end_slave");

  /*
    This is called when the server terminates, in close_connections().
    It terminates slave threads. However, some CHANGE MASTER etc may still be
    running presently. If a START SLAVE was in progress, the mutex lock below
    will make us wait until slave threads have started, and START SLAVE
    returns, then we terminate them here.
  */
  mysql_mutex_lock(&LOCK_active_mi);
  if (active_mi)
  {
    /*
      TODO: replace the line below with
      list_walk(&master_list, (list_walk_action)end_slave_on_walk,0);
      once multi-master code is ready.
    */
    terminate_slave_threads(active_mi,SLAVE_FORCE_ALL);
  }
  mysql_mutex_unlock(&LOCK_active_mi);
  DBUG_VOID_RETURN;
}

/**
   Free all resources used by slave threads at time of executing shutdown.
   The routine must be called after all possible users of @c active_mi
   have left.

   SYNOPSIS
     close_active_mi()

*/
void close_active_mi()
{
  mysql_mutex_lock(&LOCK_active_mi);
  if (active_mi)
  {
    end_master_info(active_mi);
    delete active_mi;
    active_mi= 0;
  }
  mysql_mutex_unlock(&LOCK_active_mi);
}

static bool io_slave_killed(THD* thd, Master_info* mi)
{
  DBUG_ENTER("io_slave_killed");

  DBUG_ASSERT(mi->io_thd == thd);
  DBUG_ASSERT(mi->slave_running); // tracking buffer overrun
  DBUG_RETURN(mi->abort_slave || abort_loop || thd->killed);
}

/**
   The function analyzes a possible killed status and makes
   a decision whether to accept it or not.
   Normally upon accepting the sql thread goes to shutdown.
   In the event of deffering decision @rli->last_event_start_time waiting
   timer is set to force the killed status be accepted upon its expiration.

   @param thd   pointer to a THD instance
   @param rli   pointer to Relay_log_info instance

   @return TRUE the killed status is recognized, FALSE a possible killed
           status is deferred.
*/
static bool sql_slave_killed(THD* thd, Relay_log_info* rli)
{
  bool ret= FALSE;
  DBUG_ENTER("sql_slave_killed");

  DBUG_ASSERT(rli->sql_thd == thd);
  DBUG_ASSERT(rli->slave_running == 1);// tracking buffer overrun
  if (abort_loop || thd->killed || rli->abort_slave)
  {
    /*
      The transaction should always be binlogged if OPTION_KEEP_LOG is set
      (it implies that something can not be rolled back). And such case
      should be regarded similarly as modifing a non-transactional table
      because retrying of the transaction will lead to an error or inconsistency
      as well.
      Example: OPTION_KEEP_LOG is set if a temporary table is created or dropped.
    */
    if ((thd->transaction.all.modified_non_trans_table ||
         (thd->variables.option_bits & OPTION_KEEP_LOG))
        && rli->is_in_group())
    {
      char msg_stopped[]=
        "... The slave SQL is stopped, leaving the current group "
        "of events unfinished with a non-transaction table changed. "
        "If the group consists solely of Row-based events, you can try "
        "restarting the slave with --slave-exec-mode=IDEMPOTENT, which "
        "ignores duplicate key, key not found, and similar errors (see "
        "documentation for details).";

      if (rli->abort_slave)
      {
        DBUG_PRINT("info", ("Slave SQL thread is being stopped in the middle of"
                            " a group having updated a non-trans table, giving"
                            " it some grace period"));

        /*
          Slave sql thread shutdown in face of unfinished group modified 
          Non-trans table is handled via a timer. The slave may eventually
          give out to complete the current group and in that case there
          might be issues at consequent slave restart, see the error message.
          WL#2975 offers a robust solution requiring to store the last exectuted
          event's coordinates along with the group's coordianates
          instead of waiting with @c last_event_start_time the timer.
        */

        if (rli->last_event_start_time == 0)
          rli->last_event_start_time= my_time(0);
        ret= difftime(my_time(0), rli->last_event_start_time) <=
          SLAVE_WAIT_GROUP_DONE ? FALSE : TRUE;

        DBUG_EXECUTE_IF("stop_slave_middle_group", 
                        DBUG_EXECUTE_IF("incomplete_group_in_relay_log",
                                        ret= TRUE;);); // time is over

        if (ret == 0)
        {
          rli->report(WARNING_LEVEL, 0,
                      "slave SQL thread is being stopped in the middle "
                      "of applying of a group having updated a non-transaction "
                      "table; waiting for the group completion ... ");
        }
        else
        {
          rli->report(ERROR_LEVEL, ER_SLAVE_FATAL_ERROR,
                      ER(ER_SLAVE_FATAL_ERROR), msg_stopped);
        }
      }
      else
      {
        ret= TRUE;
        rli->report(ERROR_LEVEL, ER_SLAVE_FATAL_ERROR, ER(ER_SLAVE_FATAL_ERROR),
                    msg_stopped);
      }
    }
    else
    {
      ret= TRUE;
    }
  }
  if (ret)
    rli->last_event_start_time= 0;
  
  DBUG_RETURN(ret);
}


/*
  skip_load_data_infile()

  NOTES
    This is used to tell a 3.23 master to break send_file()
*/

void skip_load_data_infile(NET *net)
{
  DBUG_ENTER("skip_load_data_infile");

  (void)net_request_file(net, "/dev/null");
  (void)my_net_read(net);                               // discard response
  (void)net_write_command(net, 0, (uchar*) "", 0, (uchar*) "", 0); // ok
  DBUG_VOID_RETURN;
}


bool net_request_file(NET* net, const char* fname)
{
  DBUG_ENTER("net_request_file");
  DBUG_RETURN(net_write_command(net, 251, (uchar*) fname, strlen(fname),
                                (uchar*) "", 0));
}

/*
  From other comments and tests in code, it looks like
  sometimes Query_log_event and Load_log_event can have db == 0
  (see rewrite_db() above for example)
  (cases where this happens are unclear; it may be when the master is 3.23).
*/

const char *print_slave_db_safe(const char* db)
{
  DBUG_ENTER("*print_slave_db_safe");

  DBUG_RETURN((db ? db : ""));
}

int init_strvar_from_file(char *var, int max_size, IO_CACHE *f,
                                 const char *default_val)
{
  uint length;
  DBUG_ENTER("init_strvar_from_file");

  if ((length=my_b_gets(f,var, max_size)))
  {
    char* last_p = var + length -1;
    if (*last_p == '\n')
      *last_p = 0; // if we stopped on newline, kill it
    else
    {
      /*
        If we truncated a line or stopped on last char, remove all chars
        up to and including newline.
      */
      int c;
      while (((c=my_b_get(f)) != '\n' && c != my_b_EOF)) ;
    }
    DBUG_RETURN(0);
  }
  else if (default_val)
  {
    strmake(var,  default_val, max_size-1);
    DBUG_RETURN(0);
  }
  DBUG_RETURN(1);
}


int init_intvar_from_file(int* var, IO_CACHE* f, int default_val)
{
  char buf[32];
  DBUG_ENTER("init_intvar_from_file");


  if (my_b_gets(f, buf, sizeof(buf)))
  {
    *var = atoi(buf);
    DBUG_RETURN(0);
  }
  else if (default_val)
  {
    *var = default_val;
    DBUG_RETURN(0);
  }
  DBUG_RETURN(1);
}

int init_floatvar_from_file(float* var, IO_CACHE* f, float default_val)
{
  char buf[16];
  DBUG_ENTER("init_floatvar_from_file");


  if (my_b_gets(f, buf, sizeof(buf)))
  {
    if (sscanf(buf, "%f", var) != 1)
      DBUG_RETURN(1);
    else
      DBUG_RETURN(0);
  }
  else if (default_val != 0.0)
  {
    *var = default_val;
    DBUG_RETURN(0);
  }
  DBUG_RETURN(1);
}


/**
   A master info read method

   This function is called from @c init_master_info() along with
   relatives to restore some of @c active_mi members.
   Particularly, this function is responsible for restoring
   IGNORE_SERVER_IDS list of servers whose events the slave is
   going to ignore (to not log them in the relay log).
   Items being read are supposed to be decimal output of values of a
   type shorter or equal of @c long and separated by the single space.

   @param arr         @c DYNAMIC_ARRAY pointer to storage for servers id
   @param f           @c IO_CACHE pointer to the source file

   @retval 0         All OK
   @retval non-zero  An error
*/

int init_dynarray_intvar_from_file(DYNAMIC_ARRAY* arr, IO_CACHE* f)
{
  int ret= 0;
  char buf[16 * (sizeof(long)*4 + 1)]; // static buffer to use most of times
  char *buf_act= buf; // actual buffer can be dynamic if static is short
  char *token, *last;
  uint num_items;     // number of items of `arr'
  size_t read_size;
  DBUG_ENTER("init_dynarray_intvar_from_file");

  if ((read_size= my_b_gets(f, buf_act, sizeof(buf))) == 0)
  {
    return 0; // no line in master.info
  }
  if (read_size + 1 == sizeof(buf) && buf[sizeof(buf) - 2] != '\n')
  {
    /*
      short read happend; allocate sufficient memory and make the 2nd read
    */
    char buf_work[(sizeof(long)*3 + 1)*16];
    memcpy(buf_work, buf, sizeof(buf_work));
    num_items= atoi(strtok_r(buf_work, " ", &last));
    size_t snd_size;
    /*
      max size lower bound approximate estimation bases on the formula:
      (the items number + items themselves) * 
          (decimal size + space) - 1 + `\n' + '\0'
    */
    size_t max_size= (1 + num_items) * (sizeof(long)*3 + 1) + 1;
    buf_act= (char*) my_malloc(max_size, MYF(MY_WME));
    memcpy(buf_act, buf, read_size);
    snd_size= my_b_gets(f, buf_act + read_size, max_size - read_size);
    if (snd_size == 0 ||
        ((snd_size + 1 == max_size - read_size) &&  buf[max_size - 2] != '\n'))
    {
      /*
        failure to make the 2nd read or short read again
      */
      ret= 1;
      goto err;
    }
  }
  token= strtok_r(buf_act, " ", &last);
  if (token == NULL)
  {
    ret= 1;
    goto err;
  }
  num_items= atoi(token);
  for (uint i=0; i < num_items; i++)
  {
    token= strtok_r(NULL, " ", &last);
    if (token == NULL)
    {
      ret= 1;
      goto err;
    }
    else
    {
      ulong val= atol(token);
      insert_dynamic(arr, (uchar *) &val);
    }
  }
err:
  if (buf_act != buf)
    my_free(buf_act);
  DBUG_RETURN(ret);
}


/*
  Check if the error is caused by network.
  @param[in]   errorno   Number of the error.
  RETURNS:
  TRUE         network error
  FALSE        not network error
*/

bool is_network_error(uint errorno)
{ 
  if (errorno == CR_CONNECTION_ERROR || 
      errorno == CR_CONN_HOST_ERROR ||
      errorno == CR_SERVER_GONE_ERROR ||
      errorno == CR_SERVER_LOST ||
      errorno == ER_CON_COUNT_ERROR ||
      errorno == ER_SERVER_SHUTDOWN)
    return TRUE;

  return FALSE;   
}


/*
  Note that we rely on the master's version (3.23, 4.0.14 etc) instead of
  relying on the binlog's version. This is not perfect: imagine an upgrade
  of the master without waiting that all slaves are in sync with the master;
  then a slave could be fooled about the binlog's format. This is what happens
  when people upgrade a 3.23 master to 4.0 without doing RESET MASTER: 4.0
  slaves are fooled. So we do this only to distinguish between 3.23 and more
  recent masters (it's too late to change things for 3.23).

  RETURNS
  0       ok
  1       error
  2       transient network problem, the caller should try to reconnect
*/

static int get_master_version_and_clock(MYSQL* mysql, Master_info* mi)
{
  char err_buff[MAX_SLAVE_ERRMSG];
  const char* errmsg= 0;
  int err_code= 0;
  MYSQL_RES *master_res= 0;
  MYSQL_ROW master_row;
  DBUG_ENTER("get_master_version_and_clock");

  /*
    Free old description_event_for_queue (that is needed if we are in
    a reconnection).
  */
  delete mi->rli.relay_log.description_event_for_queue;
  mi->rli.relay_log.description_event_for_queue= 0;

  if (!my_isdigit(&my_charset_bin,*mysql->server_version))
  {
    errmsg = "Master reported unrecognized MySQL version";
    err_code= ER_SLAVE_FATAL_ERROR;
    sprintf(err_buff, ER(err_code), errmsg);
  }
  else
  {
    /*
      Note the following switch will bug when we have MySQL branch 30 ;)
    */
    switch (*mysql->server_version)
    {
    case '0':
    case '1':
    case '2':
      errmsg = "Master reported unrecognized MySQL version";
      err_code= ER_SLAVE_FATAL_ERROR;
      sprintf(err_buff, ER(err_code), errmsg);
      break;
    case '3':
      mi->rli.relay_log.description_event_for_queue= new
        Format_description_log_event(1, mysql->server_version);
      break;
    case '4':
      mi->rli.relay_log.description_event_for_queue= new
        Format_description_log_event(3, mysql->server_version);
      break;
    default:
      /*
        Master is MySQL >=5.0. Give a default Format_desc event, so that we can
        take the early steps (like tests for "is this a 3.23 master") which we
        have to take before we receive the real master's Format_desc which will
        override this one. Note that the Format_desc we create below is garbage
        (it has the format of the *slave*); it's only good to help know if the
        master is 3.23, 4.0, etc.
      */
      mi->rli.relay_log.description_event_for_queue= new
        Format_description_log_event(4, mysql->server_version);
      break;
    }
  }

  /*
     This does not mean that a 5.0 slave will be able to read a 6.0 master; but
     as we don't know yet, we don't want to forbid this for now. If a 5.0 slave
     can't read a 6.0 master, this will show up when the slave can't read some
     events sent by the master, and there will be error messages.
  */

  if (errmsg)
    goto err;

  /* as we are here, we tried to allocate the event */
  if (!mi->rli.relay_log.description_event_for_queue)
  {
    errmsg= "default Format_description_log_event";
    err_code= ER_SLAVE_CREATE_EVENT_FAILURE;
    sprintf(err_buff, ER(err_code), errmsg);
    goto err;
  }

  /*
    Compare the master and slave's clock. Do not die if master's clock is
    unavailable (very old master not supporting UNIX_TIMESTAMP()?).
  */

  DBUG_EXECUTE_IF("dbug.before_get_UNIX_TIMESTAMP",
                  {
                    const char act[]=
                      "now "
                      "wait_for signal.get_unix_timestamp";
                    DBUG_ASSERT(opt_debug_sync_timeout > 0);
                    DBUG_ASSERT(!debug_sync_set_action(current_thd,
                                                       STRING_WITH_LEN(act)));
                  };);

  master_res= NULL;
  if (!mysql_real_query(mysql, STRING_WITH_LEN("SELECT UNIX_TIMESTAMP()")) &&
      (master_res= mysql_store_result(mysql)) &&
      (master_row= mysql_fetch_row(master_res)))
  {
    mi->clock_diff_with_master=
      (long) (time((time_t*) 0) - strtoul(master_row[0], 0, 10));
  }
  else if (check_io_slave_killed(mi->io_thd, mi, NULL))
    goto slave_killed_err;
  else if (is_network_error(mysql_errno(mysql)))
  {
    mi->report(WARNING_LEVEL, mysql_errno(mysql),
               "Get master clock failed with error: %s", mysql_error(mysql));
    goto network_err;
  }
  else 
  {
    mi->clock_diff_with_master= 0; /* The "most sensible" value */
    sql_print_warning("\"SELECT UNIX_TIMESTAMP()\" failed on master, "
                      "do not trust column Seconds_Behind_Master of SHOW "
                      "SLAVE STATUS. Error: %s (%d)",
                      mysql_error(mysql), mysql_errno(mysql));
  }
  if (master_res)
  {
    mysql_free_result(master_res);
    master_res= NULL;
  }

  /*
    Check that the master's server id and ours are different. Because if they
    are equal (which can result from a simple copy of master's datadir to slave,
    thus copying some my.cnf), replication will work but all events will be
    skipped.
    Do not die if SHOW VARIABLES LIKE 'SERVER_ID' fails on master (very old
    master?).
    Note: we could have put a @@SERVER_ID in the previous SELECT
    UNIX_TIMESTAMP() instead, but this would not have worked on 3.23 masters.
  */
  DBUG_EXECUTE_IF("dbug.before_get_SERVER_ID",
                  {
                    const char act[]=
                      "now "
                      "wait_for signal.get_server_id";
                    DBUG_ASSERT(opt_debug_sync_timeout > 0);
                    DBUG_ASSERT(!debug_sync_set_action(current_thd, 
                                                       STRING_WITH_LEN(act)));
                  };);
  master_res= NULL;
  master_row= NULL;
  if (!mysql_real_query(mysql,
                        STRING_WITH_LEN("SHOW VARIABLES LIKE 'SERVER_ID'")) &&
      (master_res= mysql_store_result(mysql)) &&
      (master_row= mysql_fetch_row(master_res)))
  {
    if ((::server_id == (mi->master_id= strtoul(master_row[1], 0, 10))) &&
        !mi->rli.replicate_same_server_id)
    {
      errmsg= "The slave I/O thread stops because master and slave have equal \
MySQL server ids; these ids must be different for replication to work (or \
the --replicate-same-server-id option must be used on slave but this does \
not always make sense; please check the manual before using it).";
      err_code= ER_SLAVE_FATAL_ERROR;
      sprintf(err_buff, ER(err_code), errmsg);
      goto err;
    }
  }
  else if (mysql_errno(mysql))
  {
    if (check_io_slave_killed(mi->io_thd, mi, NULL))
      goto slave_killed_err;
    else if (is_network_error(mysql_errno(mysql)))
    {
      mi->report(WARNING_LEVEL, mysql_errno(mysql),
                 "Get master SERVER_ID failed with error: %s", mysql_error(mysql));
      goto network_err;
    }
    /* Fatal error */
    errmsg= "The slave I/O thread stops because a fatal error is encountered \
when it try to get the value of SERVER_ID variable from master.";
    err_code= mysql_errno(mysql);
    sprintf(err_buff, "%s Error: %s", errmsg, mysql_error(mysql));
    goto err;
  }
  else if (!master_row && master_res)
  {
    mi->report(WARNING_LEVEL, ER_UNKNOWN_SYSTEM_VARIABLE,
               "Unknown system variable 'SERVER_ID' on master, \
maybe it is a *VERY OLD MASTER*.");
  }
  if (master_res)
  {
    mysql_free_result(master_res);
    master_res= NULL;
  }
  if (mi->master_id == 0 && mi->ignore_server_ids.elements > 0)
  {
    errmsg= "Slave configured with server id filtering could not detect the master server id.";
    err_code= ER_SLAVE_FATAL_ERROR;
    sprintf(err_buff, ER(err_code), errmsg);
    goto err;
  }

  /*
    Check that the master's global character_set_server and ours are the same.
    Not fatal if query fails (old master?).
    Note that we don't check for equality of global character_set_client and
    collation_connection (neither do we prevent their setting in
    set_var.cc). That's because from what I (Guilhem) have tested, the global
    values of these 2 are never used (new connections don't use them).
    We don't test equality of global collation_database either as it's is
    going to be deprecated (made read-only) in 4.1 very soon.
    The test is only relevant if master < 5.0.3 (we'll test only if it's older
    than the 5 branch; < 5.0.3 was alpha...), as >= 5.0.3 master stores
    charset info in each binlog event.
    We don't do it for 3.23 because masters <3.23.50 hang on
    SELECT @@unknown_var (BUG#7965 - see changelog of 3.23.50). So finally we
    test only if master is 4.x.
  */

  /* redundant with rest of code but safer against later additions */
  if (*mysql->server_version == '3')
    goto err;

  if (*mysql->server_version == '4')
  {
    master_res= NULL;
    if (!mysql_real_query(mysql,
                          STRING_WITH_LEN("SELECT @@GLOBAL.COLLATION_SERVER")) &&
        (master_res= mysql_store_result(mysql)) &&
        (master_row= mysql_fetch_row(master_res)))
    {
      if (strcmp(master_row[0], global_system_variables.collation_server->name))
      {
        errmsg= "The slave I/O thread stops because master and slave have \
different values for the COLLATION_SERVER global variable. The values must \
be equal for the Statement-format replication to work";
        err_code= ER_SLAVE_FATAL_ERROR;
        sprintf(err_buff, ER(err_code), errmsg);
        goto err;
      }
    }
    else if (check_io_slave_killed(mi->io_thd, mi, NULL))
      goto slave_killed_err;
    else if (is_network_error(mysql_errno(mysql)))
    {
      mi->report(WARNING_LEVEL, mysql_errno(mysql),
                 "Get master COLLATION_SERVER failed with error: %s", mysql_error(mysql));
      goto network_err;
    }
    else if (mysql_errno(mysql) != ER_UNKNOWN_SYSTEM_VARIABLE)
    {
      /* Fatal error */
      errmsg= "The slave I/O thread stops because a fatal error is encountered \
when it try to get the value of COLLATION_SERVER global variable from master.";
      err_code= mysql_errno(mysql);
      sprintf(err_buff, "%s Error: %s", errmsg, mysql_error(mysql));
      goto err;
    }
    else
      mi->report(WARNING_LEVEL, ER_UNKNOWN_SYSTEM_VARIABLE,
                 "Unknown system variable 'COLLATION_SERVER' on master, \
maybe it is a *VERY OLD MASTER*. *NOTE*: slave may experience \
inconsistency if replicated data deals with collation.");

    if (master_res)
    {
      mysql_free_result(master_res);
      master_res= NULL;
    }
  }

  /*
    Perform analogous check for time zone. Theoretically we also should
    perform check here to verify that SYSTEM time zones are the same on
    slave and master, but we can't rely on value of @@system_time_zone
    variable (it is time zone abbreviation) since it determined at start
    time and so could differ for slave and master even if they are really
    in the same system time zone. So we are omiting this check and just
    relying on documentation. Also according to Monty there are many users
    who are using replication between servers in various time zones. Hence
    such check will broke everything for them. (And now everything will
    work for them because by default both their master and slave will have
    'SYSTEM' time zone).
    This check is only necessary for 4.x masters (and < 5.0.4 masters but
    those were alpha).
  */
  if (*mysql->server_version == '4')
  {
    master_res= NULL;
    if (!mysql_real_query(mysql, STRING_WITH_LEN("SELECT @@GLOBAL.TIME_ZONE")) &&
        (master_res= mysql_store_result(mysql)) &&
        (master_row= mysql_fetch_row(master_res)))
    {
      if (strcmp(master_row[0],
                 global_system_variables.time_zone->get_name()->ptr()))
      {
        errmsg= "The slave I/O thread stops because master and slave have \
different values for the TIME_ZONE global variable. The values must \
be equal for the Statement-format replication to work";
        err_code= ER_SLAVE_FATAL_ERROR;
        sprintf(err_buff, ER(err_code), errmsg);
        goto err;
      }
    }
    else if (check_io_slave_killed(mi->io_thd, mi, NULL))
      goto slave_killed_err;
    else if (is_network_error(mysql_errno(mysql)))
    {
      mi->report(WARNING_LEVEL, mysql_errno(mysql),
                 "Get master TIME_ZONE failed with error: %s", mysql_error(mysql));
      goto network_err;
    } 
    else
    {
      /* Fatal error */
      errmsg= "The slave I/O thread stops because a fatal error is encountered \
when it try to get the value of TIME_ZONE global variable from master.";
      err_code= mysql_errno(mysql);
      sprintf(err_buff, "%s Error: %s", errmsg, mysql_error(mysql));
      goto err;
    }
    if (master_res)
    {
      mysql_free_result(master_res);
      master_res= NULL;
    }
  }

  if (mi->heartbeat_period != 0.0)
  {
    char llbuf[22];
    const char query_format[]= "SET @master_heartbeat_period= %s";
    char query[sizeof(query_format) - 2 + sizeof(llbuf)];
    /* 
       the period is an ulonglong of nano-secs. 
    */
    llstr((ulonglong) (mi->heartbeat_period*1000000000UL), llbuf);
    sprintf(query, query_format, llbuf);

    if (mysql_real_query(mysql, query, strlen(query))
        && !check_io_slave_killed(mi->io_thd, mi, NULL))
    {
      errmsg= "The slave I/O thread stops because SET @master_heartbeat_period "
        "on master failed.";
      err_code= ER_SLAVE_FATAL_ERROR;
      sprintf(err_buff, "%s Error: %s", errmsg, mysql_error(mysql));
      mysql_free_result(mysql_store_result(mysql));
      goto err;
    }
    mysql_free_result(mysql_store_result(mysql));
  }
 

err:
  if (errmsg)
  {
    if (master_res)
      mysql_free_result(master_res);
    DBUG_ASSERT(err_code != 0);
    mi->report(ERROR_LEVEL, err_code, "%s", err_buff);
    DBUG_RETURN(1);
  }

  DBUG_RETURN(0);

network_err:
  if (master_res)
    mysql_free_result(master_res);
  DBUG_RETURN(2);

slave_killed_err:
  if (master_res)
    mysql_free_result(master_res);
  DBUG_RETURN(2);
}

static bool wait_for_relay_log_space(Relay_log_info* rli)
{
  bool slave_killed=0;
  Master_info* mi = rli->mi;
  const char *save_proc_info;
  THD* thd = mi->io_thd;
  DBUG_ENTER("wait_for_relay_log_space");

  mysql_mutex_lock(&rli->log_space_lock);
  save_proc_info= thd->enter_cond(&rli->log_space_cond,
                                  &rli->log_space_lock,
                                  "\
Waiting for the slave SQL thread to free enough relay log space");
  while (rli->log_space_limit < rli->log_space_total &&
         !(slave_killed=io_slave_killed(thd,mi)) &&
         !rli->ignore_log_space_limit)
    mysql_cond_wait(&rli->log_space_cond, &rli->log_space_lock);
  thd->exit_cond(save_proc_info);
  DBUG_RETURN(slave_killed);
}


/*
  Builds a Rotate from the ignored events' info and writes it to relay log.

  SYNOPSIS
  write_ignored_events_info_to_relay_log()
    thd             pointer to I/O thread's thd
    mi

  DESCRIPTION
    Slave I/O thread, going to die, must leave a durable trace of the
    ignored events' end position for the use of the slave SQL thread, by
    calling this function. Only that thread can call it (see assertion).
 */
static void write_ignored_events_info_to_relay_log(THD *thd, Master_info *mi)
{
  Relay_log_info *rli= &mi->rli;
  mysql_mutex_t *log_lock= rli->relay_log.get_log_lock();
  DBUG_ENTER("write_ignored_events_info_to_relay_log");

  DBUG_ASSERT(thd == mi->io_thd);
  mysql_mutex_lock(log_lock);
  if (rli->ign_master_log_name_end[0])
  {
    DBUG_PRINT("info",("writing a Rotate event to track down ignored events"));
    Rotate_log_event *ev= new Rotate_log_event(rli->ign_master_log_name_end,
                                               0, rli->ign_master_log_pos_end,
                                               Rotate_log_event::DUP_NAME);
    rli->ign_master_log_name_end[0]= 0;
    /* can unlock before writing as slave SQL thd will soon see our Rotate */
    mysql_mutex_unlock(log_lock);
    if (likely((bool)ev))
    {
      ev->server_id= 0; // don't be ignored by slave SQL thread
      if (unlikely(rli->relay_log.append(ev)))
        mi->report(ERROR_LEVEL, ER_SLAVE_RELAY_LOG_WRITE_FAILURE,
                   ER(ER_SLAVE_RELAY_LOG_WRITE_FAILURE),
                   "failed to write a Rotate event"
                   " to the relay log, SHOW SLAVE STATUS may be"
                   " inaccurate");
      rli->relay_log.harvest_bytes_written(&rli->log_space_total);
      if (flush_master_info(mi, TRUE, TRUE))
        sql_print_error("Failed to flush master info file");
      delete ev;
    }
    else
      mi->report(ERROR_LEVEL, ER_SLAVE_CREATE_EVENT_FAILURE,
                 ER(ER_SLAVE_CREATE_EVENT_FAILURE),
                 "Rotate_event (out of memory?),"
                 " SHOW SLAVE STATUS may be inaccurate");
  }
  else
    mysql_mutex_unlock(log_lock);
  DBUG_VOID_RETURN;
}


int register_slave_on_master(MYSQL* mysql, Master_info *mi,
                             bool *suppress_warnings)
{
  uchar buf[1024], *pos= buf;
  uint report_host_len=0, report_user_len=0, report_password_len=0;
  DBUG_ENTER("register_slave_on_master");

  *suppress_warnings= FALSE;
  if (report_host)
    report_host_len= strlen(report_host);
  if (report_host_len > HOSTNAME_LENGTH)
  {
    sql_print_warning("The length of report_host is %d. "
                      "It is larger than the max length(%d), so this "
                      "slave cannot be registered to the master.",
                      report_host_len, HOSTNAME_LENGTH);
    DBUG_RETURN(0);
  }

  if (report_user)
    report_user_len= strlen(report_user);
  if (report_user_len > USERNAME_LENGTH)
  {
    sql_print_warning("The length of report_user is %d. "
                      "It is larger than the max length(%d), so this "
                      "slave cannot be registered to the master.",
                      report_user_len, USERNAME_LENGTH);
    DBUG_RETURN(0);
  }

  if (report_password)
    report_password_len= strlen(report_password);
  if (report_password_len > MAX_PASSWORD_LENGTH)
  {
    sql_print_warning("The length of report_password is %d. "
                      "It is larger than the max length(%d), so this "
                      "slave cannot be registered to the master.",
                      report_password_len, MAX_PASSWORD_LENGTH);
    DBUG_RETURN(0);
  }

  int4store(pos, server_id); pos+= 4;
  pos= net_store_data(pos, (uchar*) report_host, report_host_len);
  pos= net_store_data(pos, (uchar*) report_user, report_user_len);
  pos= net_store_data(pos, (uchar*) report_password, report_password_len);
  int2store(pos, (uint16) report_port); pos+= 2;
  /* 
    Fake rpl_recovery_rank, which was removed in BUG#13963,
    so that this server can register itself on old servers,
    see BUG#49259.
   */
  int4store(pos, /* rpl_recovery_rank */ 0);    pos+= 4;
  /* The master will fill in master_id */
  int4store(pos, 0);                    pos+= 4;

  if (simple_command(mysql, COM_REGISTER_SLAVE, buf, (size_t) (pos- buf), 0))
  {
    if (mysql_errno(mysql) == ER_NET_READ_INTERRUPTED)
    {
      *suppress_warnings= TRUE;                 // Suppress reconnect warning
    }
    else if (!check_io_slave_killed(mi->io_thd, mi, NULL))
    {
      char buf[256];
      my_snprintf(buf, sizeof(buf), "%s (Errno: %d)", mysql_error(mysql), 
                  mysql_errno(mysql));
      mi->report(ERROR_LEVEL, ER_SLAVE_MASTER_COM_FAILURE,
                 ER(ER_SLAVE_MASTER_COM_FAILURE), "COM_REGISTER_SLAVE", buf);
    }
    DBUG_RETURN(1);
  }
  DBUG_RETURN(0);
}


/**
  Execute a SHOW SLAVE STATUS statement.

  @param thd Pointer to THD object for the client thread executing the
  statement.

  @param mi Pointer to Master_info object for the IO thread.

  @retval FALSE success
  @retval TRUE failure
*/
bool show_master_info(THD* thd, Master_info* mi)
{
  // TODO: fix this for multi-master
  List<Item> field_list;
  Protocol *protocol= thd->protocol;
  DBUG_ENTER("show_master_info");

  field_list.push_back(new Item_empty_string("Slave_IO_State",
                                                     14));
  field_list.push_back(new Item_empty_string("Master_Host",
                                                     sizeof(mi->host)));
  field_list.push_back(new Item_empty_string("Master_User",
                                                     sizeof(mi->user)));
  field_list.push_back(new Item_return_int("Master_Port", 7,
                                           MYSQL_TYPE_LONG));
  field_list.push_back(new Item_return_int("Connect_Retry", 10,
                                           MYSQL_TYPE_LONG));
  field_list.push_back(new Item_empty_string("Master_Log_File",
                                             FN_REFLEN));
  field_list.push_back(new Item_return_int("Read_Master_Log_Pos", 10,
                                           MYSQL_TYPE_LONGLONG));
  field_list.push_back(new Item_empty_string("Relay_Log_File",
                                             FN_REFLEN));
  field_list.push_back(new Item_return_int("Relay_Log_Pos", 10,
                                           MYSQL_TYPE_LONGLONG));
  field_list.push_back(new Item_empty_string("Relay_Master_Log_File",
                                             FN_REFLEN));
  field_list.push_back(new Item_empty_string("Slave_IO_Running", 3));
  field_list.push_back(new Item_empty_string("Slave_SQL_Running", 3));
  field_list.push_back(new Item_empty_string("Replicate_Do_DB", 20));
  field_list.push_back(new Item_empty_string("Replicate_Ignore_DB", 20));
  field_list.push_back(new Item_empty_string("Replicate_Do_Table", 20));
  field_list.push_back(new Item_empty_string("Replicate_Ignore_Table", 23));
  field_list.push_back(new Item_empty_string("Replicate_Wild_Do_Table", 24));
  field_list.push_back(new Item_empty_string("Replicate_Wild_Ignore_Table",
                                             28));
  field_list.push_back(new Item_return_int("Last_Errno", 4, MYSQL_TYPE_LONG));
  field_list.push_back(new Item_empty_string("Last_Error", 20));
  field_list.push_back(new Item_return_int("Skip_Counter", 10,
                                           MYSQL_TYPE_LONG));
  field_list.push_back(new Item_return_int("Exec_Master_Log_Pos", 10,
                                           MYSQL_TYPE_LONGLONG));
  field_list.push_back(new Item_return_int("Relay_Log_Space", 10,
                                           MYSQL_TYPE_LONGLONG));
  field_list.push_back(new Item_empty_string("Until_Condition", 6));
  field_list.push_back(new Item_empty_string("Until_Log_File", FN_REFLEN));
  field_list.push_back(new Item_return_int("Until_Log_Pos", 10,
                                           MYSQL_TYPE_LONGLONG));
  field_list.push_back(new Item_empty_string("Master_SSL_Allowed", 7));
  field_list.push_back(new Item_empty_string("Master_SSL_CA_File",
                                             sizeof(mi->ssl_ca)));
  field_list.push_back(new Item_empty_string("Master_SSL_CA_Path",
                                             sizeof(mi->ssl_capath)));
  field_list.push_back(new Item_empty_string("Master_SSL_Cert",
                                             sizeof(mi->ssl_cert)));
  field_list.push_back(new Item_empty_string("Master_SSL_Cipher",
                                             sizeof(mi->ssl_cipher)));
  field_list.push_back(new Item_empty_string("Master_SSL_Key",
                                             sizeof(mi->ssl_key)));
  field_list.push_back(new Item_return_int("Seconds_Behind_Master", 10,
                                           MYSQL_TYPE_LONGLONG));
  field_list.push_back(new Item_empty_string("Master_SSL_Verify_Server_Cert",
                                             3));
  field_list.push_back(new Item_return_int("Last_IO_Errno", 4, MYSQL_TYPE_LONG));
  field_list.push_back(new Item_empty_string("Last_IO_Error", 20));
  field_list.push_back(new Item_return_int("Last_SQL_Errno", 4, MYSQL_TYPE_LONG));
  field_list.push_back(new Item_empty_string("Last_SQL_Error", 20));
  field_list.push_back(new Item_empty_string("Replicate_Ignore_Server_Ids",
                                             FN_REFLEN));
  field_list.push_back(new Item_return_int("Master_Server_Id", sizeof(ulong),
                                           MYSQL_TYPE_LONG));

  if (protocol->send_result_set_metadata(&field_list,
                            Protocol::SEND_NUM_ROWS | Protocol::SEND_EOF))
    DBUG_RETURN(TRUE);

  if (mi->host[0])
  {
    DBUG_PRINT("info",("host is set: '%s'", mi->host));
    String *packet= &thd->packet;
    protocol->prepare_for_resend();

    /*
      slave_running can be accessed without run_lock but not other
      non-volotile members like mi->io_thd, which is guarded by the mutex.
    */
    mysql_mutex_lock(&mi->run_lock);
    protocol->store(mi->io_thd ? mi->io_thd->proc_info : "", &my_charset_bin);
    mysql_mutex_unlock(&mi->run_lock);

    mysql_mutex_lock(&mi->data_lock);
    mysql_mutex_lock(&mi->rli.data_lock);
    mysql_mutex_lock(&mi->err_lock);
    mysql_mutex_lock(&mi->rli.err_lock);
    protocol->store(mi->host, &my_charset_bin);
    protocol->store(mi->user, &my_charset_bin);
    protocol->store((uint32) mi->port);
    protocol->store((uint32) mi->connect_retry);
    protocol->store(mi->master_log_name, &my_charset_bin);
    protocol->store((ulonglong) mi->master_log_pos);
    protocol->store(mi->rli.group_relay_log_name +
                    dirname_length(mi->rli.group_relay_log_name),
                    &my_charset_bin);
    protocol->store((ulonglong) mi->rli.group_relay_log_pos);
    protocol->store(mi->rli.group_master_log_name, &my_charset_bin);
    protocol->store(mi->slave_running == MYSQL_SLAVE_RUN_CONNECT ?
                    "Yes" : (mi->slave_running == MYSQL_SLAVE_RUN_NOT_CONNECT ?
                             "Connecting" : "No"), &my_charset_bin);
    protocol->store(mi->rli.slave_running ? "Yes":"No", &my_charset_bin);
    protocol->store(rpl_filter->get_do_db());
    protocol->store(rpl_filter->get_ignore_db());

    char buf[256];
    String tmp(buf, sizeof(buf), &my_charset_bin);
    rpl_filter->get_do_table(&tmp);
    protocol->store(&tmp);
    rpl_filter->get_ignore_table(&tmp);
    protocol->store(&tmp);
    rpl_filter->get_wild_do_table(&tmp);
    protocol->store(&tmp);
    rpl_filter->get_wild_ignore_table(&tmp);
    protocol->store(&tmp);

    protocol->store(mi->rli.last_error().number);
    protocol->store(mi->rli.last_error().message, &my_charset_bin);
    protocol->store((uint32) mi->rli.slave_skip_counter);
    protocol->store((ulonglong) mi->rli.group_master_log_pos);
    protocol->store((ulonglong) mi->rli.log_space_total);

    protocol->store(
      mi->rli.until_condition==Relay_log_info::UNTIL_NONE ? "None":
        ( mi->rli.until_condition==Relay_log_info::UNTIL_MASTER_POS? "Master":
          "Relay"), &my_charset_bin);
    protocol->store(mi->rli.until_log_name, &my_charset_bin);
    protocol->store((ulonglong) mi->rli.until_log_pos);

#ifdef HAVE_OPENSSL
    protocol->store(mi->ssl? "Yes":"No", &my_charset_bin);
#else
    protocol->store(mi->ssl? "Ignored":"No", &my_charset_bin);
#endif
    protocol->store(mi->ssl_ca, &my_charset_bin);
    protocol->store(mi->ssl_capath, &my_charset_bin);
    protocol->store(mi->ssl_cert, &my_charset_bin);
    protocol->store(mi->ssl_cipher, &my_charset_bin);
    protocol->store(mi->ssl_key, &my_charset_bin);

    /*
      Seconds_Behind_Master: if SQL thread is running and I/O thread is
      connected, we can compute it otherwise show NULL (i.e. unknown).
    */
    if ((mi->slave_running == MYSQL_SLAVE_RUN_CONNECT) &&
        mi->rli.slave_running)
    {
      long time_diff= ((long)(time(0) - mi->rli.last_master_timestamp)
                       - mi->clock_diff_with_master);
      /*
        Apparently on some systems time_diff can be <0. Here are possible
        reasons related to MySQL:
        - the master is itself a slave of another master whose time is ahead.
        - somebody used an explicit SET TIMESTAMP on the master.
        Possible reason related to granularity-to-second of time functions
        (nothing to do with MySQL), which can explain a value of -1:
        assume the master's and slave's time are perfectly synchronized, and
        that at slave's connection time, when the master's timestamp is read,
        it is at the very end of second 1, and (a very short time later) when
        the slave's timestamp is read it is at the very beginning of second
        2. Then the recorded value for master is 1 and the recorded value for
        slave is 2. At SHOW SLAVE STATUS time, assume that the difference
        between timestamp of slave and rli->last_master_timestamp is 0
        (i.e. they are in the same second), then we get 0-(2-1)=-1 as a result.
        This confuses users, so we don't go below 0: hence the max().

        last_master_timestamp == 0 (an "impossible" timestamp 1970) is a
        special marker to say "consider we have caught up".
      */
      protocol->store((longlong)(mi->rli.last_master_timestamp ?
                                 max(0, time_diff) : 0));
    }
    else
    {
      protocol->store_null();
    }
    protocol->store(mi->ssl_verify_server_cert? "Yes":"No", &my_charset_bin);

    // Last_IO_Errno
    protocol->store(mi->last_error().number);
    // Last_IO_Error
    protocol->store(mi->last_error().message, &my_charset_bin);
    // Last_SQL_Errno
    protocol->store(mi->rli.last_error().number);
    // Last_SQL_Error
    protocol->store(mi->rli.last_error().message, &my_charset_bin);
    // Replicate_Ignore_Server_Ids
    {
      char buff[FN_REFLEN];
      ulong i, cur_len;
      for (i= 0, buff[0]= 0, cur_len= 0;
           i < mi->ignore_server_ids.elements; i++)
      {
        ulong s_id, slen;
        char sbuff[FN_REFLEN];
        get_dynamic(&mi->ignore_server_ids, (uchar*) &s_id, i);
        slen= sprintf(sbuff, (i==0? "%lu" : ", %lu"), s_id);
        if (cur_len + slen + 4 > FN_REFLEN)
        {
          /*
            break the loop whenever remained space could not fit
            ellipses on the next cycle
          */
          sprintf(buff + cur_len, "...");
          break;
        }
        cur_len += sprintf(buff + cur_len, "%s", sbuff);
      }
      protocol->store(buff, &my_charset_bin);
    }
    // Master_Server_id
    protocol->store((uint32) mi->master_id);

    mysql_mutex_unlock(&mi->rli.err_lock);
    mysql_mutex_unlock(&mi->err_lock);
    mysql_mutex_unlock(&mi->rli.data_lock);
    mysql_mutex_unlock(&mi->data_lock);

    if (my_net_write(&thd->net, (uchar*) thd->packet.ptr(), packet->length()))
      DBUG_RETURN(TRUE);
  }
  my_eof(thd);
  DBUG_RETURN(FALSE);
}


void set_slave_thread_options(THD* thd)
{
  DBUG_ENTER("set_slave_thread_options");
  /*
     It's nonsense to constrain the slave threads with max_join_size; if a
     query succeeded on master, we HAVE to execute it. So set
     OPTION_BIG_SELECTS. Setting max_join_size to HA_POS_ERROR is not enough
     (and it's not needed if we have OPTION_BIG_SELECTS) because an INSERT
     SELECT examining more than 4 billion rows would still fail (yes, because
     when max_join_size is 4G, OPTION_BIG_SELECTS is automatically set, but
     only for client threads.
  */
  ulonglong options= thd->variables.option_bits | OPTION_BIG_SELECTS;
  if (opt_log_slave_updates)
    options|= OPTION_BIN_LOG;
  else
    options&= ~OPTION_BIN_LOG;
  thd->variables.option_bits= options;
  thd->variables.completion_type= 0;
  DBUG_VOID_RETURN;
}

void set_slave_thread_default_charset(THD* thd, Relay_log_info const *rli)
{
  DBUG_ENTER("set_slave_thread_default_charset");

  thd->variables.character_set_client=
    global_system_variables.character_set_client;
  thd->variables.collation_connection=
    global_system_variables.collation_connection;
  thd->variables.collation_server=
    global_system_variables.collation_server;
  thd->update_charset();

  /*
    We use a const cast here since the conceptual (and externally
    visible) behavior of the function is to set the default charset of
    the thread.  That the cache has to be invalidated is a secondary
    effect.
   */
  const_cast<Relay_log_info*>(rli)->cached_charset_invalidate();
  DBUG_VOID_RETURN;
}

/*
  init_slave_thread()
*/

static int init_slave_thread(THD* thd, SLAVE_THD_TYPE thd_type)
{
  DBUG_ENTER("init_slave_thread");
#if !defined(DBUG_OFF)
  int simulate_error= 0;
#endif
  thd->system_thread = (thd_type == SLAVE_THD_SQL) ?
    SYSTEM_THREAD_SLAVE_SQL : SYSTEM_THREAD_SLAVE_IO;
  thd->security_ctx->skip_grants();
  my_net_init(&thd->net, 0);
/*
  Adding MAX_LOG_EVENT_HEADER_LEN to the max_allowed_packet on all
  slave threads, since a replication event can become this much larger
  than the corresponding packet (query) sent from client to master.
*/
  thd->variables.max_allowed_packet= global_system_variables.max_allowed_packet
    + MAX_LOG_EVENT_HEADER;  /* note, incr over the global not session var */
  thd->slave_thread = 1;
  thd->enable_slow_log= opt_log_slow_slave_statements;
  set_slave_thread_options(thd);
  thd->client_capabilities = CLIENT_LOCAL_FILES;
  mysql_mutex_lock(&LOCK_thread_count);
  thd->thread_id= thd->variables.pseudo_thread_id= thread_id++;
  mysql_mutex_unlock(&LOCK_thread_count);

  DBUG_EXECUTE_IF("simulate_io_slave_error_on_init",
                  simulate_error|= (1 << SLAVE_THD_IO););
  DBUG_EXECUTE_IF("simulate_sql_slave_error_on_init",
                  simulate_error|= (1 << SLAVE_THD_SQL););
#if !defined(DBUG_OFF)
  if (init_thr_lock() || thd->store_globals() || simulate_error & (1<< thd_type))
#else
  if (init_thr_lock() || thd->store_globals())
#endif
  {
    thd->cleanup();
    DBUG_RETURN(-1);
  }

  if (thd_type == SLAVE_THD_SQL)
    thd_proc_info(thd, "Waiting for the next event in relay log");
  else
    thd_proc_info(thd, "Waiting for master update");
  thd->set_time();
  /* Do not use user-supplied timeout value for system threads. */
  thd->variables.lock_wait_timeout= LONG_TIMEOUT;
  DBUG_RETURN(0);
}


static int safe_sleep(THD* thd, int sec, CHECK_KILLED_FUNC thread_killed,
                      void* thread_killed_arg)
{
  int nap_time;
  thr_alarm_t alarmed;
  DBUG_ENTER("safe_sleep");

  thr_alarm_init(&alarmed);
  time_t start_time= my_time(0);
  time_t end_time= start_time+sec;

  while ((nap_time= (int) (end_time - start_time)) > 0)
  {
    ALARM alarm_buff;
    /*
      The only reason we are asking for alarm is so that
      we will be woken up in case of murder, so if we do not get killed,
      set the alarm so it goes off after we wake up naturally
    */
    thr_alarm(&alarmed, 2 * nap_time, &alarm_buff);
    sleep(nap_time);
    thr_end_alarm(&alarmed);

    if ((*thread_killed)(thd,thread_killed_arg))
      DBUG_RETURN(1);
    start_time= my_time(0);
  }
  DBUG_RETURN(0);
}


static int request_dump(THD *thd, MYSQL* mysql, Master_info* mi,
			bool *suppress_warnings)
{
  uchar buf[FN_REFLEN + 10];
  int len;
  ushort binlog_flags = 0; // for now
  char* logname = mi->master_log_name;
  DBUG_ENTER("request_dump");
  
  *suppress_warnings= FALSE;

  if (RUN_HOOK(binlog_relay_io,
               before_request_transmit,
               (thd, mi, binlog_flags)))
    DBUG_RETURN(1);
  
  // TODO if big log files: Change next to int8store()
  int4store(buf, (ulong) mi->master_log_pos);
  int2store(buf + 4, binlog_flags);
  int4store(buf + 6, server_id);
  len = (uint) strlen(logname);
  memcpy(buf + 10, logname,len);
  if (simple_command(mysql, COM_BINLOG_DUMP, buf, len + 10, 1))
  {
    /*
      Something went wrong, so we will just reconnect and retry later
      in the future, we should do a better error analysis, but for
      now we just fill up the error log :-)
    */
    if (mysql_errno(mysql) == ER_NET_READ_INTERRUPTED)
      *suppress_warnings= TRUE;                 // Suppress reconnect warning
    else
      sql_print_error("Error on COM_BINLOG_DUMP: %d  %s, will retry in %d secs",
                      mysql_errno(mysql), mysql_error(mysql),
                      mi->connect_retry);
    DBUG_RETURN(1);
  }

  DBUG_RETURN(0);
}


/*
  Read one event from the master

  SYNOPSIS
    read_event()
    mysql               MySQL connection
    mi                  Master connection information
    suppress_warnings   TRUE when a normal net read timeout has caused us to
                        try a reconnect.  We do not want to print anything to
                        the error log in this case because this a anormal
                        event in an idle server.

    RETURN VALUES
    'packet_error'      Error
    number              Length of packet
*/

static ulong read_event(MYSQL* mysql, Master_info *mi, bool* suppress_warnings)
{
  ulong len;
  DBUG_ENTER("read_event");

  *suppress_warnings= FALSE;
  /*
    my_real_read() will time us out
    We check if we were told to die, and if not, try reading again
  */
#ifndef DBUG_OFF
  if (disconnect_slave_event_count && !(mi->events_till_disconnect--))
    DBUG_RETURN(packet_error);
#endif

  len = cli_safe_read(mysql);
  if (len == packet_error || (long) len < 1)
  {
    if (mysql_errno(mysql) == ER_NET_READ_INTERRUPTED)
    {
      /*
        We are trying a normal reconnect after a read timeout;
        we suppress prints to .err file as long as the reconnect
        happens without problems
      */
      *suppress_warnings= TRUE;
    }
    else
      sql_print_error("Error reading packet from server: %s ( server_errno=%d)",
                      mysql_error(mysql), mysql_errno(mysql));
    DBUG_RETURN(packet_error);
  }

  /* Check if eof packet */
  if (len < 8 && mysql->net.read_pos[0] == 254)
  {
    sql_print_information("Slave: received end packet from server, apparent "
                          "master shutdown: %s",
                     mysql_error(mysql));
     DBUG_RETURN(packet_error);
  }

  DBUG_PRINT("exit", ("len: %lu  net->read_pos[4]: %d",
                      len, mysql->net.read_pos[4]));
  DBUG_RETURN(len - 1);
}

/*
  Check if the current error is of temporary nature of not.
  Some errors are temporary in nature, such as
  ER_LOCK_DEADLOCK and ER_LOCK_WAIT_TIMEOUT.  Ndb also signals
  that the error is temporary by pushing a warning with the error code
  ER_GET_TEMPORARY_ERRMSG, if the originating error is temporary.
*/
static int has_temporary_error(THD *thd)
{
  DBUG_ENTER("has_temporary_error");

  DBUG_EXECUTE_IF("all_errors_are_temporary_errors",
                  if (thd->stmt_da->is_error())
                  {
                    thd->clear_error();
                    my_error(ER_LOCK_DEADLOCK, MYF(0));
                  });

  /*
    If there is no message in THD, we can't say if it's a temporary
    error or not. This is currently the case for Incident_log_event,
    which sets no message. Return FALSE.
  */
  if (!thd->is_error())
    DBUG_RETURN(0);

  /*
    Temporary error codes:
    currently, InnoDB deadlock detected by InnoDB or lock
    wait timeout (innodb_lock_wait_timeout exceeded
  */
  if (thd->stmt_da->sql_errno() == ER_LOCK_DEADLOCK ||
      thd->stmt_da->sql_errno() == ER_LOCK_WAIT_TIMEOUT)
    DBUG_RETURN(1);

#ifdef HAVE_NDB_BINLOG
  /*
    currently temporary error set in ndbcluster
  */
  List_iterator_fast<MYSQL_ERROR> it(thd->warning_info->warn_list());
  MYSQL_ERROR *err;
  while ((err= it++))
  {
    DBUG_PRINT("info", ("has condition %d %s", err->get_sql_errno(),
                        err->get_message_text()));
    switch (err->get_sql_errno())
    {
    case ER_GET_TEMPORARY_ERRMSG:
      DBUG_RETURN(1);
    default:
      break;
    }
  }
#endif
  DBUG_RETURN(0);
}


/**
  Applies the given event and advances the relay log position.

  In essence, this function does:

  @code
    ev->apply_event(rli);
    ev->update_pos(rli);
  @endcode

  But it also does some maintainance, such as skipping events if
  needed and reporting errors.

  If the @c skip flag is set, then it is tested whether the event
  should be skipped, by looking at the slave_skip_counter and the
  server id.  The skip flag should be set when calling this from a
  replication thread but not set when executing an explicit BINLOG
  statement.

  @retval 0 OK.

  @retval 1 Error calling ev->apply_event().

  @retval 2 No error calling ev->apply_event(), but error calling
  ev->update_pos().
*/
int apply_event_and_update_pos(Log_event* ev, THD* thd, Relay_log_info* rli)
{
  int exec_res= 0;

  DBUG_ENTER("apply_event_and_update_pos");

  DBUG_PRINT("exec_event",("%s(type_code: %d; server_id: %d)",
                           ev->get_type_str(), ev->get_type_code(),
                           ev->server_id));
  DBUG_PRINT("info", ("thd->options: %s%s; rli->last_event_start_time: %lu",
                      FLAGSTR(thd->variables.option_bits, OPTION_NOT_AUTOCOMMIT),
                      FLAGSTR(thd->variables.option_bits, OPTION_BEGIN),
                      (ulong) rli->last_event_start_time));

  /*
    Execute the event to change the database and update the binary
    log coordinates, but first we set some data that is needed for
    the thread.

    The event will be executed unless it is supposed to be skipped.

    Queries originating from this server must be skipped.  Low-level
    events (Format_description_log_event, Rotate_log_event,
    Stop_log_event) from this server must also be skipped. But for
    those we don't want to modify 'group_master_log_pos', because
    these events did not exist on the master.
    Format_description_log_event is not completely skipped.

    Skip queries specified by the user in 'slave_skip_counter'.  We
    can't however skip events that has something to do with the log
    files themselves.

    Filtering on own server id is extremely important, to ignore
    execution of events created by the creation/rotation of the relay
    log (remember that now the relay log starts with its Format_desc,
    has a Rotate etc).
  */

  thd->server_id = ev->server_id; // use the original server id for logging
  thd->set_time();                            // time the query
  thd->lex->current_select= 0;
  if (!ev->when)
    ev->when= my_time(0);
  ev->thd = thd; // because up to this point, ev->thd == 0

  int reason= ev->shall_skip(rli);
  if (reason == Log_event::EVENT_SKIP_COUNT)
    sql_slave_skip_counter= --rli->slave_skip_counter;
  mysql_mutex_unlock(&rli->data_lock);
  if (reason == Log_event::EVENT_SKIP_NOT)
    exec_res= ev->apply_event(rli);

#ifndef DBUG_OFF
  /*
    This only prints information to the debug trace.

    TODO: Print an informational message to the error log?
  */
  static const char *const explain[] = {
    // EVENT_SKIP_NOT,
    "not skipped",
    // EVENT_SKIP_IGNORE,
    "skipped because event should be ignored",
    // EVENT_SKIP_COUNT
    "skipped because event skip counter was non-zero"
  };
  DBUG_PRINT("info", ("OPTION_BEGIN: %d; IN_STMT: %d",
                      test(thd->variables.option_bits & OPTION_BEGIN),
                      rli->get_flag(Relay_log_info::IN_STMT)));
  DBUG_PRINT("skip_event", ("%s event was %s",
                            ev->get_type_str(), explain[reason]));
#endif

  DBUG_PRINT("info", ("apply_event error = %d", exec_res));
  if (exec_res == 0)
  {
    int error= ev->update_pos(rli);
#ifdef HAVE_purify
    if (!rli->is_fake)
#endif
    {
#ifndef DBUG_OFF
      char buf[22];
#endif
      DBUG_PRINT("info", ("update_pos error = %d", error));
      DBUG_PRINT("info", ("group %s %s",
                          llstr(rli->group_relay_log_pos, buf),
                          rli->group_relay_log_name));
      DBUG_PRINT("info", ("event %s %s",
                          llstr(rli->event_relay_log_pos, buf),
                          rli->event_relay_log_name));
    }
    /*
      The update should not fail, so print an error message and
      return an error code.

      TODO: Replace this with a decent error message when merged
      with BUG#24954 (which adds several new error message).
    */
    if (error)
    {
      char buf[22];
      rli->report(ERROR_LEVEL, ER_UNKNOWN_ERROR,
                  "It was not possible to update the positions"
                  " of the relay log information: the slave may"
                  " be in an inconsistent state."
                  " Stopped in %s position %s",
                  rli->group_relay_log_name,
                  llstr(rli->group_relay_log_pos, buf));
      DBUG_RETURN(2);
    }
  }

  DBUG_RETURN(exec_res ? 1 : 0);
}


/**
  Top-level function for executing the next event from the relay log.

  This function reads the event from the relay log, executes it, and
  advances the relay log position.  It also handles errors, etc.

  This function may fail to apply the event for the following reasons:

   - The position specfied by the UNTIL condition of the START SLAVE
     command is reached.

   - It was not possible to read the event from the log.

   - The slave is killed.

   - An error occurred when applying the event, and the event has been
     tried slave_trans_retries times.  If the event has been retried
     fewer times, 0 is returned.

   - init_master_info or init_relay_log_pos failed. (These are called
     if a failure occurs when applying the event.)

   - An error occurred when updating the binlog position.

  @retval 0 The event was applied.

  @retval 1 The event was not applied.
*/
static int exec_relay_log_event(THD* thd, Relay_log_info* rli)
{
  DBUG_ENTER("exec_relay_log_event");

  /*
     We acquire this mutex since we need it for all operations except
     event execution. But we will release it in places where we will
     wait for something for example inside of next_event().
   */
  mysql_mutex_lock(&rli->data_lock);

  Log_event * ev = next_event(rli);

  DBUG_ASSERT(rli->sql_thd==thd);

  if (sql_slave_killed(thd,rli))
  {
    mysql_mutex_unlock(&rli->data_lock);
    delete ev;
    DBUG_RETURN(1);
  }
  if (ev)
  {
    int exec_res;

    /*
      This tests if the position of the beginning of the current event
      hits the UNTIL barrier.
    */
    if (rli->until_condition != Relay_log_info::UNTIL_NONE &&
        rli->is_until_satisfied(thd, ev))
    {
      char buf[22];
      sql_print_information("Slave SQL thread stopped because it reached its"
                            " UNTIL position %s", llstr(rli->until_pos(), buf));
      /*
        Setting abort_slave flag because we do not want additional message about
        error in query execution to be printed.
      */
      rli->abort_slave= 1;
      mysql_mutex_unlock(&rli->data_lock);
      delete ev;
      DBUG_RETURN(1);
    }

    { /**
         The following failure injecion works in cooperation with tests 
         setting @@global.debug= 'd,incomplete_group_in_relay_log'.
         Xid or Commit events are not executed to force the slave sql
         read hanging if the realy log does not have any more events.
      */
      DBUG_EXECUTE_IF("incomplete_group_in_relay_log",
                      if ((ev->get_type_code() == XID_EVENT) ||
                          ((ev->get_type_code() == QUERY_EVENT) &&
                           strcmp("COMMIT", ((Query_log_event *) ev)->query) == 0))
                      {
                        DBUG_ASSERT(thd->transaction.all.modified_non_trans_table);
                        rli->abort_slave= 1;
                        mysql_mutex_unlock(&rli->data_lock);
                        delete ev;
                        rli->inc_event_relay_log_pos();
                        DBUG_RETURN(0);
                      };);
    }

    exec_res= apply_event_and_update_pos(ev, thd, rli);

    /*
      Format_description_log_event should not be deleted because it will be
      used to read info about the relay log's format; it will be deleted when
      the SQL thread does not need it, i.e. when this thread terminates.
    */
    if (ev->get_type_code() != FORMAT_DESCRIPTION_EVENT)
    {
      DBUG_PRINT("info", ("Deleting the event after it has been executed"));
      delete ev;
    }

    /*
      update_log_pos failed: this should not happen, so we don't
      retry.
    */
    if (exec_res == 2)
      DBUG_RETURN(1);

    if (slave_trans_retries)
    {
      int UNINIT_VAR(temp_err);
      if (exec_res && (temp_err= has_temporary_error(thd)))
      {
        const char *errmsg;
        /*
          We were in a transaction which has been rolled back because of a
          temporary error;
          let's seek back to BEGIN log event and retry it all again.
	  Note, if lock wait timeout (innodb_lock_wait_timeout exceeded)
	  there is no rollback since 5.0.13 (ref: manual).
          We have to not only seek but also
          a) init_master_info(), to seek back to hot relay log's start for later
          (for when we will come back to this hot log after re-processing the
          possibly existing old logs where BEGIN is: check_binlog_magic() will
          then need the cache to be at position 0 (see comments at beginning of
          init_master_info()).
          b) init_relay_log_pos(), because the BEGIN may be an older relay log.
        */
        if (rli->trans_retries < slave_trans_retries)
        {
          if (init_master_info(rli->mi, 0, 0, 0, SLAVE_SQL))
            sql_print_error("Failed to initialize the master info structure");
          else if (init_relay_log_pos(rli,
                                      rli->group_relay_log_name,
                                      rli->group_relay_log_pos,
                                      1, &errmsg, 1))
            sql_print_error("Error initializing relay log position: %s",
                            errmsg);
          else
          {
            exec_res= 0;
            rli->cleanup_context(thd, 1);
            /* chance for concurrent connection to get more locks */
            safe_sleep(thd, min(rli->trans_retries, MAX_SLAVE_RETRY_PAUSE),
                       (CHECK_KILLED_FUNC)sql_slave_killed, (void*)rli);
            mysql_mutex_lock(&rli->data_lock); // because of SHOW STATUS
            rli->trans_retries++;
            rli->retried_trans++;
            mysql_mutex_unlock(&rli->data_lock);
            DBUG_PRINT("info", ("Slave retries transaction "
                                "rli->trans_retries: %lu", rli->trans_retries));
          }
        }
        else
          sql_print_error("Slave SQL thread retried transaction %lu time(s) "
                          "in vain, giving up. Consider raising the value of "
                          "the slave_transaction_retries variable.",
                          slave_trans_retries);
      }
      else if ((exec_res && !temp_err) ||
               (opt_using_transactions &&
                rli->group_relay_log_pos == rli->event_relay_log_pos))
      {
        /*
          Only reset the retry counter if the entire group succeeded
          or failed with a non-transient error.  On a successful
          event, the execution will proceed as usual; in the case of a
          non-transient error, the slave will stop with an error.
         */
        rli->trans_retries= 0; // restart from fresh
        DBUG_PRINT("info", ("Resetting retry counter, rli->trans_retries: %lu",
                            rli->trans_retries));
      }
    }
    DBUG_RETURN(exec_res);
  }
  mysql_mutex_unlock(&rli->data_lock);
  rli->report(ERROR_LEVEL, ER_SLAVE_RELAY_LOG_READ_FAILURE,
              ER(ER_SLAVE_RELAY_LOG_READ_FAILURE), "\
Could not parse relay log event entry. The possible reasons are: the master's \
binary log is corrupted (you can check this by running 'mysqlbinlog' on the \
binary log), the slave's relay log is corrupted (you can check this by running \
'mysqlbinlog' on the relay log), a network problem, or a bug in the master's \
or slave's MySQL code. If you want to check the master's binary log or slave's \
relay log, you will be able to know their names by issuing 'SHOW SLAVE STATUS' \
on this slave.\
");
  DBUG_RETURN(1);
}


static bool check_io_slave_killed(THD *thd, Master_info *mi, const char *info)
{
  if (io_slave_killed(thd, mi))
  {
    if (info && global_system_variables.log_warnings)
      sql_print_information("%s", info);
    return TRUE;
  }
  return FALSE;
}

/**
  @brief Try to reconnect slave IO thread.

  @details Terminates current connection to master, sleeps for
  @c mi->connect_retry msecs and initiates new connection with
  @c safe_reconnect(). Variable pointed by @c retry_count is increased -
  if it exceeds @c master_retry_count then connection is not re-established
  and function signals error.
  Unless @c suppres_warnings is TRUE, a warning is put in the server error log
  when reconnecting. The warning message and messages used to report errors
  are taken from @c messages array. In case @c master_retry_count is exceeded,
  no messages are added to the log.

  @param[in]     thd                 Thread context.
  @param[in]     mysql               MySQL connection.
  @param[in]     mi                  Master connection information.
  @param[in,out] retry_count         Number of attempts to reconnect.
  @param[in]     suppress_warnings   TRUE when a normal net read timeout 
                                     has caused to reconnecting.
  @param[in]     messages            Messages to print/log, see 
                                     reconnect_messages[] array.

  @retval        0                   OK.
  @retval        1                   There was an error.
*/

static int try_to_reconnect(THD *thd, MYSQL *mysql, Master_info *mi,
                            uint *retry_count, bool suppress_warnings,
                            const char *messages[SLAVE_RECON_MSG_MAX])
{
  mi->slave_running= MYSQL_SLAVE_RUN_NOT_CONNECT;
  thd->proc_info= messages[SLAVE_RECON_MSG_WAIT];
#ifdef SIGNAL_WITH_VIO_CLOSE  
  thd->clear_active_vio();
#endif
  end_server(mysql);
  if ((*retry_count)++)
  {
    if (*retry_count > master_retry_count)
      return 1;                             // Don't retry forever
    safe_sleep(thd, mi->connect_retry, (CHECK_KILLED_FUNC) io_slave_killed,
               (void *) mi);
  }
  if (check_io_slave_killed(thd, mi, messages[SLAVE_RECON_MSG_KILLED_WAITING]))
    return 1;
  thd->proc_info = messages[SLAVE_RECON_MSG_AFTER];
  if (!suppress_warnings) 
  {
    char buf[256], llbuff[22];
    my_snprintf(buf, sizeof(buf), messages[SLAVE_RECON_MSG_FAILED], 
                IO_RPL_LOG_NAME, llstr(mi->master_log_pos, llbuff));
    /* 
      Raise a warining during registering on master/requesting dump.
      Log a message reading event.
    */
    if (messages[SLAVE_RECON_MSG_COMMAND][0])
    {
      mi->report(WARNING_LEVEL, ER_SLAVE_MASTER_COM_FAILURE,
                 ER(ER_SLAVE_MASTER_COM_FAILURE), 
                 messages[SLAVE_RECON_MSG_COMMAND], buf);
    }
    else
    {
      sql_print_information("%s", buf);
    }
  }
  if (safe_reconnect(thd, mysql, mi, 1) || io_slave_killed(thd, mi))
  {
    if (global_system_variables.log_warnings)
      sql_print_information("%s", messages[SLAVE_RECON_MSG_KILLED_AFTER]);
    return 1;
  }
  return 0;
}


/**
  Slave IO thread entry point.

  @param arg Pointer to Master_info struct that holds information for
  the IO thread.

  @return Always 0.
*/
pthread_handler_t handle_slave_io(void *arg)
{
  THD *thd; // needs to be first for thread_stack
  MYSQL *mysql;
  Master_info *mi = (Master_info*)arg;
  Relay_log_info *rli= &mi->rli;
  char llbuff[22];
  uint retry_count;
  bool suppress_warnings;
  int ret;
#ifndef DBUG_OFF
  uint retry_count_reg= 0, retry_count_dump= 0, retry_count_event= 0;
#endif
  // needs to call my_thread_init(), otherwise we get a coredump in DBUG_ stuff
  my_thread_init();
  DBUG_ENTER("handle_slave_io");

  DBUG_ASSERT(mi->inited);
  mysql= NULL ;
  retry_count= 0;

  mysql_mutex_lock(&mi->run_lock);
  /* Inform waiting threads that slave has started */
  mi->slave_run_id++;

#ifndef DBUG_OFF
  mi->events_till_disconnect = disconnect_slave_event_count;
#endif

  thd= new THD; // note that contructor of THD uses DBUG_ !
  THD_CHECK_SENTRY(thd);
  mi->io_thd = thd;

  pthread_detach_this_thread();
  thd->thread_stack= (char*) &thd; // remember where our stack is
  mi->clear_error();
  if (init_slave_thread(thd, SLAVE_THD_IO))
  {
    mysql_cond_broadcast(&mi->start_cond);
    mysql_mutex_unlock(&mi->run_lock);
    sql_print_error("Failed during slave I/O thread initialization");
    goto err;
  }
  mysql_mutex_lock(&LOCK_thread_count);
  threads.append(thd);
  mysql_mutex_unlock(&LOCK_thread_count);
  mi->slave_running = 1;
  mi->abort_slave = 0;
  mysql_mutex_unlock(&mi->run_lock);
  mysql_cond_broadcast(&mi->start_cond);

  DBUG_PRINT("master_info",("log_file_name: '%s'  position: %s",
                            mi->master_log_name,
                            llstr(mi->master_log_pos,llbuff)));

  /* This must be called before run any binlog_relay_io hooks */
  my_pthread_setspecific_ptr(RPL_MASTER_INFO, mi);

  if (RUN_HOOK(binlog_relay_io, thread_start, (thd, mi)))
  {
    mi->report(ERROR_LEVEL, ER_SLAVE_FATAL_ERROR,
               ER(ER_SLAVE_FATAL_ERROR), "Failed to run 'thread_start' hook");
    goto err;
  }

  if (!(mi->mysql = mysql = mysql_init(NULL)))
  {
    mi->report(ERROR_LEVEL, ER_SLAVE_FATAL_ERROR,
               ER(ER_SLAVE_FATAL_ERROR), "error in mysql_init()");
    goto err;
  }

  thd_proc_info(thd, "Connecting to master");
  // we can get killed during safe_connect
  if (!safe_connect(thd, mysql, mi))
  {
    sql_print_information("Slave I/O thread: connected to master '%s@%s:%d',"
                          "replication started in log '%s' at position %s",
                          mi->user, mi->host, mi->port,
			  IO_RPL_LOG_NAME,
			  llstr(mi->master_log_pos,llbuff));
  /*
    Adding MAX_LOG_EVENT_HEADER_LEN to the max_packet_size on the I/O
    thread, since a replication event can become this much larger than
    the corresponding packet (query) sent from client to master.
  */
    mysql->net.max_packet_size= thd->net.max_packet_size+= MAX_LOG_EVENT_HEADER;
  }
  else
  {
    sql_print_information("Slave I/O thread killed while connecting to master");
    goto err;
  }

connected:

    DBUG_EXECUTE_IF("dbug.before_get_running_status_yes",
                    {
                      const char act[]=
                        "now "
                        "wait_for signal.io_thread_let_running";
                      DBUG_ASSERT(opt_debug_sync_timeout > 0);
                      DBUG_ASSERT(!debug_sync_set_action(thd, 
                                                         STRING_WITH_LEN(act)));
                    };);

  // TODO: the assignment below should be under mutex (5.0)
  mi->slave_running= MYSQL_SLAVE_RUN_CONNECT;
  thd->slave_net = &mysql->net;
  thd_proc_info(thd, "Checking master version");
  ret= get_master_version_and_clock(mysql, mi);
  if (ret == 1)
    /* Fatal error */
    goto err;

  if (ret == 2) 
  { 
    if (check_io_slave_killed(mi->io_thd, mi, "Slave I/O thread killed"
                              "while calling get_master_version_and_clock(...)"))
      goto err;
    suppress_warnings= FALSE;
    /* Try to reconnect because the error was caused by a transient network problem */
    if (try_to_reconnect(thd, mysql, mi, &retry_count, suppress_warnings,
                             reconnect_messages[SLAVE_RECON_ACT_REG]))
      goto err;
    goto connected;
  } 

  if (mi->rli.relay_log.description_event_for_queue->binlog_version > 1)
  {
    /*
      Register ourselves with the master.
    */
    thd_proc_info(thd, "Registering slave on master");
    if (register_slave_on_master(mysql, mi, &suppress_warnings))
    {
      if (!check_io_slave_killed(thd, mi, "Slave I/O thread killed "
                                "while registering slave on master"))
      {
        sql_print_error("Slave I/O thread couldn't register on master");
        if (try_to_reconnect(thd, mysql, mi, &retry_count, suppress_warnings,
                             reconnect_messages[SLAVE_RECON_ACT_REG]))
          goto err;
      }
      else
        goto err;
      goto connected;
    }
    DBUG_EXECUTE_IF("FORCE_SLAVE_TO_RECONNECT_REG", 
      if (!retry_count_reg)
      {
        retry_count_reg++;
        sql_print_information("Forcing to reconnect slave I/O thread");
        if (try_to_reconnect(thd, mysql, mi, &retry_count, suppress_warnings,
                             reconnect_messages[SLAVE_RECON_ACT_REG]))
          goto err;
        goto connected;
      });
  }

  DBUG_PRINT("info",("Starting reading binary log from master"));
  while (!io_slave_killed(thd,mi))
  {
    thd_proc_info(thd, "Requesting binlog dump");
    if (request_dump(thd, mysql, mi, &suppress_warnings))
    {
      sql_print_error("Failed on request_dump()");
      if (check_io_slave_killed(thd, mi, "Slave I/O thread killed while \
requesting master dump") ||
          try_to_reconnect(thd, mysql, mi, &retry_count, suppress_warnings,
                           reconnect_messages[SLAVE_RECON_ACT_DUMP]))
        goto err;
      goto connected;
    }
    DBUG_EXECUTE_IF("FORCE_SLAVE_TO_RECONNECT_DUMP", 
      if (!retry_count_dump)
      {
        retry_count_dump++;
        sql_print_information("Forcing to reconnect slave I/O thread");
        if (try_to_reconnect(thd, mysql, mi, &retry_count, suppress_warnings,
                             reconnect_messages[SLAVE_RECON_ACT_DUMP]))
          goto err;
        goto connected;
      });
    const char *event_buf;

    DBUG_ASSERT(mi->last_error().number == 0);
    while (!io_slave_killed(thd,mi))
    {
      ulong event_len;
      /*
         We say "waiting" because read_event() will wait if there's nothing to
         read. But if there's something to read, it will not wait. The
         important thing is to not confuse users by saying "reading" whereas
         we're in fact receiving nothing.
      */
      thd_proc_info(thd, "Waiting for master to send event");
      event_len= read_event(mysql, mi, &suppress_warnings);
      if (check_io_slave_killed(thd, mi, "Slave I/O thread killed while \
reading event"))
        goto err;
      DBUG_EXECUTE_IF("FORCE_SLAVE_TO_RECONNECT_EVENT",
        if (!retry_count_event)
        {
          retry_count_event++;
          sql_print_information("Forcing to reconnect slave I/O thread");
          if (try_to_reconnect(thd, mysql, mi, &retry_count, suppress_warnings,
                               reconnect_messages[SLAVE_RECON_ACT_EVENT]))
            goto err;
          goto connected;
        });

      if (event_len == packet_error)
      {
        uint mysql_error_number= mysql_errno(mysql);
        switch (mysql_error_number) {
        case CR_NET_PACKET_TOO_LARGE:
          sql_print_error("\
Log entry on master is longer than max_allowed_packet (%ld) on \
slave. If the entry is correct, restart the server with a higher value of \
max_allowed_packet",
                          thd->variables.max_allowed_packet);
          mi->report(ERROR_LEVEL, ER_NET_PACKET_TOO_LARGE,
                     "%s", ER(ER_NET_PACKET_TOO_LARGE));
          goto err;
        case ER_MASTER_FATAL_ERROR_READING_BINLOG:
          mi->report(ERROR_LEVEL, ER_MASTER_FATAL_ERROR_READING_BINLOG,
                     ER(ER_MASTER_FATAL_ERROR_READING_BINLOG),
                     mysql_error_number, mysql_error(mysql));
          goto err;
        case ER_OUT_OF_RESOURCES:
          sql_print_error("\
Stopping slave I/O thread due to out-of-memory error from master");
          mi->report(ERROR_LEVEL, ER_OUT_OF_RESOURCES,
                     "%s", ER(ER_OUT_OF_RESOURCES));
          goto err;
        }
        if (try_to_reconnect(thd, mysql, mi, &retry_count, suppress_warnings,
                             reconnect_messages[SLAVE_RECON_ACT_EVENT]))
          goto err;
        goto connected;
      } // if (event_len == packet_error)

      retry_count=0;                    // ok event, reset retry counter
      thd_proc_info(thd, "Queueing master event to the relay log");
      event_buf= (const char*)mysql->net.read_pos + 1;
      if (RUN_HOOK(binlog_relay_io, after_read_event,
                   (thd, mi,(const char*)mysql->net.read_pos + 1,
                    event_len, &event_buf, &event_len)))
      {
        mi->report(ERROR_LEVEL, ER_SLAVE_FATAL_ERROR,
                   ER(ER_SLAVE_FATAL_ERROR),
                   "Failed to run 'after_read_event' hook");
        goto err;
      }

      /* XXX: 'synced' should be updated by queue_event to indicate
         whether event has been synced to disk */
      bool synced= 0;
      if (queue_event(mi, event_buf, event_len))
      {
        mi->report(ERROR_LEVEL, ER_SLAVE_RELAY_LOG_WRITE_FAILURE,
                   ER(ER_SLAVE_RELAY_LOG_WRITE_FAILURE),
                   "could not queue event from master");
        goto err;
      }

      if (RUN_HOOK(binlog_relay_io, after_queue_event,
                   (thd, mi, event_buf, event_len, synced)))
      {
        mi->report(ERROR_LEVEL, ER_SLAVE_FATAL_ERROR,
                   ER(ER_SLAVE_FATAL_ERROR),
                   "Failed to run 'after_queue_event' hook");
        goto err;
      }

      if (flush_master_info(mi, TRUE, TRUE))
      {
        sql_print_error("Failed to flush master info file");
        goto err;
      }
      /*
        See if the relay logs take too much space.
        We don't lock mi->rli.log_space_lock here; this dirty read saves time
        and does not introduce any problem:
        - if mi->rli.ignore_log_space_limit is 1 but becomes 0 just after (so
        the clean value is 0), then we are reading only one more event as we
        should, and we'll block only at the next event. No big deal.
        - if mi->rli.ignore_log_space_limit is 0 but becomes 1 just after (so
        the clean value is 1), then we are going into wait_for_relay_log_space()
        for no reason, but this function will do a clean read, notice the clean
        value and exit immediately.
      */
#ifndef DBUG_OFF
      {
        char llbuf1[22], llbuf2[22];
        DBUG_PRINT("info", ("log_space_limit=%s log_space_total=%s \
ignore_log_space_limit=%d",
                            llstr(rli->log_space_limit,llbuf1),
                            llstr(rli->log_space_total,llbuf2),
                            (int) rli->ignore_log_space_limit));
      }
#endif

      if (rli->log_space_limit && rli->log_space_limit <
          rli->log_space_total &&
          !rli->ignore_log_space_limit)
        if (wait_for_relay_log_space(rli))
        {
          sql_print_error("Slave I/O thread aborted while waiting for relay \
log space");
          goto err;
        }
    }
  }

  // error = 0;
err:
  // print the current replication position
  sql_print_information("Slave I/O thread exiting, read up to log '%s', position %s",
                  IO_RPL_LOG_NAME, llstr(mi->master_log_pos,llbuff));
  RUN_HOOK(binlog_relay_io, thread_stop, (thd, mi));
  thd->reset_query();
  thd->reset_db(NULL, 0);
  if (mysql)
  {
    /*
      Here we need to clear the active VIO before closing the
      connection with the master.  The reason is that THD::awake()
      might be called from terminate_slave_thread() because somebody
      issued a STOP SLAVE.  If that happends, the close_active_vio()
      can be called in the middle of closing the VIO associated with
      the 'mysql' object, causing a crash.
    */
#ifdef SIGNAL_WITH_VIO_CLOSE
    thd->clear_active_vio();
#endif
    mysql_close(mysql);
    mi->mysql=0;
  }
  write_ignored_events_info_to_relay_log(thd, mi);
  thd_proc_info(thd, "Waiting for slave mutex on exit");
  mysql_mutex_lock(&mi->run_lock);

  /* Forget the relay log's format */
  delete mi->rli.relay_log.description_event_for_queue;
  mi->rli.relay_log.description_event_for_queue= 0;
  // TODO: make rpl_status part of Master_info
  change_rpl_status(RPL_ACTIVE_SLAVE,RPL_IDLE_SLAVE);
  DBUG_ASSERT(thd->net.buff != 0);
  net_end(&thd->net); // destructor will not free it, because net.vio is 0
  mysql_mutex_lock(&LOCK_thread_count);
  THD_CHECK_SENTRY(thd);
  delete thd;
  mysql_mutex_unlock(&LOCK_thread_count);
  mi->abort_slave= 0;
  mi->slave_running= 0;
  mi->io_thd= 0;
  /*
    Note: the order of the two following calls (first broadcast, then unlock)
    is important. Otherwise a killer_thread can execute between the calls and
    delete the mi structure leading to a crash! (see BUG#25306 for details)
   */ 
  mysql_cond_broadcast(&mi->stop_cond);       // tell the world we are done
  DBUG_EXECUTE_IF("simulate_slave_delay_at_terminate_bug38694", sleep(5););
  mysql_mutex_unlock(&mi->run_lock);

  DBUG_LEAVE;                                   // Must match DBUG_ENTER()
  my_thread_end();
  pthread_exit(0);
  return 0;                                     // Avoid compiler warnings
}

/*
  Check the temporary directory used by commands like
  LOAD DATA INFILE.
 */
static 
int check_temp_dir(char* tmp_file)
{
  int fd;
  MY_DIR *dirp;
  char tmp_dir[FN_REFLEN];
  size_t tmp_dir_size;

  DBUG_ENTER("check_temp_dir");

  /*
    Get the directory from the temporary file.
  */
  dirname_part(tmp_dir, tmp_file, &tmp_dir_size);

  /*
    Check if the directory exists.
   */
  if (!(dirp=my_dir(tmp_dir,MYF(MY_WME))))
    DBUG_RETURN(1);
  my_dirend(dirp);

  /*
    Check permissions to create a file.
   */
  if ((fd= mysql_file_create(key_file_misc,
                             tmp_file, CREATE_MODE,
                             O_WRONLY | O_BINARY | O_EXCL | O_NOFOLLOW,
                             MYF(MY_WME))) < 0)
  DBUG_RETURN(1);

  /*
    Clean up.
   */
  mysql_file_close(fd, MYF(0));
  mysql_file_delete(key_file_misc, tmp_file, MYF(0));

  DBUG_RETURN(0);
}

/**
  Slave SQL thread entry point.

  @param arg Pointer to Relay_log_info object that holds information
  for the SQL thread.

  @return Always 0.
*/
pthread_handler_t handle_slave_sql(void *arg)
{
  THD *thd;                     /* needs to be first for thread_stack */
  char llbuff[22],llbuff1[22];
  char saved_log_name[FN_REFLEN];
  char saved_master_log_name[FN_REFLEN];
  my_off_t UNINIT_VAR(saved_log_pos);
  my_off_t UNINIT_VAR(saved_master_log_pos);
  my_off_t saved_skip= 0;

  Relay_log_info* rli = &((Master_info*)arg)->rli;
  const char *errmsg;

  // needs to call my_thread_init(), otherwise we get a coredump in DBUG_ stuff
  my_thread_init();
  DBUG_ENTER("handle_slave_sql");

  DBUG_ASSERT(rli->inited);
  mysql_mutex_lock(&rli->run_lock);
  DBUG_ASSERT(!rli->slave_running);
  errmsg= 0;
#ifndef DBUG_OFF
  rli->events_till_abort = abort_slave_event_count;
#endif

  thd = new THD; // note that contructor of THD uses DBUG_ !
  thd->thread_stack = (char*)&thd; // remember where our stack is
  rli->sql_thd= thd;
  
  /* Inform waiting threads that slave has started */
  rli->slave_run_id++;
  rli->slave_running = 1;

  pthread_detach_this_thread();
  if (init_slave_thread(thd, SLAVE_THD_SQL))
  {
    /*
      TODO: this is currently broken - slave start and change master
      will be stuck if we fail here
    */
    mysql_cond_broadcast(&rli->start_cond);
    mysql_mutex_unlock(&rli->run_lock);
    rli->report(ERROR_LEVEL, ER_SLAVE_FATAL_ERROR, 
                "Failed during slave thread initialization");
    goto err;
  }
  thd->init_for_queries();
  thd->temporary_tables = rli->save_temporary_tables; // restore temp tables
  set_thd_in_use_temporary_tables(rli);   // (re)set sql_thd in use for saved temp tables
  mysql_mutex_lock(&LOCK_thread_count);
  threads.append(thd);
  mysql_mutex_unlock(&LOCK_thread_count);
  /*
    We are going to set slave_running to 1. Assuming slave I/O thread is
    alive and connected, this is going to make Seconds_Behind_Master be 0
    i.e. "caught up". Even if we're just at start of thread. Well it's ok, at
    the moment we start we can think we are caught up, and the next second we
    start receiving data so we realize we are not caught up and
    Seconds_Behind_Master grows. No big deal.
  */
  rli->abort_slave = 0;
  mysql_mutex_unlock(&rli->run_lock);
  mysql_cond_broadcast(&rli->start_cond);

  /*
    Reset errors for a clean start (otherwise, if the master is idle, the SQL
    thread may execute no Query_log_event, so the error will remain even
    though there's no problem anymore). Do not reset the master timestamp
    (imagine the slave has caught everything, the STOP SLAVE and START SLAVE:
    as we are not sure that we are going to receive a query, we want to
    remember the last master timestamp (to say how many seconds behind we are
    now.
    But the master timestamp is reset by RESET SLAVE & CHANGE MASTER.
  */
  rli->clear_error();

  //tell the I/O thread to take relay_log_space_limit into account from now on
  mysql_mutex_lock(&rli->log_space_lock);
  rli->ignore_log_space_limit= 0;
  mysql_mutex_unlock(&rli->log_space_lock);
  rli->trans_retries= 0; // start from "no error"
  DBUG_PRINT("info", ("rli->trans_retries: %lu", rli->trans_retries));

  if (init_relay_log_pos(rli,
                         rli->group_relay_log_name,
                         rli->group_relay_log_pos,
                         1 /*need data lock*/, &errmsg,
                         1 /*look for a description_event*/))
  { 
    rli->report(ERROR_LEVEL, ER_SLAVE_FATAL_ERROR, 
                "Error initializing relay log position: %s", errmsg);
    goto err;
  }
  THD_CHECK_SENTRY(thd);
#ifndef DBUG_OFF
  {
    char llbuf1[22], llbuf2[22];
    DBUG_PRINT("info", ("my_b_tell(rli->cur_log)=%s rli->event_relay_log_pos=%s",
                        llstr(my_b_tell(rli->cur_log),llbuf1),
                        llstr(rli->event_relay_log_pos,llbuf2)));
    DBUG_ASSERT(rli->event_relay_log_pos >= BIN_LOG_HEADER_SIZE);
    /*
      Wonder if this is correct. I (Guilhem) wonder if my_b_tell() returns the
      correct position when it's called just after my_b_seek() (the questionable
      stuff is those "seek is done on next read" comments in the my_b_seek()
      source code).
      The crude reality is that this assertion randomly fails whereas
      replication seems to work fine. And there is no easy explanation why it
      fails (as we my_b_seek(rli->event_relay_log_pos) at the very end of
      init_relay_log_pos() called above). Maybe the assertion would be
      meaningful if we held rli->data_lock between the my_b_seek() and the
      DBUG_ASSERT().
    */
#ifdef SHOULD_BE_CHECKED
    DBUG_ASSERT(my_b_tell(rli->cur_log) == rli->event_relay_log_pos);
#endif
  }
#endif
  DBUG_ASSERT(rli->sql_thd == thd);

  DBUG_PRINT("master_info",("log_file_name: %s  position: %s",
                            rli->group_master_log_name,
                            llstr(rli->group_master_log_pos,llbuff)));
  if (global_system_variables.log_warnings)
    sql_print_information("Slave SQL thread initialized, starting replication in \
log '%s' at position %s, relay log '%s' position: %s", RPL_LOG_NAME,
                    llstr(rli->group_master_log_pos,llbuff),rli->group_relay_log_name,
                    llstr(rli->group_relay_log_pos,llbuff1));

  if (check_temp_dir(rli->slave_patternload_file))
  {
    rli->report(ERROR_LEVEL, thd->stmt_da->sql_errno(), 
                "Unable to use slave's temporary directory %s - %s", 
                slave_load_tmpdir, thd->stmt_da->message());
    goto err;
  }

  /* execute init_slave variable */
  if (opt_init_slave.length)
  {
    execute_init_command(thd, &opt_init_slave, &LOCK_sys_init_slave);
    if (thd->is_slave_error)
    {
      rli->report(ERROR_LEVEL, thd->stmt_da->sql_errno(),
                  "Slave SQL thread aborted. Can't execute init_slave query");
      goto err;
    }
  }

  /*
    First check until condition - probably there is nothing to execute. We
    do not want to wait for next event in this case.
  */
  mysql_mutex_lock(&rli->data_lock);
  if (rli->slave_skip_counter)
  {
    strmake(saved_log_name, rli->group_relay_log_name, FN_REFLEN - 1);
    strmake(saved_master_log_name, rli->group_master_log_name, FN_REFLEN - 1);
    saved_log_pos= rli->group_relay_log_pos;
    saved_master_log_pos= rli->group_master_log_pos;
    saved_skip= rli->slave_skip_counter;
  }
  if (rli->until_condition != Relay_log_info::UNTIL_NONE &&
      rli->is_until_satisfied(thd, NULL))
  {
    char buf[22];
    sql_print_information("Slave SQL thread stopped because it reached its"
                          " UNTIL position %s", llstr(rli->until_pos(), buf));
    mysql_mutex_unlock(&rli->data_lock);
    goto err;
  }
  mysql_mutex_unlock(&rli->data_lock);

  /* Read queries from the IO/THREAD until this thread is killed */

  while (!sql_slave_killed(thd,rli))
  {
    thd_proc_info(thd, "Reading event from the relay log");
    DBUG_ASSERT(rli->sql_thd == thd);
    THD_CHECK_SENTRY(thd);

    if (saved_skip && rli->slave_skip_counter == 0)
    {
      sql_print_information("'SQL_SLAVE_SKIP_COUNTER=%ld' executed at "
        "relay_log_file='%s', relay_log_pos='%ld', master_log_name='%s', "
        "master_log_pos='%ld' and new position at "
        "relay_log_file='%s', relay_log_pos='%ld', master_log_name='%s', "
        "master_log_pos='%ld' ",
        (ulong) saved_skip, saved_log_name, (ulong) saved_log_pos,
        saved_master_log_name, (ulong) saved_master_log_pos,
        rli->group_relay_log_name, (ulong) rli->group_relay_log_pos,
        rli->group_master_log_name, (ulong) rli->group_master_log_pos);
      saved_skip= 0;
    }
    
    if (exec_relay_log_event(thd,rli))
    {
      DBUG_PRINT("info", ("exec_relay_log_event() failed"));
      // do not scare the user if SQL thread was simply killed or stopped
      if (!sql_slave_killed(thd,rli))
      {
        /*
          retrieve as much info as possible from the thd and, error
          codes and warnings and print this to the error log as to
          allow the user to locate the error
        */
        uint32 const last_errno= rli->last_error().number;

        if (thd->is_error())
        {
          char const *const errmsg= thd->stmt_da->message();

          DBUG_PRINT("info",
                     ("thd->stmt_da->sql_errno()=%d; rli->last_error.number=%d",
                      thd->stmt_da->sql_errno(), last_errno));
          if (last_errno == 0)
          {
            /*
 	      This function is reporting an error which was not reported
 	      while executing exec_relay_log_event().
 	    */ 
            rli->report(ERROR_LEVEL, thd->stmt_da->sql_errno(), "%s", errmsg);
          }
          else if (last_errno != thd->stmt_da->sql_errno())
          {
            /*
             * An error was reported while executing exec_relay_log_event()
             * however the error code differs from what is in the thread.
             * This function prints out more information to help finding
             * what caused the problem.
             */  
            sql_print_error("Slave (additional info): %s Error_code: %d",
                            errmsg, thd->stmt_da->sql_errno());
          }
        }

        /* Print any warnings issued */
        List_iterator_fast<MYSQL_ERROR> it(thd->warning_info->warn_list());
        MYSQL_ERROR *err;
        /*
          Added controlled slave thread cancel for replication
          of user-defined variables.
        */
        bool udf_error = false;
        while ((err= it++))
        {
          if (err->get_sql_errno() == ER_CANT_OPEN_LIBRARY)
            udf_error = true;
          sql_print_warning("Slave: %s Error_code: %d", err->get_message_text(), err->get_sql_errno());
        }
        if (udf_error)
          sql_print_error("Error loading user-defined library, slave SQL "
            "thread aborted. Install the missing library, and restart the "
            "slave SQL thread with \"SLAVE START\". We stopped at log '%s' "
            "position %s", RPL_LOG_NAME, llstr(rli->group_master_log_pos, 
            llbuff));
        else
          sql_print_error("\
Error running query, slave SQL thread aborted. Fix the problem, and restart \
the slave SQL thread with \"SLAVE START\". We stopped at log \
'%s' position %s", RPL_LOG_NAME, llstr(rli->group_master_log_pos, llbuff));
      }
      goto err;
    }
  }

  /* Thread stopped. Print the current replication position to the log */
  sql_print_information("Slave SQL thread exiting, replication stopped in log "
                        "'%s' at position %s",
                        RPL_LOG_NAME, llstr(rli->group_master_log_pos,llbuff));

 err:

  /*
    Some events set some playgrounds, which won't be cleared because thread
    stops. Stopping of this thread may not be known to these events ("stop"
    request is detected only by the present function, not by events), so we
    must "proactively" clear playgrounds:
  */
  thd->clear_error();
  rli->cleanup_context(thd, 1);
  /*
    Some extra safety, which should not been needed (normally, event deletion
    should already have done these assignments (each event which sets these
    variables is supposed to set them to 0 before terminating)).
  */
  thd->catalog= 0;
  thd->reset_query();
  thd->reset_db(NULL, 0);
  thd_proc_info(thd, "Waiting for slave mutex on exit");
  mysql_mutex_lock(&rli->run_lock);
  /* We need data_lock, at least to wake up any waiting master_pos_wait() */
  mysql_mutex_lock(&rli->data_lock);
  DBUG_ASSERT(rli->slave_running == 1); // tracking buffer overrun
  /* When master_pos_wait() wakes up it will check this and terminate */
  rli->slave_running= 0;
  /* Forget the relay log's format */
  delete rli->relay_log.description_event_for_exec;
  rli->relay_log.description_event_for_exec= 0;
  /* Wake up master_pos_wait() */
  mysql_mutex_unlock(&rli->data_lock);
  DBUG_PRINT("info",("Signaling possibly waiting master_pos_wait() functions"));
  mysql_cond_broadcast(&rli->data_cond);
  rli->ignore_log_space_limit= 0; /* don't need any lock */
  /* we die so won't remember charset - re-update them on next thread start */
  rli->cached_charset_invalidate();
  rli->save_temporary_tables = thd->temporary_tables;

  /*
    TODO: see if we can do this conditionally in next_event() instead
    to avoid unneeded position re-init
  */
  thd->temporary_tables = 0; // remove tempation from destructor to close them
  DBUG_ASSERT(thd->net.buff != 0);
  net_end(&thd->net); // destructor will not free it, because we are weird
  DBUG_ASSERT(rli->sql_thd == thd);
  THD_CHECK_SENTRY(thd);
  rli->sql_thd= 0;
  set_thd_in_use_temporary_tables(rli);  // (re)set sql_thd in use for saved temp tables
  mysql_mutex_lock(&LOCK_thread_count);
  THD_CHECK_SENTRY(thd);
  delete thd;
  mysql_mutex_unlock(&LOCK_thread_count);
 /*
  Note: the order of the broadcast and unlock calls below (first broadcast, then unlock)
  is important. Otherwise a killer_thread can execute between the calls and
  delete the mi structure leading to a crash! (see BUG#25306 for details)
 */ 
  mysql_cond_broadcast(&rli->stop_cond);
  DBUG_EXECUTE_IF("simulate_slave_delay_at_terminate_bug38694", sleep(5););
  mysql_mutex_unlock(&rli->run_lock);  // tell the world we are done

  DBUG_LEAVE;                                   // Must match DBUG_ENTER()
  my_thread_end();
  pthread_exit(0);
  return 0;                                     // Avoid compiler warnings
}


/*
  process_io_create_file()
*/

static int process_io_create_file(Master_info* mi, Create_file_log_event* cev)
{
  int error = 1;
  ulong num_bytes;
  bool cev_not_written;
  THD *thd = mi->io_thd;
  NET *net = &mi->mysql->net;
  DBUG_ENTER("process_io_create_file");

  if (unlikely(!cev->is_valid()))
    DBUG_RETURN(1);

  if (!rpl_filter->db_ok(cev->db))
  {
    skip_load_data_infile(net);
    DBUG_RETURN(0);
  }
  DBUG_ASSERT(cev->inited_from_old);
  thd->file_id = cev->file_id = mi->file_id++;
  thd->server_id = cev->server_id;
  cev_not_written = 1;

  if (unlikely(net_request_file(net,cev->fname)))
  {
    sql_print_error("Slave I/O: failed requesting download of '%s'",
                    cev->fname);
    goto err;
  }

  /*
    This dummy block is so we could instantiate Append_block_log_event
    once and then modify it slightly instead of doing it multiple times
    in the loop
  */
  {
    Append_block_log_event aev(thd,0,0,0,0);

    for (;;)
    {
      if (unlikely((num_bytes=my_net_read(net)) == packet_error))
      {
        sql_print_error("Network read error downloading '%s' from master",
                        cev->fname);
        goto err;
      }
      if (unlikely(!num_bytes)) /* eof */
      {
	/* 3.23 master wants it */
        net_write_command(net, 0, (uchar*) "", 0, (uchar*) "", 0);
        /*
          If we wrote Create_file_log_event, then we need to write
          Execute_load_log_event. If we did not write Create_file_log_event,
          then this is an empty file and we can just do as if the LOAD DATA
          INFILE had not existed, i.e. write nothing.
        */
        if (unlikely(cev_not_written))
          break;
        Execute_load_log_event xev(thd,0,0);
        xev.log_pos = cev->log_pos;
        if (unlikely(mi->rli.relay_log.append(&xev)))
        {
          mi->report(ERROR_LEVEL, ER_SLAVE_RELAY_LOG_WRITE_FAILURE,
                     ER(ER_SLAVE_RELAY_LOG_WRITE_FAILURE),
                     "error writing Exec_load event to relay log");
          goto err;
        }
        mi->rli.relay_log.harvest_bytes_written(&mi->rli.log_space_total);
        break;
      }
      if (unlikely(cev_not_written))
      {
        cev->block = net->read_pos;
        cev->block_len = num_bytes;
        if (unlikely(mi->rli.relay_log.append(cev)))
        {
          mi->report(ERROR_LEVEL, ER_SLAVE_RELAY_LOG_WRITE_FAILURE,
                     ER(ER_SLAVE_RELAY_LOG_WRITE_FAILURE),
                     "error writing Create_file event to relay log");
          goto err;
        }
        cev_not_written=0;
        mi->rli.relay_log.harvest_bytes_written(&mi->rli.log_space_total);
      }
      else
      {
        aev.block = net->read_pos;
        aev.block_len = num_bytes;
        aev.log_pos = cev->log_pos;
        if (unlikely(mi->rli.relay_log.append(&aev)))
        {
          mi->report(ERROR_LEVEL, ER_SLAVE_RELAY_LOG_WRITE_FAILURE,
                     ER(ER_SLAVE_RELAY_LOG_WRITE_FAILURE),
                     "error writing Append_block event to relay log");
          goto err;
        }
        mi->rli.relay_log.harvest_bytes_written(&mi->rli.log_space_total) ;
      }
    }
  }
  error=0;
err:
  DBUG_RETURN(error);
}


/*
  Start using a new binary log on the master

  SYNOPSIS
    process_io_rotate()
    mi                  master_info for the slave
    rev                 The rotate log event read from the binary log

  DESCRIPTION
    Updates the master info with the place in the next binary
    log where we should start reading.
    Rotate the relay log to avoid mixed-format relay logs.

  NOTES
    We assume we already locked mi->data_lock

  RETURN VALUES
    0           ok
    1           Log event is illegal

*/

static int process_io_rotate(Master_info *mi, Rotate_log_event *rev)
{
  DBUG_ENTER("process_io_rotate");
  mysql_mutex_assert_owner(&mi->data_lock);

  if (unlikely(!rev->is_valid()))
    DBUG_RETURN(1);

  /* Safe copy as 'rev' has been "sanitized" in Rotate_log_event's ctor */
  memcpy(mi->master_log_name, rev->new_log_ident, rev->ident_len+1);
  mi->master_log_pos= rev->pos;
  DBUG_PRINT("info", ("master_log_pos: '%s' %lu",
                      mi->master_log_name, (ulong) mi->master_log_pos));
#ifndef DBUG_OFF
  /*
    If we do not do this, we will be getting the first
    rotate event forever, so we need to not disconnect after one.
  */
  if (disconnect_slave_event_count)
    mi->events_till_disconnect++;
#endif

  /*
    If description_event_for_queue is format <4, there is conversion in the
    relay log to the slave's format (4). And Rotate can mean upgrade or
    nothing. If upgrade, it's to 5.0 or newer, so we will get a Format_desc, so
    no need to reset description_event_for_queue now. And if it's nothing (same
    master version as before), no need (still using the slave's format).
  */
  if (mi->rli.relay_log.description_event_for_queue->binlog_version >= 4)
  {
    delete mi->rli.relay_log.description_event_for_queue;
    /* start from format 3 (MySQL 4.0) again */
    mi->rli.relay_log.description_event_for_queue= new
      Format_description_log_event(3);
  }
  /*
    Rotate the relay log makes binlog format detection easier (at next slave
    start or mysqlbinlog)
  */
  DBUG_RETURN(rotate_relay_log(mi) /* will take the right mutexes */);
}

/*
  Reads a 3.23 event and converts it to the slave's format. This code was
  copied from MySQL 4.0.
*/
static int queue_binlog_ver_1_event(Master_info *mi, const char *buf,
                           ulong event_len)
{
  const char *errmsg = 0;
  ulong inc_pos;
  bool ignore_event= 0;
  char *tmp_buf = 0;
  Relay_log_info *rli= &mi->rli;
  DBUG_ENTER("queue_binlog_ver_1_event");

  /*
    If we get Load event, we need to pass a non-reusable buffer
    to read_log_event, so we do a trick
  */
  if (buf[EVENT_TYPE_OFFSET] == LOAD_EVENT)
  {
    if (unlikely(!(tmp_buf=(char*)my_malloc(event_len+1,MYF(MY_WME)))))
    {
      mi->report(ERROR_LEVEL, ER_SLAVE_FATAL_ERROR,
                 ER(ER_SLAVE_FATAL_ERROR), "Memory allocation failed");
      DBUG_RETURN(1);
    }
    memcpy(tmp_buf,buf,event_len);
    /*
      Create_file constructor wants a 0 as last char of buffer, this 0 will
      serve as the string-termination char for the file's name (which is at the
      end of the buffer)
      We must increment event_len, otherwise the event constructor will not see
      this end 0, which leads to segfault.
    */
    tmp_buf[event_len++]=0;
    int4store(tmp_buf+EVENT_LEN_OFFSET, event_len);
    buf = (const char*)tmp_buf;
  }
  /*
    This will transform LOAD_EVENT into CREATE_FILE_EVENT, ask the master to
    send the loaded file, and write it to the relay log in the form of
    Append_block/Exec_load (the SQL thread needs the data, as that thread is not
    connected to the master).
  */
  Log_event *ev = Log_event::read_log_event(buf,event_len, &errmsg,
                                            mi->rli.relay_log.description_event_for_queue);
  if (unlikely(!ev))
  {
    sql_print_error("Read invalid event from master: '%s',\
 master could be corrupt but a more likely cause of this is a bug",
                    errmsg);
    my_free(tmp_buf);
    DBUG_RETURN(1);
  }

  mysql_mutex_lock(&mi->data_lock);
  ev->log_pos= mi->master_log_pos; /* 3.23 events don't contain log_pos */
  switch (ev->get_type_code()) {
  case STOP_EVENT:
    ignore_event= 1;
    inc_pos= event_len;
    break;
  case ROTATE_EVENT:
    if (unlikely(process_io_rotate(mi,(Rotate_log_event*)ev)))
    {
      delete ev;
      mysql_mutex_unlock(&mi->data_lock);
      DBUG_RETURN(1);
    }
    inc_pos= 0;
    break;
  case CREATE_FILE_EVENT:
    /*
      Yes it's possible to have CREATE_FILE_EVENT here, even if we're in
      queue_old_event() which is for 3.23 events which don't comprise
      CREATE_FILE_EVENT. This is because read_log_event() above has just
      transformed LOAD_EVENT into CREATE_FILE_EVENT.
    */
  {
    /* We come here when and only when tmp_buf != 0 */
    DBUG_ASSERT(tmp_buf != 0);
    inc_pos=event_len;
    ev->log_pos+= inc_pos;
    int error = process_io_create_file(mi,(Create_file_log_event*)ev);
    delete ev;
    mi->master_log_pos += inc_pos;
    DBUG_PRINT("info", ("master_log_pos: %lu", (ulong) mi->master_log_pos));
    mysql_mutex_unlock(&mi->data_lock);
    my_free(tmp_buf);
    DBUG_RETURN(error);
  }
  default:
    inc_pos= event_len;
    break;
  }
  if (likely(!ignore_event))
  {
    if (ev->log_pos)
      /*
         Don't do it for fake Rotate events (see comment in
      Log_event::Log_event(const char* buf...) in log_event.cc).
      */
      ev->log_pos+= event_len; /* make log_pos be the pos of the end of the event */
    if (unlikely(rli->relay_log.append(ev)))
    {
      delete ev;
      mysql_mutex_unlock(&mi->data_lock);
      DBUG_RETURN(1);
    }
    rli->relay_log.harvest_bytes_written(&rli->log_space_total);
  }
  delete ev;
  mi->master_log_pos+= inc_pos;
  DBUG_PRINT("info", ("master_log_pos: %lu", (ulong) mi->master_log_pos));
  mysql_mutex_unlock(&mi->data_lock);
  DBUG_RETURN(0);
}

/*
  Reads a 4.0 event and converts it to the slave's format. This code was copied
  from queue_binlog_ver_1_event(), with some affordable simplifications.
*/
static int queue_binlog_ver_3_event(Master_info *mi, const char *buf,
                           ulong event_len)
{
  const char *errmsg = 0;
  ulong inc_pos;
  char *tmp_buf = 0;
  Relay_log_info *rli= &mi->rli;
  DBUG_ENTER("queue_binlog_ver_3_event");

  /* read_log_event() will adjust log_pos to be end_log_pos */
  Log_event *ev = Log_event::read_log_event(buf,event_len, &errmsg,
                                            mi->rli.relay_log.description_event_for_queue);
  if (unlikely(!ev))
  {
    sql_print_error("Read invalid event from master: '%s',\
 master could be corrupt but a more likely cause of this is a bug",
                    errmsg);
    my_free(tmp_buf);
    DBUG_RETURN(1);
  }
  mysql_mutex_lock(&mi->data_lock);
  switch (ev->get_type_code()) {
  case STOP_EVENT:
    goto err;
  case ROTATE_EVENT:
    if (unlikely(process_io_rotate(mi,(Rotate_log_event*)ev)))
    {
      delete ev;
      mysql_mutex_unlock(&mi->data_lock);
      DBUG_RETURN(1);
    }
    inc_pos= 0;
    break;
  default:
    inc_pos= event_len;
    break;
  }
  if (unlikely(rli->relay_log.append(ev)))
  {
    delete ev;
    mysql_mutex_unlock(&mi->data_lock);
    DBUG_RETURN(1);
  }
  rli->relay_log.harvest_bytes_written(&rli->log_space_total);
  delete ev;
  mi->master_log_pos+= inc_pos;
err:
  DBUG_PRINT("info", ("master_log_pos: %lu", (ulong) mi->master_log_pos));
  mysql_mutex_unlock(&mi->data_lock);
  DBUG_RETURN(0);
}

/*
  queue_old_event()

  Writes a 3.23 or 4.0 event to the relay log, after converting it to the 5.0
  (exactly, slave's) format. To do the conversion, we create a 5.0 event from
  the 3.23/4.0 bytes, then write this event to the relay log.

  TODO:
    Test this code before release - it has to be tested on a separate
    setup with 3.23 master or 4.0 master
*/

static int queue_old_event(Master_info *mi, const char *buf,
                           ulong event_len)
{
  DBUG_ENTER("queue_old_event");

  switch (mi->rli.relay_log.description_event_for_queue->binlog_version)
  {
  case 1:
      DBUG_RETURN(queue_binlog_ver_1_event(mi,buf,event_len));
  case 3:
      DBUG_RETURN(queue_binlog_ver_3_event(mi,buf,event_len));
  default: /* unsupported format; eg version 2 */
    DBUG_PRINT("info",("unsupported binlog format %d in queue_old_event()",
                       mi->rli.relay_log.description_event_for_queue->binlog_version));
    DBUG_RETURN(1);
  }
}

/*
  queue_event()

  If the event is 3.23/4.0, passes it to queue_old_event() which will convert
  it. Otherwise, writes a 5.0 (or newer) event to the relay log. Then there is
  no format conversion, it's pure read/write of bytes.
  So a 5.0.0 slave's relay log can contain events in the slave's format or in
  any >=5.0.0 format.
*/

static int queue_event(Master_info* mi,const char* buf, ulong event_len)
{
  int error= 0;
  String error_msg;
  ulong inc_pos;
  Relay_log_info *rli= &mi->rli;
  mysql_mutex_t *log_lock= rli->relay_log.get_log_lock();
  ulong s_id;
  DBUG_ENTER("queue_event");

  LINT_INIT(inc_pos);

  if (mi->rli.relay_log.description_event_for_queue->binlog_version<4 &&
      buf[EVENT_TYPE_OFFSET] != FORMAT_DESCRIPTION_EVENT /* a way to escape */)
    DBUG_RETURN(queue_old_event(mi,buf,event_len));

  LINT_INIT(inc_pos);
  mysql_mutex_lock(&mi->data_lock);

  switch (buf[EVENT_TYPE_OFFSET]) {
  case STOP_EVENT:
    /*
      We needn't write this event to the relay log. Indeed, it just indicates a
      master server shutdown. The only thing this does is cleaning. But
      cleaning is already done on a per-master-thread basis (as the master
      server is shutting down cleanly, it has written all DROP TEMPORARY TABLE
      prepared statements' deletion are TODO only when we binlog prep stmts).

      We don't even increment mi->master_log_pos, because we may be just after
      a Rotate event. Btw, in a few milliseconds we are going to have a Start
      event from the next binlog (unless the master is presently running
      without --log-bin).
    */
    goto err;
  case ROTATE_EVENT:
  {
    Rotate_log_event rev(buf,event_len,mi->rli.relay_log.description_event_for_queue);
    if (unlikely(process_io_rotate(mi,&rev)))
    {
      error= ER_SLAVE_RELAY_LOG_WRITE_FAILURE;
      goto err;
    }
    /*
      Now the I/O thread has just changed its mi->master_log_name, so
      incrementing mi->master_log_pos is nonsense.
    */
    inc_pos= 0;
    break;
  }
  case FORMAT_DESCRIPTION_EVENT:
  {
    /*
      Create an event, and save it (when we rotate the relay log, we will have
      to write this event again).
    */
    /*
      We are the only thread which reads/writes description_event_for_queue.
      The relay_log struct does not move (though some members of it can
      change), so we needn't any lock (no rli->data_lock, no log lock).
    */
    Format_description_log_event* tmp;
    const char* errmsg;
    if (!(tmp= (Format_description_log_event*)
          Log_event::read_log_event(buf, event_len, &errmsg,
                                    mi->rli.relay_log.description_event_for_queue)))
    {
      error= ER_SLAVE_RELAY_LOG_WRITE_FAILURE;
      goto err;
    }
    delete mi->rli.relay_log.description_event_for_queue;
    mi->rli.relay_log.description_event_for_queue= tmp;
    /*
       Though this does some conversion to the slave's format, this will
       preserve the master's binlog format version, and number of event types.
    */
    /*
       If the event was not requested by the slave (the slave did not ask for
       it), i.e. has end_log_pos=0, we do not increment mi->master_log_pos
    */
    inc_pos= uint4korr(buf+LOG_POS_OFFSET) ? event_len : 0;
    DBUG_PRINT("info",("binlog format is now %d",
                       mi->rli.relay_log.description_event_for_queue->binlog_version));

  }
  break;

  case HEARTBEAT_LOG_EVENT:
  {
    /*
      HB (heartbeat) cannot come before RL (Relay)
    */
    char  llbuf[22];
    Heartbeat_log_event hb(buf, event_len, mi->rli.relay_log.description_event_for_queue);
    if (!hb.is_valid())
    {
      error= ER_SLAVE_HEARTBEAT_FAILURE;
      error_msg.append(STRING_WITH_LEN("inconsistent heartbeat event content;"));
      error_msg.append(STRING_WITH_LEN("the event's data: log_file_name "));
      error_msg.append(hb.get_log_ident(), (uint) strlen(hb.get_log_ident()));
      error_msg.append(STRING_WITH_LEN(" log_pos "));
      llstr(hb.log_pos, llbuf);
      error_msg.append(llbuf, strlen(llbuf));
      goto err;
    }
    mi->received_heartbeats++;
    /* 
       compare local and event's versions of log_file, log_pos.
       
       Heartbeat is sent only after an event corresponding to the corrdinates
       the heartbeat carries.
       Slave can not have a difference in coordinates except in the only
       special case when mi->master_log_name, master_log_pos have never
       been updated by Rotate event i.e when slave does not have any history
       with the master (and thereafter mi->master_log_pos is NULL).

       TODO: handling `when' for SHOW SLAVE STATUS' snds behind
    */
    if ((memcmp(mi->master_log_name, hb.get_log_ident(), hb.get_ident_len())
         && mi->master_log_name != NULL)
        || mi->master_log_pos != hb.log_pos)
    {
      /* missed events of heartbeat from the past */
      error= ER_SLAVE_HEARTBEAT_FAILURE;
      error_msg.append(STRING_WITH_LEN("heartbeat is not compatible with local info;"));
      error_msg.append(STRING_WITH_LEN("the event's data: log_file_name "));
      error_msg.append(hb.get_log_ident(), (uint) strlen(hb.get_log_ident()));
      error_msg.append(STRING_WITH_LEN(" log_pos "));
      llstr(hb.log_pos, llbuf);
      error_msg.append(llbuf, strlen(llbuf));
      goto err;
    }
    goto skip_relay_logging;
  }
  break;

  default:
    inc_pos= event_len;
    break;
  }

  /*
     If this event is originating from this server, don't queue it.
     We don't check this for 3.23 events because it's simpler like this; 3.23
     will be filtered anyway by the SQL slave thread which also tests the
     server id (we must also keep this test in the SQL thread, in case somebody
     upgrades a 4.0 slave which has a not-filtered relay log).

     ANY event coming from ourselves can be ignored: it is obvious for queries;
     for STOP_EVENT/ROTATE_EVENT/START_EVENT: these cannot come from ourselves
     (--log-slave-updates would not log that) unless this slave is also its
     direct master (an unsupported, useless setup!).
  */

  mysql_mutex_lock(log_lock);
  s_id= uint4korr(buf + SERVER_ID_OFFSET);
  if ((s_id == ::server_id && !mi->rli.replicate_same_server_id) ||
      /*
        the following conjunction deals with IGNORE_SERVER_IDS, if set
        If the master is on the ignore list, execution of
        format description log events and rotate events is necessary.
      */
      (mi->ignore_server_ids.elements > 0 &&
       mi->shall_ignore_server_id(s_id) &&
       /* everything is filtered out from non-master */
       (s_id != mi->master_id ||
        /* for the master meta information is necessary */
        (buf[EVENT_TYPE_OFFSET] != FORMAT_DESCRIPTION_EVENT &&
         buf[EVENT_TYPE_OFFSET] != ROTATE_EVENT))))
  {
    /*
      Do not write it to the relay log.
      a) We still want to increment mi->master_log_pos, so that we won't
      re-read this event from the master if the slave IO thread is now
      stopped/restarted (more efficient if the events we are ignoring are big
      LOAD DATA INFILE).
      b) We want to record that we are skipping events, for the information of
      the slave SQL thread, otherwise that thread may let
      rli->group_relay_log_pos stay too small if the last binlog's event is
      ignored.
      But events which were generated by this slave and which do not exist in
      the master's binlog (i.e. Format_desc, Rotate & Stop) should not increment
      mi->master_log_pos.
      If the event is originated remotely and is being filtered out by
      IGNORE_SERVER_IDS it increments mi->master_log_pos
      as well as rli->group_relay_log_pos.
    */
    if (!(s_id == ::server_id && !mi->rli.replicate_same_server_id) ||
        (buf[EVENT_TYPE_OFFSET] != FORMAT_DESCRIPTION_EVENT &&
         buf[EVENT_TYPE_OFFSET] != ROTATE_EVENT &&
         buf[EVENT_TYPE_OFFSET] != STOP_EVENT))
    {
      mi->master_log_pos+= inc_pos;
      memcpy(rli->ign_master_log_name_end, mi->master_log_name, FN_REFLEN);
      DBUG_ASSERT(rli->ign_master_log_name_end[0]);
      rli->ign_master_log_pos_end= mi->master_log_pos;
    }
    rli->relay_log.signal_update(); // the slave SQL thread needs to re-check
    DBUG_PRINT("info", ("master_log_pos: %lu, event originating from %u server, ignored",
                        (ulong) mi->master_log_pos, uint4korr(buf + SERVER_ID_OFFSET)));
  }
  else
  {
    /* write the event to the relay log */
    if (likely(!(rli->relay_log.appendv(buf,event_len,0))))
    {
      mi->master_log_pos+= inc_pos;
      DBUG_PRINT("info", ("master_log_pos: %lu", (ulong) mi->master_log_pos));
      rli->relay_log.harvest_bytes_written(&rli->log_space_total);
    }
    else
    {
      error= ER_SLAVE_RELAY_LOG_WRITE_FAILURE;
    }
    rli->ign_master_log_name_end[0]= 0; // last event is not ignored
  }
  mysql_mutex_unlock(log_lock);

skip_relay_logging:
  
err:
  mysql_mutex_unlock(&mi->data_lock);
  DBUG_PRINT("info", ("error: %d", error));
  if (error)
    mi->report(ERROR_LEVEL, error, ER(error), 
               (error == ER_SLAVE_RELAY_LOG_WRITE_FAILURE)?
               "could not queue event from master" :
               error_msg.ptr());
  DBUG_RETURN(error);
}


void end_relay_log_info(Relay_log_info* rli)
{
  DBUG_ENTER("end_relay_log_info");

  if (!rli->inited)
    DBUG_VOID_RETURN;
  if (rli->info_fd >= 0)
  {
    end_io_cache(&rli->info_file);
    mysql_file_close(rli->info_fd, MYF(MY_WME));
    rli->info_fd = -1;
  }
  if (rli->cur_log_fd >= 0)
  {
    end_io_cache(&rli->cache_buf);
    mysql_file_close(rli->cur_log_fd, MYF(MY_WME));
    rli->cur_log_fd = -1;
  }
  rli->inited = 0;
  rli->relay_log.close(LOG_CLOSE_INDEX | LOG_CLOSE_STOP_EVENT);
  rli->relay_log.harvest_bytes_written(&rli->log_space_total);
  /*
    Delete the slave's temporary tables from memory.
    In the future there will be other actions than this, to ensure persistance
    of slave's temp tables after shutdown.
  */
  rli->close_temporary_tables();
  DBUG_VOID_RETURN;
}


/**
  Hook to detach the active VIO before closing a connection handle.

  The client API might close the connection (and associated data)
  in case it encounters a unrecoverable (network) error. This hook
  is called from the client code before the VIO handle is deleted
  allows the thread to detach the active vio so it does not point
  to freed memory.

  Other calls to THD::clear_active_vio throughout this module are
  redundant due to the hook but are left in place for illustrative
  purposes.
*/

extern "C" void slave_io_thread_detach_vio()
{
#ifdef SIGNAL_WITH_VIO_CLOSE
  THD *thd= current_thd;
  if (thd && thd->slave_thread)
    thd->clear_active_vio();
#endif
}


/*
  Try to connect until successful or slave killed

  SYNPOSIS
    safe_connect()
    thd                 Thread handler for slave
    mysql               MySQL connection handle
    mi                  Replication handle

  RETURN
    0   ok
    #   Error
*/

static int safe_connect(THD* thd, MYSQL* mysql, Master_info* mi)
{
  DBUG_ENTER("safe_connect");

  DBUG_RETURN(connect_to_master(thd, mysql, mi, 0, 0));
}


/*
  SYNPOSIS
    connect_to_master()

  IMPLEMENTATION
    Try to connect until successful or slave killed or we have retried
    master_retry_count times
*/

static int connect_to_master(THD* thd, MYSQL* mysql, Master_info* mi,
                             bool reconnect, bool suppress_warnings)
{
  int slave_was_killed;
  int last_errno= -2;                           // impossible error
  ulong err_count=0;
  char llbuff[22];
  DBUG_ENTER("connect_to_master");

#ifndef DBUG_OFF
  mi->events_till_disconnect = disconnect_slave_event_count;
#endif
  ulong client_flag= CLIENT_REMEMBER_OPTIONS;
  if (opt_slave_compressed_protocol)
    client_flag=CLIENT_COMPRESS;                /* We will use compression */

  mysql_options(mysql, MYSQL_OPT_CONNECT_TIMEOUT, (char *) &slave_net_timeout);
  mysql_options(mysql, MYSQL_OPT_READ_TIMEOUT, (char *) &slave_net_timeout);

#ifdef HAVE_OPENSSL
  if (mi->ssl)
  {
    mysql_ssl_set(mysql,
                  mi->ssl_key[0]?mi->ssl_key:0,
                  mi->ssl_cert[0]?mi->ssl_cert:0,
                  mi->ssl_ca[0]?mi->ssl_ca:0,
                  mi->ssl_capath[0]?mi->ssl_capath:0,
                  mi->ssl_cipher[0]?mi->ssl_cipher:0);
    mysql_options(mysql, MYSQL_OPT_SSL_VERIFY_SERVER_CERT,
                  &mi->ssl_verify_server_cert);
  }
#endif

  mysql_options(mysql, MYSQL_SET_CHARSET_NAME, default_charset_info->csname);
  /* This one is not strictly needed but we have it here for completeness */
  mysql_options(mysql, MYSQL_SET_CHARSET_DIR, (char *) charsets_dir);

  while (!(slave_was_killed = io_slave_killed(thd,mi)) &&
         (reconnect ? mysql_reconnect(mysql) != 0 :
          mysql_real_connect(mysql, mi->host, mi->user, mi->password, 0,
                             mi->port, 0, client_flag) == 0))
  {
    /* Don't repeat last error */
    if ((int)mysql_errno(mysql) != last_errno)
    {
      last_errno=mysql_errno(mysql);
      suppress_warnings= 0;
      mi->report(ERROR_LEVEL, last_errno,
                 "error %s to master '%s@%s:%d'"
                 " - retry-time: %d  retries: %lu",
                 (reconnect ? "reconnecting" : "connecting"),
                 mi->user, mi->host, mi->port,
                 mi->connect_retry, master_retry_count);
    }
    /*
      By default we try forever. The reason is that failure will trigger
      master election, so if the user did not set master_retry_count we
      do not want to have election triggered on the first failure to
      connect
    */
    if (++err_count == master_retry_count)
    {
      slave_was_killed=1;
      if (reconnect)
        change_rpl_status(RPL_ACTIVE_SLAVE,RPL_LOST_SOLDIER);
      break;
    }
    safe_sleep(thd,mi->connect_retry,(CHECK_KILLED_FUNC)io_slave_killed,
               (void*)mi);
  }

  if (!slave_was_killed)
  {
    mi->clear_error(); // clear possible left over reconnect error
    if (reconnect)
    {
      if (!suppress_warnings && global_system_variables.log_warnings)
        sql_print_information("Slave: connected to master '%s@%s:%d',\
replication resumed in log '%s' at position %s", mi->user,
                        mi->host, mi->port,
                        IO_RPL_LOG_NAME,
                        llstr(mi->master_log_pos,llbuff));
    }
    else
    {
      change_rpl_status(RPL_IDLE_SLAVE,RPL_ACTIVE_SLAVE);
      general_log_print(thd, COM_CONNECT_OUT, "%s@%s:%d",
                        mi->user, mi->host, mi->port);
    }
#ifdef SIGNAL_WITH_VIO_CLOSE
    thd->set_active_vio(mysql->net.vio);
#endif
  }
  mysql->reconnect= 1;
  DBUG_PRINT("exit",("slave_was_killed: %d", slave_was_killed));
  DBUG_RETURN(slave_was_killed);
}


/*
  safe_reconnect()

  IMPLEMENTATION
    Try to connect until successful or slave killed or we have retried
    master_retry_count times
*/

static int safe_reconnect(THD* thd, MYSQL* mysql, Master_info* mi,
                          bool suppress_warnings)
{
  DBUG_ENTER("safe_reconnect");
  DBUG_RETURN(connect_to_master(thd, mysql, mi, 1, suppress_warnings));
}


MYSQL *rpl_connect_master(MYSQL *mysql)
{
  THD *thd= current_thd;
  Master_info *mi= my_pthread_getspecific_ptr(Master_info*, RPL_MASTER_INFO);
  if (!mi)
  {
    sql_print_error("'rpl_connect_master' must be called in slave I/O thread context.");
    return NULL;
  }

  bool allocated= false;
  
  if (!mysql)
  {
    if(!(mysql= mysql_init(NULL)))
    {
      sql_print_error("rpl_connect_master: failed in mysql_init()");
      return NULL;
    }
    allocated= true;
  }

  /*
    XXX: copied from connect_to_master, this function should not
    change the slave status, so we cannot use connect_to_master
    directly
    
    TODO: make this part a seperate function to eliminate duplication
  */
  mysql_options(mysql, MYSQL_OPT_CONNECT_TIMEOUT, (char *) &slave_net_timeout);
  mysql_options(mysql, MYSQL_OPT_READ_TIMEOUT, (char *) &slave_net_timeout);

#ifdef HAVE_OPENSSL
  if (mi->ssl)
  {
    mysql_ssl_set(mysql,
                  mi->ssl_key[0]?mi->ssl_key:0,
                  mi->ssl_cert[0]?mi->ssl_cert:0,
                  mi->ssl_ca[0]?mi->ssl_ca:0,
                  mi->ssl_capath[0]?mi->ssl_capath:0,
                  mi->ssl_cipher[0]?mi->ssl_cipher:0);
    mysql_options(mysql, MYSQL_OPT_SSL_VERIFY_SERVER_CERT,
                  &mi->ssl_verify_server_cert);
  }
#endif

  mysql_options(mysql, MYSQL_SET_CHARSET_NAME, default_charset_info->csname);
  /* This one is not strictly needed but we have it here for completeness */
  mysql_options(mysql, MYSQL_SET_CHARSET_DIR, (char *) charsets_dir);

  if (io_slave_killed(thd, mi)
      || !mysql_real_connect(mysql, mi->host, mi->user, mi->password, 0,
                             mi->port, 0, 0))
  {
    if (!io_slave_killed(thd, mi))
      sql_print_error("rpl_connect_master: error connecting to master: %s (server_error: %d)",
                      mysql_error(mysql), mysql_errno(mysql));
    
    if (allocated)
      mysql_close(mysql);                       // this will free the object
    return NULL;
  }
  return mysql;
}

/*
  Store the file and position where the execute-slave thread are in the
  relay log.

  SYNOPSIS
    flush_relay_log_info()
    rli                 Relay log information

  NOTES
    - As this is only called by the slave thread or on STOP SLAVE, with the
      log_lock grabbed and the slave thread stopped, we don't need to have 
      a lock here.
    - If there is an active transaction, then we don't update the position
      in the relay log.  This is to ensure that we re-execute statements
      if we die in the middle of an transaction that was rolled back.
    - As a transaction never spans binary logs, we don't have to handle the
      case where we do a relay-log-rotation in the middle of the transaction.
      If this would not be the case, we would have to ensure that we
      don't delete the relay log file where the transaction started when
      we switch to a new relay log file.

  TODO
    - Change the log file information to a binary format to avoid calling
      longlong2str.

  RETURN VALUES
    0   ok
    1   write error
*/

bool flush_relay_log_info(Relay_log_info* rli)
{
  bool error=0;
  DBUG_ENTER("flush_relay_log_info");

  if (unlikely(rli->no_storage))
    DBUG_RETURN(0);

  IO_CACHE *file = &rli->info_file;
  char buff[FN_REFLEN*2+22*2+4], *pos;

  my_b_seek(file, 0L);
  pos=strmov(buff, rli->group_relay_log_name);
  *pos++='\n';
  pos=longlong2str(rli->group_relay_log_pos, pos, 10);
  *pos++='\n';
  pos=strmov(pos, rli->group_master_log_name);
  *pos++='\n';
  pos=longlong2str(rli->group_master_log_pos, pos, 10);
  *pos='\n';
  if (my_b_write(file, (uchar*) buff, (size_t) (pos-buff)+1))
    error=1;
  if (flush_io_cache(file))
    error=1;
  if (sync_relayloginfo_period &&
      !error &&
      ++(rli->sync_counter) >= sync_relayloginfo_period)
  {
    if (my_sync(rli->info_fd, MYF(MY_WME)))
      error=1;
    rli->sync_counter= 0;
  }
  /* 
    Flushing the relay log is done by the slave I/O thread 
    or by the user on STOP SLAVE. 
   */
  DBUG_RETURN(error);
}


/*
  Called when we notice that the current "hot" log got rotated under our feet.
*/

static IO_CACHE *reopen_relay_log(Relay_log_info *rli, const char **errmsg)
{
  DBUG_ENTER("reopen_relay_log");
  DBUG_ASSERT(rli->cur_log != &rli->cache_buf);
  DBUG_ASSERT(rli->cur_log_fd == -1);

  IO_CACHE *cur_log = rli->cur_log=&rli->cache_buf;
  if ((rli->cur_log_fd=open_binlog(cur_log,rli->event_relay_log_name,
                                   errmsg)) <0)
    DBUG_RETURN(0);
  /*
    We want to start exactly where we was before:
    relay_log_pos       Current log pos
    pending             Number of bytes already processed from the event
  */
  rli->event_relay_log_pos= max(rli->event_relay_log_pos, BIN_LOG_HEADER_SIZE);
  my_b_seek(cur_log,rli->event_relay_log_pos);
  DBUG_RETURN(cur_log);
}


/**
  Reads next event from the relay log.  Should be called from the
  slave IO thread.

  @param rli Relay_log_info structure for the slave IO thread.

  @return The event read, or NULL on error.  If an error occurs, the
  error is reported through the sql_print_information() or
  sql_print_error() functions.
*/
static Log_event* next_event(Relay_log_info* rli)
{
  Log_event* ev;
  IO_CACHE* cur_log = rli->cur_log;
  mysql_mutex_t *log_lock = rli->relay_log.get_log_lock();
  const char* errmsg=0;
  THD* thd = rli->sql_thd;
  DBUG_ENTER("next_event");

  DBUG_ASSERT(thd != 0);

#ifndef DBUG_OFF
  if (abort_slave_event_count && !rli->events_till_abort--)
    DBUG_RETURN(0);
#endif

  /*
    For most operations we need to protect rli members with data_lock,
    so we assume calling function acquired this mutex for us and we will
    hold it for the most of the loop below However, we will release it
    whenever it is worth the hassle,  and in the cases when we go into a
    mysql_cond_wait() with the non-data_lock mutex
  */
  mysql_mutex_assert_owner(&rli->data_lock);

  while (!sql_slave_killed(thd,rli))
  {
    /*
      We can have two kinds of log reading:
      hot_log:
        rli->cur_log points at the IO_CACHE of relay_log, which
        is actively being updated by the I/O thread. We need to be careful
        in this case and make sure that we are not looking at a stale log that
        has already been rotated. If it has been, we reopen the log.

      The other case is much simpler:
        We just have a read only log that nobody else will be updating.
    */
    bool hot_log;
    if ((hot_log = (cur_log != &rli->cache_buf)))
    {
      DBUG_ASSERT(rli->cur_log_fd == -1); // foreign descriptor
      mysql_mutex_lock(log_lock);

      /*
        Reading xxx_file_id is safe because the log will only
        be rotated when we hold relay_log.LOCK_log
      */
      if (rli->relay_log.get_open_count() != rli->cur_log_old_open_count)
      {
        // The master has switched to a new log file; Reopen the old log file
        cur_log=reopen_relay_log(rli, &errmsg);
        mysql_mutex_unlock(log_lock);
        if (!cur_log)                           // No more log files
          goto err;
        hot_log=0;                              // Using old binary log
      }
    }
    /* 
      As there is no guarantee that the relay is open (for example, an I/O
      error during a write by the slave I/O thread may have closed it), we
      have to test it.
    */
    if (!my_b_inited(cur_log))
      goto err;
#ifndef DBUG_OFF
    {
      /* This is an assertion which sometimes fails, let's try to track it */
      char llbuf1[22], llbuf2[22];
      DBUG_PRINT("info", ("my_b_tell(cur_log)=%s rli->event_relay_log_pos=%s",
                          llstr(my_b_tell(cur_log),llbuf1),
                          llstr(rli->event_relay_log_pos,llbuf2)));
      DBUG_ASSERT(my_b_tell(cur_log) >= BIN_LOG_HEADER_SIZE);
      DBUG_ASSERT(my_b_tell(cur_log) == rli->event_relay_log_pos);
    }
#endif
    /*
      Relay log is always in new format - if the master is 3.23, the
      I/O thread will convert the format for us.
      A problem: the description event may be in a previous relay log. So if
      the slave has been shutdown meanwhile, we would have to look in old relay
      logs, which may even have been deleted. So we need to write this
      description event at the beginning of the relay log.
      When the relay log is created when the I/O thread starts, easy: the
      master will send the description event and we will queue it.
      But if the relay log is created by new_file(): then the solution is:
      MYSQL_BIN_LOG::open() will write the buffered description event.
    */
    if ((ev=Log_event::read_log_event(cur_log,0,
                                      rli->relay_log.description_event_for_exec)))

    {
      DBUG_ASSERT(thd==rli->sql_thd);
      /*
        read it while we have a lock, to avoid a mutex lock in
        inc_event_relay_log_pos()
      */
      rli->future_event_relay_log_pos= my_b_tell(cur_log);
      if (hot_log)
        mysql_mutex_unlock(log_lock);
      DBUG_RETURN(ev);
    }
    DBUG_ASSERT(thd==rli->sql_thd);
    if (opt_reckless_slave)                     // For mysql-test
      cur_log->error = 0;
    if (cur_log->error < 0)
    {
      errmsg = "slave SQL thread aborted because of I/O error";
      if (hot_log)
        mysql_mutex_unlock(log_lock);
      goto err;
    }
    if (!cur_log->error) /* EOF */
    {
      /*
        On a hot log, EOF means that there are no more updates to
        process and we must block until I/O thread adds some and
        signals us to continue
      */
      if (hot_log)
      {
        /*
          We say in Seconds_Behind_Master that we have "caught up". Note that
          for example if network link is broken but I/O slave thread hasn't
          noticed it (slave_net_timeout not elapsed), then we'll say "caught
          up" whereas we're not really caught up. Fixing that would require
          internally cutting timeout in smaller pieces in network read, no
          thanks. Another example: SQL has caught up on I/O, now I/O has read
          a new event and is queuing it; the false "0" will exist until SQL
          finishes executing the new event; it will be look abnormal only if
          the events have old timestamps (then you get "many", 0, "many").

          Transient phases like this can be fixed with implemeting
          Heartbeat event which provides the slave the status of the
          master at time the master does not have any new update to send.
          Seconds_Behind_Master would be zero only when master has no
          more updates in binlog for slave. The heartbeat can be sent
          in a (small) fraction of slave_net_timeout. Until it's done
          rli->last_master_timestamp is temporarely (for time of
          waiting for the following event) reset whenever EOF is
          reached.
        */
        time_t save_timestamp= rli->last_master_timestamp;
        rli->last_master_timestamp= 0;

        DBUG_ASSERT(rli->relay_log.get_open_count() ==
                    rli->cur_log_old_open_count);

        if (rli->ign_master_log_name_end[0])
        {
          /* We generate and return a Rotate, to make our positions advance */
          DBUG_PRINT("info",("seeing an ignored end segment"));
          ev= new Rotate_log_event(rli->ign_master_log_name_end,
                                   0, rli->ign_master_log_pos_end,
                                   Rotate_log_event::DUP_NAME);
          rli->ign_master_log_name_end[0]= 0;
          mysql_mutex_unlock(log_lock);
          if (unlikely(!ev))
          {
            errmsg= "Slave SQL thread failed to create a Rotate event "
              "(out of memory?), SHOW SLAVE STATUS may be inaccurate";
            goto err;
          }
          ev->server_id= 0; // don't be ignored by slave SQL thread
          DBUG_RETURN(ev);
        }

        /*
          We can, and should release data_lock while we are waiting for
          update. If we do not, show slave status will block
        */
        mysql_mutex_unlock(&rli->data_lock);

        /*
          Possible deadlock :
          - the I/O thread has reached log_space_limit
          - the SQL thread has read all relay logs, but cannot purge for some
          reason:
            * it has already purged all logs except the current one
            * there are other logs than the current one but they're involved in
            a transaction that finishes in the current one (or is not finished)
          Solution :
          Wake up the possibly waiting I/O thread, and set a boolean asking
          the I/O thread to temporarily ignore the log_space_limit
          constraint, because we do not want the I/O thread to block because of
          space (it's ok if it blocks for any other reason (e.g. because the
          master does not send anything). Then the I/O thread stops waiting
          and reads more events.
          The SQL thread decides when the I/O thread should take log_space_limit
          into account again : ignore_log_space_limit is reset to 0
          in purge_first_log (when the SQL thread purges the just-read relay
          log), and also when the SQL thread starts. We should also reset
          ignore_log_space_limit to 0 when the user does RESET SLAVE, but in
          fact, no need as RESET SLAVE requires that the slave
          be stopped, and the SQL thread sets ignore_log_space_limit to 0 when
          it stops.
        */
        mysql_mutex_lock(&rli->log_space_lock);
        // prevent the I/O thread from blocking next times
        rli->ignore_log_space_limit= 1;
        /*
          If the I/O thread is blocked, unblock it.  Ok to broadcast
          after unlock, because the mutex is only destroyed in
          ~Relay_log_info(), i.e. when rli is destroyed, and rli will
          not be destroyed before we exit the present function.
        */
        mysql_mutex_unlock(&rli->log_space_lock);
        mysql_cond_broadcast(&rli->log_space_cond);
        // Note that wait_for_update_relay_log unlocks lock_log !
        rli->relay_log.wait_for_update_relay_log(rli->sql_thd);
        // re-acquire data lock since we released it earlier
        mysql_mutex_lock(&rli->data_lock);
        rli->last_master_timestamp= save_timestamp;
        continue;
      }
      /*
        If the log was not hot, we need to move to the next log in
        sequence. The next log could be hot or cold, we deal with both
        cases separately after doing some common initialization
      */
      end_io_cache(cur_log);
      DBUG_ASSERT(rli->cur_log_fd >= 0);
      mysql_file_close(rli->cur_log_fd, MYF(MY_WME));
      rli->cur_log_fd = -1;

      if (relay_log_purge)
      {
        /*
          purge_first_log will properly set up relay log coordinates in rli.
          If the group's coordinates are equal to the event's coordinates
          (i.e. the relay log was not rotated in the middle of a group),
          we can purge this relay log too.
          We do ulonglong and string comparisons, this may be slow but
          - purging the last relay log is nice (it can save 1GB of disk), so we
          like to detect the case where we can do it, and given this,
          - I see no better detection method
          - purge_first_log is not called that often
        */
        if (rli->relay_log.purge_first_log
            (rli,
             rli->group_relay_log_pos == rli->event_relay_log_pos
             && !strcmp(rli->group_relay_log_name,rli->event_relay_log_name)))
        {
          errmsg = "Error purging processed logs";
          goto err;
        }
      }
      else
      {
        /*
          If hot_log is set, then we already have a lock on
          LOCK_log.  If not, we have to get the lock.

          According to Sasha, the only time this code will ever be executed
          is if we are recovering from a bug.
        */
        if (rli->relay_log.find_next_log(&rli->linfo, !hot_log))
        {
          errmsg = "error switching to the next log";
          goto err;
        }
        rli->event_relay_log_pos = BIN_LOG_HEADER_SIZE;
        strmake(rli->event_relay_log_name,rli->linfo.log_file_name,
                sizeof(rli->event_relay_log_name)-1);
        flush_relay_log_info(rli);
      }

      /*
        Now we want to open this next log. To know if it's a hot log (the one
        being written by the I/O thread now) or a cold log, we can use
        is_active(); if it is hot, we use the I/O cache; if it's cold we open
        the file normally. But if is_active() reports that the log is hot, this
        may change between the test and the consequence of the test. So we may
        open the I/O cache whereas the log is now cold, which is nonsense.
        To guard against this, we need to have LOCK_log.
      */

      DBUG_PRINT("info",("hot_log: %d",hot_log));
      if (!hot_log) /* if hot_log, we already have this mutex */
        mysql_mutex_lock(log_lock);
      if (rli->relay_log.is_active(rli->linfo.log_file_name))
      {
#ifdef EXTRA_DEBUG
        if (global_system_variables.log_warnings)
          sql_print_information("next log '%s' is currently active",
                                rli->linfo.log_file_name);
#endif
        rli->cur_log= cur_log= rli->relay_log.get_log_file();
        rli->cur_log_old_open_count= rli->relay_log.get_open_count();
        DBUG_ASSERT(rli->cur_log_fd == -1);

        /*
           When the SQL thread is [stopped and] (re)started the
           following may happen:

           1. Log was hot at stop time and remains hot at restart

              SQL thread reads again from hot_log (SQL thread was
              reading from the active log when it was stopped and the
              very same log is still active on SQL thread restart).

              In this case, my_b_seek is performed on cur_log, while
              cur_log points to relay_log.get_log_file();

           2. Log was hot at stop time but got cold before restart

              The log was hot when SQL thread stopped, but it is not
              anymore when the SQL thread restarts.

              In this case, the SQL thread reopens the log, using
              cache_buf, ie, cur_log points to &cache_buf, and thence
              its coordinates are reset.

           3. Log was already cold at stop time

              The log was not hot when the SQL thread stopped, and, of
              course, it will not be hot when it restarts.

              In this case, the SQL thread opens the cold log again,
              using cache_buf, ie, cur_log points to &cache_buf, and
              thence its coordinates are reset.

           4. Log was hot at stop time, DBA changes to previous cold
              log and restarts SQL thread

              The log was hot when the SQL thread was stopped, but the
              user changed the coordinates of the SQL thread to
              restart from a previous cold log.

              In this case, at start time, cur_log points to a cold
              log, opened using &cache_buf as cache, and coordinates
              are reset. However, as it moves on to the next logs, it
              will eventually reach the hot log. If the hot log is the
              same at the time the SQL thread was stopped, then
              coordinates were not reset - the cur_log will point to
              relay_log.get_log_file(), and not a freshly opened
              IO_CACHE through cache_buf. For this reason we need to
              deploy a my_b_seek before calling check_binlog_magic at
              this point of the code (see: BUG#55263 for more
              details).
          
          NOTES: 
            - We must keep the LOCK_log to read the 4 first bytes, as
              this is a hot log (same as when we call read_log_event()
              above: for a hot log we take the mutex).

            - Because of scenario #4 above, we need to have a
              my_b_seek here. Otherwise, we might hit the assertion
              inside check_binlog_magic.
        */

        my_b_seek(cur_log, (my_off_t) 0);
        if (check_binlog_magic(cur_log,&errmsg))
        {
          if (!hot_log)
            mysql_mutex_unlock(log_lock);
          goto err;
        }
        if (!hot_log)
          mysql_mutex_unlock(log_lock);
        continue;
      }
      if (!hot_log)
        mysql_mutex_unlock(log_lock);
      /*
        if we get here, the log was not hot, so we will have to open it
        ourselves. We are sure that the log is still not hot now (a log can get
        from hot to cold, but not from cold to hot). No need for LOCK_log.
      */
#ifdef EXTRA_DEBUG
      if (global_system_variables.log_warnings)
        sql_print_information("next log '%s' is not active",
                              rli->linfo.log_file_name);
#endif
      // open_binlog() will check the magic header
      if ((rli->cur_log_fd=open_binlog(cur_log,rli->linfo.log_file_name,
                                       &errmsg)) <0)
        goto err;
    }
    else
    {
      /*
        Read failed with a non-EOF error.
        TODO: come up with something better to handle this error
      */
      if (hot_log)
        mysql_mutex_unlock(log_lock);
      sql_print_error("Slave SQL thread: I/O error reading \
event(errno: %d  cur_log->error: %d)",
                      my_errno,cur_log->error);
      // set read position to the beginning of the event
      my_b_seek(cur_log,rli->event_relay_log_pos);
      /* otherwise, we have had a partial read */
      errmsg = "Aborting slave SQL thread because of partial event read";
      break;                                    // To end of function
    }
  }
  if (!errmsg && global_system_variables.log_warnings)
  {
    sql_print_information("Error reading relay log event: %s",
                          "slave SQL thread was killed");
    DBUG_RETURN(0);
  }

err:
  if (errmsg)
    sql_print_error("Error reading relay log event: %s", errmsg);
  DBUG_RETURN(0);
}

/*
  Rotate a relay log (this is used only by FLUSH LOGS; the automatic rotation
  because of size is simpler because when we do it we already have all relevant
  locks; here we don't, so this function is mainly taking locks).
  Returns nothing as we cannot catch any error (MYSQL_BIN_LOG::new_file()
  is void).
*/

int rotate_relay_log(Master_info* mi)
{
  DBUG_ENTER("rotate_relay_log");
  Relay_log_info* rli= &mi->rli;
  int error= 0;

  DBUG_EXECUTE_IF("crash_before_rotate_relaylog", abort(););

  /*
     We need to test inited because otherwise, new_file() will attempt to lock
     LOCK_log, which may not be inited (if we're not a slave).
  */
  if (!rli->inited)
  {
    DBUG_PRINT("info", ("rli->inited == 0"));
    goto end;
  }

  /* If the relay log is closed, new_file() will do nothing. */
  if ((error= rli->relay_log.new_file()))
    goto end;

  /*
    We harvest now, because otherwise BIN_LOG_HEADER_SIZE will not immediately
    be counted, so imagine a succession of FLUSH LOGS  and assume the slave
    threads are started:
    relay_log_space decreases by the size of the deleted relay log, but does
    not increase, so flush-after-flush we may become negative, which is wrong.
    Even if this will be corrected as soon as a query is replicated on the
    slave (because the I/O thread will then call harvest_bytes_written() which
    will harvest all these BIN_LOG_HEADER_SIZE we forgot), it may give strange
    output in SHOW SLAVE STATUS meanwhile. So we harvest now.
    If the log is closed, then this will just harvest the last writes, probably
    0 as they probably have been harvested.
  */
  rli->relay_log.harvest_bytes_written(&rli->log_space_total);
end:
<<<<<<< HEAD
  DBUG_VOID_RETURN;
=======
  pthread_mutex_unlock(&mi->run_lock);
  DBUG_RETURN(error);
>>>>>>> ffc16a2d
}


/**
   Detects, based on master's version (as found in the relay log), if master
   has a certain bug.
   @param rli Relay_log_info which tells the master's version
   @param bug_id Number of the bug as found in bugs.mysql.com
   @param report bool report error message, default TRUE

   @param pred Predicate function that will be called with @c param to
   check for the bug. If the function return @c true, the bug is present,
   otherwise, it is not.

   @param param  State passed to @c pred function.

   @return TRUE if master has the bug, FALSE if it does not.
*/
bool rpl_master_has_bug(const Relay_log_info *rli, uint bug_id, bool report,
                        bool (*pred)(const void *), const void *param)
{
  struct st_version_range_for_one_bug {
    uint        bug_id;
    const uchar introduced_in[3]; // first version with bug
    const uchar fixed_in[3];      // first version with fix
  };
  static struct st_version_range_for_one_bug versions_for_all_bugs[]=
  {
    {24432, { 5, 0, 24 }, { 5, 0, 38 } },
    {24432, { 5, 1, 12 }, { 5, 1, 17 } },
    {33029, { 5, 0,  0 }, { 5, 0, 58 } },
    {33029, { 5, 1,  0 }, { 5, 1, 12 } },
    {37426, { 5, 1,  0 }, { 5, 1, 26 } },
  };
  const uchar *master_ver=
    rli->relay_log.description_event_for_exec->server_version_split;

  DBUG_ASSERT(sizeof(rli->relay_log.description_event_for_exec->server_version_split) == 3);

  for (uint i= 0;
       i < sizeof(versions_for_all_bugs)/sizeof(*versions_for_all_bugs);i++)
  {
    const uchar *introduced_in= versions_for_all_bugs[i].introduced_in,
      *fixed_in= versions_for_all_bugs[i].fixed_in;
    if ((versions_for_all_bugs[i].bug_id == bug_id) &&
        (memcmp(introduced_in, master_ver, 3) <= 0) &&
        (memcmp(fixed_in,      master_ver, 3) >  0) &&
        (pred == NULL || (*pred)(param)))
    {
      if (!report)
	return TRUE;
      // a short message for SHOW SLAVE STATUS (message length constraints)
      my_printf_error(ER_UNKNOWN_ERROR, "master may suffer from"
                      " http://bugs.mysql.com/bug.php?id=%u"
                      " so slave stops; check error log on slave"
                      " for more info", MYF(0), bug_id);
      // a verbose message for the error log
      rli->report(ERROR_LEVEL, ER_UNKNOWN_ERROR,
                  "According to the master's version ('%s'),"
                  " it is probable that master suffers from this bug:"
                      " http://bugs.mysql.com/bug.php?id=%u"
                      " and thus replicating the current binary log event"
                      " may make the slave's data become different from the"
                      " master's data."
                      " To take no risk, slave refuses to replicate"
                      " this event and stops."
                      " We recommend that all updates be stopped on the"
                      " master and slave, that the data of both be"
                      " manually synchronized,"
                      " that master's binary logs be deleted,"
                      " that master be upgraded to a version at least"
                      " equal to '%d.%d.%d'. Then replication can be"
                      " restarted.",
                      rli->relay_log.description_event_for_exec->server_version,
                      bug_id,
                      fixed_in[0], fixed_in[1], fixed_in[2]);
      return TRUE;
    }
  }
  return FALSE;
}

/**
   BUG#33029, For all 5.0 up to 5.0.58 exclusive, and 5.1 up to 5.1.12
   exclusive, if one statement in a SP generated AUTO_INCREMENT value
   by the top statement, all statements after it would be considered
   generated AUTO_INCREMENT value by the top statement, and a
   erroneous INSERT_ID value might be associated with these statement,
   which could cause duplicate entry error and stop the slave.

   Detect buggy master to work around.
 */
bool rpl_master_erroneous_autoinc(THD *thd)
{
  if (active_mi && active_mi->rli.sql_thd == thd)
  {
    Relay_log_info *rli= &active_mi->rli;
    DBUG_EXECUTE_IF("simulate_bug33029", return TRUE;);
    return rpl_master_has_bug(rli, 33029, FALSE, NULL, NULL);
  }
  return FALSE;
}

#ifdef HAVE_EXPLICIT_TEMPLATE_INSTANTIATION
template class I_List_iterator<i_string>;
template class I_List_iterator<i_string_pair>;
#endif

/**
  @} (end of group Replication)
*/

#endif /* HAVE_REPLICATION */<|MERGE_RESOLUTION|>--- conflicted
+++ resolved
@@ -4875,7 +4875,7 @@
   Relay_log_info* rli= &mi->rli;
   int error= 0;
 
-  DBUG_EXECUTE_IF("crash_before_rotate_relaylog", abort(););
+  DBUG_EXECUTE_IF("crash_before_rotate_relaylog", DBUG_SUICIDE(););
 
   /*
      We need to test inited because otherwise, new_file() will attempt to lock
@@ -4906,12 +4906,7 @@
   */
   rli->relay_log.harvest_bytes_written(&rli->log_space_total);
 end:
-<<<<<<< HEAD
-  DBUG_VOID_RETURN;
-=======
-  pthread_mutex_unlock(&mi->run_lock);
   DBUG_RETURN(error);
->>>>>>> ffc16a2d
 }
 
 
