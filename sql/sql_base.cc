/* Copyright (c) 2000, 2016, Oracle and/or its affiliates.
   Copyright (c) 2010, 2019, MariaDB

   This program is free software; you can redistribute it and/or modify
   it under the terms of the GNU General Public License as published by
   the Free Software Foundation; version 2 of the License.

   This program is distributed in the hope that it will be useful,
   but WITHOUT ANY WARRANTY; without even the implied warranty of
   MERCHANTABILITY or FITNESS FOR A PARTICULAR PURPOSE.  See the
   GNU General Public License for more details.

   You should have received a copy of the GNU General Public License
   along with this program; if not, write to the Free Software
   Foundation, Inc., 51 Franklin Street, Fifth Floor, Boston, MA  02110-1335  USA */


/* Basic functions needed by many modules */

#include "mariadb.h"
#include "sql_base.h"                           // setup_table_map
#include "sql_priv.h"
#include "unireg.h"
#include "debug_sync.h"
#include "lock.h"        // mysql_lock_remove,
                         // mysql_unlock_tables,
                         // mysql_lock_have_duplicate
#include "sql_show.h"    // append_identifier
#include "strfunc.h"     // find_type
#include "sql_view.h"    // mysql_make_view, VIEW_ANY_ACL
#include "sql_parse.h"   // check_table_access
#include "sql_insert.h"  // kill_delayed_threads
#include "sql_acl.h"     // *_ACL, check_grant_all_columns,
                         // check_column_grant_in_table_ref,
                         // get_column_grant
#include "sql_partition.h"               // ALTER_PARTITION_PARAM_TYPE
#include "sql_derived.h" // mysql_derived_prepare,
                         // mysql_handle_derived,
                         // mysql_derived_filling
#include "sql_handler.h" // mysql_ha_flush
#include "sql_test.h"
#include "sql_partition.h"                      // ALTER_PARTITION_PARAM_TYPE
#include "log_event.h"                          // Query_log_event
#include "sql_select.h"
#include "sp_head.h"
#include "sp.h"
#include "sp_cache.h"
#include "sql_trigger.h"
#include "transaction.h"
#include "sql_prepare.h"
#include "sql_statistics.h"
#include "sql_cte.h"
#include <m_ctype.h>
#include <my_dir.h>
#include <hash.h>
#include "rpl_filter.h"
#include "sql_table.h"                          // build_table_filename
#include "datadict.h"   // dd_frm_is_view()
#include "sql_hset.h"   // Hash_set
#include "rpl_rli.h"   // rpl_group_info
#ifdef  __WIN__
#include <io.h>
#endif
#include "wsrep_mysqld.h"
#ifdef WITH_WSREP
#include "wsrep_thd.h"
#include "wsrep_trans_observer.h"
#endif /* WITH_WSREP */


bool
No_such_table_error_handler::handle_condition(THD *,
                                              uint sql_errno,
                                              const char*,
                                              Sql_condition::enum_warning_level *level,
                                              const char*,
                                              Sql_condition ** cond_hdl)
{
  *cond_hdl= NULL;
  if (sql_errno == ER_NO_SUCH_TABLE || sql_errno == ER_NO_SUCH_TABLE_IN_ENGINE)
  {
    m_handled_errors++;
    return TRUE;
  }

  if (*level == Sql_condition::WARN_LEVEL_ERROR)
    m_unhandled_errors++;
  return FALSE;
}


bool No_such_table_error_handler::safely_trapped_errors()
{
  /*
    If m_unhandled_errors != 0, something else, unanticipated, happened,
    so the error is not trapped but returned to the caller.
    Multiple ER_NO_SUCH_TABLE can be raised in case of views.
  */
  return ((m_handled_errors > 0) && (m_unhandled_errors == 0));
}


/**
  This internal handler is used to trap ER_NO_SUCH_TABLE and
  ER_WRONG_MRG_TABLE errors during CHECK/REPAIR TABLE for MERGE
  tables.
*/

class Repair_mrg_table_error_handler : public Internal_error_handler
{
public:
  Repair_mrg_table_error_handler()
    : m_handled_errors(false), m_unhandled_errors(false)
  {}

  bool handle_condition(THD *thd,
                        uint sql_errno,
                        const char* sqlstate,
                        Sql_condition::enum_warning_level *level,
                        const char* msg,
                        Sql_condition ** cond_hdl);

  /**
    Returns TRUE if there were ER_NO_SUCH_/WRONG_MRG_TABLE and there
    were no unhandled errors. FALSE otherwise.
  */
  bool safely_trapped_errors()
  {
    /*
      Check for m_handled_errors is here for extra safety.
      It can be useful in situation when call to open_table()
      fails because some error which was suppressed by another
      error handler (e.g. in case of MDL deadlock which we
      decided to solve by back-off and retry).
    */
    return (m_handled_errors && (! m_unhandled_errors));
  }

private:
  bool m_handled_errors;
  bool m_unhandled_errors;
};


bool
Repair_mrg_table_error_handler::handle_condition(THD *,
                                                 uint sql_errno,
                                                 const char*,
                                                 Sql_condition::enum_warning_level *level,
                                                 const char*,
                                                 Sql_condition ** cond_hdl)
{
  *cond_hdl= NULL;
  if (sql_errno == ER_NO_SUCH_TABLE ||
      sql_errno == ER_NO_SUCH_TABLE_IN_ENGINE ||
      sql_errno == ER_WRONG_MRG_TABLE)
  {
    m_handled_errors= true;
    return TRUE;
  }

  m_unhandled_errors= true;
  return FALSE;
}


/**
  @defgroup Data_Dictionary Data Dictionary
  @{
*/

static bool check_and_update_table_version(THD *thd, TABLE_LIST *tables,
                                           TABLE_SHARE *table_share);
static bool open_table_entry_fini(THD *thd, TABLE_SHARE *share, TABLE *entry);
static bool auto_repair_table(THD *thd, TABLE_LIST *table_list);


/**
  Get table cache key for a table list element.

  @param table_list[in]  Table list element.
  @param key[out]        On return points to table cache key for the table.

  @note Unlike create_table_def_key() call this function doesn't construct
        key in a buffer provided by caller. Instead it relies on the fact
        that table list element for which key is requested has properly
        initialized MDL_request object and the fact that table definition
        cache key is suffix of key used in MDL subsystem. So to get table
        definition key it simply needs to return pointer to appropriate
        part of MDL_key object nested in this table list element.
        Indeed, this means that lifetime of key produced by this call is
        limited by the lifetime of table list element which it got as
        parameter.

  @return Length of key.
*/

uint get_table_def_key(const TABLE_LIST *table_list, const char **key)
{
  /*
    This call relies on the fact that TABLE_LIST::mdl_request::key object
    is properly initialized, so table definition cache can be produced
    from key used by MDL subsystem.
  */
  DBUG_ASSERT(!strcmp(table_list->get_db_name(),
                      table_list->mdl_request.key.db_name()));
  DBUG_ASSERT(!strcmp(table_list->get_table_name(),
                      table_list->mdl_request.key.name()));

  *key= (const char*)table_list->mdl_request.key.ptr() + 1;
  return table_list->mdl_request.key.length() - 1;
}



/*****************************************************************************
  Functions to handle table definition cache (TABLE_SHARE)
*****************************************************************************/

/*
  Create a list for all open tables matching SQL expression

  SYNOPSIS
    list_open_tables()
    thd			Thread THD
    wild		SQL like expression

  NOTES
    One gets only a list of tables for which one has any kind of privilege.
    db and table names are allocated in result struct, so one doesn't need
    a lock when traversing the return list.

  RETURN VALUES
    NULL	Error (Probably OOM)
    #		Pointer to list of names of open tables.
*/

struct list_open_tables_arg
{
  THD *thd;
  const char *db;
  const char *wild;
  TABLE_LIST table_list;
  OPEN_TABLE_LIST **start_list, *open_list;
};


static my_bool list_open_tables_callback(TDC_element *element,
                                         list_open_tables_arg *arg)
{
  const char *db= (char*) element->m_key;
  size_t db_length= strlen(db);
  const char *table_name= db + db_length + 1;

  if (arg->db && my_strcasecmp(system_charset_info, arg->db, db))
    return FALSE;
  if (arg->wild && wild_compare(table_name, arg->wild, 0))
    return FALSE;

  /* Check if user has SELECT privilege for any column in the table */
  arg->table_list.db.str= db;
  arg->table_list.db.length= db_length;
  arg->table_list.table_name.str= table_name;
  arg->table_list.table_name.length= strlen(table_name);
  arg->table_list.grant.privilege= 0;

  if (check_table_access(arg->thd, SELECT_ACL, &arg->table_list, TRUE, 1, TRUE))
    return FALSE;

  if (!(*arg->start_list= (OPEN_TABLE_LIST *) arg->thd->alloc(
                    sizeof(**arg->start_list) + element->m_key_length)))
    return TRUE;

  strmov((*arg->start_list)->table=
         strmov(((*arg->start_list)->db= (char*) ((*arg->start_list) + 1)),
                db) + 1, table_name);
  (*arg->start_list)->in_use= 0;

  mysql_mutex_lock(&element->LOCK_table_share);
  All_share_tables_list::Iterator it(element->all_tables);
  TABLE *table;
  while ((table= it++))
    if (table->in_use)
      ++(*arg->start_list)->in_use;
  mysql_mutex_unlock(&element->LOCK_table_share);
  (*arg->start_list)->locked= 0;                   /* Obsolete. */
  arg->start_list= &(*arg->start_list)->next;
  *arg->start_list= 0;
  return FALSE;
}


OPEN_TABLE_LIST *list_open_tables(THD *thd, const char *db, const char *wild)
{
  list_open_tables_arg argument;
  DBUG_ENTER("list_open_tables");

  argument.thd= thd;
  argument.db= db;
  argument.wild= wild;
  bzero((char*) &argument.table_list, sizeof(argument.table_list));
  argument.start_list= &argument.open_list;
  argument.open_list= 0;

  if (tdc_iterate(thd, (my_hash_walk_action) list_open_tables_callback,
                  &argument, true))
    DBUG_RETURN(0);

  DBUG_RETURN(argument.open_list);
}


/**
   Close all tables that are not in use in table definition cache

   @param purge_flag  Argument for tc_purge. true if we should force all
                      shares to be deleted. false if it's enough to just
                      evict those that are not in use.
*/

void purge_tables(bool purge_flag)
{
  /*
    Force close of all open tables.

    Note that code in TABLE_SHARE::wait_for_old_version() assumes that
    incrementing of refresh_version is followed by purge of unused table
    shares.
  */
  kill_delayed_threads();
  /*
    Get rid of all unused TABLE and TABLE_SHARE instances. By doing
    this we automatically close all tables which were marked as "old".
  */
  tc_purge(purge_flag);
  /* Free table shares which were not freed implicitly by loop above. */
  tdc_purge(true);
}


/**
   close_cached_tables

   This function has two separate usages:
   1) Close not used tables in the table cache to free memory
   2) Close a list of tables and wait until they are not used anymore. This
      is used mainly when preparing a table for export.

   If there are locked tables, they are closed and reopened before
   function returns. This is done to ensure that table files will be closed
   by all threads and thus external copyable when FLUSH TABLES returns.
*/

bool close_cached_tables(THD *thd, TABLE_LIST *tables,
                         bool wait_for_refresh, ulong timeout)
{
  DBUG_ENTER("close_cached_tables");
  DBUG_ASSERT(thd || (!wait_for_refresh && !tables));
  DBUG_ASSERT(wait_for_refresh || !tables);

  if (!tables)
  {
    /* Free tables that are not used */
    purge_tables(false);
    if (!wait_for_refresh)
      DBUG_RETURN(false);
  }

  DBUG_PRINT("info", ("open table definitions: %d",
                      (int) tdc_records()));

  if (thd->locked_tables_mode)
  {
    /*
      If we are under LOCK TABLES, we need to reopen the tables without
      opening a door for any concurrent threads to sneak in and get
      lock on our tables. To achieve this we use exclusive metadata
      locks.
    */
    TABLE_LIST *tables_to_reopen= (tables ? tables :
                                  thd->locked_tables_list.locked_tables());
    bool result= false;

    /* close open HANDLER for this thread to allow table to be closed */
    mysql_ha_flush_tables(thd, tables_to_reopen);

    for (TABLE_LIST *table_list= tables_to_reopen; table_list;
         table_list= table_list->next_global)
    {
      int err;
      /* A check that the table was locked for write is done by the caller. */
      TABLE *table= find_table_for_mdl_upgrade(thd, table_list->db.str,
                                            table_list->table_name.str, &err);

      /* May return NULL if this table has already been closed via an alias. */
      if (! table)
        continue;

      if (thd->mdl_context.upgrade_shared_lock(table->mdl_ticket, MDL_EXCLUSIVE,
                                               timeout))
      {
        result= true;
        break;
      }
      table->file->extra(HA_EXTRA_PREPARE_FOR_FORCED_CLOSE);
      close_all_tables_for_name(thd, table->s, HA_EXTRA_NOT_USED, NULL);
    }
    /*
      No other thread has the locked tables open; reopen them and get the
      old locks. This should always succeed (unless some external process
      has removed the tables)
    */
    if (thd->locked_tables_list.reopen_tables(thd, false))
      result= true;

    /*
      Since downgrade_lock() won't do anything with shared
      metadata lock it is much simpler to go through all open tables rather
      than picking only those tables that were flushed.
    */
    for (TABLE *tab= thd->open_tables; tab; tab= tab->next)
      tab->mdl_ticket->downgrade_lock(MDL_SHARED_NO_READ_WRITE);

    DBUG_RETURN(result);
  }
  else if (tables)
  {
    /*
      Get an explicit MDL lock for all requested tables to ensure they are
      not used by any other thread
    */
    MDL_request_list mdl_requests;

    DBUG_PRINT("info", ("Waiting for other threads to close their open tables"));
    DEBUG_SYNC(thd, "after_flush_unlock");

    /* close open HANDLER for this thread to allow table to be closed */
    mysql_ha_flush_tables(thd, tables);

    for (TABLE_LIST *table= tables; table; table= table->next_local)
    {
      MDL_request *mdl_request= new (thd->mem_root) MDL_request;
      if (mdl_request == NULL)
        DBUG_RETURN(true);
      mdl_request->init(&table->mdl_request.key, MDL_EXCLUSIVE, MDL_STATEMENT);
      mdl_requests.push_front(mdl_request);
    }

    if (thd->mdl_context.acquire_locks(&mdl_requests, timeout))
      DBUG_RETURN(true);

    for (TABLE_LIST *table= tables; table; table= table->next_local)
      tdc_remove_table(thd, TDC_RT_REMOVE_ALL, table->db.str,
                       table->table_name.str, false);
  }
  DBUG_RETURN(false);
}


/**
  Collect all shares that has open tables
*/

struct tc_collect_arg
{
  DYNAMIC_ARRAY shares;
  flush_tables_type flush_type;
};

static my_bool tc_collect_used_shares(TDC_element *element,
                                      tc_collect_arg *arg)
{
  my_bool result= FALSE;

  DYNAMIC_ARRAY *shares= &arg->shares;
  mysql_mutex_lock(&element->LOCK_table_share);
  if (element->ref_count > 0 && !element->share->is_view)
  {
    DBUG_ASSERT(element->share);
    bool do_flush= 0;
    switch (arg->flush_type) {
    case FLUSH_ALL:
      do_flush= 1;
      break;
    case FLUSH_NON_TRANS_TABLES:
      if (!element->share->online_backup &&
          element->share->table_category == TABLE_CATEGORY_USER)
        do_flush= 1;
      break;
    case FLUSH_SYS_TABLES:
      if (!element->share->online_backup &&
          element->share->table_category != TABLE_CATEGORY_USER)
        do_flush= 1;
    }
    if (do_flush)
    {
      element->ref_count++;                       // Protect against delete
      if (push_dynamic(shares, (uchar*) &element->share))
        result= TRUE;
    }
  }
  mysql_mutex_unlock(&element->LOCK_table_share);
  return result;
}


/*
  Ignore errors from opening read only tables
*/

class flush_tables_error_handler : public Internal_error_handler
{
public:
  int handled_errors;
  int unhandled_errors;
  flush_tables_error_handler() : handled_errors(0), unhandled_errors(0)
  {}

  bool handle_condition(THD *thd,
                        uint sql_errno,
                        const char* sqlstate,
                        Sql_condition::enum_warning_level *level,
                        const char* msg,
                        Sql_condition ** cond_hdl)
  {
    *cond_hdl= NULL;
    if (sql_errno == ER_OPEN_AS_READONLY)
    {
      handled_errors++;
      return TRUE;
    }
    if (*level == Sql_condition::WARN_LEVEL_ERROR)
      unhandled_errors++;
    return FALSE;
  }

  bool got_fatal_error()
  {
    return unhandled_errors > 0;
  }
};


/**
   Flush cached table as part of global read lock

   @param thd
   @param flag   What type of tables should be flushed

   @return 0  ok
   @return 1  error

   After we get the list of table shares, we will call flush on all
   possible tables, even if some flush fails.
*/

bool flush_tables(THD *thd, flush_tables_type flag)
{
  bool result= TRUE;
  tc_collect_arg collect_arg;
  TABLE *tmp_table;
  flush_tables_error_handler error_handler;
  DBUG_ENTER("flush_tables");

  purge_tables(false);  /* Flush unused tables and shares */

  /*
    Loop over all shares and collect shares that have open tables
    TODO:
    Optimize this to only collect shares that have been used for
    write after last time all tables was closed.
  */

  if (!(tmp_table= (TABLE*) my_malloc(sizeof(*tmp_table),
                                      MYF(MY_WME | MY_THREAD_SPECIFIC))))
    DBUG_RETURN(1);

  my_init_dynamic_array(&collect_arg.shares, sizeof(TABLE_SHARE*), 100, 100,
                        MYF(0));
  collect_arg.flush_type= flag;
  if (tdc_iterate(thd, (my_hash_walk_action) tc_collect_used_shares,
                  &collect_arg, true))
  {
    /* Release already collected shares */
    for (uint i= 0 ; i < collect_arg.shares.elements ; i++)
    {
      TABLE_SHARE *share= *dynamic_element(&collect_arg.shares, i,
                                           TABLE_SHARE**);
      tdc_release_share(share);
    }
    goto err;
  }

  /* Call HA_EXTRA_FLUSH on all found shares */

  thd->push_internal_handler(&error_handler);
  for (uint i= 0 ; i < collect_arg.shares.elements ; i++)
  {
    TABLE_SHARE *share= *dynamic_element(&collect_arg.shares, i,
                                         TABLE_SHARE**);
    TABLE *table= tc_acquire_table(thd, share->tdc);
    if (table)
    {
      (void) table->file->extra(HA_EXTRA_FLUSH);
      tc_release_table(table);
    }
    else
    {
      /*
        HA_OPEN_FOR_ALTER is used to allow us to open the table even if
        TABLE_SHARE::incompatible_version is set.
      */
      if (!open_table_from_share(thd, share, &empty_clex_str,
                                 HA_OPEN_KEYFILE, 0,
                                 HA_OPEN_FOR_ALTER,
                                 tmp_table, FALSE,
                                 NULL))
      {
        (void) tmp_table->file->extra(HA_EXTRA_FLUSH);
        /*
          We don't put the table into the TDC as the table was not fully
          opened (we didn't open triggers)
        */
        closefrm(tmp_table);
      }
    }
    tdc_release_share(share);
  }
  thd->pop_internal_handler();
  result= error_handler.got_fatal_error();
  DBUG_PRINT("note", ("open_errors: %u %u",
                      error_handler.handled_errors,
                      error_handler.unhandled_errors));
err:
  my_free(tmp_table);
  delete_dynamic(&collect_arg.shares);
  DBUG_RETURN(result);
}


/**
  Close all tables which match specified connection string or
  if specified string is NULL, then any table with a connection string.
*/

struct close_cached_connection_tables_arg
{
  THD *thd;
  LEX_CSTRING *connection;
  TABLE_LIST *tables;
};


static my_bool close_cached_connection_tables_callback(
  TDC_element *element, close_cached_connection_tables_arg *arg)
{
  TABLE_LIST *tmp;

  mysql_mutex_lock(&element->LOCK_table_share);
  /* Ignore if table is not open or does not have a connect_string */
  if (!element->share || !element->share->connect_string.length ||
      !element->ref_count)
    goto end;

  /* Compare the connection string */
  if (arg->connection &&
      (arg->connection->length > element->share->connect_string.length ||
       (arg->connection->length < element->share->connect_string.length &&
        (element->share->connect_string.str[arg->connection->length] != '/' &&
         element->share->connect_string.str[arg->connection->length] != '\\')) ||
       strncasecmp(arg->connection->str, element->share->connect_string.str,
                   arg->connection->length)))
    goto end;

  /* close_cached_tables() only uses these elements */
  if (!(tmp= (TABLE_LIST*) alloc_root(arg->thd->mem_root, sizeof(TABLE_LIST))) ||
      !(arg->thd->make_lex_string(&tmp->db, element->share->db.str, element->share->db.length)) ||
      !(arg->thd->make_lex_string(&tmp->table_name, element->share->table_name.str,
                                      element->share->table_name.length)))
  {
    mysql_mutex_unlock(&element->LOCK_table_share);
    return TRUE;
  }

  tmp->next_local= arg->tables;
  arg->tables= tmp;

end:
  mysql_mutex_unlock(&element->LOCK_table_share);
  return FALSE;
}


/**
  Close cached connections

  @return false  ok
  @return true   If there was an error from closed_cached_connection_tables or
                 if there was any open connections that we had to force closed
*/

bool close_cached_connection_tables(THD *thd, LEX_CSTRING *connection)
{
  bool res= false;
  close_cached_connection_tables_arg argument;
  DBUG_ENTER("close_cached_connections");
  DBUG_ASSERT(thd);

  argument.thd= thd;
  argument.connection= connection;
  argument.tables= NULL;

  if (tdc_iterate(thd,
                  (my_hash_walk_action) close_cached_connection_tables_callback,
                  &argument))
    DBUG_RETURN(true);

  for (TABLE_LIST *table= argument.tables; table; table= table->next_local)
    res|= tdc_remove_table(thd, TDC_RT_REMOVE_UNUSED,
                           table->db.str,
                           table->table_name.str, TRUE);

  /* Return true if we found any open connections */
  DBUG_RETURN(res);
}


/*
  Mark all tables in the list which were used by current substatement
  as free for reuse.

  SYNOPSIS
    mark_used_tables_as_free_for_reuse()
      thd   - thread context
      table - head of the list of tables

  DESCRIPTION
    Marks all tables in the list which were used by current substatement
    (they are marked by its query_id) as free for reuse.

    Clear 'check_table_binlog_row_based_done' flag. For tables which were used
    by current substatement the flag is cleared as part of 'ha_reset()' call.
    For the rest of the open tables not used by current substament if this
    flag is enabled as part of current substatement execution, clear the flag
    explicitly.

  NOTE
    The reason we reset query_id is that it's not enough to just test
    if table->query_id != thd->query_id to know if a table is in use.

    For example
    SELECT f1_that_uses_t1() FROM t1;
    In f1_that_uses_t1() we will see one instance of t1 where query_id is
    set to query_id of original query.
*/

static void mark_used_tables_as_free_for_reuse(THD *thd, TABLE *table)
{
  DBUG_ENTER("mark_used_tables_as_free_for_reuse");
  for (; table ; table= table->next)
  {
    DBUG_ASSERT(table->pos_in_locked_tables == NULL ||
                table->pos_in_locked_tables->table == table);
    if (table->query_id == thd->query_id)
    {
      table->query_id= 0;
      table->file->ha_reset();
    }
    else if (table->file->check_table_binlog_row_based_done)
      table->file->clear_cached_table_binlog_row_based_flag();
  }
  DBUG_VOID_RETURN;
}


/**
  Close all open instances of the table but keep the MDL lock.

  Works both under LOCK TABLES and in the normal mode.
  Removes all closed instances of the table from the table cache.

  @param     thd     thread handle
  @param[in] share   table share, but is just a handy way to
                     access the table cache key

  @param[in] extra
                     HA_EXTRA_PREPARE_FOR_DROP
                        - The table is dropped
                     HA_EXTRA_PREPARE_FOR_RENAME
                        - The table is renamed
                     HA_EXTRA_NOT_USED
                        - The table is marked as closed in the
                          locked_table_list but kept there so one can call
                          locked_table_list->reopen_tables() to put it back.

                     In case of drop/rename the documented behavior is to
                     implicitly remove the table from LOCK TABLES
                     list. 

  @pre Must be called with an X MDL lock on the table.
*/

void
close_all_tables_for_name(THD *thd, TABLE_SHARE *share,
                          ha_extra_function extra,
                          TABLE *skip_table)
{
  DBUG_ASSERT(!share->tmp_table);

  char key[MAX_DBKEY_LENGTH];
  size_t key_length= share->table_cache_key.length;
  const char *db= key;
  const char *table_name= db + share->db.length + 1;
  bool remove_from_locked_tables= extra != HA_EXTRA_NOT_USED;

  memcpy(key, share->table_cache_key.str, key_length);

  for (TABLE **prev= &thd->open_tables; *prev; )
  {
    TABLE *table= *prev;

    if (table->s->table_cache_key.length == key_length &&
        !memcmp(table->s->table_cache_key.str, key, key_length) &&
        table != skip_table)
    {
      thd->locked_tables_list.unlink_from_list(thd,
                                               table->pos_in_locked_tables,
                                               remove_from_locked_tables);
      /* Inform handler that there is a drop table or a rename going on */
      if (extra != HA_EXTRA_NOT_USED && table->db_stat)
      {
        table->file->extra(extra);
        extra= HA_EXTRA_NOT_USED;               // Call extra once!
      }

      /*
        Does nothing if the table is not locked.
        This allows one to use this function after a table
        has been unlocked, e.g. in partition management.
      */
      mysql_lock_remove(thd, thd->lock, table);
      close_thread_table(thd, prev);
    }
    else
    {
      /* Step to next entry in open_tables list. */
      prev= &table->next;
    }
  }
  if (skip_table == NULL)
  {
    /* Remove the table share from the cache. */
    tdc_remove_table(thd, TDC_RT_REMOVE_ALL, db, table_name,
                     FALSE);
  }
}


/*
  Close all tables used by the current substatement, or all tables
  used by this thread if we are on the upper level.

  SYNOPSIS
    close_thread_tables()
    thd			Thread handler

  IMPLEMENTATION
    Unlocks tables and frees derived tables.
    Put all normal tables used by thread in free list.

    It will only close/mark as free for reuse tables opened by this
    substatement, it will also check if we are closing tables after
    execution of complete query (i.e. we are on upper level) and will
    leave prelocked mode if needed.
*/

void close_thread_tables(THD *thd)
{
  TABLE *table;
  DBUG_ENTER("close_thread_tables");

  THD_STAGE_INFO(thd, stage_closing_tables);

#ifdef EXTRA_DEBUG
  DBUG_PRINT("tcache", ("open tables:"));
  for (table= thd->open_tables; table; table= table->next)
    DBUG_PRINT("tcache", ("table: '%s'.'%s' %p", table->s->db.str,
                          table->s->table_name.str, table));
#endif

#if defined(ENABLED_DEBUG_SYNC)
  /* debug_sync may not be initialized for some slave threads */
  if (thd->debug_sync_control)
    DEBUG_SYNC(thd, "before_close_thread_tables");
#endif

  DBUG_ASSERT(thd->transaction.stmt.is_empty() || thd->in_sub_stmt ||
              (thd->state_flags & Open_tables_state::BACKUPS_AVAIL));

  for (table= thd->open_tables; table; table= table->next)
  {
    if (table->update_handler)
      table->delete_update_handler();

    /* Table might be in use by some outer statement. */
    DBUG_PRINT("tcache", ("table: '%s'  query_id: %lu",
                          table->s->table_name.str, (ulong) table->query_id));

    /* Detach MERGE children after every statement. Even under LOCK TABLES. */
    if (thd->locked_tables_mode <= LTM_LOCK_TABLES ||
        table->query_id == thd->query_id)
    {
      DBUG_ASSERT(table->file);
      table->file->extra(HA_EXTRA_DETACH_CHILDREN);
    }
  }

  /*
    We are assuming here that thd->derived_tables contains ONLY derived
    tables for this substatement. i.e. instead of approach which uses
    query_id matching for determining which of the derived tables belong
    to this substatement we rely on the ability of substatements to
    save/restore thd->derived_tables during their execution.

    TODO: Probably even better approach is to simply associate list of
          derived tables with (sub-)statement instead of thread and destroy
          them at the end of its execution.
  */
  if (thd->derived_tables)
  {
    TABLE *next;
    /*
      Close all derived tables generated in queries like
      SELECT * FROM (SELECT * FROM t1)
    */
    for (table= thd->derived_tables ; table ; table= next)
    {
      next= table->next;
      free_tmp_table(thd, table);
    }
    thd->derived_tables= 0;
  }

  if (thd->rec_tables)
  {
    TABLE *next;
    /*
      Close all temporary tables created for recursive table references.
      This action was postponed because the table could be used in the
      statements like  ANALYZE WITH r AS (...) SELECT * from r
      where r is defined through recursion. 
    */
    for (table= thd->rec_tables ; table ; table= next)
    {
      next= table->next;
      free_tmp_table(thd, table);
    }
    thd->rec_tables= 0;
  }

  /*
    Mark all temporary tables used by this statement as free for reuse.
  */
  thd->mark_tmp_tables_as_free_for_reuse();

  if (thd->locked_tables_mode)
  {

    /* Ensure we are calling ha_reset() for all used tables */
    mark_used_tables_as_free_for_reuse(thd, thd->open_tables);

    /*
      We are under simple LOCK TABLES or we're inside a sub-statement
      of a prelocked statement, so should not do anything else.

      Note that even if we are in LTM_LOCK_TABLES mode and statement
      requires prelocking (e.g. when we are closing tables after
      failing ot "open" all tables required for statement execution)
      we will exit this function a few lines below.
    */
    if (! thd->lex->requires_prelocking())
      DBUG_VOID_RETURN;

    /*
      We are in the top-level statement of a prelocked statement,
      so we have to leave the prelocked mode now with doing implicit
      UNLOCK TABLES if needed.
    */
    if (thd->locked_tables_mode == LTM_PRELOCKED_UNDER_LOCK_TABLES)
      thd->locked_tables_mode= LTM_LOCK_TABLES;

    if (thd->locked_tables_mode == LTM_LOCK_TABLES)
      DBUG_VOID_RETURN;

    thd->leave_locked_tables_mode();

    /* Fallthrough */
  }

  if (thd->lock)
  {
    /*
      For RBR we flush the pending event just before we unlock all the
      tables.  This means that we are at the end of a topmost
      statement, so we ensure that the STMT_END_F flag is set on the
      pending event.  For statements that are *inside* stored
      functions, the pending event will not be flushed: that will be
      handled either before writing a query log event (inside
      binlog_query()) or when preparing a pending event.
     */
    (void)thd->binlog_flush_pending_rows_event(TRUE);
    mysql_unlock_tables(thd, thd->lock);
    thd->lock=0;
  }
  /*
    Closing a MERGE child before the parent would be fatal if the
    other thread tries to abort the MERGE lock in between.
  */
  while (thd->open_tables)
    (void) close_thread_table(thd, &thd->open_tables);

  DBUG_VOID_RETURN;
}


/* move one table to free list */

void close_thread_table(THD *thd, TABLE **table_ptr)
{
  TABLE *table= *table_ptr;
  DBUG_ENTER("close_thread_table");
  DBUG_PRINT("tcache", ("table: '%s'.'%s' %p", table->s->db.str,
                        table->s->table_name.str, table));
  DBUG_ASSERT(!table->file->keyread_enabled());
  DBUG_ASSERT(!table->file || table->file->inited == handler::NONE);

  /*
    The metadata lock must be released after giving back
    the table to the table cache.
  */
  DBUG_ASSERT(thd->mdl_context.is_lock_owner(MDL_key::TABLE,
                                             table->s->db.str,
                                             table->s->table_name.str,
                                             MDL_SHARED));
  table->mdl_ticket= NULL;

  if (table->file)
  {
    table->file->update_global_table_stats();
    table->file->update_global_index_stats();
  }

  /*
    This look is needed to allow THD::notify_shared_lock() to
    traverse the thd->open_tables list without having to worry that
    some of the tables are removed from under it
  */

  mysql_mutex_lock(&thd->LOCK_thd_data);
  *table_ptr=table->next;
  mysql_mutex_unlock(&thd->LOCK_thd_data);

  if (! table->needs_reopen())
  {
    /* Avoid having MERGE tables with attached children in table cache. */
    table->file->extra(HA_EXTRA_DETACH_CHILDREN);
    /* Free memory and reset for next loop. */
    free_field_buffers_larger_than(table, MAX_TDC_BLOB_SIZE);
    table->file->ha_reset();
  }

  /*
    Do this *before* entering the TABLE_SHARE::tdc.LOCK_table_share
    critical section.
  */
  MYSQL_UNBIND_TABLE(table->file);

  tc_release_table(table);
  DBUG_VOID_RETURN;
}


/*
  Find table in list.

  SYNOPSIS
    find_table_in_list()
    table		Pointer to table list
    offset		Offset to which list in table structure to use
    db_name		Data base name
    table_name		Table name

  NOTES:
    This is called by find_table_in_global_list().

  RETURN VALUES
    NULL	Table not found
    #		Pointer to found table.
*/

TABLE_LIST *find_table_in_list(TABLE_LIST *table,
                               TABLE_LIST *TABLE_LIST::*link,
                               const LEX_CSTRING *db_name,
                               const LEX_CSTRING *table_name)
{
  for (; table; table= table->*link )
  {
    if (cmp(&table->db, db_name) == 0 &&
        cmp(&table->table_name, table_name) == 0)
      break;
  }
  return table;
}


/**
  Test that table is unique (It's only exists once in the table list)

  @param  thd                   thread handle
  @param  table                 table which should be checked
  @param  table_list            list of tables
  @param  check_flag            whether to check tables' aliases
                                Currently this is only used by INSERT

  NOTE: to exclude derived tables from check we use following mechanism:
    a) during derived table processing set THD::derived_tables_processing
    b) JOIN::prepare set SELECT::exclude_from_table_unique_test if
       THD::derived_tables_processing set. (we can't use JOIN::execute
       because for PS we perform only JOIN::prepare, but we can't set this
       flag in JOIN::prepare if we are not sure that we are in derived table
       processing loop, because multi-update call fix_fields() for some its
       items (which mean JOIN::prepare for subqueries) before unique_table
       call to detect which tables should be locked for write).
    c) find_dup_table skip all tables which belong to SELECT with
       SELECT::exclude_from_table_unique_test set.
    Also SELECT::exclude_from_table_unique_test used to exclude from check
    tables of main SELECT of multi-delete and multi-update

    We also skip tables with TABLE_LIST::prelocking_placeholder set,
    because we want to allow SELECTs from them, and their modification
    will rise the error anyway.

    TODO: when we will have table/view change detection we can do this check
          only once for PS/SP

  @retval !=0  found duplicate
  @retval 0 if table is unique
*/

static
TABLE_LIST* find_dup_table(THD *thd, TABLE_LIST *table, TABLE_LIST *table_list,
                           uint check_flag)
{
  TABLE_LIST *res= 0;
  LEX_CSTRING *d_name, *t_name, *t_alias;
  DBUG_ENTER("find_dup_table");
  DBUG_PRINT("enter", ("table alias: %s", table->alias.str));

  /*
    If this function called for query which update table (INSERT/UPDATE/...)
    then we have in table->table pointer to TABLE object which we are
    updating even if it is VIEW so we need TABLE_LIST of this TABLE object
    to get right names (even if lower_case_table_names used).

    If this function called for CREATE command that we have not opened table
    (table->table equal to 0) and right names is in current TABLE_LIST
    object.
  */
  if (table->table)
  {
    /* All MyISAMMRG children are plain MyISAM tables. */
    DBUG_ASSERT(table->table->file->ht->db_type != DB_TYPE_MRG_MYISAM);

    table= table->find_underlying_table(table->table);
    /*
      as far as we have table->table we have to find real TABLE_LIST of
      it in underlying tables
    */
    DBUG_ASSERT(table);
  }
  d_name= &table->db;
  t_name= &table->table_name;
  t_alias= &table->alias;

retry:
  DBUG_PRINT("info", ("real table: %s.%s", d_name->str, t_name->str));
  for (TABLE_LIST *tl= table_list; tl ; tl= tl->next_global, res= 0)
  {
    if (tl->select_lex && tl->select_lex->master_unit() &&
        tl->select_lex->master_unit()->executed)
    {
      /*
        There is no sense to check tables of already executed parts
        of the query
      */
      continue;
    }
    /*
      Table is unique if it is present only once in the global list
      of tables and once in the list of table locks.
    */
    if (! (res= find_table_in_global_list(tl, d_name, t_name)))
      break;
    tl= res;                       // We can continue search after this table

    /* Skip if same underlying table. */
    if (res->table && (res->table == table->table))
      continue;

    /* Skip if table is tmp table */
    if (check_flag & CHECK_DUP_SKIP_TEMP_TABLE &&
        res->table && res->table->s->tmp_table != NO_TMP_TABLE)
    {
      continue;
    }
    if (check_flag & CHECK_DUP_FOR_CREATE)
      DBUG_RETURN(res);

    /* Skip if table alias does not match. */
    if (check_flag & CHECK_DUP_ALLOW_DIFFERENT_ALIAS)
    {
      if (my_strcasecmp(table_alias_charset, t_alias->str, res->alias.str))
        continue;
    }

    /*
      If table is not excluded (could be a derived table) and table is not
      a prelocking placeholder then we found either a duplicate entry
      or a table that is part of a derived table (handled below).
      Examples are:
      INSERT INTO t1 SELECT * FROM t1;
      INSERT INTO t1 SELECT * FROM view_containing_t1;
    */
    if (res->select_lex &&
        !res->select_lex->exclude_from_table_unique_test &&
        !res->prelocking_placeholder)
      break;

    /*
      If we found entry of this table or table of SELECT which already
      processed in derived table or top select of multi-update/multi-delete
      (exclude_from_table_unique_test) or prelocking placeholder.
    */
    DBUG_PRINT("info",
               ("found same copy of table or table which we should skip"));
  }
  if (res && res->belong_to_derived)
  {
    /*
      We come here for queries of type:
      INSERT INTO t1 (SELECT tmp.a FROM (select * FROM t1) as tmp);

      Try to fix by materializing the derived table
    */
    TABLE_LIST *derived=  res->belong_to_derived;
    if (derived->is_merged_derived() && !derived->derived->is_excluded())
    {
      DBUG_PRINT("info",
                 ("convert merged to materialization to resolve the conflict"));
      derived->change_refs_to_fields();
      derived->set_materialized_derived();
      goto retry;
    }
  }
  DBUG_RETURN(res);
}


/**
  Test that the subject table of INSERT/UPDATE/DELETE/CREATE
  or (in case of MyISAMMRG) one of its children are not used later
  in the query.

  For MyISAMMRG tables, it is assumed that all the underlying
  tables of @c table (if any) are listed right after it and that
  their @c parent_l field points at the main table.


  @retval non-NULL The table list element for the table that
                   represents the duplicate. 
  @retval NULL     No duplicates found.
*/

TABLE_LIST*
unique_table(THD *thd, TABLE_LIST *table, TABLE_LIST *table_list,
             uint check_flag)
{
  TABLE_LIST *dup;

  table= table->find_table_for_update();

  if (table->table &&
      table->table->file->ha_table_flags() & HA_CAN_MULTISTEP_MERGE)
  {
    TABLE_LIST *child;
    dup= NULL;
    /* Check duplicates of all merge children. */
    for (child= table->next_global; child;
         child= child->next_global)
    {
      if (child->table &&
          child->table->file->ha_table_flags() & HA_CAN_MULTISTEP_MERGE)
        continue;

      /*
        Ensure that the child has one parent that is the table that is
        updated.
      */
      TABLE_LIST *tmp_parent= child;
      while ((tmp_parent= tmp_parent->parent_l))
      {
        if (tmp_parent == table)
          break;
      }
      if (!tmp_parent)
        break;

      if ((dup= find_dup_table(thd, child, child->next_global, check_flag)))
        break;
    }
  }
  else
    dup= find_dup_table(thd, table, table_list, check_flag);
  return dup;
}


/*
  Issue correct error message in case we found 2 duplicate tables which
  prevent some update operation

  SYNOPSIS
    update_non_unique_table_error()
    update      table which we try to update
    operation   name of update operation
    duplicate   duplicate table which we found

  NOTE:
    here we hide view underlying tables if we have them
*/

void update_non_unique_table_error(TABLE_LIST *update,
                                   const char *operation,
                                   TABLE_LIST *duplicate)
{
  update= update->top_table();
  duplicate= duplicate->top_table();
  if (!update->view || !duplicate->view ||
      update->view == duplicate->view ||
      update->view_name.length != duplicate->view_name.length ||
      update->view_db.length != duplicate->view_db.length ||
      lex_string_cmp(table_alias_charset,
                     &update->view_name, &duplicate->view_name) != 0 ||
      lex_string_cmp(table_alias_charset,
                     &update->view_db, &duplicate->view_db) != 0)
  {
    /*
      it is not the same view repeated (but it can be parts of the same copy
      of view), so we have to hide underlying tables.
    */
    if (update->view)
    {
      /* Issue the ER_NON_INSERTABLE_TABLE error for an INSERT */
      if (update->view == duplicate->view)
        my_error(!strncmp(operation, "INSERT", 6) ?
                 ER_NON_INSERTABLE_TABLE : ER_NON_UPDATABLE_TABLE, MYF(0),
                 update->alias.str, operation);
      else
        my_error(ER_VIEW_PREVENT_UPDATE, MYF(0),
                 (duplicate->view ? duplicate->alias.str : update->alias.str),
                 operation, update->alias.str);
      return;
    }
    if (duplicate->view)
    {
      my_error(ER_VIEW_PREVENT_UPDATE, MYF(0), duplicate->alias.str, operation,
               update->alias.str);
      return;
    }
  }
  my_error(ER_UPDATE_TABLE_USED, MYF(0), update->alias.str, operation);
}


/**
   Force all other threads to stop using the table by upgrading
   metadata lock on it and remove unused TABLE instances from cache.

   @param thd      Thread handler
   @param table    Table to remove from cache
   @param function HA_EXTRA_PREPARE_FOR_DROP if table is to be deleted
                   HA_EXTRA_FORCE_REOPEN if table is not be used
                   HA_EXTRA_PREPARE_FOR_RENAME if table is to be renamed
                   HA_EXTRA_NOT_USED             Don't call extra()

   @note When returning, the table will be unusable for other threads
         until metadata lock is downgraded.

   @retval FALSE Success.
   @retval TRUE  Failure (e.g. because thread was killed).
*/

bool wait_while_table_is_used(THD *thd, TABLE *table,
                              enum ha_extra_function function)
{
  DBUG_ENTER("wait_while_table_is_used");
  DBUG_ASSERT(!table->s->tmp_table);
  DBUG_PRINT("enter", ("table: '%s'  share: %p  db_stat: %u  version: %lld",
                       table->s->table_name.str, table->s,
                       table->db_stat, table->s->tdc->version));

  if (thd->mdl_context.upgrade_shared_lock(
             table->mdl_ticket, MDL_EXCLUSIVE,
             thd->variables.lock_wait_timeout))
    DBUG_RETURN(TRUE);

  tdc_remove_table(thd, TDC_RT_REMOVE_NOT_OWN,
                   table->s->db.str, table->s->table_name.str,
                   FALSE);
  /* extra() call must come only after all instances above are closed */
  if (function != HA_EXTRA_NOT_USED)
    (void) table->file->extra(function);
  DBUG_RETURN(FALSE);
}


/**
  Close a and drop a just created table in CREATE TABLE ... SELECT.

  @param  thd         Thread handle
  @param  table       TABLE object for the table to be dropped
  @param  db_name     Name of database for this table
  @param  table_name  Name of this table

  This routine assumes that the table to be closed is open only
  by the calling thread, so we needn't wait until other threads
  close the table. It also assumes that the table is first
  in thd->open_ables and a data lock on it, if any, has been
  released. To sum up, it's tuned to work with
  CREATE TABLE ... SELECT and CREATE TABLE .. SELECT only.
  Note, that currently CREATE TABLE ... SELECT is not supported
  under LOCK TABLES. This function, still, can be called in
  prelocked mode, e.g. if we do CREATE TABLE .. SELECT f1();
*/

void drop_open_table(THD *thd, TABLE *table, const LEX_CSTRING *db_name,
                     const LEX_CSTRING *table_name)
{
  DBUG_ENTER("drop_open_table");
  if (table->s->tmp_table)
    thd->drop_temporary_table(table, NULL, true);
  else
  {
    DBUG_ASSERT(table == thd->open_tables);

    handlerton *table_type= table->s->db_type();
    table->file->extra(HA_EXTRA_PREPARE_FOR_DROP);
    close_thread_table(thd, &thd->open_tables);
    /* Remove the table share from the table cache. */
    tdc_remove_table(thd, TDC_RT_REMOVE_ALL, db_name->str, table_name->str,
                     FALSE);
    /* Remove the table from the storage engine and rm the .frm. */
    quick_rm_table(thd, table_type, db_name, table_name, 0);
 }
  DBUG_VOID_RETURN;
}


/**
  An error handler which converts, if possible, ER_LOCK_DEADLOCK error
  that can occur when we are trying to acquire a metadata lock to
  a request for back-off and re-start of open_tables() process.
*/

class MDL_deadlock_handler : public Internal_error_handler
{
public:
  MDL_deadlock_handler(Open_table_context *ot_ctx_arg)
    : m_ot_ctx(ot_ctx_arg), m_is_active(FALSE)
  {}

  virtual ~MDL_deadlock_handler() {}

  virtual bool handle_condition(THD *thd,
                                uint sql_errno,
                                const char* sqlstate,
                                Sql_condition::enum_warning_level *level,
                                const char* msg,
                                Sql_condition ** cond_hdl);

private:
  /** Open table context to be used for back-off request. */
  Open_table_context *m_ot_ctx;
  /**
    Indicates that we are already in the process of handling
    ER_LOCK_DEADLOCK error. Allows to re-emit the error from
    the error handler without falling into infinite recursion.
  */
  bool m_is_active;
};


bool MDL_deadlock_handler::handle_condition(THD *,
                                            uint sql_errno,
                                            const char*,
                                            Sql_condition::enum_warning_level*,
                                            const char*,
                                            Sql_condition ** cond_hdl)
{
  *cond_hdl= NULL;
  if (! m_is_active && sql_errno == ER_LOCK_DEADLOCK)
  {
    /* Disable the handler to avoid infinite recursion. */
    m_is_active= TRUE;
    (void) m_ot_ctx->request_backoff_action(
             Open_table_context::OT_BACKOFF_AND_RETRY,
             NULL);
    m_is_active= FALSE;
    /*
      If the above back-off request failed, a new instance of
      ER_LOCK_DEADLOCK error was emitted. Thus the current
      instance of error condition can be treated as handled.
    */
    return TRUE;
  }
  return FALSE;
}


/**
  Try to acquire an MDL lock for a table being opened.

  @param[in,out] thd      Session context, to report errors.
  @param[out]    ot_ctx   Open table context, to hold the back off
                          state. If we failed to acquire a lock
                          due to a lock conflict, we add the
                          failed request to the open table context.
  @param[in,out] mdl_request A request for an MDL lock.
                          If we managed to acquire a ticket
                          (no errors or lock conflicts occurred),
                          contains a reference to it on
                          return. However, is not modified if MDL
                          lock type- modifying flags were provided.
  @param[in]    flags flags MYSQL_OPEN_FORCE_SHARED_MDL,
                          MYSQL_OPEN_FORCE_SHARED_HIGH_PRIO_MDL or
                          MYSQL_OPEN_FAIL_ON_MDL_CONFLICT
                          @sa open_table().
  @param[out]   mdl_ticket Only modified if there was no error.
                          If we managed to acquire an MDL
                          lock, contains a reference to the
                          ticket, otherwise is set to NULL.

  @retval TRUE  An error occurred.
  @retval FALSE No error, but perhaps a lock conflict, check mdl_ticket.
*/

static bool
open_table_get_mdl_lock(THD *thd, Open_table_context *ot_ctx,
                        MDL_request *mdl_request,
                        uint flags,
                        MDL_ticket **mdl_ticket)
{
  MDL_request mdl_request_shared;

  if (flags & (MYSQL_OPEN_FORCE_SHARED_MDL |
               MYSQL_OPEN_FORCE_SHARED_HIGH_PRIO_MDL))
  {
    /*
      MYSQL_OPEN_FORCE_SHARED_MDL flag means that we are executing
      PREPARE for a prepared statement and want to override
      the type-of-operation aware metadata lock which was set
      in the parser/during view opening with a simple shared
      metadata lock.
      This is necessary to allow concurrent execution of PREPARE
      and LOCK TABLES WRITE statement against the same table.

      MYSQL_OPEN_FORCE_SHARED_HIGH_PRIO_MDL flag means that we open
      the table in order to get information about it for one of I_S
      queries and also want to override the type-of-operation aware
      shared metadata lock which was set earlier (e.g. during view
      opening) with a high-priority shared metadata lock.
      This is necessary to avoid unnecessary waiting and extra
      ER_WARN_I_S_SKIPPED_TABLE warnings when accessing I_S tables.

      These two flags are mutually exclusive.
    */
    DBUG_ASSERT(!(flags & MYSQL_OPEN_FORCE_SHARED_MDL) ||
                !(flags & MYSQL_OPEN_FORCE_SHARED_HIGH_PRIO_MDL));

    mdl_request_shared.init(&mdl_request->key,
                            (flags & MYSQL_OPEN_FORCE_SHARED_MDL) ?
                            MDL_SHARED : MDL_SHARED_HIGH_PRIO,
                            MDL_TRANSACTION);
    mdl_request= &mdl_request_shared;
  }

  if (flags & MYSQL_OPEN_FAIL_ON_MDL_CONFLICT)
  {
    /*
      When table is being open in order to get data for I_S table,
      we might have some tables not only open but also locked (e.g. when
      this happens under LOCK TABLES or in a stored function).
      As a result by waiting on a conflicting metadata lock to go away
      we may create a deadlock which won't entirely belong to the
      MDL subsystem and thus won't be detectable by this subsystem's
      deadlock detector.
      To avoid such situation we skip the trouble-making table if
      there is a conflicting lock.
    */
    if (thd->mdl_context.try_acquire_lock(mdl_request))
      return TRUE;
    if (mdl_request->ticket == NULL)
    {
      my_error(ER_WARN_I_S_SKIPPED_TABLE, MYF(0),
               mdl_request->key.db_name(), mdl_request->key.name());
      return TRUE;
    }
  }
  else
  {
    /*
      We are doing a normal table open. Let us try to acquire a metadata
      lock on the table. If there is a conflicting lock, acquire_lock()
      will wait for it to go away. Sometimes this waiting may lead to a
      deadlock, with the following results:
      1) If a deadlock is entirely within MDL subsystem, it is
         detected by the deadlock detector of this subsystem.
         ER_LOCK_DEADLOCK error is produced. Then, the error handler
         that is installed prior to the call to acquire_lock() attempts
         to request a back-off and retry. Upon success, ER_LOCK_DEADLOCK
         error is suppressed, otherwise propagated up the calling stack.
      2) Otherwise, a deadlock may occur when the wait-for graph
         includes edges not visible to the MDL deadlock detector.
         One such example is a wait on an InnoDB row lock, e.g. when:
         conn C1 gets SR MDL lock on t1 with SELECT * FROM t1
         conn C2 gets a row lock on t2 with  SELECT * FROM t2 FOR UPDATE
         conn C3 gets in and waits on C1 with DROP TABLE t0, t1
         conn C2 continues and blocks on C3 with SELECT * FROM t0
         conn C1 deadlocks by waiting on C2 by issuing SELECT * FROM
         t2 LOCK IN SHARE MODE.
         Such circular waits are currently only resolved by timeouts,
         e.g. @@innodb_lock_wait_timeout or @@lock_wait_timeout.
    */
    MDL_deadlock_handler mdl_deadlock_handler(ot_ctx);

    thd->push_internal_handler(&mdl_deadlock_handler);
    bool result= thd->mdl_context.acquire_lock(mdl_request,
                                               ot_ctx->get_timeout());
    thd->pop_internal_handler();

    if (result && !ot_ctx->can_recover_from_failed_open())
      return TRUE;
  }
  *mdl_ticket= mdl_request->ticket;
  return FALSE;
}

#ifdef WITH_PARTITION_STORAGE_ENGINE
/* Set all [named] partitions as used. */
static int set_partitions_as_used(TABLE_LIST *tl, TABLE *t)
{
  if (t->part_info)
    return t->file->change_partitions_to_open(tl->partition_names);
  return 0;
}
#endif


/**
  Check if the given table is actually a VIEW that was LOCK-ed

  @param thd            Thread context.
  @param t              Table to check.

  @retval TRUE  The 't'-table is a locked view
                needed to remedy problem before retrying again.
  @retval FALSE 't' was not locked, not a VIEW or an error happened.
*/
bool is_locked_view(THD *thd, TABLE_LIST *t)
{
  DBUG_ENTER("check_locked_view");
  /*
   Is this table a view and not a base table?
   (it is work around to allow to open view with locked tables,
   real fix will be made after definition cache will be made)

   Since opening of view which was not explicitly locked by LOCK
   TABLES breaks metadata locking protocol (potentially can lead
   to deadlocks) it should be disallowed.
  */
  if (thd->mdl_context.is_lock_owner(MDL_key::TABLE, t->db.str,
                                     t->table_name.str, MDL_SHARED))
  {
    char path[FN_REFLEN + 1];
    build_table_filename(path, sizeof(path) - 1,
                         t->db.str, t->table_name.str, reg_ext, 0);
    /*
      Note that we can't be 100% sure that it is a view since it's
      possible that we either simply have not found unused TABLE
      instance in THD::open_tables list or were unable to open table
      during prelocking process (in this case in theory we still
      should hold shared metadata lock on it).
    */
    if (dd_frm_is_view(thd, path))
    {
      /*
        If parent_l of the table_list is non null then a merge table
        has this view as child table, which is not supported.
      */
      if (t->parent_l)
      {
        my_error(ER_WRONG_MRG_TABLE, MYF(0));
        DBUG_RETURN(FALSE);
      }

      if (!tdc_open_view(thd, t, CHECK_METADATA_VERSION))
      {
        DBUG_ASSERT(t->view != 0);
        DBUG_RETURN(TRUE); // VIEW
      }
    }
  }

  DBUG_RETURN(FALSE);
}


/**
  Open a base table.

  @param thd            Thread context.
  @param table_list     Open first table in list.
  @param ot_ctx         Context with flags which modify how open works
                        and which is used to recover from a failed
                        open_table() attempt.
                        Some examples of flags:
                        MYSQL_OPEN_IGNORE_FLUSH - Open table even if
                        someone has done a flush. No version number
                        checking is done.
                        MYSQL_OPEN_HAS_MDL_LOCK - instead of acquiring
                        metadata locks rely on that caller already has
                        appropriate ones.

  Uses a cache of open tables to find a TABLE instance not in use.

  If TABLE_LIST::open_strategy is set to OPEN_IF_EXISTS, the table is
  opened only if it exists. If the open strategy is OPEN_STUB, the
  underlying table is never opened. In both cases, metadata locks are
  always taken according to the lock strategy.

  The function used to open temporary tables, but now it opens base tables
  only.

  @retval TRUE  Open failed. "action" parameter may contain type of action
                needed to remedy problem before retrying again.
  @retval FALSE Success. Members of TABLE_LIST structure are filled properly
                (e.g.  TABLE_LIST::table is set for real tables and
                TABLE_LIST::view is set for views).
*/

bool open_table(THD *thd, TABLE_LIST *table_list, Open_table_context *ot_ctx)
{
  TABLE *table;
  const char *key;
  uint	key_length;
  const char *alias= table_list->alias.str;
  uint flags= ot_ctx->get_flags();
  MDL_ticket *mdl_ticket;
  TABLE_SHARE *share;
  uint gts_flags;
#ifdef WITH_PARTITION_STORAGE_ENGINE
  int part_names_error=0;
#endif
  DBUG_ENTER("open_table");

  /*
    The table must not be opened already. The table can be pre-opened for
    some statements if it is a temporary table.

    open_temporary_table() must be used to open temporary tables.
  */
  DBUG_ASSERT(!table_list->table);

  /* an open table operation needs a lot of the stack space */
  if (check_stack_overrun(thd, STACK_MIN_SIZE_FOR_OPEN, (uchar *)&alias))
    DBUG_RETURN(TRUE);

  if (!(flags & MYSQL_OPEN_IGNORE_KILLED) && thd->killed)
  {
    thd->send_kill_message();
    DBUG_RETURN(TRUE);
  }

  /*
    Check if we're trying to take a write lock in a read only transaction.

    Note that we allow write locks on log tables as otherwise logging
    to general/slow log would be disabled in read only transactions.
  */
  if (table_list->mdl_request.is_write_lock_request() &&
      thd->tx_read_only &&
      !(flags & (MYSQL_LOCK_LOG_TABLE | MYSQL_OPEN_HAS_MDL_LOCK)))
  {
    my_error(ER_CANT_EXECUTE_IN_READ_ONLY_TRANSACTION, MYF(0));
    DBUG_RETURN(true);
  }

  if (!table_list->db.str)
  {
    my_error(ER_NO_DB_ERROR, MYF(0));
    DBUG_RETURN(true);
  }

  key_length= get_table_def_key(table_list, &key);

  /*
    If we're in pre-locked or LOCK TABLES mode, let's try to find the
    requested table in the list of pre-opened and locked tables. If the
    table is not there, return an error - we can't open not pre-opened
    tables in pre-locked/LOCK TABLES mode.
    TODO: move this block into a separate function.
  */
  if (thd->locked_tables_mode &&
      ! (flags & MYSQL_OPEN_GET_NEW_TABLE))
  {						// Using table locks
    TABLE *best_table= 0;
    int best_distance= INT_MIN;
    for (table=thd->open_tables; table ; table=table->next)
    {
      if (table->s->table_cache_key.length == key_length &&
	  !memcmp(table->s->table_cache_key.str, key, key_length))
      {
        if (!my_strcasecmp(system_charset_info, table->alias.c_ptr(), alias) &&
            table->query_id != thd->query_id && /* skip tables already used */
            (thd->locked_tables_mode == LTM_LOCK_TABLES ||
             table->query_id == 0))
        {
          int distance= ((int) table->reginfo.lock_type -
                         (int) table_list->lock_type);

          /*
            Find a table that either has the exact lock type requested,
            or has the best suitable lock. In case there is no locked
            table that has an equal or higher lock than requested,
            we us the closest matching lock to be able to produce an error
            message about wrong lock mode on the table. The best_table
            is changed if bd < 0 <= d or bd < d < 0 or 0 <= d < bd.

            distance <  0 - No suitable lock found
            distance >  0 - we have lock mode higher then we require
            distance == 0 - we have lock mode exactly which we need
          */
          if ((best_distance < 0 && distance > best_distance) ||
              (distance >= 0 && distance < best_distance))
          {
            best_distance= distance;
            best_table= table;
            if (best_distance == 0)
            {
              /*
                We have found a perfect match and can finish iterating
                through open tables list. Check for table use conflict
                between calling statement and SP/trigger is done in
                lock_tables().
              */
              break;
            }
          }
        }
      }
    }
    if (best_table)
    {
      table= best_table;
      table->query_id= thd->query_id;
      DBUG_PRINT("info",("Using locked table"));
#ifdef WITH_PARTITION_STORAGE_ENGINE
      part_names_error= set_partitions_as_used(table_list, table);
#endif
      goto reset;
    }

    if (is_locked_view(thd, table_list))
      DBUG_RETURN(FALSE); // VIEW

    /*
      No table in the locked tables list. In case of explicit LOCK TABLES
      this can happen if a user did not include the table into the list.
      In case of pre-locked mode locked tables list is generated automatically,
      so we may only end up here if the table did not exist when
      locked tables list was created.
    */
    if (thd->locked_tables_mode == LTM_PRELOCKED)
      my_error(ER_NO_SUCH_TABLE, MYF(0), table_list->db.str, table_list->alias.str);
    else
      my_error(ER_TABLE_NOT_LOCKED, MYF(0), alias);
    DBUG_RETURN(TRUE);
  }

  /*
    Non pre-locked/LOCK TABLES mode, and the table is not temporary.
    This is the normal use case.
  */

  if (! (flags & MYSQL_OPEN_HAS_MDL_LOCK))
  {
    if (open_table_get_mdl_lock(thd, ot_ctx, &table_list->mdl_request,
                                flags, &mdl_ticket) ||
        mdl_ticket == NULL)
    {
      DEBUG_SYNC(thd, "before_open_table_wait_refresh");
      DBUG_RETURN(TRUE);
    }
    DEBUG_SYNC(thd, "after_open_table_mdl_shared");
  }
  else
  {
    /*
      Grab reference to the MDL lock ticket that was acquired
      by the caller.
    */
    mdl_ticket= table_list->mdl_request.ticket;
  }

  if (table_list->open_strategy == TABLE_LIST::OPEN_IF_EXISTS)
  {
    if (!ha_table_exists(thd, &table_list->db, &table_list->table_name))
      DBUG_RETURN(FALSE);
  }
  else if (table_list->open_strategy == TABLE_LIST::OPEN_STUB)
    DBUG_RETURN(FALSE);

  /* Table exists. Let us try to open it. */

  if (table_list->i_s_requested_object & OPEN_TABLE_ONLY)
    gts_flags= GTS_TABLE;
  else if (table_list->i_s_requested_object &  OPEN_VIEW_ONLY)
    gts_flags= GTS_VIEW;
  else
    gts_flags= GTS_TABLE | GTS_VIEW;

retry_share:

  share= tdc_acquire_share(thd, table_list, gts_flags, &table);

  if (unlikely(!share))
  {
    /*
      Hide "Table doesn't exist" errors if the table belongs to a view.
      The check for thd->is_error() is necessary to not push an
      unwanted error in case the error was already silenced.
      @todo Rework the alternative ways to deal with ER_NO_SUCH TABLE.
    */
    if (thd->is_error())
    {
      if (table_list->parent_l)
      {
        thd->clear_error();
        my_error(ER_WRONG_MRG_TABLE, MYF(0));
      }
      else if (table_list->belong_to_view)
      {
        TABLE_LIST *view= table_list->belong_to_view;
        thd->clear_error();
        my_error(ER_VIEW_INVALID, MYF(0),
                 view->view_db.str, view->view_name.str);
      }
    }
    DBUG_RETURN(TRUE);
  }

  /*
    Check if this TABLE_SHARE-object corresponds to a view. Note, that there is
    no need to check TABLE_SHARE::tdc.flushed as we do for regular tables,
    because view shares are always up to date.
  */
  if (share->is_view)
  {
    /*
      If parent_l of the table_list is non null then a merge table
      has this view as child table, which is not supported.
    */
    if (table_list->parent_l)
    {
      my_error(ER_WRONG_MRG_TABLE, MYF(0));
      goto err_lock;
    }
    if (table_list->sequence)
    {
      my_error(ER_NOT_SEQUENCE, MYF(0), table_list->db.str,
               table_list->alias.str);
      goto err_lock;
    }
    /*
      This table is a view. Validate its metadata version: in particular,
      that it was a view when the statement was prepared.
    */
    if (check_and_update_table_version(thd, table_list, share))
      goto err_lock;

    /* Open view */
    if (mysql_make_view(thd, share, table_list, false))
      goto err_lock;

    /* TODO: Don't free this */
    tdc_release_share(share);

    DBUG_ASSERT(table_list->view);

    DBUG_RETURN(FALSE);
  }

  if (!(flags & MYSQL_OPEN_IGNORE_FLUSH))
  {
    if (share->tdc->flushed)
    {
      DBUG_PRINT("info", ("Found old share version: %lld  current: %lld",
                          share->tdc->version, tdc_refresh_version()));
      /*
        We already have an MDL lock. But we have encountered an old
        version of table in the table definition cache which is possible
        when someone changes the table version directly in the cache
        without acquiring a metadata lock (e.g. this can happen during
        "rolling" FLUSH TABLE(S)).
        Release our reference to share, wait until old version of
        share goes away and then try to get new version of table share.
      */
      if (table)
        tc_release_table(table);
      else
        tdc_release_share(share);

      MDL_deadlock_handler mdl_deadlock_handler(ot_ctx);
      bool wait_result;

      thd->push_internal_handler(&mdl_deadlock_handler);
      wait_result= tdc_wait_for_old_version(thd, table_list->db.str,
                                            table_list->table_name.str,
                                            ot_ctx->get_timeout(),
                                            mdl_ticket->get_deadlock_weight());
      thd->pop_internal_handler();

      if (wait_result)
        DBUG_RETURN(TRUE);

      goto retry_share;
    }

    if (thd->open_tables && thd->open_tables->s->tdc->flushed)
    {
      /*
        If the version changes while we're opening the tables,
        we have to back off, close all the tables opened-so-far,
        and try to reopen them. Note: refresh_version is currently
        changed only during FLUSH TABLES.
      */
      if (table)
        tc_release_table(table);
      else
        tdc_release_share(share);
      (void)ot_ctx->request_backoff_action(Open_table_context::OT_REOPEN_TABLES,
                                           NULL);
      DBUG_RETURN(TRUE);
    }
  }

  if (table)
  {
    DBUG_ASSERT(table->file != NULL);
    MYSQL_REBIND_TABLE(table->file);
#ifdef WITH_PARTITION_STORAGE_ENGINE
    part_names_error= set_partitions_as_used(table_list, table);
#endif
  }
  else
  {
    enum open_frm_error error;
    /* make a new table */
    if (!(table=(TABLE*) my_malloc(sizeof(*table),MYF(MY_WME))))
      goto err_lock;

    error= open_table_from_share(thd, share, &table_list->alias,
                                 HA_OPEN_KEYFILE | HA_TRY_READ_ONLY,
                                 EXTRA_RECORD,
                                 thd->open_options, table, FALSE,
                                 IF_PARTITIONING(table_list->partition_names,0));

    if (unlikely(error))
    {
      my_free(table);

      if (error == OPEN_FRM_DISCOVER)
        (void) ot_ctx->request_backoff_action(Open_table_context::OT_DISCOVER,
                                              table_list);
      else if (share->crashed)
      {
        if (!(flags & MYSQL_OPEN_IGNORE_REPAIR))
          (void) ot_ctx->request_backoff_action(Open_table_context::OT_REPAIR,
                                                table_list);
        else
          table_list->crashed= 1;  /* Mark that table was crashed */
      }
      goto err_lock;
    }
    if (open_table_entry_fini(thd, share, table))
    {
      closefrm(table);
      my_free(table);
      goto err_lock;
    }

    /* Add table to the share's used tables list. */
    tc_add_table(thd, table);
  }

  if (!(flags & MYSQL_OPEN_HAS_MDL_LOCK) &&
      table->s->table_category < TABLE_CATEGORY_INFORMATION)
  {
    /*
      We are not under LOCK TABLES and going to acquire write-lock/
      modify the base table. We need to acquire protection against
      global read lock until end of this statement in order to have
      this statement blocked by active FLUSH TABLES WITH READ LOCK.

      We don't need to acquire this protection under LOCK TABLES as
      such protection already acquired at LOCK TABLES time and
      not released until UNLOCK TABLES.

      We don't block statements which modify only temporary tables
      as these tables are not preserved by any form of
      backup which uses FLUSH TABLES WITH READ LOCK.

      TODO: The fact that we sometimes acquire protection against
            GRL only when we encounter table to be write-locked
            slightly increases probability of deadlock.
            This problem will be solved once Alik pushes his
            temporary table refactoring patch and we can start
            pre-acquiring metadata locks at the beggining of
            open_tables() call.
    */
    enum enum_mdl_type mdl_type= MDL_BACKUP_DML;

    if (table->s->table_category != TABLE_CATEGORY_USER)
      mdl_type= MDL_BACKUP_SYS_DML;
    else if (table->s->online_backup)
      mdl_type= MDL_BACKUP_TRANS_DML;

    if (table_list->mdl_request.is_write_lock_request() &&
        ! (flags & (MYSQL_OPEN_IGNORE_GLOBAL_READ_LOCK |
                    MYSQL_OPEN_FORCE_SHARED_MDL |
                    MYSQL_OPEN_FORCE_SHARED_HIGH_PRIO_MDL |
                    MYSQL_OPEN_SKIP_SCOPED_MDL_LOCK)) &&
        ! ot_ctx->has_protection_against_grl(mdl_type))
    {
      MDL_request protection_request;
      MDL_deadlock_handler mdl_deadlock_handler(ot_ctx);

      if (thd->has_read_only_protection())
      {
        MYSQL_UNBIND_TABLE(table->file);
        tc_release_table(table);
        DBUG_RETURN(TRUE);
      }

      protection_request.init(MDL_key::BACKUP, "", "", mdl_type,
                              MDL_STATEMENT);

      /*
        Install error handler which if possible will convert deadlock error
        into request to back-off and restart process of opening tables.
      */
      thd->push_internal_handler(&mdl_deadlock_handler);
      bool result= thd->mdl_context.acquire_lock(&protection_request,
                                                 ot_ctx->get_timeout());
      thd->pop_internal_handler();

      if (result)
      {
        MYSQL_UNBIND_TABLE(table->file);
        tc_release_table(table);
        DBUG_RETURN(TRUE);
      }

      ot_ctx->set_has_protection_against_grl(mdl_type);
    }
  }

  table->mdl_ticket= mdl_ticket;

  table->next= thd->open_tables;		/* Link into simple list */
  thd->set_open_tables(table);

  table->reginfo.lock_type=TL_READ;		/* Assume read */

 reset:
  /*
    Check that there is no reference to a condition from an earlier query
    (cf. Bug#58553). 
  */
  DBUG_ASSERT(table->file->pushed_cond == NULL);
  table_list->updatable= 1; // It is not derived table nor non-updatable VIEW
  table_list->table= table;

#ifdef WITH_PARTITION_STORAGE_ENGINE
  if (unlikely(table->part_info))
  {
    /* Partitions specified were incorrect.*/
    if (part_names_error)
    {
      table->file->print_error(part_names_error, MYF(0));
      DBUG_RETURN(true);
    }
  }
  else if (table_list->partition_names)
  {
    /* Don't allow PARTITION () clause on a nonpartitioned table */
    my_error(ER_PARTITION_CLAUSE_ON_NONPARTITIONED, MYF(0));
    DBUG_RETURN(true);
  }
#endif
  if (table_list->sequence && table->s->table_type != TABLE_TYPE_SEQUENCE)
  {
    my_error(ER_NOT_SEQUENCE, MYF(0), table_list->db.str, table_list->alias.str);
    DBUG_RETURN(true);
  }

  table->init(thd, table_list);

  DBUG_RETURN(FALSE);

err_lock:
  tdc_release_share(share);

  DBUG_PRINT("exit", ("failed"));
  DBUG_RETURN(TRUE);
}


/**
   Find table in the list of open tables.

   @param list       List of TABLE objects to be inspected.
   @param db         Database name
   @param table_name Table name

   @return Pointer to the TABLE object found, 0 if no table found.
*/

TABLE *find_locked_table(TABLE *list, const char *db, const char *table_name)
{
  char	key[MAX_DBKEY_LENGTH];
  uint key_length= tdc_create_key(key, db, table_name);

  for (TABLE *table= list; table ; table=table->next)
  {
    if (table->s->table_cache_key.length == key_length &&
	!memcmp(table->s->table_cache_key.str, key, key_length))
      return table;
  }
  return(0);
}


/**
   Find instance of TABLE with upgradable or exclusive metadata
   lock from the list of open tables, emit error if no such table
   found.

   @param thd        Thread context
   @param db         Database name.
   @param table_name Name of table.
   @param p_error    In the case of an error (when the function returns NULL)
                     the error number is stored there.
                     If the p_error is NULL, function launches the error itself.

   @note This function checks if the connection holds a global IX
         metadata lock. If no such lock is found, it is not safe to
         upgrade the lock and ER_TABLE_NOT_LOCKED_FOR_WRITE will be
         reported.

   @return Pointer to TABLE instance with MDL_SHARED_UPGRADABLE
           MDL_SHARED_NO_WRITE, MDL_SHARED_NO_READ_WRITE, or
           MDL_EXCLUSIVE metadata lock, NULL otherwise.
*/

TABLE *find_table_for_mdl_upgrade(THD *thd, const char *db,
                                  const char *table_name, int *p_error)
{
  TABLE *tab= find_locked_table(thd->open_tables, db, table_name);
  int error;

  if (unlikely(!tab))
  {
    error= ER_TABLE_NOT_LOCKED;
    goto err_exit;
  }

  /*
    It is not safe to upgrade the metadata lock without a global IX lock.
    This can happen with FLUSH TABLES <list> WITH READ LOCK as we in these
    cases don't take a global IX lock in order to be compatible with
    global read lock.
  */
  if (unlikely(!thd->mdl_context.is_lock_owner(MDL_key::BACKUP, "", "",
                                               MDL_BACKUP_DDL)))
  {
    error= ER_TABLE_NOT_LOCKED_FOR_WRITE;
    goto err_exit;
  }

  while (tab->mdl_ticket != NULL &&
         !tab->mdl_ticket->is_upgradable_or_exclusive() &&
         (tab= find_locked_table(tab->next, db, table_name)))
    continue;

  if (unlikely(!tab))
  {
    error= ER_TABLE_NOT_LOCKED_FOR_WRITE;
    goto err_exit;
  }

  return tab;

err_exit:
  if (p_error)
    *p_error= error;
  else
    my_error(error, MYF(0), table_name);

  return NULL;
}


/***********************************************************************
  class Locked_tables_list implementation. Declared in sql_class.h
************************************************************************/

/**
  Enter LTM_LOCK_TABLES mode.

  Enter the LOCK TABLES mode using all the tables that are
  currently open and locked in this connection.
  Initializes a TABLE_LIST instance for every locked table.

  @param  thd  thread handle

  @return TRUE if out of memory.
*/

bool
Locked_tables_list::init_locked_tables(THD *thd)
{
  DBUG_ASSERT(thd->locked_tables_mode == LTM_NONE);
  DBUG_ASSERT(m_locked_tables == NULL);
  DBUG_ASSERT(m_reopen_array == NULL);
  DBUG_ASSERT(m_locked_tables_count == 0);

  for (TABLE *table= thd->open_tables; table;
       table= table->next, m_locked_tables_count++)
  {
    TABLE_LIST *src_table_list= table->pos_in_table_list;
    LEX_CSTRING db, table_name, alias;

    db.length=         table->s->db.length;
    table_name.length= table->s->table_name.length;
    alias.length=      table->alias.length();
    TABLE_LIST *dst_table_list;

    if (! multi_alloc_root(&m_locked_tables_root,
                           &dst_table_list, sizeof(*dst_table_list),
                           &db.str, (size_t) db.length + 1,
                           &table_name.str, (size_t) table_name.length + 1,
                           &alias.str, (size_t) alias.length + 1,
                           NullS))
    {
      reset();
      return TRUE;
    }

    memcpy((char*) db.str,         table->s->db.str, db.length + 1);
    memcpy((char*) table_name.str, table->s->table_name.str,
           table_name.length + 1);
    memcpy((char*) alias.str,      table->alias.c_ptr(), alias.length + 1);
    dst_table_list->init_one_table(&db, &table_name,
                                   &alias, table->reginfo.lock_type);
    dst_table_list->table= table;
    dst_table_list->mdl_request.ticket= src_table_list->mdl_request.ticket;

    /* Link last into the list of tables */
    *(dst_table_list->prev_global= m_locked_tables_last)= dst_table_list;
    m_locked_tables_last= &dst_table_list->next_global;
    table->pos_in_locked_tables= dst_table_list;
  }
  if (m_locked_tables_count)
  {
    /**
      Allocate an auxiliary array to pass to mysql_lock_tables()
      in reopen_tables(). reopen_tables() is a critical
      path and we don't want to complicate it with extra allocations.
    */
    m_reopen_array= (TABLE**)alloc_root(&m_locked_tables_root,
                                        sizeof(TABLE*) *
                                        (m_locked_tables_count+1));
    if (m_reopen_array == NULL)
    {
      reset();
      return TRUE;
    }
  }

  TRANSACT_TRACKER(add_trx_state(thd, TX_LOCKED_TABLES));

  thd->enter_locked_tables_mode(LTM_LOCK_TABLES);

  return FALSE;
}


/**
  Leave LTM_LOCK_TABLES mode if it's been entered.

  Close all locked tables, free memory, and leave the mode.

  @note This function is a no-op if we're not in LOCK TABLES.
*/

void
Locked_tables_list::unlock_locked_tables(THD *thd)
{
  DBUG_ASSERT(!thd->in_sub_stmt &&
              !(thd->state_flags & Open_tables_state::BACKUPS_AVAIL));
  /*
    Sic: we must be careful to not close open tables if
    we're not in LOCK TABLES mode: unlock_locked_tables() is
    sometimes called implicitly, expecting no effect on
    open tables, e.g. from begin_trans().
  */
  if (thd->locked_tables_mode != LTM_LOCK_TABLES)
    return;

  for (TABLE_LIST *table_list= m_locked_tables;
       table_list; table_list= table_list->next_global)
  {
    /*
      Clear the position in the list, the TABLE object will be
      returned to the table cache.
    */
    if (table_list->table)                    // If not closed
      table_list->table->pos_in_locked_tables= NULL;
  }
  thd->leave_locked_tables_mode();

  TRANSACT_TRACKER(clear_trx_state(thd, TX_LOCKED_TABLES));

  DBUG_ASSERT(thd->transaction.stmt.is_empty());
  close_thread_tables(thd);

  /*
    We rely on the caller to implicitly commit the
    transaction and release transactional locks.
  */

  /*
    After closing tables we can free memory used for storing lock
    request for metadata locks and TABLE_LIST elements.
  */
  reset();
}


/**
  Remove all meta data locks associated with table and release locked
  table mode if there is no locked tables anymore
*/

void
Locked_tables_list::unlock_locked_table(THD *thd, MDL_ticket *mdl_ticket)
{
  /*
    Ensure we are in locked table mode.
    As this function is only called on error condition it's better
    to check this condition here than in the caller.
  */
  if (thd->locked_tables_mode != LTM_LOCK_TABLES)
    return;

  if (mdl_ticket)
  {
    /*
      Under LOCK TABLES we may have several instances of table open
      and locked and therefore have to remove several metadata lock
      requests associated with them.
    */
    thd->mdl_context.release_all_locks_for_name(mdl_ticket);
  }

  if (thd->lock->table_count == 0)
    unlock_locked_tables(thd);
}


/*
  Free memory allocated for storing locks
*/

void Locked_tables_list::reset()
{
  free_root(&m_locked_tables_root, MYF(0));
  m_locked_tables= NULL;
  m_locked_tables_last= &m_locked_tables;
  m_reopen_array= NULL;
  m_locked_tables_count= 0;
}


/**
  Unlink a locked table from the locked tables list, either
  temporarily or permanently.

  @param  thd        thread handle
  @param  table_list the element of locked tables list.
                     The implementation assumes that this argument
                     points to a TABLE_LIST element linked into
                     the locked tables list. Passing a TABLE_LIST
                     instance that is not part of locked tables
                     list will lead to a crash.
  @param  remove_from_locked_tables
                      TRUE if the table is removed from the list
                      permanently.

  This function is a no-op if we're not under LOCK TABLES.

  @sa Locked_tables_list::reopen_tables()
*/


void Locked_tables_list::unlink_from_list(THD *thd,
                                          TABLE_LIST *table_list,
                                          bool remove_from_locked_tables)
{
  /*
    If mode is not LTM_LOCK_TABLES, we needn't do anything. Moreover,
    outside this mode pos_in_locked_tables value is not trustworthy.
  */
  if (thd->locked_tables_mode != LTM_LOCK_TABLES &&
      thd->locked_tables_mode != LTM_PRELOCKED_UNDER_LOCK_TABLES)
    return;

  /*
    table_list must be set and point to pos_in_locked_tables of some
    table.
  */
  DBUG_ASSERT(table_list->table->pos_in_locked_tables == table_list);

  /* Clear the pointer, the table will be returned to the table cache. */
  table_list->table->pos_in_locked_tables= NULL;

  /* Mark the table as closed in the locked tables list. */
  table_list->table= NULL;

  /*
    If the table is being dropped or renamed, remove it from
    the locked tables list (implicitly drop the LOCK TABLES lock
    on it).
  */
  if (remove_from_locked_tables)
  {
    *table_list->prev_global= table_list->next_global;
    if (table_list->next_global == NULL)
      m_locked_tables_last= table_list->prev_global;
    else
      table_list->next_global->prev_global= table_list->prev_global;
    m_locked_tables_count--;
  }
}

/**
  This is an attempt to recover (somewhat) in case of an error.
  If we failed to reopen a closed table, let's unlink it from the
  list and forget about it. From a user perspective that would look
  as if the server "lost" the lock on one of the locked tables.

  @note This function is a no-op if we're not under LOCK TABLES.
*/

void Locked_tables_list::
unlink_all_closed_tables(THD *thd, MYSQL_LOCK *lock, size_t reopen_count)
{
  /* If we managed to take a lock, unlock tables and free the lock. */
  if (lock)
    mysql_unlock_tables(thd, lock);
  /*
    If a failure happened in reopen_tables(), we may have succeeded
    reopening some tables, but not all.
    This works when the connection was killed in mysql_lock_tables().
  */
  if (reopen_count)
  {
    while (reopen_count--)
    {
      /*
        When closing the table, we must remove it
        from thd->open_tables list.
        We rely on the fact that open_table() that was used
        in reopen_tables() always links the opened table
        to the beginning of the open_tables list.
      */
      DBUG_ASSERT(thd->open_tables == m_reopen_array[reopen_count]);

      thd->open_tables->pos_in_locked_tables->table= NULL;
      thd->open_tables->pos_in_locked_tables= NULL;

      close_thread_table(thd, &thd->open_tables);
    }
  }
  /* Exclude all closed tables from the LOCK TABLES list. */
  for (TABLE_LIST *table_list= m_locked_tables; table_list; table_list=
       table_list->next_global)
  {
    if (table_list->table == NULL)
    {
      /* Unlink from list. */
      *table_list->prev_global= table_list->next_global;
      if (table_list->next_global == NULL)
        m_locked_tables_last= table_list->prev_global;
      else
        table_list->next_global->prev_global= table_list->prev_global;
      m_locked_tables_count--;
    }
  }

  /* If no tables left, do an automatic UNLOCK TABLES */
  if (thd->lock && thd->lock->table_count == 0)
    unlock_locked_tables(thd);
}


/**
  Reopen the tables locked with LOCK TABLES and temporarily closed
  by a DDL statement or FLUSH TABLES.

  @note This function is a no-op if we're not under LOCK TABLES.

  @return TRUE if an error reopening the tables. May happen in
               case of some fatal system error only, e.g. a disk
               corruption, out of memory or a serious bug in the
               locking.
*/

bool
Locked_tables_list::reopen_tables(THD *thd, bool need_reopen)
{
  Open_table_context ot_ctx(thd, MYSQL_OPEN_REOPEN);
  uint reopen_count= 0;
  MYSQL_LOCK *lock;
  MYSQL_LOCK *merged_lock;
  DBUG_ENTER("Locked_tables_list::reopen_tables");

  for (TABLE_LIST *table_list= m_locked_tables;
       table_list; table_list= table_list->next_global)
  {
    if (need_reopen)
    {
      if (!table_list->table || !table_list->table->needs_reopen())
        continue;
      for (TABLE **prev= &thd->open_tables; *prev; prev= &(*prev)->next)
      {
        if (*prev == table_list->table)
        {
          thd->locked_tables_list.unlink_from_list(thd, table_list, false);
          mysql_lock_remove(thd, thd->lock, *prev);
          close_thread_table(thd, prev);
          break;
        }
      }
      DBUG_ASSERT(table_list->table == NULL);
    }
    else
    {
      if (table_list->table)                      /* The table was not closed */
          continue;
    }

    /* Links into thd->open_tables upon success */
    if (open_table(thd, table_list, &ot_ctx))
    {
      unlink_all_closed_tables(thd, 0, reopen_count);
      DBUG_RETURN(TRUE);
    }
    table_list->table->pos_in_locked_tables= table_list;
    /* See also the comment on lock type in init_locked_tables(). */
    table_list->table->reginfo.lock_type= table_list->lock_type;

    DBUG_ASSERT(reopen_count < m_locked_tables_count);
    m_reopen_array[reopen_count++]= table_list->table;
  }
  if (reopen_count)
  {
    thd->in_lock_tables= 1;
    /*
      We re-lock all tables with mysql_lock_tables() at once rather
      than locking one table at a time because of the case
      reported in Bug#45035: when the same table is present
      in the list many times, thr_lock.c fails to grant READ lock
      on a table that is already locked by WRITE lock, even if
      WRITE lock is taken by the same thread. If READ and WRITE
      lock are passed to thr_lock.c in the same list, everything
      works fine. Patching legacy code of thr_lock.c is risking to
      break something else.
    */
    lock= mysql_lock_tables(thd, m_reopen_array, reopen_count,
                            MYSQL_OPEN_REOPEN | MYSQL_LOCK_USE_MALLOC);
    thd->in_lock_tables= 0;
    if (lock == NULL || (merged_lock=
                         mysql_lock_merge(thd->lock, lock)) == NULL)
    {
      unlink_all_closed_tables(thd, lock, reopen_count);
      if (! thd->killed)
        my_error(ER_LOCK_DEADLOCK, MYF(0));
      DBUG_RETURN(TRUE);
    }
    thd->lock= merged_lock;
  }
  DBUG_RETURN(FALSE);
}

/**
  Add back a locked table to the locked list that we just removed from it.
  This is needed in CREATE OR REPLACE TABLE where we are dropping, creating
  and re-opening a locked table.

  @return 0  0k
  @return 1  error
*/

bool Locked_tables_list::restore_lock(THD *thd, TABLE_LIST *dst_table_list,
                                      TABLE *table, MYSQL_LOCK *lock)
{
  MYSQL_LOCK *merged_lock;
  DBUG_ENTER("restore_lock");
  DBUG_ASSERT(!strcmp(dst_table_list->table_name.str, table->s->table_name.str));

  /* Ensure we have the memory to add the table back */
  if (!(merged_lock= mysql_lock_merge(thd->lock, lock)))
    DBUG_RETURN(1);
  thd->lock= merged_lock;

  /* Link to the new table */
  dst_table_list->table= table;
  /*
    The lock type may have changed (normally it should not as create
    table will lock the table in write mode
  */
  dst_table_list->lock_type= table->reginfo.lock_type;
  table->pos_in_locked_tables= dst_table_list;

  add_back_last_deleted_lock(dst_table_list);

  table->mdl_ticket->downgrade_lock(table->reginfo.lock_type >=
                                    TL_WRITE_ALLOW_WRITE ? 
                                    MDL_SHARED_NO_READ_WRITE :
                                    MDL_SHARED_READ);

  DBUG_RETURN(0);
}

/*
  Add back the last deleted lock structure.
  This should be followed by a call to reopen_tables() to
  open the table.
*/

void Locked_tables_list::add_back_last_deleted_lock(TABLE_LIST *dst_table_list)
{
  /* Link the lock back in the locked tables list */
  dst_table_list->prev_global= m_locked_tables_last;
  *m_locked_tables_last= dst_table_list;
  m_locked_tables_last= &dst_table_list->next_global;
  dst_table_list->next_global= 0;
  m_locked_tables_count++;
}


#ifndef DBUG_OFF
/* Cause a spurious statement reprepare for debug purposes. */
static bool inject_reprepare(THD *thd)
{
  if (thd->m_reprepare_observer && thd->stmt_arena->is_reprepared == FALSE)
  {
    thd->m_reprepare_observer->report_error(thd);
    return TRUE;
  }

  return FALSE;
}
#endif

/**
  Compare metadata versions of an element obtained from the table
  definition cache and its corresponding node in the parse tree.

  @details If the new and the old values mismatch, invoke
  Metadata_version_observer.
  At prepared statement prepare, all TABLE_LIST version values are
  NULL and we always have a mismatch. But there is no observer set
  in THD, and therefore no error is reported. Instead, we update
  the value in the parse tree, effectively recording the original
  version.
  At prepared statement execute, an observer may be installed.  If
  there is a version mismatch, we push an error and return TRUE.

  For conventional execution (no prepared statements), the
  observer is never installed.

  @sa Execute_observer
  @sa check_prepared_statement() to see cases when an observer is installed
  @sa TABLE_LIST::is_table_ref_id_equal()
  @sa TABLE_SHARE::get_table_ref_id()

  @param[in]      thd         used to report errors
  @param[in,out]  tables      TABLE_LIST instance created by the parser
                              Metadata version information in this object
                              is updated upon success.
  @param[in]      table_share an element from the table definition cache

  @retval  TRUE  an error, which has been reported
  @retval  FALSE success, version in TABLE_LIST has been updated
*/

static bool
check_and_update_table_version(THD *thd,
                               TABLE_LIST *tables, TABLE_SHARE *table_share)
{
  if (! tables->is_table_ref_id_equal(table_share))
  {
    if (thd->m_reprepare_observer &&
        thd->m_reprepare_observer->report_error(thd))
    {
      /*
        Version of the table share is different from the
        previous execution of the prepared statement, and it is
        unacceptable for this SQLCOM. Error has been reported.
      */
      DBUG_ASSERT(thd->is_error());
      return TRUE;
    }
    /* Always maintain the latest version and type */
    tables->set_table_ref_id(table_share);
  }

  DBUG_EXECUTE_IF("reprepare_each_statement", return inject_reprepare(thd););
  return FALSE;
}


/**
  Compares versions of a stored routine obtained from the sp cache
  and the version used at prepare.

  @details If the new and the old values mismatch, invoke
  Metadata_version_observer.
  At prepared statement prepare, all Sroutine_hash_entry version values
  are NULL and we always have a mismatch. But there is no observer set
  in THD, and therefore no error is reported. Instead, we update
  the value in Sroutine_hash_entry, effectively recording the original
  version.
  At prepared statement execute, an observer may be installed.  If
  there is a version mismatch, we push an error and return TRUE.

  For conventional execution (no prepared statements), the
  observer is never installed.

  @param[in]      thd         used to report errors
  @param[in/out]  rt          pointer to stored routine entry in the
                              parse tree
  @param[in]      sp          pointer to stored routine cache entry.
                              Can be NULL if there is no such routine.
  @retval  TRUE  an error, which has been reported
  @retval  FALSE success, version in Sroutine_hash_entry has been updated
*/

static bool
check_and_update_routine_version(THD *thd, Sroutine_hash_entry *rt,
                                 sp_head *sp)
{
  ulong spc_version= sp_cache_version();
  /* sp is NULL if there is no such routine. */
  ulong version= sp ? sp->sp_cache_version() : spc_version;
  /*
    If the version in the parse tree is stale,
    or the version in the cache is stale and sp is not used,
    we need to reprepare.
    Sic: version != spc_version <--> sp is not NULL.
  */
  if (rt->m_sp_cache_version != version ||
      (version != spc_version && !sp->is_invoked()))
  {
    if (thd->m_reprepare_observer &&
        thd->m_reprepare_observer->report_error(thd))
    {
      /*
        Version of the sp cache is different from the
        previous execution of the prepared statement, and it is
        unacceptable for this SQLCOM. Error has been reported.
      */
      DBUG_ASSERT(thd->is_error());
      return TRUE;
    }
    /* Always maintain the latest cache version. */
    rt->m_sp_cache_version= version;
  }
  return FALSE;
}


/**
   Open view by getting its definition from disk (and table cache in future).

   @param thd               Thread handle
   @param table_list        TABLE_LIST with db, table_name & belong_to_view
   @param flags             Flags which modify how we open the view

   @todo This function is needed for special handling of views under
         LOCK TABLES. We probably should get rid of it in long term.

   @return FALSE if success, TRUE - otherwise.
*/

bool tdc_open_view(THD *thd, TABLE_LIST *table_list, uint flags)
{
  TABLE not_used;
  TABLE_SHARE *share;
  bool err= TRUE;

  if (!(share= tdc_acquire_share(thd, table_list, GTS_VIEW)))
    return TRUE;

  DBUG_ASSERT(share->is_view);

  if (flags & CHECK_METADATA_VERSION)
  {
    /*
      Check TABLE_SHARE-version of view only if we have been instructed to do
      so. We do not need to check the version if we're executing CREATE VIEW or
      ALTER VIEW statements.

      In the future, this functionality should be moved out from
      tdc_open_view(), and  tdc_open_view() should became a part of a clean
      table-definition-cache interface.
    */
    if (check_and_update_table_version(thd, table_list, share))
      goto ret;
  }

  err= mysql_make_view(thd, share, table_list, (flags & OPEN_VIEW_NO_PARSE));
ret:
  tdc_release_share(share);

  return err;
}


/**
   Finalize the process of TABLE creation by loading table triggers
   and taking action if a HEAP table content was emptied implicitly.
*/

static bool open_table_entry_fini(THD *thd, TABLE_SHARE *share, TABLE *entry)
{
  if (Table_triggers_list::check_n_load(thd, &share->db,
                                        &share->table_name, entry, 0))
    return TRUE;

  /*
    If we are here, there was no fatal error (but error may be still
    unitialized).
  */
  if (unlikely(entry->file->implicit_emptied))
  {
    entry->file->implicit_emptied= 0;
    if (mysql_bin_log.is_open())
    {
      char query_buf[2*FN_REFLEN + 21];
      String query(query_buf, sizeof(query_buf), system_charset_info);

      query.length(0);
      query.append("DELETE FROM ");
      append_identifier(thd, &query, &share->db);
      query.append(".");
      append_identifier(thd, &query, &share->table_name);

      /*
        we bypass thd->binlog_query() here,
        as it does a lot of extra work, that is simply wrong in this case
      */
      Query_log_event qinfo(thd, query.ptr(), query.length(),
                            FALSE, TRUE, TRUE, 0);
      if (mysql_bin_log.write(&qinfo))
        return TRUE;
    }
  }
  return FALSE;
}


/**
   Auxiliary routine which is used for performing automatical table repair.
*/

static bool auto_repair_table(THD *thd, TABLE_LIST *table_list)
{
  TABLE_SHARE *share;
  TABLE *entry;
  bool result= TRUE;

  thd->clear_error();

  if (!(entry= (TABLE*)my_malloc(sizeof(TABLE), MYF(MY_WME))))
    return result;

  if (!(share= tdc_acquire_share(thd, table_list, GTS_TABLE)))
    goto end_free;

  DBUG_ASSERT(! share->is_view);

  if (open_table_from_share(thd, share, &table_list->alias,
                            HA_OPEN_KEYFILE | HA_TRY_READ_ONLY,
                            EXTRA_RECORD,
                            ha_open_options | HA_OPEN_FOR_REPAIR,
                            entry, FALSE) || ! entry->file ||
      (entry->file->is_crashed() && entry->file->ha_check_and_repair(thd)))
  {
    /* Give right error message */
    thd->clear_error();
    my_error(ER_NOT_KEYFILE, MYF(0), share->table_name.str);
    sql_print_error("Couldn't repair table: %s.%s", share->db.str,
                    share->table_name.str);
    if (entry->file)
      closefrm(entry);
  }
  else
  {
    thd->clear_error();			// Clear error message
    closefrm(entry);
    result= FALSE;
  }

  tdc_release_share(share);
  /* Remove the repaired share from the table cache. */
  tdc_remove_table(thd, TDC_RT_REMOVE_ALL,
                   table_list->db.str, table_list->table_name.str,
                   FALSE);
end_free:
  my_free(entry);
  return result;
}


/** Open_table_context */

Open_table_context::Open_table_context(THD *thd, uint flags)
  :m_thd(thd),
   m_failed_table(NULL),
   m_start_of_statement_svp(thd->mdl_context.mdl_savepoint()),
   m_timeout(flags & MYSQL_LOCK_IGNORE_TIMEOUT ?
             LONG_TIMEOUT : thd->variables.lock_wait_timeout),
   m_flags(flags),
   m_action(OT_NO_ACTION),
   m_has_locks(thd->mdl_context.has_locks()),
   m_has_protection_against_grl(0)
{}


/**
  Check if we can back-off and set back off action if we can.
  Otherwise report and return error.

  @retval  TRUE if back-off is impossible.
  @retval  FALSE if we can back off. Back off action has been set.
*/

bool
Open_table_context::
request_backoff_action(enum_open_table_action action_arg,
                       TABLE_LIST *table)
{
  /*
    A back off action may be one of three kinds:

    * We met a broken table that needs repair, or a table that
      is not present on this MySQL server and needs re-discovery.
      To perform the action, we need an exclusive metadata lock on
      the table. Acquiring X lock while holding other shared
      locks can easily lead to deadlocks. We rely on MDL deadlock
      detector to discover them. If this is a multi-statement
      transaction that holds metadata locks for completed statements,
      we should keep these locks after discovery/repair.
      The action type in this case is OT_DISCOVER or OT_REPAIR.
    * Our attempt to acquire an MDL lock lead to a deadlock,
      detected by the MDL deadlock detector. The current
      session was chosen a victim. If this is a multi-statement
      transaction that holds metadata locks taken by completed
      statements, restarting locking for the current statement
      may lead to a livelock. Releasing locks of completed
      statements can not be done as will lead to violation
      of ACID. Thus, again, if m_has_locks is set,
      we report an error. Otherwise, when there are no metadata
      locks other than which belong to this statement, we can
      try to recover from error by releasing all locks and
      restarting the pre-locking.
      Similarly, a deadlock error can occur when the
      pre-locking process met a TABLE_SHARE that is being
      flushed, and unsuccessfully waited for the flush to
      complete. A deadlock in this case can happen, e.g.,
      when our session is holding a metadata lock that
      is being waited on by a session which is using
      the table which is being flushed. The only way
      to recover from this error is, again, to close all
      open tables, release all locks, and retry pre-locking.
      Action type name is OT_REOPEN_TABLES. Re-trying
      while holding some locks may lead to a livelock,
      and thus we don't do it.
    * Finally, this session has open TABLEs from different
      "generations" of the table cache. This can happen, e.g.,
      when, after this session has successfully opened one
      table used for a statement, FLUSH TABLES interfered and
      expelled another table used in it. FLUSH TABLES then
      blocks and waits on the table already opened by this
      statement.
      We detect this situation by ensuring that table cache
      version of all tables used in a statement is the same.
      If it isn't, all tables needs to be reopened.
      Note, that we can always perform a reopen in this case,
      even if we already have metadata locks, since we don't
      keep tables open between statements and a livelock
      is not possible.
  */
  if (action_arg == OT_BACKOFF_AND_RETRY && m_has_locks)
  {
    my_error(ER_LOCK_DEADLOCK, MYF(0));
    m_thd->mark_transaction_to_rollback(true);
    return TRUE;
  }
  /*
    If auto-repair or discovery are requested, a pointer to table
    list element must be provided.
  */
  if (table)
  {
    DBUG_ASSERT(action_arg == OT_DISCOVER || action_arg == OT_REPAIR);
    m_failed_table= (TABLE_LIST*) m_thd->alloc(sizeof(TABLE_LIST));
    if (m_failed_table == NULL)
      return TRUE;
    m_failed_table->init_one_table(&table->db, &table->table_name, &table->alias, TL_WRITE);
    m_failed_table->open_strategy= table->open_strategy;
    m_failed_table->mdl_request.set_type(MDL_EXCLUSIVE);
  }
  m_action= action_arg;
  return FALSE;
}


/**
  An error handler to mark transaction to rollback on DEADLOCK error
  during DISCOVER / REPAIR.
*/
class MDL_deadlock_discovery_repair_handler : public Internal_error_handler
{
public:
  virtual bool handle_condition(THD *thd,
                                  uint sql_errno,
                                  const char* sqlstate,
                                  Sql_condition::enum_warning_level *level,
                                  const char* msg,
                                  Sql_condition ** cond_hdl)
  {
    if (sql_errno == ER_LOCK_DEADLOCK)
    {
      thd->mark_transaction_to_rollback(true);
    }
    /*
      We have marked this transaction to rollback. Return false to allow
      error to be reported or handled by other handlers.
    */
    return false;
  }
};

/**
   Recover from failed attempt of open table by performing requested action.

   @pre This function should be called only with "action" != OT_NO_ACTION
        and after having called @sa close_tables_for_reopen().

   @retval FALSE - Success. One should try to open tables once again.
   @retval TRUE  - Error
*/

bool
Open_table_context::recover_from_failed_open()
{
  bool result= FALSE;
  MDL_deadlock_discovery_repair_handler handler;
  /*
    Install error handler to mark transaction to rollback on DEADLOCK error.
  */
  m_thd->push_internal_handler(&handler);

  /* Execute the action. */
  switch (m_action)
  {
    case OT_BACKOFF_AND_RETRY:
      break;
    case OT_REOPEN_TABLES:
      break;
    case OT_DISCOVER:
      {
        if ((result= lock_table_names(m_thd, m_thd->lex->create_info,
                                      m_failed_table, NULL,
                                      get_timeout(), 0)))
          break;

        tdc_remove_table(m_thd, TDC_RT_REMOVE_ALL, m_failed_table->db.str,
                         m_failed_table->table_name.str, FALSE);

        m_thd->get_stmt_da()->clear_warning_info(m_thd->query_id);
        m_thd->clear_error();                 // Clear error message

        No_such_table_error_handler no_such_table_handler;
        bool open_if_exists= m_failed_table->open_strategy == TABLE_LIST::OPEN_IF_EXISTS;

        if (open_if_exists)
          m_thd->push_internal_handler(&no_such_table_handler);
        
        result= !tdc_acquire_share(m_thd, m_failed_table,
                                   GTS_TABLE | GTS_FORCE_DISCOVERY | GTS_NOLOCK);
        if (open_if_exists)
        {
          m_thd->pop_internal_handler();
          if (result && no_such_table_handler.safely_trapped_errors())
            result= FALSE;
        }

        /*
          Rollback to start of the current statement to release exclusive lock
          on table which was discovered but preserve locks from previous statements
          in current transaction.
        */
        m_thd->mdl_context.rollback_to_savepoint(start_of_statement_svp());
        break;
      }
    case OT_REPAIR:
      {
        if ((result= lock_table_names(m_thd, m_thd->lex->create_info,
                                      m_failed_table, NULL,
                                      get_timeout(), 0)))
          break;

        tdc_remove_table(m_thd, TDC_RT_REMOVE_ALL, m_failed_table->db.str,
                         m_failed_table->table_name.str, FALSE);

        result= auto_repair_table(m_thd, m_failed_table);
        /*
          Rollback to start of the current statement to release exclusive lock
          on table which was discovered but preserve locks from previous statements
          in current transaction.
        */
        m_thd->mdl_context.rollback_to_savepoint(start_of_statement_svp());
        break;
      }
    default:
      DBUG_ASSERT(0);
  }
  m_thd->pop_internal_handler();
  /*
    Reset the pointers to conflicting MDL request and the
    TABLE_LIST element, set when we need auto-discovery or repair,
    for safety.
  */
  m_failed_table= NULL;
  /*
    Reset flag indicating that we have already acquired protection
    against GRL. It is no longer valid as the corresponding lock was
    released by close_tables_for_reopen().
  */
  m_has_protection_against_grl= 0;
  /* Prepare for possible another back-off. */
  m_action= OT_NO_ACTION;
  return result;
}


/*
  Return a appropriate read lock type given a table object.

  @param thd              Thread context
  @param prelocking_ctx   Prelocking context.
  @param table_list       Table list element for table to be locked.
  @param routine_modifies_data
                          Some routine that is invoked by statement
                          modifies data.

  @remark Due to a statement-based replication limitation, statements such as
          INSERT INTO .. SELECT FROM .. and CREATE TABLE .. SELECT FROM need
          to grab a TL_READ_NO_INSERT lock on the source table in order to
          prevent the replication of a concurrent statement that modifies the
          source table. If such a statement gets applied on the slave before
          the INSERT .. SELECT statement finishes, data on the master could
          differ from data on the slave and end-up with a discrepancy between
          the binary log and table state.
          This also applies to SELECT/SET/DO statements which use stored
          functions. Calls to such functions are going to be logged as a
          whole and thus should be serialized against concurrent changes
          to tables used by those functions. This is avoided when functions
          do not modify data but only read it, since in this case nothing is
          written to the binary log. Argument routine_modifies_data
          denotes the same. So effectively, if the statement is not a
          update query and routine_modifies_data is false, then
          prelocking_placeholder does not take importance.

          Furthermore, this does not apply to I_S and log tables as it's
          always unsafe to replicate such tables under statement-based
          replication as the table on the slave might contain other data
          (ie: general_log is enabled on the slave). The statement will
          be marked as unsafe for SBR in decide_logging_format().
  @remark Note that even in prelocked mode it is important to correctly
          determine lock type value. In this mode lock type is passed to
          handler::start_stmt() method and can be used by storage engine,
          for example, to determine what kind of row locks it should acquire
          when reading data from the table.
*/

thr_lock_type read_lock_type_for_table(THD *thd,
                                       Query_tables_list *prelocking_ctx,
                                       TABLE_LIST *table_list,
                                       bool routine_modifies_data)
{
  /*
    In cases when this function is called for a sub-statement executed in
    prelocked mode we can't rely on OPTION_BIN_LOG flag in THD::options
    bitmap to determine that binary logging is turned on as this bit can
    be cleared before executing sub-statement. So instead we have to look
    at THD::variables::sql_log_bin member.
  */
  bool log_on= mysql_bin_log.is_open() && thd->variables.sql_log_bin;
  if ((log_on == FALSE) || (thd->wsrep_binlog_format() == BINLOG_FORMAT_ROW) ||
      (table_list->table->s->table_category == TABLE_CATEGORY_LOG) ||
      (table_list->table->s->table_category == TABLE_CATEGORY_PERFORMANCE) ||
      !(is_update_query(prelocking_ctx->sql_command) ||
        (routine_modifies_data && table_list->prelocking_placeholder) ||
        (thd->locked_tables_mode > LTM_LOCK_TABLES)))
    return TL_READ;
  else
    return TL_READ_NO_INSERT;
}


/*
  Extend the prelocking set with tables and routines used by a routine.

  @param[in]  thd                   Thread context.
  @param[in]  rt                    Element of prelocking set to be processed.
  @param[in]  ot_ctx                Context of open_table used to recover from
                                    locking failures.
  @retval false  Success.
  @retval true   Failure (Conflicting metadata lock, OOM, other errors).
*/
static bool
sp_acquire_mdl(THD *thd, Sroutine_hash_entry *rt, Open_table_context *ot_ctx)
{
  DBUG_ENTER("sp_acquire_mdl");
  /*
    Since we acquire only shared lock on routines we don't
    need to care about global intention exclusive locks.
  */
  DBUG_ASSERT(rt->mdl_request.type == MDL_SHARED);

  /*
    Waiting for a conflicting metadata lock to go away may
    lead to a deadlock, detected by MDL subsystem.
    If possible, we try to resolve such deadlocks by releasing all
    metadata locks and restarting the pre-locking process.
    To prevent the error from polluting the diagnostics area
    in case of successful resolution, install a special error
    handler for ER_LOCK_DEADLOCK error.
  */
  MDL_deadlock_handler mdl_deadlock_handler(ot_ctx);

  thd->push_internal_handler(&mdl_deadlock_handler);
  bool result= thd->mdl_context.acquire_lock(&rt->mdl_request,
                                             ot_ctx->get_timeout());
  thd->pop_internal_handler();

  DBUG_RETURN(result);
}


/*
  Handle element of prelocking set other than table. E.g. cache routine
  and, if prelocking strategy prescribes so, extend the prelocking set
  with tables and routines used by it.

  @param[in]  thd                   Thread context.
  @param[in]  prelocking_ctx        Prelocking context.
  @param[in]  rt                    Element of prelocking set to be processed.
  @param[in]  prelocking_strategy   Strategy which specifies how the
                                    prelocking set should be extended when
                                    one of its elements is processed.
  @param[in]  has_prelocking_list   Indicates that prelocking set/list for
                                    this statement has already been built.
  @param[in]  ot_ctx                Context of open_table used to recover from
                                    locking failures.
  @param[out] need_prelocking       Set to TRUE if it was detected that this
                                    statement will require prelocked mode for
                                    its execution, not touched otherwise.
  @param[out] routine_modifies_data Set to TRUE if it was detected that this
                                    routine does modify table data.

  @retval FALSE  Success.
  @retval TRUE   Failure (Conflicting metadata lock, OOM, other errors).
*/

static bool
open_and_process_routine(THD *thd, Query_tables_list *prelocking_ctx,
                         Sroutine_hash_entry *rt,
                         Prelocking_strategy *prelocking_strategy,
                         bool has_prelocking_list,
                         Open_table_context *ot_ctx,
                         bool *need_prelocking, bool *routine_modifies_data)
{
  MDL_key::enum_mdl_namespace mdl_type= rt->mdl_request.key.mdl_namespace();
  DBUG_ENTER("open_and_process_routine");

  *routine_modifies_data= false;

  switch (mdl_type)
  {
  case MDL_key::PACKAGE_BODY:
    DBUG_ASSERT(rt != (Sroutine_hash_entry*)prelocking_ctx->sroutines_list.first);
    /*
      No need to cache the package body itself.
      It gets cached during open_and_process_routine()
      for the first used package routine. See the package related code
      in the "case" below.
    */
    if (sp_acquire_mdl(thd, rt, ot_ctx))
      DBUG_RETURN(TRUE);
    break;
  case MDL_key::FUNCTION:
  case MDL_key::PROCEDURE:
    {
      sp_head *sp;
      /*
        Try to get MDL lock on the routine.
        Note that we do not take locks on top-level CALLs as this can
        lead to a deadlock. Not locking top-level CALLs does not break
        the binlog as only the statements in the called procedure show
        up there, not the CALL itself.
      */
      if (rt != (Sroutine_hash_entry*)prelocking_ctx->sroutines_list.first ||
          mdl_type != MDL_key::PROCEDURE)
      {
        /*
          TODO: If this is a package routine, we should not put MDL
          TODO: on the routine itself. We should put only the package MDL.
        */
        if (sp_acquire_mdl(thd, rt, ot_ctx))
          DBUG_RETURN(TRUE);

        /* Ensures the routine is up-to-date and cached, if exists. */
        if (rt->sp_cache_routine(thd, has_prelocking_list, &sp))
          DBUG_RETURN(TRUE);

        /* Remember the version of the routine in the parse tree. */
        if (check_and_update_routine_version(thd, rt, sp))
          DBUG_RETURN(TRUE);

        /* 'sp' is NULL when there is no such routine. */
        if (sp)
        {
          *routine_modifies_data= sp->modifies_data();

          if (!has_prelocking_list)
          {
            prelocking_strategy->handle_routine(thd, prelocking_ctx, rt, sp,
                                                need_prelocking);
            if (sp->m_parent)
            {
              /*
                If it's a package routine, we need also to handle the
                package body, as its initialization section can use
                some tables and routine calls.
                TODO: Only package public routines actually need this.
                TODO: Skip package body handling for private routines.
              */
              *routine_modifies_data|= sp->m_parent->modifies_data();
              prelocking_strategy->handle_routine(thd, prelocking_ctx, rt,
                                                  sp->m_parent,
                                                  need_prelocking);
            }
          }
        }
      }
      else
      {
        /*
          If it's a top level call, just make sure we have a recent
          version of the routine, if it exists.
          Validating routine version is unnecessary, since CALL
          does not affect the prepared statement prelocked list.
        */
        if (rt->sp_cache_routine(thd, false, &sp))
          DBUG_RETURN(TRUE);
      }
    }
    break;
  case MDL_key::TRIGGER:
    /**
      We add trigger entries to lex->sroutines_list, but we don't
      load them here. The trigger entry is only used when building
      a transitive closure of objects used in a statement, to avoid
      adding to this closure objects that are used in the trigger more
      than once.
      E.g. if a trigger trg refers to table t2, and the trigger table t1
      is used multiple times in the statement (say, because it's used in
      function f1() twice), we will only add t2 once to the list of
      tables to prelock.

      We don't take metadata locks on triggers either: they are protected
      by a respective lock on the table, on which the trigger is defined.

      The only two cases which give "trouble" are SHOW CREATE TRIGGER
      and DROP TRIGGER statements. For these, statement syntax doesn't
      specify the table on which this trigger is defined, so we have
      to make a "dirty" read in the data dictionary to find out the
      table name. Once we discover the table name, we take a metadata
      lock on it, and this protects all trigger operations.
      Of course the table, in theory, may disappear between the dirty
      read and metadata lock acquisition, but in that case we just return
      a run-time error.

      Grammar of other trigger DDL statements (CREATE, DROP) requires
      the table to be specified explicitly, so we use the table metadata
      lock to protect trigger metadata in these statements. Similarly, in
      DML we always use triggers together with their tables, and thus don't
      need to take separate metadata locks on them.
    */
    break;
  default:
    /* Impossible type value. */
    DBUG_ASSERT(0);
  }
  DBUG_RETURN(FALSE);
}

/*
  If we are not already in prelocked mode and extended table list is not
  yet built we might have to build the prelocking set for this statement.

  Since currently no prelocking strategy prescribes doing anything for
  tables which are only read, we do below checks only if table is going
  to be changed.
*/
bool extend_table_list(THD *thd, TABLE_LIST *tables,
                       Prelocking_strategy *prelocking_strategy,
                       bool has_prelocking_list)
{
  bool error= false;
  LEX *lex= thd->lex;
  bool maybe_need_prelocking=
    (tables->updating && tables->lock_type >= TL_WRITE_ALLOW_WRITE)
    || thd->lex->default_used;

  if (thd->locked_tables_mode <= LTM_LOCK_TABLES &&
      ! has_prelocking_list && maybe_need_prelocking)
  {
    bool need_prelocking= FALSE;
    TABLE_LIST **save_query_tables_last= lex->query_tables_last;
    /*
      Extend statement's table list and the prelocking set with
      tables and routines according to the current prelocking
      strategy.

      For example, for DML statements we need to add tables and routines
      used by triggers which are going to be invoked for this element of
      table list and also add tables required for handling of foreign keys.
    */
    error= prelocking_strategy->handle_table(thd, lex, tables,
                                             &need_prelocking);

    if (need_prelocking && ! lex->requires_prelocking())
      lex->mark_as_requiring_prelocking(save_query_tables_last);
  }
  return error;
}


/**
  Handle table list element by obtaining metadata lock, opening table or view
  and, if prelocking strategy prescribes so, extending the prelocking set with
  tables and routines used by it.

  @param[in]     thd                  Thread context.
  @param[in]     lex                  LEX structure for statement.
  @param[in]     tables               Table list element to be processed.
  @param[in,out] counter              Number of tables which are open.
  @param[in]     flags                Bitmap of flags to modify how the tables
                                      will be open, see open_table() description
                                      for details.
  @param[in]     prelocking_strategy  Strategy which specifies how the
                                      prelocking set should be extended
                                      when table or view is processed.
  @param[in]     has_prelocking_list  Indicates that prelocking set/list for
                                      this statement has already been built.
  @param[in]     ot_ctx               Context used to recover from a failed
                                      open_table() attempt.

  @retval  FALSE  Success.
  @retval  TRUE   Error, reported unless there is a chance to recover from it.
*/

static bool
open_and_process_table(THD *thd, TABLE_LIST *tables, uint *counter, uint flags,
                       Prelocking_strategy *prelocking_strategy,
                       bool has_prelocking_list, Open_table_context *ot_ctx)
{
  bool error= FALSE;
  bool safe_to_ignore_table= FALSE;
  LEX *lex= thd->lex;
  DBUG_ENTER("open_and_process_table");
  DEBUG_SYNC(thd, "open_and_process_table");

  /*
    Ignore placeholders for derived tables. After derived tables
    processing, link to created temporary table will be put here.
    If this is derived table for view then we still want to process
    routines used by this view.
  */
  if (tables->derived)
  {
    if (!tables->view)
      goto end;
    /*
      We restore view's name and database wiped out by derived tables
      processing and fall back to standard open process in order to
      obtain proper metadata locks and do other necessary steps like
      stored routine processing.
    */
    tables->db= tables->view_db;
    tables->table_name= tables->view_name;
  }
  else if (tables->select_lex) 
  {
    /*
      Check whether 'tables' refers to a table defined in a with clause.
      If so set the reference to the definition in tables->with.
    */ 
    if (!tables->with)
      tables->with= tables->select_lex->find_table_def_in_with_clauses(tables);
    /*
      If 'tables' is defined in a with clause set the pointer to the
      specification from its definition in tables->derived.
    */
    if (tables->with)
    {
      if (tables->is_recursive_with_table() &&
          !tables->is_with_table_recursive_reference())
      {
        tables->with->rec_outer_references++;
        With_element *with_elem= tables->with;
        while ((with_elem= with_elem->get_next_mutually_recursive()) !=
               tables->with)
	  with_elem->rec_outer_references++;
      }
      if (tables->set_as_with_table(thd, tables->with))
        DBUG_RETURN(1);
      else
        goto end;
    }
  }

  if (!tables->derived && is_infoschema_db(&tables->db))
  {
    /*
      Check whether the information schema contains a table
      whose name is tables->schema_table_name
    */
    ST_SCHEMA_TABLE *schema_table= tables->schema_table;
    if (!schema_table ||
        (schema_table->hidden &&
         ((sql_command_flags[lex->sql_command] & CF_STATUS_COMMAND) == 0 ||
          /*
            this check is used for show columns|keys from I_S hidden table
          */
          lex->sql_command == SQLCOM_SHOW_FIELDS ||
          lex->sql_command == SQLCOM_SHOW_KEYS)))
    {
      my_error(ER_UNKNOWN_TABLE, MYF(0),
               tables->table_name.str, INFORMATION_SCHEMA_NAME.str);
      DBUG_RETURN(1);
    }
  }
  /*
    If this TABLE_LIST object is a placeholder for an information_schema
    table, create a temporary table to represent the information_schema
    table in the query. Do not fill it yet - will be filled during
    execution.
  */
  if (tables->schema_table)
  {
    /*
      If this information_schema table is merged into a mergeable
      view, ignore it for now -- it will be filled when its respective
      TABLE_LIST is processed. This code works only during re-execution.
    */
    if (tables->view)
    {
      MDL_ticket *mdl_ticket;
      /*
        We still need to take a MDL lock on the merged view to protect
        it from concurrent changes.
      */
      if (!open_table_get_mdl_lock(thd, ot_ctx, &tables->mdl_request,
                                   flags, &mdl_ticket) &&
          mdl_ticket != NULL)
        goto process_view_routines;
      /* Fall-through to return error. */
    }
    else if (!mysql_schema_table(thd, lex, tables) &&
             !check_and_update_table_version(thd, tables, tables->table->s))
    {
      goto end;
    }
    error= TRUE;
    goto end;
  }
  DBUG_PRINT("tcache", ("opening table: '%s'.'%s'  item: %p",
                        tables->db.str, tables->table_name.str, tables));
  (*counter)++;

  /*
    Not a placeholder: must be a base/temporary table or a view. Let us open it.
  */
  if (tables->table)
  {
    /*
      If this TABLE_LIST object has an associated open TABLE object
      (TABLE_LIST::table is not NULL), that TABLE object must be a pre-opened
      temporary table or SEQUENCE (see sequence_insert()).
    */
    DBUG_ASSERT(is_temporary_table(tables) || tables->table->s->sequence);
    if (tables->sequence && tables->table->s->table_type != TABLE_TYPE_SEQUENCE)
    {
        my_error(ER_NOT_SEQUENCE, MYF(0), tables->db.str, tables->alias.str);
        DBUG_RETURN(true);
    }
  }
  else if (tables->open_type == OT_TEMPORARY_ONLY)
  {
    /*
      OT_TEMPORARY_ONLY means that we are in CREATE TEMPORARY TABLE statement.
      Also such table list element can't correspond to prelocking placeholder
      or to underlying table of merge table.
      So existing temporary table should have been preopened by this moment
      and we can simply continue without trying to open temporary or base
      table.
    */
    DBUG_ASSERT(tables->open_strategy);
    DBUG_ASSERT(!tables->prelocking_placeholder);
    DBUG_ASSERT(!tables->parent_l);
    DBUG_RETURN(0);
  }

  /* Not a placeholder: must be a base table or a view. Let us open it. */
  if (tables->prelocking_placeholder)
  {
    /*
      For the tables added by the pre-locking code, attempt to open
      the table but fail silently if the table does not exist.
      The real failure will occur when/if a statement attempts to use
      that table.
    */
    No_such_table_error_handler no_such_table_handler;
    thd->push_internal_handler(&no_such_table_handler);

    /*
      We're opening a table from the prelocking list.

      Since this table list element might have been added after pre-opening
      of temporary tables we have to try to open temporary table for it.

      We can't simply skip this table list element and postpone opening of
      temporary table till the execution of substatement for several reasons:
      - Temporary table can be a MERGE table with base underlying tables,
        so its underlying tables has to be properly open and locked at
        prelocking stage.
      - Temporary table can be a MERGE table and we might be in PREPARE
        phase for a prepared statement. In this case it is important to call
        HA_ATTACH_CHILDREN for all merge children.
        This is necessary because merge children remember "TABLE_SHARE ref type"
        and "TABLE_SHARE def version" in the HA_ATTACH_CHILDREN operation.
        If HA_ATTACH_CHILDREN is not called, these attributes are not set.
        Then, during the first EXECUTE, those attributes need to be updated.
        That would cause statement re-preparing (because changing those
        attributes during EXECUTE is caught by THD::m_reprepare_observers).
        The problem is that since those attributes are not set in merge
        children, another round of PREPARE will not help.
    */
    error= thd->open_temporary_table(tables);

    if (!error && !tables->table)
      error= open_table(thd, tables, ot_ctx);

    thd->pop_internal_handler();
    safe_to_ignore_table= no_such_table_handler.safely_trapped_errors();
  }
  else if (tables->parent_l && (thd->open_options & HA_OPEN_FOR_REPAIR))
  {
    /*
      Also fail silently for underlying tables of a MERGE table if this
      table is opened for CHECK/REPAIR TABLE statement. This is needed
      to provide complete list of problematic underlying tables in
      CHECK/REPAIR TABLE output.
    */
    Repair_mrg_table_error_handler repair_mrg_table_handler;
    thd->push_internal_handler(&repair_mrg_table_handler);

    error= thd->open_temporary_table(tables);

    if (!error && !tables->table)
      error= open_table(thd, tables, ot_ctx);

    thd->pop_internal_handler();
    safe_to_ignore_table= repair_mrg_table_handler.safely_trapped_errors();
  }
  else
  {
    if (tables->parent_l)
    {
      /*
        Even if we are opening table not from the prelocking list we
        still might need to look for a temporary table if this table
        list element corresponds to underlying table of a merge table.
      */
      error= thd->open_temporary_table(tables);
    }

    if (!error && !tables->table)
      error= open_table(thd, tables, ot_ctx);
  }

  if (unlikely(error))
  {
    if (! ot_ctx->can_recover_from_failed_open() && safe_to_ignore_table)
    {
      DBUG_PRINT("info", ("open_table: ignoring table '%s'.'%s'",
                          tables->db.str, tables->alias.str));
      error= FALSE;
    }
    goto end;
  }

  /*
    We can't rely on simple check for TABLE_LIST::view to determine
    that this is a view since during re-execution we might reopen
    ordinary table in place of view and thus have TABLE_LIST::view
    set from repvious execution and TABLE_LIST::table set from
    current.
  */
  if (!tables->table && tables->view)
  {
    /* VIEW placeholder */
    (*counter)--;

    /*
      tables->next_global list consists of two parts:
      1) Query tables and underlying tables of views.
      2) Tables used by all stored routines that this statement invokes on
         execution.
      We need to know where the bound between these two parts is. If we've
      just opened a view, which was the last table in part #1, and it
      has added its base tables after itself, adjust the boundary pointer
      accordingly.
    */
    if (lex->query_tables_own_last == &(tables->next_global) &&
        tables->view->query_tables)
      lex->query_tables_own_last= tables->view->query_tables_last;
    /*
      Let us free memory used by 'sroutines' hash here since we never
      call destructor for this LEX.
    */
    my_hash_free(&tables->view->sroutines);
    goto process_view_routines;
  }

  /*
    Special types of open can succeed but still don't set
    TABLE_LIST::table to anything.
  */
  if (tables->open_strategy && !tables->table)
    goto end;

  error= extend_table_list(thd, tables, prelocking_strategy, has_prelocking_list);
  if (unlikely(error))
    goto end;

  /* Copy grant information from TABLE_LIST instance to TABLE one. */
  tables->table->grant= tables->grant;

  /* Check and update metadata version of a base table. */
  error= check_and_update_table_version(thd, tables, tables->table->s);

  if (unlikely(error))
    goto end;
  /*
    After opening a MERGE table add the children to the query list of
    tables, so that they are opened too.
    Note that placeholders don't have the handler open.
  */
  /* MERGE tables need to access parent and child TABLE_LISTs. */
  DBUG_ASSERT(tables->table->pos_in_table_list == tables);
  /* Non-MERGE tables ignore this call. */
  if (tables->table->file->extra(HA_EXTRA_ADD_CHILDREN_LIST))
  {
    error= TRUE;
    goto end;
  }

  if (get_use_stat_tables_mode(thd) > NEVER && tables->table)
  {
    TABLE_SHARE *table_share= tables->table->s;
    if (table_share && table_share->table_category == TABLE_CATEGORY_USER &&
        table_share->tmp_table == NO_TMP_TABLE)
    {
      if (table_share->stats_cb.stats_can_be_read ||
	  !alloc_statistics_for_table_share(thd, table_share, FALSE))
      {
        if (table_share->stats_cb.stats_can_be_read)
        {   
          KEY *key_info= table_share->key_info;
          KEY *key_info_end= key_info + table_share->keys;
          KEY *table_key_info= tables->table->key_info;
          for ( ; key_info < key_info_end; key_info++, table_key_info++)
            table_key_info->read_stats= key_info->read_stats;
          Field **field_ptr= table_share->field;
          Field **table_field_ptr= tables->table->field;
          for ( ; *field_ptr; field_ptr++, table_field_ptr++)
            (*table_field_ptr)->read_stats= (*field_ptr)->read_stats;
          tables->table->stats_is_read= table_share->stats_cb.stats_is_read;
        }
      }	
    }
  }

process_view_routines:
  /*
    Again we may need cache all routines used by this view and add
    tables used by them to table list.
  */
  if (tables->view &&
      thd->locked_tables_mode <= LTM_LOCK_TABLES &&
      ! has_prelocking_list)
  {
    bool need_prelocking= FALSE;
    TABLE_LIST **save_query_tables_last= lex->query_tables_last;

    error= prelocking_strategy->handle_view(thd, lex, tables,
                                            &need_prelocking);

    if (need_prelocking && ! lex->requires_prelocking())
      lex->mark_as_requiring_prelocking(save_query_tables_last);

    if (unlikely(error))
      goto end;
  }

end:
  DBUG_RETURN(error);
}


static bool upgrade_lock_if_not_exists(THD *thd,
                                       const DDL_options_st &create_info,
                                       TABLE_LIST *create_table,
                                       ulong lock_wait_timeout)
{
  DBUG_ENTER("upgrade_lock_if_not_exists");

  if (thd->lex->sql_command == SQLCOM_CREATE_TABLE ||
      thd->lex->sql_command == SQLCOM_CREATE_SEQUENCE)
  {
    DEBUG_SYNC(thd,"create_table_before_check_if_exists");
    if (!create_info.or_replace() &&
        ha_table_exists(thd, &create_table->db, &create_table->table_name))
    {
      if (create_info.if_not_exists())
      {
        push_warning_printf(thd, Sql_condition::WARN_LEVEL_NOTE,
                            ER_TABLE_EXISTS_ERROR,
                            ER_THD(thd, ER_TABLE_EXISTS_ERROR),
                            create_table->table_name.str);
      }
      else
        my_error(ER_TABLE_EXISTS_ERROR, MYF(0), create_table->table_name.str);
      DBUG_RETURN(true);
    }
    DBUG_RETURN(thd->mdl_context.upgrade_shared_lock(
                                   create_table->mdl_request.ticket,
                                   MDL_EXCLUSIVE,
                                   lock_wait_timeout));
  }
  DBUG_RETURN(false);
}


/**
  Acquire upgradable (SNW, SNRW) metadata locks on tables used by
  LOCK TABLES or by a DDL statement. Under LOCK TABLES, we can't take
  new locks, so use open_tables_check_upgradable_mdl() instead.

  @param thd               Thread context.
  @param options           DDL options.
  @param tables_start      Start of list of tables on which upgradable locks
                           should be acquired.
  @param tables_end        End of list of tables.
  @param lock_wait_timeout Seconds to wait before timeout.
  @param flags             Bitmap of flags to modify how the tables will be
                           open, see open_table() description for details.

  @retval FALSE  Success.
  @retval TRUE   Failure (e.g. connection was killed) or table existed
	         for a CREATE TABLE.

  @notes
  In case of CREATE TABLE we avoid a wait for tables that are in use
  by first trying to do a meta data lock with timeout == 0.  If we get a
  timeout we will check if table exists (it should) and retry with
  normal timeout if it didn't exists.
  Note that for CREATE TABLE IF EXISTS we only generate a warning
  but still return TRUE (to abort the calling open_table() function).
  On must check THD->is_error() if one wants to distinguish between warning
  and error.
*/

bool
lock_table_names(THD *thd, const DDL_options_st &options,
                 TABLE_LIST *tables_start, TABLE_LIST *tables_end,
                 ulong lock_wait_timeout, uint flags)
{
  MDL_request_list mdl_requests;
  TABLE_LIST *table;
  MDL_request global_request;
  MDL_savepoint mdl_savepoint;
  DBUG_ENTER("lock_table_names");

  DBUG_ASSERT(!thd->locked_tables_mode);

  for (table= tables_start; table && table != tables_end;
       table= table->next_global)
  {
    DBUG_PRINT("info", ("mdl_request.type: %d  open_type: %d",
                        table->mdl_request.type, table->open_type));
    if (table->mdl_request.type < MDL_SHARED_UPGRADABLE ||
        table->mdl_request.type == MDL_SHARED_READ_ONLY ||
        table->open_type == OT_TEMPORARY_ONLY ||
        (table->open_type == OT_TEMPORARY_OR_BASE && is_temporary_table(table)))
    {
      continue;
    }

    /* Write lock on normal tables is not allowed in a read only transaction. */
    if (thd->tx_read_only)
    {
      my_error(ER_CANT_EXECUTE_IN_READ_ONLY_TRANSACTION, MYF(0));
      DBUG_RETURN(true);
    }

    /* Scoped locks: Take intention exclusive locks on all involved schemas. */
    if (!(flags & MYSQL_OPEN_SKIP_SCOPED_MDL_LOCK))
    {
      MDL_request *schema_request= new (thd->mem_root) MDL_request;
      if (schema_request == NULL)
        DBUG_RETURN(TRUE);
      schema_request->init(MDL_key::SCHEMA, table->db.str, "",
                           MDL_INTENTION_EXCLUSIVE,
                           MDL_TRANSACTION);
      mdl_requests.push_front(schema_request);
    }

    mdl_requests.push_front(&table->mdl_request);
  }

  if (mdl_requests.is_empty())
    DBUG_RETURN(FALSE);

  if (flags & MYSQL_OPEN_SKIP_SCOPED_MDL_LOCK)
  {
    DBUG_RETURN(thd->mdl_context.acquire_locks(&mdl_requests,
                                               lock_wait_timeout) ||
                upgrade_lock_if_not_exists(thd, options, tables_start,
                                           lock_wait_timeout));
  }

  /* Protect this statement against concurrent BACKUP STAGE or FTWRL. */
  if (thd->has_read_only_protection())
    DBUG_RETURN(true);

  global_request.init(MDL_key::BACKUP, "", "", MDL_BACKUP_DDL, MDL_STATEMENT);
  mdl_savepoint= thd->mdl_context.mdl_savepoint();

  while (!thd->mdl_context.acquire_locks(&mdl_requests, lock_wait_timeout) &&
         !upgrade_lock_if_not_exists(thd, options, tables_start,
                                     lock_wait_timeout) &&
         !thd->mdl_context.try_acquire_lock(&global_request))
  {
    if (global_request.ticket)
    {
      thd->mdl_backup_ticket= global_request.ticket;
      DBUG_RETURN(false);
    }

    /*
      There is ongoing or pending BACKUP STAGE or FTWRL.
      Wait until it finishes and re-try.
    */
    thd->mdl_context.rollback_to_savepoint(mdl_savepoint);
    if (thd->mdl_context.acquire_lock(&global_request, lock_wait_timeout))
      break;
    thd->mdl_context.rollback_to_savepoint(mdl_savepoint);

    /* Reset tickets for all acquired locks */
    global_request.ticket= 0;
    MDL_request_list::Iterator it(mdl_requests);
    while (auto mdl_request= it++)
      mdl_request->ticket= 0;
  }
  DBUG_RETURN(true);
}


/**
  Check for upgradable (SNW, SNRW) metadata locks on tables to be opened
  for a DDL statement. Under LOCK TABLES, we can't take new locks, so we
  must check if appropriate locks were pre-acquired.

  @param thd           Thread context.
  @param tables_start  Start of list of tables on which upgradable locks
                       should be searched for.
  @param tables_end    End of list of tables.
  @param flags         Bitmap of flags to modify how the tables will be
                       open, see open_table() description for details.

  @retval FALSE  Success.
  @retval TRUE   Failure (e.g. connection was killed)
*/

static bool
open_tables_check_upgradable_mdl(THD *thd, TABLE_LIST *tables_start,
                                 TABLE_LIST *tables_end, uint flags)
{
  TABLE_LIST *table;

  DBUG_ASSERT(thd->locked_tables_mode);

  for (table= tables_start; table && table != tables_end;
       table= table->next_global)
  {
    /*
      Check below needs to be updated if this function starts
      called for SRO locks.
    */
    DBUG_ASSERT(table->mdl_request.type != MDL_SHARED_READ_ONLY);
    if (table->mdl_request.type < MDL_SHARED_UPGRADABLE ||
        table->open_type == OT_TEMPORARY_ONLY ||
        (table->open_type == OT_TEMPORARY_OR_BASE && is_temporary_table(table)))
    {
      continue;
    }

    /*
      We don't need to do anything about the found TABLE instance as it
      will be handled later in open_tables(), we only need to check that
      an upgradable lock is already acquired. When we enter LOCK TABLES
      mode, SNRW locks are acquired before all other locks. So if under
      LOCK TABLES we find that there is TABLE instance with upgradeable
      lock, all other instances of TABLE for the same table will have the
      same ticket.

      Note that this works OK even for CREATE TABLE statements which
      request X type of metadata lock. This is because under LOCK TABLES
      such statements don't create the table but only check if it exists
      or, in most complex case, only insert into it.
      Thus SNRW lock should be enough.

      Note that find_table_for_mdl_upgrade() will report an error if
      no suitable ticket is found.
    */
    if (!find_table_for_mdl_upgrade(thd, table->db.str, table->table_name.str,
                                    NULL))
      return TRUE;
  }

  return FALSE;
}


/**
  Open all tables in list

  @param[in]     thd      Thread context.
  @param[in]     options  DDL options.
  @param[in,out] start    List of tables to be open (it can be adjusted for
                          statement that uses tables only implicitly, e.g.
                          for "SELECT f1()").
  @param[out]    counter  Number of tables which were open.
  @param[in]     flags    Bitmap of flags to modify how the tables will be
                          open, see open_table() description for details.
  @param[in]     prelocking_strategy  Strategy which specifies how prelocking
                                      algorithm should work for this statement.

  @note
    Unless we are already in prelocked mode and prelocking strategy prescribes
    so this function will also precache all SP/SFs explicitly or implicitly
    (via views and triggers) used by the query and add tables needed for their
    execution to table list. Statement that uses SFs, invokes triggers or
    requires foreign key checks will be marked as requiring prelocking.
    Prelocked mode will be enabled for such query during lock_tables() call.

    If query for which we are opening tables is already marked as requiring
    prelocking it won't do such precaching and will simply reuse table list
    which is already built.

  @retval  FALSE  Success.
  @retval  TRUE   Error, reported.
*/

bool open_tables(THD *thd, const DDL_options_st &options,
                 TABLE_LIST **start, uint *counter, uint flags,
                 Prelocking_strategy *prelocking_strategy)
{
  /*
    We use pointers to "next_global" member in the last processed
    TABLE_LIST element and to the "next" member in the last processed
    Sroutine_hash_entry element as iterators over, correspondingly,
    the table list and stored routines list which stay valid and allow
    to continue iteration when new elements are added to the tail of
    the lists.
  */
  TABLE_LIST **table_to_open;
  Sroutine_hash_entry **sroutine_to_open;
  TABLE_LIST *tables;
  Open_table_context ot_ctx(thd, flags);
  bool error= FALSE;
  bool some_routine_modifies_data= FALSE;
  bool has_prelocking_list;
  DBUG_ENTER("open_tables");

  /* Data access in XA transaction is only allowed when it is active. */
  if (*start && thd->transaction.xid_state.check_has_uncommitted_xa())
    DBUG_RETURN(true);

  thd->current_tablenr= 0;
restart:
  /*
    Close HANDLER tables which are marked for flush or against which there
    are pending exclusive metadata locks. This is needed both in order to
    avoid deadlocks and to have a point during statement execution at
    which such HANDLERs are closed even if they don't create problems for
    the current session (i.e. to avoid having a DDL blocked by HANDLERs
    opened for a long time).
  */
  if (thd->handler_tables_hash.records)
    mysql_ha_flush(thd);

  has_prelocking_list= thd->lex->requires_prelocking();
  table_to_open= start;
  sroutine_to_open= &thd->lex->sroutines_list.first;
  *counter= 0;
  THD_STAGE_INFO(thd, stage_opening_tables);
  prelocking_strategy->reset(thd);

  /*
    If we are executing LOCK TABLES statement or a DDL statement
    (in non-LOCK TABLES mode) we might have to acquire upgradable
    semi-exclusive metadata locks (SNW or SNRW) on some of the
    tables to be opened.
    When executing CREATE TABLE .. If NOT EXISTS .. SELECT, the
    table may not yet exist, in which case we acquire an exclusive
    lock.
    We acquire all such locks at once here as doing this in one
    by one fashion may lead to deadlocks or starvation. Later when
    we will be opening corresponding table pre-acquired metadata
    lock will be reused (thanks to the fact that in recursive case
    metadata locks are acquired without waiting).
  */
  if (! (flags & (MYSQL_OPEN_HAS_MDL_LOCK |
                  MYSQL_OPEN_FORCE_SHARED_MDL |
                  MYSQL_OPEN_FORCE_SHARED_HIGH_PRIO_MDL)))
  {
    if (thd->locked_tables_mode)
    {
      /*
        Under LOCK TABLES, we can't acquire new locks, so we instead
        need to check if appropriate locks were pre-acquired.
      */
      if (open_tables_check_upgradable_mdl(thd, *start,
                                           thd->lex->first_not_own_table(),
                                           flags))
      {
        error= TRUE;
        goto error;
      }
    }
    else
    {
      TABLE_LIST *table;
      if (lock_table_names(thd, options, *start,
                           thd->lex->first_not_own_table(),
                           ot_ctx.get_timeout(), flags))
      {
        error= TRUE;
        goto error;
      }
      for (table= *start; table && table != thd->lex->first_not_own_table();
           table= table->next_global)
      {
        if (table->mdl_request.type >= MDL_SHARED_UPGRADABLE)
          table->mdl_request.ticket= NULL;
      }
    }
  }

  /*
    Perform steps of prelocking algorithm until there are unprocessed
    elements in prelocking list/set.
  */
  while (*table_to_open  ||
         (thd->locked_tables_mode <= LTM_LOCK_TABLES && *sroutine_to_open))
  {
    /*
      For every table in the list of tables to open, try to find or open
      a table.
    */
    for (tables= *table_to_open; tables;
         table_to_open= &tables->next_global, tables= tables->next_global)
    {
      error= open_and_process_table(thd, tables, counter, flags,
                                    prelocking_strategy, has_prelocking_list,
                                    &ot_ctx);

      if (unlikely(error))
      {
        if (ot_ctx.can_recover_from_failed_open())
        {
          /*
            We have met exclusive metadata lock or old version of table.
            Now we have to close all tables and release metadata locks.
            We also have to throw away set of prelocked tables (and thus
            close tables from this set that were open by now) since it
            is possible that one of tables which determined its content
            was changed.

            Instead of implementing complex/non-robust logic mentioned
            above we simply close and then reopen all tables.

            We have to save pointer to table list element for table which we
            have failed to open since closing tables can trigger removal of
            elements from the table list (if MERGE tables are involved),
          */
          close_tables_for_reopen(thd, start, ot_ctx.start_of_statement_svp());

          /*
            Here we rely on the fact that 'tables' still points to the valid
            TABLE_LIST element. Altough currently this assumption is valid
            it may change in future.
          */
          if (ot_ctx.recover_from_failed_open())
            goto error;

          /* Re-open temporary tables after close_tables_for_reopen(). */
          if (thd->open_temporary_tables(*start))
            goto error;

          error= FALSE;
          goto restart;
        }
        goto error;
      }

      DEBUG_SYNC(thd, "open_tables_after_open_and_process_table");
    }

    /*
      If we are not already in prelocked mode and extended table list is
      not yet built for our statement we need to cache routines it uses
      and build the prelocking list for it.
      If we are not in prelocked mode but have built the extended table
      list, we still need to call open_and_process_routine() to take
      MDL locks on the routines.
    */
    if (thd->locked_tables_mode <= LTM_LOCK_TABLES)
    {
      /*
        Process elements of the prelocking set which are present there
        since parsing stage or were added to it by invocations of
        Prelocking_strategy methods in the above loop over tables.

        For example, if element is a routine, cache it and then,
        if prelocking strategy prescribes so, add tables it uses to the
        table list and routines it might invoke to the prelocking set.
      */
      for (Sroutine_hash_entry *rt= *sroutine_to_open; rt;
           sroutine_to_open= &rt->next, rt= rt->next)
      {
        bool need_prelocking= false;
        bool routine_modifies_data;
        TABLE_LIST **save_query_tables_last= thd->lex->query_tables_last;

        error= open_and_process_routine(thd, thd->lex, rt, prelocking_strategy,
                                        has_prelocking_list, &ot_ctx,
                                        &need_prelocking,
                                        &routine_modifies_data);

        // Remember if any of SF modifies data.
        some_routine_modifies_data|= routine_modifies_data;

        if (need_prelocking && ! thd->lex->requires_prelocking())
          thd->lex->mark_as_requiring_prelocking(save_query_tables_last);

        if (need_prelocking && ! *start)
          *start= thd->lex->query_tables;

        if (unlikely(error))
        {
          if (ot_ctx.can_recover_from_failed_open())
          {
            close_tables_for_reopen(thd, start,
                                    ot_ctx.start_of_statement_svp());
            if (ot_ctx.recover_from_failed_open())
              goto error;

            /* Re-open temporary tables after close_tables_for_reopen(). */
            if (thd->open_temporary_tables(*start))
              goto error;

            error= FALSE;
            goto restart;
          }
          /*
            Serious error during reading stored routines from mysql.proc table.
            Something is wrong with the table or its contents, and an error has
            been emitted; we must abort.
          */
          goto error;
        }
      }
    }
    if ((error= prelocking_strategy->handle_end(thd)))
      goto error;
  }

  /*
    After successful open of all tables, including MERGE parents and
    children, attach the children to their parents. At end of statement,
    the children are detached. Attaching and detaching are always done,
    even under LOCK TABLES.

    We also convert all TL_WRITE_DEFAULT and TL_READ_DEFAULT locks to
    appropriate "real" lock types to be used for locking and to be passed
    to storage engine.

    And start wsrep TOI if needed.
  */
  for (tables= *start; tables; tables= tables->next_global)
  {
    TABLE *tbl= tables->table;

    if (!tbl)
      continue;

    /* Schema tables may not have a TABLE object here. */
    if (tbl->file->ha_table_flags() & HA_CAN_MULTISTEP_MERGE)
    {
      /* MERGE tables need to access parent and child TABLE_LISTs. */
      DBUG_ASSERT(tbl->pos_in_table_list == tables);
      if (tbl->file->extra(HA_EXTRA_ATTACH_CHILDREN))
      {
        error= TRUE;
        goto error;
      }
    }

    /* Set appropriate TABLE::lock_type. */
    if (tbl && tables->lock_type != TL_UNLOCK && !thd->locked_tables_mode)
    {
      if (tables->lock_type == TL_WRITE_DEFAULT)
        tbl->reginfo.lock_type= thd->update_lock_default;
      else if (tables->lock_type == TL_READ_DEFAULT)
          tbl->reginfo.lock_type=
            read_lock_type_for_table(thd, thd->lex, tables,
                                     some_routine_modifies_data);
      else
        tbl->reginfo.lock_type= tables->lock_type;
    }
  }

#ifdef WITH_WSREP
  if (WSREP_ON                                         &&
      wsrep_replicate_myisam                           &&
      (*start)                                         &&
      (*start)->table                                  &&
      (*start)->table->file->ht == myisam_hton         &&
      wsrep_thd_is_local(thd)                          &&
      !is_stat_table(&(*start)->db, &(*start)->alias)  &&
      thd->get_command() != COM_STMT_PREPARE           &&
      ((thd->lex->sql_command == SQLCOM_INSERT         ||
        thd->lex->sql_command == SQLCOM_INSERT_SELECT  ||
        thd->lex->sql_command == SQLCOM_REPLACE        ||
        thd->lex->sql_command == SQLCOM_REPLACE_SELECT ||
        thd->lex->sql_command == SQLCOM_UPDATE         ||
        thd->lex->sql_command == SQLCOM_UPDATE_MULTI   ||
        thd->lex->sql_command == SQLCOM_LOAD           ||
        thd->lex->sql_command == SQLCOM_DELETE)))
  {
      wsrep_before_rollback(thd, true);
      wsrep_after_rollback(thd, true);
      wsrep_after_statement(thd);
      WSREP_TO_ISOLATION_BEGIN(NULL, NULL, (*start));
  }
#endif /* WITH_WSREP */

error:
#ifdef WITH_WSREP
wsrep_error_label:
#endif
  THD_STAGE_INFO(thd, stage_after_opening_tables);
  thd_proc_info(thd, 0);

  if (unlikely(error) && *table_to_open)
  {
    (*table_to_open)->table= NULL;
  }
  DBUG_PRINT("open_tables", ("returning: %d", (int) error));
  DBUG_RETURN(error);
}


/**
  Defines how prelocking algorithm for DML statements should handle routines:
  - For CALL statements we do unrolling (i.e. open and lock tables for each
    sub-statement individually). So for such statements prelocking is enabled
    only if stored functions are used in parameter list and only for period
    during which we calculate values of parameters. Thus in this strategy we
    ignore procedure which is directly called by such statement and extend
    the prelocking set only with tables/functions used by SF called from the
    parameter list.
  - For any other statement any routine which is directly or indirectly called
    by statement is going to be executed in prelocked mode. So in this case we
    simply add all tables and routines used by it to the prelocking set.

  @param[in]  thd              Thread context.
  @param[in]  prelocking_ctx   Prelocking context of the statement.
  @param[in]  rt               Prelocking set element describing routine.
  @param[in]  sp               Routine body.
  @param[out] need_prelocking  Set to TRUE if method detects that prelocking
                               required, not changed otherwise.

  @retval FALSE  Success.
  @retval TRUE   Failure (OOM).
*/

bool DML_prelocking_strategy::
handle_routine(THD *thd, Query_tables_list *prelocking_ctx,
               Sroutine_hash_entry *rt, sp_head *sp, bool *need_prelocking)
{
  /*
    We assume that for any "CALL proc(...)" statement sroutines_list will
    have 'proc' as first element (it may have several, consider e.g.
    "proc(sp_func(...)))". This property is currently guaranted by the
    parser.
  */

  if (rt != (Sroutine_hash_entry*)prelocking_ctx->sroutines_list.first ||
      rt->mdl_request.key.mdl_namespace() != MDL_key::PROCEDURE)
  {
    *need_prelocking= TRUE;
    sp_update_stmt_used_routines(thd, prelocking_ctx, &sp->m_sroutines,
                                 rt->belong_to_view);
    (void)sp->add_used_tables_to_table_list(thd,
                                            &prelocking_ctx->query_tables_last,
                                            rt->belong_to_view);
  }
  sp->propagate_attributes(prelocking_ctx);
  return FALSE;
}


/*
  @note this can be changed to use a hash, instead of scanning the linked
  list, if the performance of this function will ever become an issue
*/
bool table_already_fk_prelocked(TABLE_LIST *tl, LEX_CSTRING *db,
                                LEX_CSTRING *table, thr_lock_type lock_type)
{
  for (; tl; tl= tl->next_global )
  {
    if (tl->lock_type >= lock_type &&
        tl->prelocking_placeholder == TABLE_LIST::PRELOCK_FK &&
        strcmp(tl->db.str, db->str) == 0 &&
        strcmp(tl->table_name.str, table->str) == 0)
      return true;
  }
  return false;
}


static bool internal_table_exists(TABLE_LIST *global_list,
                                  const char *table_name)
{
  do
  {
    if (global_list->table_name.str == table_name)
      return 1;
  } while ((global_list= global_list->next_global));
  return 0;
}


static bool
add_internal_tables(THD *thd, Query_tables_list *prelocking_ctx,
                    TABLE_LIST *tables)
{
  TABLE_LIST *global_table_list= prelocking_ctx->query_tables;

  do
  {
    /*
      Skip table if already in the list. Can happen with prepared statements
    */
    if (tables->next_local &&
        internal_table_exists(global_table_list, tables->table_name.str))
      continue;

    TABLE_LIST *tl= (TABLE_LIST *) thd->alloc(sizeof(TABLE_LIST));
    if (!tl)
      return TRUE;
    tl->init_one_table_for_prelocking(&tables->db,
                                      &tables->table_name,
                                      NULL, tables->lock_type,
                                      TABLE_LIST::PRELOCK_NONE,
                                      0, 0,
                                      &prelocking_ctx->query_tables_last);
    /*
      Store link to the new table_list that will be used by open so that
      Item_func_nextval() can find it
    */
    tables->next_local= tl;
  } while ((tables= tables->next_global));
  return FALSE;
}



/**
  Defines how prelocking algorithm for DML statements should handle table list
  elements:
  - If table has triggers we should add all tables and routines
    used by them to the prelocking set.

  We do not need to acquire metadata locks on trigger names
  in DML statements, since all DDL statements
  that change trigger metadata always lock their
  subject tables.

  @param[in]  thd              Thread context.
  @param[in]  prelocking_ctx   Prelocking context of the statement.
  @param[in]  table_list       Table list element for table.
  @param[in]  sp               Routine body.
  @param[out] need_prelocking  Set to TRUE if method detects that prelocking
                               required, not changed otherwise.

  @retval FALSE  Success.
  @retval TRUE   Failure (OOM).
*/

bool DML_prelocking_strategy::
handle_table(THD *thd, Query_tables_list *prelocking_ctx,
             TABLE_LIST *table_list, bool *need_prelocking)
{
  TABLE *table= table_list->table;
  /* We rely on a caller to check that table is going to be changed. */
  DBUG_ASSERT(table_list->lock_type >= TL_WRITE_ALLOW_WRITE ||
              thd->lex->default_used);

  if (table_list->trg_event_map)
  {
    if (table->triggers)
    {
      *need_prelocking= TRUE;

      if (table->triggers->
          add_tables_and_routines_for_triggers(thd, prelocking_ctx, table_list))
        return TRUE;
    }

    if (table->file->referenced_by_foreign_key())
    {
      List <FOREIGN_KEY_INFO> fk_list;
      List_iterator<FOREIGN_KEY_INFO> fk_list_it(fk_list);
      FOREIGN_KEY_INFO *fk;
      Query_arena *arena, backup;

      arena= thd->activate_stmt_arena_if_needed(&backup);

      table->file->get_parent_foreign_key_list(thd, &fk_list);
      if (unlikely(thd->is_error()))
      {
        if (arena)
          thd->restore_active_arena(arena, &backup);
        return TRUE;
      }

      *need_prelocking= TRUE;

      while ((fk= fk_list_it++))
      {
        // FK_OPTION_RESTRICT and FK_OPTION_NO_ACTION only need read access
        uint8 op= table_list->trg_event_map;
        thr_lock_type lock_type;

        if ((op & (1 << TRG_EVENT_DELETE) && fk_modifies_child(fk->delete_method))
         || (op & (1 << TRG_EVENT_UPDATE) && fk_modifies_child(fk->update_method)))
          lock_type= TL_WRITE_ALLOW_WRITE;
        else
          lock_type= TL_READ;

        if (table_already_fk_prelocked(prelocking_ctx->query_tables,
                                       fk->foreign_db, fk->foreign_table,
                                       lock_type))
          continue;

        TABLE_LIST *tl= (TABLE_LIST *) thd->alloc(sizeof(TABLE_LIST));
        tl->init_one_table_for_prelocking(fk->foreign_db,
                                          fk->foreign_table,
                                          NULL, lock_type,
                                          TABLE_LIST::PRELOCK_FK,
                                          table_list->belong_to_view, op,
                                          &prelocking_ctx->query_tables_last);
      }
      if (arena)
        thd->restore_active_arena(arena, &backup);
    }
  }

  /* Open any tables used by DEFAULT (like sequence tables) */
  if (table->internal_tables &&
      ((sql_command_flags[thd->lex->sql_command] & CF_INSERTS_DATA) ||
       thd->lex->default_used))
  {
    Query_arena *arena, backup;
    bool error;
    arena= thd->activate_stmt_arena_if_needed(&backup);
    error= add_internal_tables(thd, prelocking_ctx,
                               table->internal_tables);
    if (arena)
      thd->restore_active_arena(arena, &backup);
    if (unlikely(error))
    {
      *need_prelocking= TRUE;
      return TRUE;
    }
  }
  return FALSE;
}


/**
  Open all tables used by DEFAULT functions.

  This is different from normal open_and_lock_tables() as we may
  already have other tables opened and locked and we have to merge the
  new table with the old ones.
*/

bool open_and_lock_internal_tables(TABLE *table, bool lock_table)
{
  THD *thd= table->in_use;
  TABLE_LIST *tl;
  MYSQL_LOCK *save_lock,*new_lock;
  DBUG_ENTER("open_internal_tables");

  /* remove pointer to old select_lex which is already destroyed */
  for (tl= table->internal_tables ; tl ; tl= tl->next_global)
    tl->select_lex= 0;

  uint counter;
  MDL_savepoint mdl_savepoint= thd->mdl_context.mdl_savepoint();
  TABLE_LIST *tmp= table->internal_tables;
  DML_prelocking_strategy prelocking_strategy;

  if (open_tables(thd, thd->lex->create_info, &tmp, &counter, 0,
                  &prelocking_strategy))
    goto err;

  if (lock_table)
  {
    save_lock= thd->lock;
    thd->lock= 0;
    if (lock_tables(thd, table->internal_tables, counter,
                    MYSQL_LOCK_USE_MALLOC))
      goto err;

    if (!(new_lock= mysql_lock_merge(save_lock, thd->lock)))
    {
      thd->lock= save_lock;
      mysql_unlock_tables(thd, save_lock, 1);
      /* We don't have to close tables as caller will do that */
      goto err;
    }
    thd->lock= new_lock;
  }
  DBUG_RETURN(0);

err:
  thd->mdl_context.rollback_to_savepoint(mdl_savepoint);
  DBUG_RETURN(1);
}


/**
  Defines how prelocking algorithm for DML statements should handle view -
  all view routines should be added to the prelocking set.

  @param[in]  thd              Thread context.
  @param[in]  prelocking_ctx   Prelocking context of the statement.
  @param[in]  table_list       Table list element for view.
  @param[in]  sp               Routine body.
  @param[out] need_prelocking  Set to TRUE if method detects that prelocking
                               required, not changed otherwise.

  @retval FALSE  Success.
  @retval TRUE   Failure (OOM).
*/

bool DML_prelocking_strategy::
handle_view(THD *thd, Query_tables_list *prelocking_ctx,
            TABLE_LIST *table_list, bool *need_prelocking)
{
  if (table_list->view->uses_stored_routines())
  {
    *need_prelocking= TRUE;

    sp_update_stmt_used_routines(thd, prelocking_ctx,
                                 &table_list->view->sroutines_list,
                                 table_list->top_table());
  }

  /*
    If a trigger was defined on one of the associated tables then assign the
    'trg_event_map' value of the view to the next table in table_list. When a
    Stored function is invoked, all the associated tables including the tables
    associated with the trigger are prelocked.
  */
  if (table_list->trg_event_map && table_list->next_global)
    table_list->next_global->trg_event_map= table_list->trg_event_map;
  return FALSE;
}


/**
  Defines how prelocking algorithm for LOCK TABLES statement should handle
  table list elements.

  @param[in]  thd              Thread context.
  @param[in]  prelocking_ctx   Prelocking context of the statement.
  @param[in]  table_list       Table list element for table.
  @param[in]  sp               Routine body.
  @param[out] need_prelocking  Set to TRUE if method detects that prelocking
                               required, not changed otherwise.

  @retval FALSE  Success.
  @retval TRUE   Failure (OOM).
*/

bool Lock_tables_prelocking_strategy::
handle_table(THD *thd, Query_tables_list *prelocking_ctx,
             TABLE_LIST *table_list, bool *need_prelocking)
{
  if (DML_prelocking_strategy::handle_table(thd, prelocking_ctx, table_list,
                                            need_prelocking))
    return TRUE;

  /* We rely on a caller to check that table is going to be changed. */
  DBUG_ASSERT(table_list->lock_type >= TL_WRITE_ALLOW_WRITE);

  return FALSE;
}


/**
  Defines how prelocking algorithm for ALTER TABLE statement should handle
  routines - do nothing as this statement is not supposed to call routines.

  We still can end up in this method when someone tries
  to define a foreign key referencing a view, and not just
  a simple view, but one that uses stored routines.
*/

bool Alter_table_prelocking_strategy::
handle_routine(THD *thd, Query_tables_list *prelocking_ctx,
               Sroutine_hash_entry *rt, sp_head *sp, bool *need_prelocking)
{
  return FALSE;
}


/**
  Defines how prelocking algorithm for ALTER TABLE statement should handle
  table list elements.

  Unlike in DML, we do not process triggers here.

  @param[in]  thd              Thread context.
  @param[in]  prelocking_ctx   Prelocking context of the statement.
  @param[in]  table_list       Table list element for table.
  @param[in]  sp               Routine body.
  @param[out] need_prelocking  Set to TRUE if method detects that prelocking
                               required, not changed otherwise.


  @retval FALSE  Success.
  @retval TRUE   Failure (OOM).
*/

bool Alter_table_prelocking_strategy::
handle_table(THD *thd, Query_tables_list *prelocking_ctx,
             TABLE_LIST *table_list, bool *need_prelocking)
{
  return FALSE;
}


/**
  Defines how prelocking algorithm for ALTER TABLE statement
  should handle view - do nothing. We don't need to add view
  routines to the prelocking set in this case as view is not going
  to be materialized.
*/

bool Alter_table_prelocking_strategy::
handle_view(THD *thd, Query_tables_list *prelocking_ctx,
            TABLE_LIST *table_list, bool *need_prelocking)
{
  return FALSE;
}


/**
  Check that lock is ok for tables; Call start stmt if ok

  @param thd             Thread handle.
  @param prelocking_ctx  Prelocking context.
  @param table_list      Table list element for table to be checked.

  @retval FALSE - Ok.
  @retval TRUE  - Error.
*/

static bool check_lock_and_start_stmt(THD *thd,
                                      Query_tables_list *prelocking_ctx,
                                      TABLE_LIST *table_list)
{
  int error;
  thr_lock_type lock_type;
  DBUG_ENTER("check_lock_and_start_stmt");

  /*
    Prelocking placeholder is not set for TABLE_LIST that
    are directly used by TOP level statement.
  */
  DBUG_ASSERT(table_list->prelocking_placeholder == TABLE_LIST::PRELOCK_NONE);

  /*
    TL_WRITE_DEFAULT and TL_READ_DEFAULT are supposed to be parser only
    types of locks so they should be converted to appropriate other types
    to be passed to storage engine. The exact lock type passed to the
    engine is important as, for example, InnoDB uses it to determine
    what kind of row locks should be acquired when executing statement
    in prelocked mode or under LOCK TABLES with @@innodb_table_locks = 0.

    Last argument routine_modifies_data for read_lock_type_for_table()
    is ignored, as prelocking placeholder will never be set here.
  */
  if (table_list->lock_type == TL_WRITE_DEFAULT)
    lock_type= thd->update_lock_default;
  else if (table_list->lock_type == TL_READ_DEFAULT)
    lock_type= read_lock_type_for_table(thd, prelocking_ctx, table_list, true);
  else
    lock_type= table_list->lock_type;

  if ((int) lock_type >= (int) TL_WRITE_ALLOW_WRITE &&
      (int) table_list->table->reginfo.lock_type < (int) TL_WRITE_ALLOW_WRITE)
  {
    my_error(ER_TABLE_NOT_LOCKED_FOR_WRITE, MYF(0),
             table_list->table->alias.c_ptr());
    DBUG_RETURN(1);
  }
  if (unlikely((error= table_list->table->file->start_stmt(thd, lock_type))))
  {
    table_list->table->file->print_error(error, MYF(0));
    DBUG_RETURN(1);
  }

  /*
    Record in transaction state tracking
  */
  TRANSACT_TRACKER(add_trx_state(thd, lock_type,
                                 table_list->table->file->has_transactions()));

  DBUG_RETURN(0);
}


/**
  @brief Open and lock one table

  @param[in]    thd             thread handle
  @param[in]    table_l         table to open is first table in this list
  @param[in]    lock_type       lock to use for table
  @param[in]    flags           options to be used while opening and locking
                                table (see open_table(), mysql_lock_tables())
  @param[in]    prelocking_strategy  Strategy which specifies how prelocking
                                     algorithm should work for this statement.

  @return       table
    @retval     != NULL         OK, opened table returned
    @retval     NULL            Error

  @note
    If ok, the following are also set:
      table_list->lock_type 	lock_type
      table_list->table		table

  @note
    If table_l is a list, not a single table, the list is temporarily
    broken.

  @detail
    This function is meant as a replacement for open_ltable() when
    MERGE tables can be opened. open_ltable() cannot open MERGE tables.

    There may be more differences between open_n_lock_single_table() and
    open_ltable(). One known difference is that open_ltable() does
    neither call thd->decide_logging_format() nor handle some other logging
    and locking issues because it does not call lock_tables().
*/

TABLE *open_n_lock_single_table(THD *thd, TABLE_LIST *table_l,
                                thr_lock_type lock_type, uint flags,
                                Prelocking_strategy *prelocking_strategy)
{
  TABLE_LIST *save_next_global;
  DBUG_ENTER("open_n_lock_single_table");

  /* Remember old 'next' pointer. */
  save_next_global= table_l->next_global;
  /* Break list. */
  table_l->next_global= NULL;

  /* Set requested lock type. */
  table_l->lock_type= lock_type;
  /* Allow to open real tables only. */
  table_l->required_type= TABLE_TYPE_NORMAL;

  /* Open the table. */
  if (open_and_lock_tables(thd, table_l, FALSE, flags,
                           prelocking_strategy))
    table_l->table= NULL; /* Just to be sure. */

  /* Restore list. */
  table_l->next_global= save_next_global;

  DBUG_RETURN(table_l->table);
}


/*
  Open and lock one table

  SYNOPSIS
    open_ltable()
    thd			Thread handler
    table_list		Table to open is first table in this list
    lock_type		Lock to use for open
    lock_flags          Flags passed to mysql_lock_table

  NOTE
    This function doesn't do anything like SP/SF/views/triggers analysis done 
    in open_table()/lock_tables(). It is intended for opening of only one
    concrete table. And used only in special contexts.

  RETURN VALUES
    table		Opened table
    0			Error
  
    If ok, the following are also set:
      table_list->lock_type 	lock_type
      table_list->table		table
*/

TABLE *open_ltable(THD *thd, TABLE_LIST *table_list, thr_lock_type lock_type,
                   uint lock_flags)
{
  TABLE *table;
  Open_table_context ot_ctx(thd, lock_flags);
  bool error;
  DBUG_ENTER("open_ltable");

  /* Ignore temporary tables as they have already been opened. */
  if (table_list->table)
    DBUG_RETURN(table_list->table);

  /* should not be used in a prelocked_mode context, see NOTE above */
  DBUG_ASSERT(thd->locked_tables_mode < LTM_PRELOCKED);

  THD_STAGE_INFO(thd, stage_opening_tables);
  thd->current_tablenr= 0;
  /* open_ltable can be used only for BASIC TABLEs */
  table_list->required_type= TABLE_TYPE_NORMAL;

  /* This function can't properly handle requests for such metadata locks. */
  DBUG_ASSERT(table_list->mdl_request.type < MDL_SHARED_UPGRADABLE);

  while ((error= open_table(thd, table_list, &ot_ctx)) &&
         ot_ctx.can_recover_from_failed_open())
  {
    /*
      Even though we have failed to open table we still need to
      call release_transactional_locks() to release metadata locks which
      might have been acquired successfully.
    */
    thd->mdl_context.rollback_to_savepoint(ot_ctx.start_of_statement_svp());
    table_list->mdl_request.ticket= 0;
    if (ot_ctx.recover_from_failed_open())
      break;
  }

  if (likely(!error))
  {
    /*
      We can't have a view or some special "open_strategy" in this function
      so there should be a TABLE instance.
    */
    DBUG_ASSERT(table_list->table);
    table= table_list->table;
    if (table->file->ha_table_flags() & HA_CAN_MULTISTEP_MERGE)
    {
      /* A MERGE table must not come here. */
      /* purecov: begin tested */
      my_error(ER_WRONG_OBJECT, MYF(0), table->s->db.str,
               table->s->table_name.str, "BASE TABLE");
      table= 0;
      goto end;
      /* purecov: end */
    }

    table_list->lock_type= lock_type;
    table->grant= table_list->grant;
    if (thd->locked_tables_mode)
    {
      if (check_lock_and_start_stmt(thd, thd->lex, table_list))
	table= 0;
    }
    else
    {
      DBUG_ASSERT(thd->lock == 0);	// You must lock everything at once
      if ((table->reginfo.lock_type= lock_type) != TL_UNLOCK)
	if (! (thd->lock= mysql_lock_tables(thd, &table_list->table, 1,
                                            lock_flags)))
        {
          table= 0;
        }
    }
  }
  else
    table= 0;

end:
  if (table == NULL)
  {
    if (!thd->in_sub_stmt)
      trans_rollback_stmt(thd);
    close_thread_tables(thd);
  }
  THD_STAGE_INFO(thd, stage_after_opening_tables);

  thd_proc_info(thd, 0);
  DBUG_RETURN(table);
}


/**
  Open all tables in list, locks them and optionally process derived tables.

  @param thd		      Thread context.
  @param options              DDL options.
  @param tables	              List of tables for open and locking.
  @param derived              Whether to handle derived tables.
  @param flags                Bitmap of options to be used to open and lock
                              tables (see open_tables() and mysql_lock_tables()
                              for details).
  @param prelocking_strategy  Strategy which specifies how prelocking algorithm
                              should work for this statement.

  @note
    The thr_lock locks will automatically be freed by
    close_thread_tables().

  @retval FALSE  OK.
  @retval TRUE   Error
*/

bool open_and_lock_tables(THD *thd, const DDL_options_st &options,
                          TABLE_LIST *tables,
                          bool derived, uint flags,
                          Prelocking_strategy *prelocking_strategy)
{
  uint counter;
  MDL_savepoint mdl_savepoint= thd->mdl_context.mdl_savepoint();
  DBUG_ENTER("open_and_lock_tables");
  DBUG_PRINT("enter", ("derived handling: %d", derived));

  if (open_tables(thd, options, &tables, &counter, flags, prelocking_strategy))
    goto err;

  DBUG_EXECUTE_IF("sleep_open_and_lock_after_open", {
                  const char *old_proc_info= thd->proc_info;
                  thd->proc_info= "DBUG sleep";
                  my_sleep(6000000);
                  thd->proc_info= old_proc_info;});

  if (lock_tables(thd, tables, counter, flags))
    goto err;

  (void) read_statistics_for_tables_if_needed(thd, tables);
  
  if (derived)
  {
    if (mysql_handle_derived(thd->lex, DT_INIT))
      goto err;
    if (thd->prepare_derived_at_open &&
        (mysql_handle_derived(thd->lex, DT_PREPARE)))
      goto err;
  }

  DBUG_RETURN(FALSE);
err:
  if (! thd->in_sub_stmt)
    trans_rollback_stmt(thd);  /* Necessary if derived handling failed. */
  close_thread_tables(thd);
  /* Don't keep locks for a failed statement. */
  thd->mdl_context.rollback_to_savepoint(mdl_savepoint);
  DBUG_RETURN(TRUE);
}


/*
  Open all tables in list and process derived tables

  SYNOPSIS
    open_normal_and_derived_tables
    thd		- thread handler
    tables	- list of tables for open
    flags       - bitmap of flags to modify how the tables will be open:
                  MYSQL_LOCK_IGNORE_FLUSH - open table even if someone has
                  done a flush on it.
    dt_phases   - set of flags to pass to the mysql_handle_derived

  RETURN
    FALSE - ok
    TRUE  - error

  NOTE 
    This is to be used on prepare stage when you don't read any
    data from the tables.
*/

bool open_normal_and_derived_tables(THD *thd, TABLE_LIST *tables, uint flags,
                                    uint dt_phases)
{
  DML_prelocking_strategy prelocking_strategy;
  uint counter;
  MDL_savepoint mdl_savepoint= thd->mdl_context.mdl_savepoint();
  DBUG_ENTER("open_normal_and_derived_tables");
  DBUG_ASSERT(!thd->fill_derived_tables());
  if (open_tables(thd, &tables, &counter, flags, &prelocking_strategy) ||
      mysql_handle_derived(thd->lex, dt_phases))
    goto end;

  DBUG_RETURN(0);
end:
  /*
    No need to commit/rollback the statement transaction: it's
    either not started or we're filling in an INFORMATION_SCHEMA
    table on the fly, and thus mustn't manipulate with the
    transaction of the enclosing statement.
  */
  DBUG_ASSERT(thd->transaction.stmt.is_empty() ||
              (thd->state_flags & Open_tables_state::BACKUPS_AVAIL));
  close_thread_tables(thd);
  /* Don't keep locks for a failed statement. */
  thd->mdl_context.rollback_to_savepoint(mdl_savepoint);

  DBUG_RETURN(TRUE); /* purecov: inspected */
}


/**
  Open a table to read its structure, e.g. for:
  - SHOW FIELDS
  - delayed SP variable data type definition: DECLARE a t1.a%TYPE

  The flag MYSQL_OPEN_GET_NEW_TABLE is passed to make %TYPE work
  in stored functions, as during a stored function call
  (e.g. in a SELECT query) the tables referenced in %TYPE can already be locked,
  and attempt to open it again would return an error in open_table().

  The flag MYSQL_OPEN_GET_NEW_TABLE is not really needed for
  SHOW FIELDS or for a "CALL sp()" statement, but it's not harmful,
  so let's pass it unconditionally.
*/

bool open_tables_only_view_structure(THD *thd, TABLE_LIST *table_list,
                                     bool can_deadlock)
{
  DBUG_ENTER("open_tables_only_view_structure");
  /*
    Let us set fake sql_command so views won't try to merge
    themselves into main statement. If we don't do this,
    SELECT * from information_schema.xxxx will cause problems.
    SQLCOM_SHOW_FIELDS is used because it satisfies
    'LEX::only_view_structure()'.
  */
  enum_sql_command save_sql_command= thd->lex->sql_command;
  thd->lex->sql_command= SQLCOM_SHOW_FIELDS;
  bool rc= (thd->open_temporary_tables(table_list) ||
           open_normal_and_derived_tables(thd, table_list,
                                          (MYSQL_OPEN_IGNORE_FLUSH |
                                           MYSQL_OPEN_FORCE_SHARED_HIGH_PRIO_MDL |
                                           MYSQL_OPEN_GET_NEW_TABLE |
                                           (can_deadlock ?
                                            MYSQL_OPEN_FAIL_ON_MDL_CONFLICT : 0)),
                                          DT_INIT | DT_PREPARE | DT_CREATE));
  /*
    Restore old value of sql_command back as it is being looked at in
    process_table() function.
  */
  thd->lex->sql_command= save_sql_command;
  DBUG_RETURN(rc);
}


/*
  Mark all real tables in the list as free for reuse.

  SYNOPSIS
    mark_real_tables_as_free_for_reuse()
      thd   - thread context
      table - head of the list of tables

  DESCRIPTION
    Marks all real tables in the list (i.e. not views, derived
    or schema tables) as free for reuse.
*/

static void mark_real_tables_as_free_for_reuse(TABLE_LIST *table_list)
{
  TABLE_LIST *table;
  for (table= table_list; table; table= table->next_global)
    if (!table->placeholder())
    {
      table->table->query_id= 0;
    }
  for (table= table_list; table; table= table->next_global)
    if (!table->placeholder())
    {
      /*
        Detach children of MyISAMMRG tables used in
        sub-statements, they will be reattached at open.
        This has to be done in a separate loop to make sure
        that children have had their query_id cleared.
      */
      table->table->file->extra(HA_EXTRA_DETACH_CHILDREN);
    }
}


static bool fix_all_session_vcol_exprs(THD *thd, TABLE_LIST *tables)
{
  Security_context *save_security_ctx= thd->security_ctx;
  TABLE_LIST *first_not_own= thd->lex->first_not_own_table();
  DBUG_ENTER("fix_session_vcol_expr");

  for (TABLE_LIST *table= tables; table && table != first_not_own;
       table= table->next_global)
  {
    TABLE *t= table->table;
    if (!table->placeholder() && t->s->vcols_need_refixing &&
         table->lock_type >= TL_WRITE_ALLOW_WRITE)
    {
      if (table->security_ctx)
        thd->security_ctx= table->security_ctx;

      for (Field **vf= t->vfield; vf && *vf; vf++)
        if (fix_session_vcol_expr(thd, (*vf)->vcol_info))
          goto err;

      for (Field **df= t->default_field; df && *df; df++)
        if ((*df)->default_value &&
            fix_session_vcol_expr(thd, (*df)->default_value))
          goto err;

      for (Virtual_column_info **cc= t->check_constraints; cc && *cc; cc++)
        if (fix_session_vcol_expr(thd, (*cc)))
          goto err;

      thd->security_ctx= save_security_ctx;
    }
  }
  DBUG_RETURN(0);
err:
  thd->security_ctx= save_security_ctx;
  DBUG_RETURN(1);
}


/**
  Lock all tables in a list.

  @param  thd           Thread handler
  @param  tables        Tables to lock
  @param  count         Number of opened tables
  @param  flags         Options (see mysql_lock_tables() for details)

  You can't call lock_tables() while holding thr_lock locks, as
  this would break the dead-lock-free handling thr_lock gives us.
  You must always get all needed locks at once.

  If the query for which we are calling this function is marked as
  requiring prelocking, this function will change
  locked_tables_mode to LTM_PRELOCKED.

  @retval FALSE         Success. 
  @retval TRUE          A lock wait timeout, deadlock or out of memory.
*/

bool lock_tables(THD *thd, TABLE_LIST *tables, uint count, uint flags)
{
  TABLE_LIST *table;
  DBUG_ENTER("lock_tables");
  /*
    We can't meet statement requiring prelocking if we already
    in prelocked mode.
  */
  DBUG_ASSERT(thd->locked_tables_mode <= LTM_LOCK_TABLES ||
              !thd->lex->requires_prelocking());

  if (!tables && !thd->lex->requires_prelocking())
    DBUG_RETURN(thd->decide_logging_format(tables));

  /*
    Check for thd->locked_tables_mode to avoid a redundant
    and harmful attempt to lock the already locked tables again.
    Checking for thd->lock is not enough in some situations. For example,
    if a stored function contains
    "drop table t3; create temporary t3 ..; insert into t3 ...;"
    thd->lock may be 0 after drop tables, whereas locked_tables_mode
    is still on. In this situation an attempt to lock temporary
    table t3 will lead to a memory leak.
  */
  if (! thd->locked_tables_mode)
  {
    DBUG_ASSERT(thd->lock == 0);	// You must lock everything at once
    TABLE **start,**ptr;

    if (!(ptr=start=(TABLE**) thd->alloc(sizeof(TABLE*)*count)))
      DBUG_RETURN(TRUE);
    for (table= tables; table; table= table->next_global)
    {
      if (!table->placeholder())
	*(ptr++)= table->table;
    }

    DEBUG_SYNC(thd, "before_lock_tables_takes_lock");

    if (! (thd->lock= mysql_lock_tables(thd, start, (uint) (ptr - start),
                                        flags)))
      DBUG_RETURN(TRUE);

    DEBUG_SYNC(thd, "after_lock_tables_takes_lock");

    if (thd->lex->requires_prelocking() &&
        thd->lex->sql_command != SQLCOM_LOCK_TABLES)
    {
      TABLE_LIST *first_not_own= thd->lex->first_not_own_table();
      /*
        We just have done implicit LOCK TABLES, and now we have
        to emulate first open_and_lock_tables() after it.

        When open_and_lock_tables() is called for a single table out of
        a table list, the 'next_global' chain is temporarily broken. We
        may not find 'first_not_own' before the end of the "list".
        Look for example at those places where open_n_lock_single_table()
        is called. That function implements the temporary breaking of
        a table list for opening a single table.
      */
      for (table= tables;
           table && table != first_not_own;
           table= table->next_global)
      {
        if (!table->placeholder())
        {
          table->table->query_id= thd->query_id;
          if (check_lock_and_start_stmt(thd, thd->lex, table))
          {
            mysql_unlock_tables(thd, thd->lock);
            thd->lock= 0;
            DBUG_RETURN(TRUE);
          }
        }
      }
      /*
        Let us mark all tables which don't belong to the statement itself,
        and was marked as occupied during open_tables() as free for reuse.
      */
      mark_real_tables_as_free_for_reuse(first_not_own);
      DBUG_PRINT("info",("locked_tables_mode= LTM_PRELOCKED"));
      thd->enter_locked_tables_mode(LTM_PRELOCKED);
    }
  }
  else
  {
    TABLE_LIST *first_not_own= thd->lex->first_not_own_table();
    /*
      When open_and_lock_tables() is called for a single table out of
      a table list, the 'next_global' chain is temporarily broken. We
      may not find 'first_not_own' before the end of the "list".
      Look for example at those places where open_n_lock_single_table()
      is called. That function implements the temporary breaking of
      a table list for opening a single table.
    */
    for (table= tables;
         table && table != first_not_own;
         table= table->next_global)
    {
      if (table->placeholder())
        continue;

      /*
        In a stored function or trigger we should ensure that we won't change
        a table that is already used by the calling statement.
      */
      if (thd->locked_tables_mode >= LTM_PRELOCKED &&
          table->lock_type >= TL_WRITE_ALLOW_WRITE)
      {
        for (TABLE* opentab= thd->open_tables; opentab; opentab= opentab->next)
        {
          if (table->table->s == opentab->s && opentab->query_id &&
              table->table->query_id != opentab->query_id)
          {
            my_error(ER_CANT_UPDATE_USED_TABLE_IN_SF_OR_TRG, MYF(0),
                     table->table->s->table_name.str);
            DBUG_RETURN(TRUE);
          }
        }
      }

      if (check_lock_and_start_stmt(thd, thd->lex, table))
      {
	DBUG_RETURN(TRUE);
      }
    }
    /*
      If we are under explicit LOCK TABLES and our statement requires
      prelocking, we should mark all "additional" tables as free for use
      and enter prelocked mode.
    */
    if (thd->lex->requires_prelocking())
    {
      mark_real_tables_as_free_for_reuse(first_not_own);
      DBUG_PRINT("info",
                 ("thd->locked_tables_mode= LTM_PRELOCKED_UNDER_LOCK_TABLES"));
      thd->locked_tables_mode= LTM_PRELOCKED_UNDER_LOCK_TABLES;
    }
  }

  bool res= fix_all_session_vcol_exprs(thd, tables);
  if (!res)
    res= thd->decide_logging_format(tables);

  DBUG_RETURN(res);
}


/*
  Restart transaction for tables

  This is used when we had to do an implicit commit after tables are opened
  and want to restart transactions on tables.

  This is used in case of:
  LOCK TABLES xx
  CREATE OR REPLACE TABLE xx;
*/

bool restart_trans_for_tables(THD *thd, TABLE_LIST *table)
{
  DBUG_ENTER("restart_trans_for_tables");

  for (; table; table= table->next_global)
  {
    if (table->placeholder())
      continue;

    if (check_lock_and_start_stmt(thd, thd->lex, table))
    {
      DBUG_ASSERT(0);                           // Should never happen
      DBUG_RETURN(TRUE);
    }
  }
  DBUG_RETURN(FALSE);
}


/**
  Prepare statement for reopening of tables and recalculation of set of
  prelocked tables.

  @param[in] thd         Thread context.
  @param[in,out] tables  List of tables which we were trying to open
                         and lock.
  @param[in] start_of_statement_svp MDL savepoint which represents the set
                         of metadata locks which the current transaction
                         managed to acquire before execution of the current
                         statement and to which we should revert before
                         trying to reopen tables. NULL if no metadata locks
                         were held and thus all metadata locks should be
                         released.
*/

void close_tables_for_reopen(THD *thd, TABLE_LIST **tables,
                             const MDL_savepoint &start_of_statement_svp)
{
  TABLE_LIST *first_not_own_table= thd->lex->first_not_own_table();
  TABLE_LIST *tmp;

  /*
    If table list consists only from tables from prelocking set, table list
    for new attempt should be empty, so we have to update list's root pointer.
  */
  if (first_not_own_table == *tables)
    *tables= 0;
  thd->lex->chop_off_not_own_tables();
  /* Reset MDL tickets for procedures/functions */
  for (Sroutine_hash_entry *rt=
         (Sroutine_hash_entry*)thd->lex->sroutines_list.first;
       rt; rt= rt->next)
    rt->mdl_request.ticket= NULL;
  sp_remove_not_own_routines(thd->lex);
  for (tmp= *tables; tmp; tmp= tmp->next_global)
  {
    tmp->table= 0;
    tmp->mdl_request.ticket= NULL;
    /* We have to cleanup translation tables of views. */
    tmp->cleanup_items();
  }
  /*
    No need to commit/rollback the statement transaction: it's
    either not started or we're filling in an INFORMATION_SCHEMA
    table on the fly, and thus mustn't manipulate with the
    transaction of the enclosing statement.
  */
  DBUG_ASSERT(thd->transaction.stmt.is_empty() ||
              (thd->state_flags & Open_tables_state::BACKUPS_AVAIL));
  close_thread_tables(thd);
  thd->mdl_context.rollback_to_savepoint(start_of_statement_svp);
}


/*****************************************************************************
* The following find_field_in_XXX procedures implement the core of the
* name resolution functionality. The entry point to resolve a column name in a
* list of tables is 'find_field_in_tables'. It calls 'find_field_in_table_ref'
* for each table reference. In turn, depending on the type of table reference,
* 'find_field_in_table_ref' calls one of the 'find_field_in_XXX' procedures
* below specific for the type of table reference.
******************************************************************************/

/* Special Field pointers as return values of find_field_in_XXX functions. */
Field *not_found_field= (Field*) 0x1;
Field *view_ref_found= (Field*) 0x2; 

#define WRONG_GRANT (Field*) -1

static void update_field_dependencies(THD *thd, Field *field, TABLE *table)
{
  DBUG_ENTER("update_field_dependencies");
  if (should_mark_column(thd->column_usage))
  {
    /*
      We always want to register the used keys, as the column bitmap may have
      been set for all fields (for example for view).
    */
    table->covering_keys.intersect(field->part_of_key);

    if (thd->column_usage == MARK_COLUMNS_READ)
    {
      if (table->mark_column_with_deps(field))
        DBUG_VOID_RETURN; // Field was already marked
    }
    else
    {
      if (bitmap_fast_test_and_set(table->write_set, field->field_index))
      {
        DBUG_PRINT("warning", ("Found duplicated field"));
        thd->dup_field= field;
        DBUG_VOID_RETURN;
      }
    }

    table->used_fields++;
  }
  if (table->get_fields_in_item_tree)
    field->flags|= GET_FIXED_FIELDS_FLAG;
  DBUG_VOID_RETURN;
}


/*
  Find a field by name in a view that uses merge algorithm.

  SYNOPSIS
    find_field_in_view()
    thd				thread handler
    table_list			view to search for 'name'
    name			name of field
    length			length of name
    item_name                   name of item if it will be created (VIEW)
    ref				expression substituted in VIEW should be passed
                                using this reference (return view_ref_found)
    register_tree_change        TRUE if ref is not stack variable and we
                                need register changes in item tree

  RETURN
    0			field is not found
    view_ref_found	found value in VIEW (real result is in *ref)
    #			pointer to field - only for schema table fields
*/

static Field *
find_field_in_view(THD *thd, TABLE_LIST *table_list,
                   const char *name, size_t length,
                   const char *item_name, Item **ref,
                   bool register_tree_change)
{
  DBUG_ENTER("find_field_in_view");
  DBUG_PRINT("enter",
             ("view: '%s', field name: '%s', item name: '%s', ref %p",
              table_list->alias.str, name, item_name, ref));
  Field_iterator_view field_it;
  field_it.set(table_list);
  Query_arena *arena= 0, backup;  

  for (; !field_it.end_of_fields(); field_it.next())
  {
    if (!my_strcasecmp(system_charset_info, field_it.name()->str, name))
    {
      // in PS use own arena or data will be freed after prepare
      if (register_tree_change &&
          thd->stmt_arena->is_stmt_prepare_or_first_stmt_execute())
        arena= thd->activate_stmt_arena_if_needed(&backup);
      /*
        create_item() may, or may not create a new Item, depending on
        the column reference. See create_view_field() for details.
      */
      Item *item= field_it.create_item(thd);
      if (arena)
        thd->restore_active_arena(arena, &backup);
      
      if (!item)
        DBUG_RETURN(0);
      if (!ref)
        DBUG_RETURN((Field*) view_ref_found);
      /*
       *ref != NULL means that *ref contains the item that we need to
       replace. If the item was aliased by the user, set the alias to
       the replacing item.
      */
      if (*ref && !(*ref)->is_autogenerated_name)
        item->set_name(thd, (*ref)->name.str, (*ref)->name.length,
                       system_charset_info);
      if (register_tree_change)
        thd->change_item_tree(ref, item);
      else
        *ref= item;
      DBUG_RETURN((Field*) view_ref_found);
    }
  }
  DBUG_RETURN(0);
}


/*
  Find field by name in a NATURAL/USING join table reference.

  SYNOPSIS
    find_field_in_natural_join()
    thd			 [in]  thread handler
    table_ref            [in]  table reference to search
    name		 [in]  name of field
    length		 [in]  length of name
    ref                  [in/out] if 'name' is resolved to a view field, ref is
                               set to point to the found view field
    register_tree_change [in]  TRUE if ref is not stack variable and we
                               need register changes in item tree
    actual_table         [out] the original table reference where the field
                               belongs - differs from 'table_list' only for
                               NATURAL/USING joins

  DESCRIPTION
    Search for a field among the result fields of a NATURAL/USING join.
    Notice that this procedure is called only for non-qualified field
    names. In the case of qualified fields, we search directly the base
    tables of a natural join.

  RETURN
    NULL        if the field was not found
    WRONG_GRANT if no access rights to the found field
    #           Pointer to the found Field
*/

static Field *
find_field_in_natural_join(THD *thd, TABLE_LIST *table_ref, const char *name, size_t length, Item **ref, bool register_tree_change,
                           TABLE_LIST **actual_table)
{
  List_iterator_fast<Natural_join_column>
    field_it(*(table_ref->join_columns));
  Natural_join_column *nj_col, *curr_nj_col;
  Field *UNINIT_VAR(found_field);
  Query_arena *UNINIT_VAR(arena), backup;
  DBUG_ENTER("find_field_in_natural_join");
  DBUG_PRINT("enter", ("field name: '%s', ref %p",
		       name, ref));
  DBUG_ASSERT(table_ref->is_natural_join && table_ref->join_columns);
  DBUG_ASSERT(*actual_table == NULL);

  for (nj_col= NULL, curr_nj_col= field_it++; curr_nj_col; 
       curr_nj_col= field_it++)
  {
    if (!my_strcasecmp(system_charset_info, curr_nj_col->name()->str, name))
    {
      if (nj_col)
      {
        my_error(ER_NON_UNIQ_ERROR, MYF(0), name, thd->where);
        DBUG_RETURN(NULL);
      }
      nj_col= curr_nj_col;
    }
  }
  if (!nj_col)
    DBUG_RETURN(NULL);

  if (nj_col->view_field)
  {
    Item *item;
    if (register_tree_change)
      arena= thd->activate_stmt_arena_if_needed(&backup);
    /*
      create_item() may, or may not create a new Item, depending on the
      column reference. See create_view_field() for details.
    */
    item= nj_col->create_item(thd);
    if (!item)
      DBUG_RETURN(NULL);

    /*
     *ref != NULL means that *ref contains the item that we need to
     replace. If the item was aliased by the user, set the alias to
     the replacing item.
     */
    if (*ref && !(*ref)->is_autogenerated_name)
      item->set_name(thd, (*ref)->name.str, (*ref)->name.length,
                     system_charset_info);
    if (register_tree_change && arena)
      thd->restore_active_arena(arena, &backup);

    if (!item)
      DBUG_RETURN(NULL);
    DBUG_ASSERT(nj_col->table_field == NULL);
    if (nj_col->table_ref->schema_table_reformed)
    {
      /*
        Translation table items are always Item_fields and fixed
        already('mysql_schema_table' function). So we can return
        ->field. It is used only for 'show & where' commands.
      */
      DBUG_RETURN(((Item_field*) (nj_col->view_field->item))->field);
    }
    if (register_tree_change)
      thd->change_item_tree(ref, item);
    else
      *ref= item;
    found_field= (Field*) view_ref_found;
  }
  else
  {
    /* This is a base table. */
    DBUG_ASSERT(nj_col->view_field == NULL);
    Item *ref= 0;
    /*
      This fix_fields is not necessary (initially this item is fixed by
      the Item_field constructor; after reopen_tables the Item_func_eq
      calls fix_fields on that item), it's just a check during table
      reopening for columns that was dropped by the concurrent connection.
    */
    if (nj_col->table_field->fix_fields_if_needed(thd, &ref))
    {
      DBUG_PRINT("info", ("column '%s' was dropped by the concurrent connection",
                          nj_col->table_field->name.str));
      DBUG_RETURN(NULL);
    }
    DBUG_ASSERT(ref == 0);                      // Should not have changed
    DBUG_ASSERT(nj_col->table_ref->table == nj_col->table_field->field->table);
    found_field= nj_col->table_field->field;
    update_field_dependencies(thd, found_field, nj_col->table_ref->table);
  }

  *actual_table= nj_col->table_ref;
  
  DBUG_RETURN(found_field);
}


/*
  Find field by name in a base table or a view with temp table algorithm.

  The caller is expected to check column-level privileges.

  SYNOPSIS
    find_field_in_table()
    thd				thread handler
    table			table where to search for the field
    name			name of field
    length			length of name
    allow_rowid			do allow finding of "_rowid" field?
    cached_field_index_ptr	cached position in field list (used to speedup
                                lookup for fields in prepared tables)

  RETURN
    0	field is not found
    #	pointer to field
*/

Field *
find_field_in_table(THD *thd, TABLE *table, const char *name, size_t length,
                    bool allow_rowid, uint *cached_field_index_ptr)
{
  Field *field;
  uint cached_field_index= *cached_field_index_ptr;
  DBUG_ENTER("find_field_in_table");
  DBUG_PRINT("enter", ("table: '%s', field name: '%s'", table->alias.c_ptr(),
                       name));

  /* We assume here that table->field < NO_CACHED_FIELD_INDEX = UINT_MAX */
  if (cached_field_index < table->s->fields &&
      !my_strcasecmp(system_charset_info,
                     table->field[cached_field_index]->field_name.str, name))
    field= table->field[cached_field_index];
  else
  {
    LEX_CSTRING fname= {name, length};
    field= table->find_field_by_name(&fname);
  }

  if (field)
  {
    if (field->invisible == INVISIBLE_FULL &&
        DBUG_EVALUATE_IF("test_completely_invisible", 0, 1))
      DBUG_RETURN((Field*)0);

    if (field->invisible == INVISIBLE_SYSTEM &&
        thd->column_usage != MARK_COLUMNS_READ &&
        thd->column_usage != COLUMNS_READ)
      DBUG_RETURN((Field*)0);
  }
  else
  {
    if (!allow_rowid ||
        my_strcasecmp(system_charset_info, name, "_rowid") ||
        table->s->rowid_field_offset == 0)
      DBUG_RETURN((Field*) 0);
    field= table->field[table->s->rowid_field_offset-1];
  }
  *cached_field_index_ptr= field->field_index;

  update_field_dependencies(thd, field, table);

  DBUG_RETURN(field);
}


/*
  Find field in a table reference.

  SYNOPSIS
    find_field_in_table_ref()
    thd			   [in]  thread handler
    table_list		   [in]  table reference to search
    name		   [in]  name of field
    length		   [in]  field length of name
    item_name              [in]  name of item if it will be created (VIEW)
    db_name                [in]  optional database name that qualifies the
    table_name             [in]  optional table name that qualifies the field
                                 0 for non-qualified field in natural joins
    ref		       [in/out] if 'name' is resolved to a view field, ref
                                 is set to point to the found view field
    check_privileges       [in]  check privileges
    allow_rowid		   [in]  do allow finding of "_rowid" field?
    cached_field_index_ptr [in]  cached position in field list (used to
                                 speedup lookup for fields in prepared tables)
    register_tree_change   [in]  TRUE if ref is not stack variable and we
                                 need register changes in item tree
    actual_table           [out] the original table reference where the field
                                 belongs - differs from 'table_list' only for
                                 NATURAL_USING joins.

  DESCRIPTION
    Find a field in a table reference depending on the type of table
    reference. There are three types of table references with respect
    to the representation of their result columns:
    - an array of Field_translator objects for MERGE views and some
      information_schema tables,
    - an array of Field objects (and possibly a name hash) for stored
      tables,
    - a list of Natural_join_column objects for NATURAL/USING joins.
    This procedure detects the type of the table reference 'table_list'
    and calls the corresponding search routine.

    The routine checks column-level privieleges for the found field.

  RETURN
    0			field is not found
    view_ref_found	found value in VIEW (real result is in *ref)
    #			pointer to field
*/

Field *
find_field_in_table_ref(THD *thd, TABLE_LIST *table_list,
                        const char *name, size_t length,
                        const char *item_name, const char *db_name,
                        const char *table_name, Item **ref,
                        bool check_privileges, bool allow_rowid,
                        uint *cached_field_index_ptr,
                        bool register_tree_change, TABLE_LIST **actual_table)
{
  Field *fld;
  DBUG_ENTER("find_field_in_table_ref");
  DBUG_ASSERT(table_list->alias.str);
  DBUG_ASSERT(name);
  DBUG_ASSERT(item_name);
  DBUG_PRINT("enter",
             ("table: '%s'  field name: '%s'  item name: '%s'  ref %p",
              table_list->alias.str, name, item_name, ref));

  /*
    Check that the table and database that qualify the current field name
    are the same as the table reference we are going to search for the field.

    Exclude from the test below nested joins because the columns in a
    nested join generally originate from different tables. Nested joins
    also have no table name, except when a nested join is a merge view
    or an information schema table.

    We include explicitly table references with a 'field_translation' table,
    because if there are views over natural joins we don't want to search
    inside the view, but we want to search directly in the view columns
    which are represented as a 'field_translation'.

    tables->db.str may be 0 if we are preparing a statement
    db_name is 0 if item doesn't have a db name
    table_name is 0 if item doesn't have a specified table_name
  */
  if (db_name && !db_name[0])
    db_name= 0;                                 // Simpler test later

  if (/* Exclude nested joins. */
      (!table_list->nested_join ||
       /* Include merge views and information schema tables. */
       table_list->field_translation) &&
      /*
        Test if the field qualifiers match the table reference we plan
        to search.
      */
      table_name && table_name[0] &&
      (my_strcasecmp(table_alias_charset, table_list->alias.str, table_name) ||
       (db_name && (!table_list->db.str || !table_list->db.str[0])) ||
       (db_name && table_list->db.str && table_list->db.str[0] &&
        (table_list->schema_table ?
         my_strcasecmp(system_charset_info, db_name, table_list->db.str) :
         strcmp(db_name, table_list->db.str)))))
    DBUG_RETURN(0);

  /*
    Don't allow usage of fields in sequence table that is opened as part of
    NEXT VALUE for sequence_name
  */
  if (table_list->sequence)
    DBUG_RETURN(0);

  *actual_table= NULL;

  if (table_list->field_translation)
  {
    /* 'table_list' is a view or an information schema table. */
    if ((fld= find_field_in_view(thd, table_list, name, length, item_name, ref,
                                 register_tree_change)))
      *actual_table= table_list;
  }
  else if (!table_list->nested_join)
  {
    /* 'table_list' is a stored table. */
    DBUG_ASSERT(table_list->table);
    if ((fld= find_field_in_table(thd, table_list->table, name, length,
                                  allow_rowid,
                                  cached_field_index_ptr)))
      *actual_table= table_list;
  }
  else
  {
    /*
      'table_list' is a NATURAL/USING join, or an operand of such join that
      is a nested join itself.

      If the field name we search for is qualified, then search for the field
      in the table references used by NATURAL/USING the join.
    */
    if (table_name && table_name[0])
    {
      List_iterator<TABLE_LIST> it(table_list->nested_join->join_list);
      TABLE_LIST *table;
      while ((table= it++))
      {
        if ((fld= find_field_in_table_ref(thd, table, name, length, item_name,
                                          db_name, table_name, ref,
                                          check_privileges, allow_rowid,
                                          cached_field_index_ptr,
                                          register_tree_change, actual_table)))
          DBUG_RETURN(fld);
      }
      DBUG_RETURN(0);
    }
    /*
      Non-qualified field, search directly in the result columns of the
      natural join. The condition of the outer IF is true for the top-most
      natural join, thus if the field is not qualified, we will search
      directly the top-most NATURAL/USING join.
    */
    fld= find_field_in_natural_join(thd, table_list, name, length, ref,
                                    register_tree_change, actual_table);
  }

  if (fld)
  {
#ifndef NO_EMBEDDED_ACCESS_CHECKS
    /* Check if there are sufficient access rights to the found field. */
    if (check_privileges &&
        check_column_grant_in_table_ref(thd, *actual_table, name, length, fld))
      fld= WRONG_GRANT;
    else
#endif
      if (should_mark_column(thd->column_usage))
      {
        /*
          Get rw_set correct for this field so that the handler
          knows that this field is involved in the query and gets
          retrieved/updated
         */
        Field *field_to_set= NULL;
        if (fld == view_ref_found)
        {
          if (!ref)
            DBUG_RETURN(fld);
          Item *it= (*ref)->real_item();
          if (it->type() == Item::FIELD_ITEM)
            field_to_set= ((Item_field*)it)->field;
          else
          {
            if (thd->column_usage == MARK_COLUMNS_READ)
              it->walk(&Item::register_field_in_read_map, 0, 0);
            else
              it->walk(&Item::register_field_in_write_map, 0, 0);
          }
        }
        else
          field_to_set= fld;
        if (field_to_set)
        {
          TABLE *table= field_to_set->table;
          DBUG_ASSERT(table);
          if (thd->column_usage == MARK_COLUMNS_READ)
            bitmap_set_bit(table->read_set, field_to_set->field_index);
          else
            bitmap_set_bit(table->write_set, field_to_set->field_index);
        }
      }
  }
  DBUG_RETURN(fld);
}


/*
  Find field in table, no side effects, only purpose is to check for field
  in table object and get reference to the field if found.

  SYNOPSIS
  find_field_in_table_sef()

  table                         table where to find
  name                          Name of field searched for

  RETURN
    0                   field is not found
    #                   pointer to field
*/

Field *find_field_in_table_sef(TABLE *table, const char *name)
{
  Field **field_ptr;
  if (table->s->name_hash.records)
  {
    field_ptr= (Field**)my_hash_search(&table->s->name_hash,(uchar*) name,
                                       strlen(name));
    if (field_ptr)
    {
      /*
        field_ptr points to field in TABLE_SHARE. Convert it to the matching
        field in table
      */
      field_ptr= (table->field + (field_ptr - table->s->field));
    }
  }
  else
  {
    if (!(field_ptr= table->field))
      return (Field *)0;
    for (; *field_ptr; ++field_ptr)
      if (!my_strcasecmp(system_charset_info, (*field_ptr)->field_name.str,
                         name))
        break;
  }
  if (field_ptr)
    return *field_ptr;
  else
    return (Field *)0;
}


/*
  Find field in table list.

  SYNOPSIS
    find_field_in_tables()
    thd			  pointer to current thread structure
    item		  field item that should be found
    first_table           list of tables to be searched for item
    last_table            end of the list of tables to search for item. If NULL
                          then search to the end of the list 'first_table'.
    ref			  if 'item' is resolved to a view field, ref is set to
                          point to the found view field
    report_error	  Degree of error reporting:
                          - IGNORE_ERRORS then do not report any error
                          - IGNORE_EXCEPT_NON_UNIQUE report only non-unique
                            fields, suppress all other errors
                          - REPORT_EXCEPT_NON_UNIQUE report all other errors
                            except when non-unique fields were found
                          - REPORT_ALL_ERRORS
    check_privileges      need to check privileges
    register_tree_change  TRUE if ref is not a stack variable and we
                          to need register changes in item tree

  RETURN VALUES
    0			If error: the found field is not unique, or there are
                        no sufficient access priviliges for the found field,
                        or the field is qualified with non-existing table.
    not_found_field	The function was called with report_error ==
                        (IGNORE_ERRORS || IGNORE_EXCEPT_NON_UNIQUE) and a
			field was not found.
    view_ref_found	View field is found, item passed through ref parameter
    found field         If a item was resolved to some field
*/

Field *
find_field_in_tables(THD *thd, Item_ident *item,
                     TABLE_LIST *first_table, TABLE_LIST *last_table,
		     Item **ref, find_item_error_report_type report_error,
                     bool check_privileges, bool register_tree_change)
{
  Field *found=0;
  const char *db= item->db_name;
  const char *table_name= item->table_name;
  const char *name= item->field_name.str;
  size_t length= item->field_name.length;
  char name_buff[SAFE_NAME_LEN+1];
  TABLE_LIST *cur_table= first_table;
  TABLE_LIST *actual_table;
  bool allow_rowid;

  if (!table_name || !table_name[0])
  {
    table_name= 0;                              // For easier test
    db= 0;
  }

  allow_rowid= table_name || (cur_table && !cur_table->next_local);

  if (item->cached_table)
  {
    DBUG_PRINT("info", ("using cached table"));
    /*
      This shortcut is used by prepared statements. We assume that
      TABLE_LIST *first_table is not changed during query execution (which
      is true for all queries except RENAME but luckily RENAME doesn't
      use fields...) so we can rely on reusing pointer to its member.
      With this optimization we also miss case when addition of one more
      field makes some prepared query ambiguous and so erroneous, but we
      accept this trade off.
    */
    TABLE_LIST *table_ref= item->cached_table;
    /*
      The condition (table_ref->view == NULL) ensures that we will call
      find_field_in_table even in the case of information schema tables
      when table_ref->field_translation != NULL.
      */
    if (table_ref->table && !table_ref->view &&
        (!table_ref->is_merged_derived() ||
         (!table_ref->is_multitable() && table_ref->merged_for_insert)))
    {

      found= find_field_in_table(thd, table_ref->table, name, length,
                                 TRUE, &(item->cached_field_index));
#ifndef NO_EMBEDDED_ACCESS_CHECKS
      /* Check if there are sufficient access rights to the found field. */
      if (found && check_privileges &&
          check_column_grant_in_table_ref(thd, table_ref, name, length, found))
        found= WRONG_GRANT;
#endif
    }
    else
      found= find_field_in_table_ref(thd, table_ref, name, length, item->name.str,
                                     NULL, NULL, ref, check_privileges,
                                     TRUE, &(item->cached_field_index),
                                     register_tree_change,
                                     &actual_table);
    if (found)
    {
      if (found == WRONG_GRANT)
	return (Field*) 0;

      /*
        Only views fields should be marked as dependent, not an underlying
        fields.
      */
      if (!table_ref->belong_to_view &&
          !table_ref->belong_to_derived)
      {
        SELECT_LEX *current_sel= item->context->select_lex;
        SELECT_LEX *last_select= table_ref->select_lex;
        bool all_merged= TRUE;
        for (SELECT_LEX *sl= current_sel; sl && sl!=last_select;
             sl=sl->outer_select())
        {
          Item *subs= sl->master_unit()->item;
          if (subs->type() == Item::SUBSELECT_ITEM && 
              ((Item_subselect*)subs)->substype() == Item_subselect::IN_SUBS &&
              ((Item_in_subselect*)subs)->test_strategy(SUBS_SEMI_JOIN))
          {
            continue;
          }
          all_merged= FALSE;
          break;
        }
        /*
          If the field was an outer referencee, mark all selects using this
          sub query as dependent on the outer query
        */
        if (!all_merged && current_sel != last_select)
        {
          mark_select_range_as_dependent(thd, last_select, current_sel,
                                         found, *ref, item);
        }
      }
      return found;
    }
  }
  else
    item->can_be_depended= TRUE;

  if (db && lower_case_table_names)
  {
    /*
      convert database to lower case for comparison.
      We can't do this in Item_field as this would change the
      'name' of the item which may be used in the select list
    */
    strmake_buf(name_buff, db);
    my_casedn_str(files_charset_info, name_buff);
    db= name_buff;
  }

  if (last_table)
    last_table= last_table->next_name_resolution_table;

  for (; cur_table != last_table ;
       cur_table= cur_table->next_name_resolution_table)
  {
    Field *cur_field= find_field_in_table_ref(thd, cur_table, name, length,
                                              item->name.str, db, table_name, ref,
                                              (thd->lex->sql_command ==
                                               SQLCOM_SHOW_FIELDS)
                                              ? false : check_privileges,
                                              allow_rowid,
                                              &(item->cached_field_index),
                                              register_tree_change,
                                              &actual_table);
    if (cur_field)
    {
      if (cur_field == WRONG_GRANT)
      {
        if (thd->lex->sql_command != SQLCOM_SHOW_FIELDS)
          return (Field*) 0;

        thd->clear_error();
        cur_field= find_field_in_table_ref(thd, cur_table, name, length,
                                           item->name.str, db, table_name, ref,
                                           false,
                                           allow_rowid,
                                           &(item->cached_field_index),
                                           register_tree_change,
                                           &actual_table);
        if (cur_field)
        {
          Field *nf=new Field_null(NULL,0,Field::NONE,
                                   &cur_field->field_name,
                                   &my_charset_bin);
          nf->init(cur_table->table);
          cur_field= nf;
        }
      }

      /*
        Store the original table of the field, which may be different from
        cur_table in the case of NATURAL/USING join.
      */
      item->cached_table= (!actual_table->cacheable_table || found) ?
                          0 : actual_table;

      DBUG_ASSERT(thd->where);
      /*
        If we found a fully qualified field we return it directly as it can't
        have duplicates.
       */
      if (db)
        return cur_field;
      
      if (unlikely(found))
      {
        if (report_error == REPORT_ALL_ERRORS ||
            report_error == IGNORE_EXCEPT_NON_UNIQUE)
          my_error(ER_NON_UNIQ_ERROR, MYF(0),
                   table_name ? item->full_name() : name, thd->where);
        return (Field*) 0;
      }
      found= cur_field;
    }
  }

  if (likely(found))
    return found;
  
  /*
    If the field was qualified and there were no tables to search, issue
    an error that an unknown table was given. The situation is detected
    as follows: if there were no tables we wouldn't go through the loop
    and cur_table wouldn't be updated by the loop increment part, so it
    will be equal to the first table.
  */
  if (table_name && (cur_table == first_table) &&
      (report_error == REPORT_ALL_ERRORS ||
       report_error == REPORT_EXCEPT_NON_UNIQUE))
  {
    char buff[SAFE_NAME_LEN*2 + 2];
    if (db && db[0])
    {
      strxnmov(buff,sizeof(buff)-1,db,".",table_name,NullS);
      table_name=buff;
    }
    my_error(ER_UNKNOWN_TABLE, MYF(0), table_name, thd->where);
  }
  else
  {
    if (report_error == REPORT_ALL_ERRORS ||
        report_error == REPORT_EXCEPT_NON_UNIQUE)
      my_error(ER_BAD_FIELD_ERROR, MYF(0), item->full_name(), thd->where);
    else
      found= not_found_field;
  }
  return found;
}


/*
  Find Item in list of items (find_field_in_tables analog)

  TODO
    is it better return only counter?

  SYNOPSIS
    find_item_in_list()
    find			Item to find
    items			List of items
    counter			To return number of found item
    report_error
      REPORT_ALL_ERRORS		report errors, return 0 if error
      REPORT_EXCEPT_NOT_FOUND	Do not report 'not found' error and
				return not_found_item, report other errors,
				return 0
      IGNORE_ERRORS		Do not report errors, return 0 if error
    resolution                  Set to the resolution type if the item is found 
                                (it says whether the item is resolved 
                                 against an alias name,
                                 or as a field name without alias,
                                 or as a field hidden by alias,
                                 or ignoring alias)
    limit                       How many items in the list to check
                                (if limit==0 then all items are to be checked)
                                
  RETURN VALUES
    0			Item is not found or item is not unique,
			error message is reported
    not_found_item	Function was called with
			report_error == REPORT_EXCEPT_NOT_FOUND and
			item was not found. No error message was reported
                        found field
*/

/* Special Item pointer to serve as a return value from find_item_in_list(). */
Item **not_found_item= (Item**) 0x1;


Item **
find_item_in_list(Item *find, List<Item> &items, uint *counter,
                  find_item_error_report_type report_error,
                  enum_resolution_type *resolution, uint limit)
{
  List_iterator<Item> li(items);
  uint n_items= limit == 0 ? items.elements : limit;
  Item **found=0, **found_unaliased= 0, *item;
  const char *db_name=0;
  const LEX_CSTRING *field_name= 0;
  const char *table_name=0;
  bool found_unaliased_non_uniq= 0;
  /*
    true if the item that we search for is a valid name reference
    (and not an item that happens to have a name).
  */
  bool is_ref_by_name= 0;
  uint unaliased_counter= 0;

  *resolution= NOT_RESOLVED;

  is_ref_by_name= (find->type() == Item::FIELD_ITEM  || 
                   find->type() == Item::REF_ITEM);
  if (is_ref_by_name)
  {
    field_name= &((Item_ident*) find)->field_name;
    table_name= ((Item_ident*) find)->table_name;
    db_name=    ((Item_ident*) find)->db_name;
  }

  for (uint i= 0; i < n_items; i++)
  {
    item= li++;
    if (field_name && field_name->str &&
        (item->real_item()->type() == Item::FIELD_ITEM ||
         ((item->type() == Item::REF_ITEM) &&
          (((Item_ref *)item)->ref_type() == Item_ref::VIEW_REF))))
    {
      Item_ident *item_field= (Item_ident*) item;

      /*
	In case of group_concat() with ORDER BY condition in the QUERY
	item_field can be field of temporary table without item name 
	(if this field created from expression argument of group_concat()),
	=> we have to check presence of name before compare
      */ 
      if (unlikely(!item_field->name.str))
        continue;

      if (table_name)
      {
        /*
          If table name is specified we should find field 'field_name' in
          table 'table_name'. According to SQL-standard we should ignore
          aliases in this case.

          Since we should NOT prefer fields from the select list over
          other fields from the tables participating in this select in
          case of ambiguity we have to do extra check outside this function.

          We use strcmp for table names and database names as these may be
          case sensitive. In cases where they are not case sensitive, they
          are always in lower case.

	  item_field->field_name and item_field->table_name can be 0x0 if
	  item is not fix_field()'ed yet.
        */
        if (item_field->field_name.str && item_field->table_name &&
	    !lex_string_cmp(system_charset_info, &item_field->field_name,
                            field_name) &&
            !my_strcasecmp(table_alias_charset, item_field->table_name, 
                           table_name) &&
            (!db_name || (item_field->db_name &&
                          !strcmp(item_field->db_name, db_name))))
        {
          if (found_unaliased)
          {
            if ((*found_unaliased)->eq(item, 0))
              continue;
            /*
              Two matching fields in select list.
              We already can bail out because we are searching through
              unaliased names only and will have duplicate error anyway.
            */
            if (report_error != IGNORE_ERRORS)
              my_error(ER_NON_UNIQ_ERROR, MYF(0),
                       find->full_name(), current_thd->where);
            return (Item**) 0;
          }
          found_unaliased= li.ref();
          unaliased_counter= i;
          *resolution= RESOLVED_IGNORING_ALIAS;
          if (db_name)
            break;                              // Perfect match
        }
      }
      else
      {
        bool fname_cmp= lex_string_cmp(system_charset_info,
                                       &item_field->field_name,
                                       field_name);
        if (!lex_string_cmp(system_charset_info,
                            &item_field->name, field_name))
        {
          /*
            If table name was not given we should scan through aliases
            and non-aliased fields first. We are also checking unaliased
            name of the field in then next  else-if, to be able to find
            instantly field (hidden by alias) if no suitable alias or
            non-aliased field was found.
          */
          if (found)
          {
            if ((*found)->eq(item, 0))
              continue;                           // Same field twice
            if (report_error != IGNORE_ERRORS)
              my_error(ER_NON_UNIQ_ERROR, MYF(0),
                       find->full_name(), current_thd->where);
            return (Item**) 0;
          }
          found= li.ref();
          *counter= i;
          *resolution= fname_cmp ? RESOLVED_AGAINST_ALIAS:
	                           RESOLVED_WITH_NO_ALIAS;
        }
        else if (!fname_cmp)
        {
          /*
            We will use non-aliased field or react on such ambiguities only if
            we won't be able to find aliased field.
            Again if we have ambiguity with field outside of select list
            we should prefer fields from select list.
          */
          if (found_unaliased)
          {
            if ((*found_unaliased)->eq(item, 0))
              continue;                           // Same field twice
            found_unaliased_non_uniq= 1;
          }
          found_unaliased= li.ref();
          unaliased_counter= i;
        }
      }
    }
    else if (!table_name)
    { 
      if (is_ref_by_name && find->name.str && item->name.str &&
          find->name.length == item->name.length &&
	  !lex_string_cmp(system_charset_info, &item->name, &find->name))
      {
        found= li.ref();
        *counter= i;
        *resolution= RESOLVED_AGAINST_ALIAS;
        break;
      }
      else if (find->eq(item,0))
      {
        found= li.ref();
        *counter= i;
        *resolution= RESOLVED_IGNORING_ALIAS;
        break;
      }
    }
  }

  if (likely(found))
    return found;

  if (unlikely(found_unaliased_non_uniq))
  {
    if (report_error != IGNORE_ERRORS)
      my_error(ER_NON_UNIQ_ERROR, MYF(0),
               find->full_name(), current_thd->where);
    return (Item **) 0;
  }
  if (found_unaliased)
  {
    found= found_unaliased;
    *counter= unaliased_counter;
    *resolution= RESOLVED_BEHIND_ALIAS;
  }

  if (found)
    return found;

  if (report_error != REPORT_EXCEPT_NOT_FOUND)
  {
    if (report_error == REPORT_ALL_ERRORS)
      my_error(ER_BAD_FIELD_ERROR, MYF(0),
               find->full_name(), current_thd->where);
    return (Item **) 0;
  }
  else
    return (Item **) not_found_item;
}


/*
  Test if a string is a member of a list of strings.

  SYNOPSIS
    test_if_string_in_list()
    find      the string to look for
    str_list  a list of strings to be searched

  DESCRIPTION
    Sequentially search a list of strings for a string, and test whether
    the list contains the same string.

  RETURN
    TRUE  if find is in str_list
    FALSE otherwise
*/

static bool
test_if_string_in_list(const char *find, List<String> *str_list)
{
  List_iterator<String> str_list_it(*str_list);
  String *curr_str;
  size_t find_length= strlen(find);
  while ((curr_str= str_list_it++))
  {
    if (find_length != curr_str->length())
      continue;
    if (!my_strcasecmp(system_charset_info, find, curr_str->ptr()))
      return TRUE;
  }
  return FALSE;
}


/*
  Create a new name resolution context for an item so that it is
  being resolved in a specific table reference.

  SYNOPSIS
    set_new_item_local_context()
    thd        pointer to current thread
    item       item for which new context is created and set
    table_ref  table ref where an item showld be resolved

  DESCRIPTION
    Create a new name resolution context for an item, so that the item
    is resolved only the supplied 'table_ref'.

  RETURN
    FALSE  if all OK
    TRUE   otherwise
*/

static bool
set_new_item_local_context(THD *thd, Item_ident *item, TABLE_LIST *table_ref)
{
  Name_resolution_context *context;
  if (!(context= new (thd->mem_root) Name_resolution_context))
    return TRUE;
  context->init();
  context->first_name_resolution_table=
    context->last_name_resolution_table= table_ref;
  item->context= context;
  return FALSE;
}


/*
  Find and mark the common columns of two table references.

  SYNOPSIS
    mark_common_columns()
    thd                [in] current thread
    table_ref_1        [in] the first (left) join operand
    table_ref_2        [in] the second (right) join operand
    using_fields       [in] if the join is JOIN...USING - the join columns,
                            if NATURAL join, then NULL
    found_using_fields [out] number of fields from the USING clause that were
                             found among the common fields

  DESCRIPTION
    The procedure finds the common columns of two relations (either
    tables or intermediate join results), and adds an equi-join condition
    to the ON clause of 'table_ref_2' for each pair of matching columns.
    If some of table_ref_XXX represents a base table or view, then we
    create new 'Natural_join_column' instances for each column
    reference and store them in the 'join_columns' of the table
    reference.

  IMPLEMENTATION
    The procedure assumes that store_natural_using_join_columns() was
    called for the previous level of NATURAL/USING joins.

  RETURN
    TRUE   error when some common column is non-unique, or out of memory
    FALSE  OK
*/

static bool
mark_common_columns(THD *thd, TABLE_LIST *table_ref_1, TABLE_LIST *table_ref_2,
                    List<String> *using_fields, uint *found_using_fields)
{
  Field_iterator_table_ref it_1, it_2;
  Natural_join_column *nj_col_1, *nj_col_2;
  Query_arena *arena, backup;
  bool result= TRUE;
  bool first_outer_loop= TRUE;
  Field *field_1;
  field_visibility_t field_1_invisible, field_2_invisible;
  /*
    Leaf table references to which new natural join columns are added
    if the leaves are != NULL.
  */
  TABLE_LIST *leaf_1= (table_ref_1->nested_join &&
                       !table_ref_1->is_natural_join) ?
                      NULL : table_ref_1;
  TABLE_LIST *leaf_2= (table_ref_2->nested_join &&
                       !table_ref_2->is_natural_join) ?
                      NULL : table_ref_2;

  DBUG_ENTER("mark_common_columns");
  DBUG_PRINT("info", ("operand_1: %s  operand_2: %s",
                      table_ref_1->alias.str, table_ref_2->alias.str));

  *found_using_fields= 0;
  arena= thd->activate_stmt_arena_if_needed(&backup);

  for (it_1.set(table_ref_1); !it_1.end_of_fields(); it_1.next())
  {
    bool found= FALSE;
    const LEX_CSTRING *field_name_1;
    Field *field_2= 0;

    /* true if field_name_1 is a member of using_fields */
    bool is_using_column_1;
    if (!(nj_col_1= it_1.get_or_create_column_ref(thd, leaf_1)))
      goto err;

    field_1= nj_col_1->field();
    field_1_invisible= field_1 ? field_1->invisible : VISIBLE;

    if (field_1_invisible == INVISIBLE_FULL)
      continue;

    field_name_1= nj_col_1->name();
    is_using_column_1= using_fields && 
      test_if_string_in_list(field_name_1->str, using_fields);
    DBUG_PRINT ("info", ("field_name_1=%s.%s", 
                         nj_col_1->safe_table_name(),
                         field_name_1->str));

    if (field_1_invisible && !is_using_column_1)
      continue;

    /*
      Find a field with the same name in table_ref_2.

      Note that for the second loop, it_2.set() will iterate over
      table_ref_2->join_columns and not generate any new elements or
      lists.
    */
    nj_col_2= NULL;
    for (it_2.set(table_ref_2); !it_2.end_of_fields(); it_2.next())
    {
      Natural_join_column *cur_nj_col_2;
      const LEX_CSTRING *cur_field_name_2;
      if (!(cur_nj_col_2= it_2.get_or_create_column_ref(thd, leaf_2)))
        goto err;

      field_2= cur_nj_col_2->field();
      field_2_invisible= field_2 ? field_2->invisible : VISIBLE;

      if (field_2_invisible == INVISIBLE_FULL)
        continue;

      cur_field_name_2= cur_nj_col_2->name();
      DBUG_PRINT ("info", ("cur_field_name_2=%s.%s", 
                           cur_nj_col_2->safe_table_name(),
                           cur_field_name_2->str));

      /*
        Compare the two columns and check for duplicate common fields.
        A common field is duplicate either if it was already found in
        table_ref_2 (then found == TRUE), or if a field in table_ref_2
        was already matched by some previous field in table_ref_1
        (then cur_nj_col_2->is_common == TRUE).
        Note that it is too early to check the columns outside of the
        USING list for ambiguity because they are not actually "referenced"
        here. These columns must be checked only on unqualified reference 
        by name (e.g. in SELECT list).
      */
      if (!lex_string_cmp(system_charset_info, field_name_1,
                          cur_field_name_2))
      {
        DBUG_PRINT ("info", ("match c1.is_common=%d", nj_col_1->is_common));
        if (cur_nj_col_2->is_common || found)
        {
          my_error(ER_NON_UNIQ_ERROR, MYF(0), field_name_1->str, thd->where);
          goto err;
        }
        if ((!using_fields && !field_2_invisible) || is_using_column_1)
        {
          DBUG_ASSERT(nj_col_2 == NULL);
          nj_col_2= cur_nj_col_2;
          found= TRUE;
        }
      }
    }
    if (first_outer_loop && leaf_2)
    {
      /*
        Make sure that the next inner loop "knows" that all columns
        are materialized already.
      */
      leaf_2->is_join_columns_complete= TRUE;
      first_outer_loop= FALSE;
    }
    if (!found)
      continue;                                 // No matching field

    /*
      field_1 and field_2 have the same names. Check if they are in the USING
      clause (if present), mark them as common fields, and add a new
      equi-join condition to the ON clause.
    */
    if (nj_col_2)
    {
      /*
        Create non-fixed fully qualified field and let fix_fields to
        resolve it.
      */
      Item *item_1=   nj_col_1->create_item(thd);
      Item *item_2=   nj_col_2->create_item(thd);
      Item_ident *item_ident_1, *item_ident_2;
      Item_func_eq *eq_cond;

      if (!item_1 || !item_2)
        goto err;                               // out of memory

      /*
        The following assert checks that the two created items are of
        type Item_ident.
      */
      DBUG_ASSERT(!thd->lex->current_select->no_wrap_view_item);
      /*
        In the case of no_wrap_view_item == 0, the created items must be
        of sub-classes of Item_ident.
      */
      DBUG_ASSERT(item_1->type() == Item::FIELD_ITEM ||
                  item_1->type() == Item::REF_ITEM);
      DBUG_ASSERT(item_2->type() == Item::FIELD_ITEM ||
                  item_2->type() == Item::REF_ITEM);

      /*
        We need to cast item_1,2 to Item_ident, because we need to hook name
        resolution contexts specific to each item.
      */
      item_ident_1= (Item_ident*) item_1;
      item_ident_2= (Item_ident*) item_2;
      /*
        Create and hook special name resolution contexts to each item in the
        new join condition . We need this to both speed-up subsequent name
        resolution of these items, and to enable proper name resolution of
        the items during the execute phase of PS.
      */
      if (set_new_item_local_context(thd, item_ident_1, nj_col_1->table_ref) ||
          set_new_item_local_context(thd, item_ident_2, nj_col_2->table_ref))
        goto err;

      if (!(eq_cond= new (thd->mem_root) Item_func_eq(thd, item_ident_1, item_ident_2)))
        goto err;                               /* Out of memory. */

      /*
        Add the new equi-join condition to the ON clause. Notice that
        fix_fields() is applied to all ON conditions in setup_conds()
        so we don't do it here.
      */
      add_join_on(thd, (table_ref_1->outer_join & JOIN_TYPE_RIGHT ?
                        table_ref_1 : table_ref_2),
                  eq_cond);

      nj_col_1->is_common= nj_col_2->is_common= TRUE;
      DBUG_PRINT ("info", ("%s.%s and %s.%s are common", 
                           nj_col_1->safe_table_name(),
                           nj_col_1->name()->str,
                           nj_col_2->safe_table_name(),
                           nj_col_2->name()->str));

      if (field_1)
        update_field_dependencies(thd, field_1, field_1->table);
      if (field_2)
        update_field_dependencies(thd, field_2, field_2->table);

      if (using_fields != NULL)
        ++(*found_using_fields);
    }
  }
  if (leaf_1)
    leaf_1->is_join_columns_complete= TRUE;

  /*
    Everything is OK.
    Notice that at this point there may be some column names in the USING
    clause that are not among the common columns. This is an SQL error and
    we check for this error in store_natural_using_join_columns() when
    (found_using_fields < length(join_using_fields)).
  */
  result= FALSE;

err:
  if (arena)
    thd->restore_active_arena(arena, &backup);
  DBUG_RETURN(result);
}



/*
  Materialize and store the row type of NATURAL/USING join.

  SYNOPSIS
    store_natural_using_join_columns()
    thd                current thread
    natural_using_join the table reference of the NATURAL/USING join
    table_ref_1        the first (left) operand (of a NATURAL/USING join).
    table_ref_2        the second (right) operand (of a NATURAL/USING join).
    using_fields       if the join is JOIN...USING - the join columns,
                       if NATURAL join, then NULL
    found_using_fields number of fields from the USING clause that were
                       found among the common fields

  DESCRIPTION
    Iterate over the columns of both join operands and sort and store
    all columns into the 'join_columns' list of natural_using_join
    where the list is formed by three parts:
      part1: The coalesced columns of table_ref_1 and table_ref_2,
             sorted according to the column order of the first table.
      part2: The other columns of the first table, in the order in
             which they were defined in CREATE TABLE.
      part3: The other columns of the second table, in the order in
             which they were defined in CREATE TABLE.
    Time complexity - O(N1+N2), where Ni = length(table_ref_i).

  IMPLEMENTATION
    The procedure assumes that mark_common_columns() has been called
    for the join that is being processed.

  RETURN
    TRUE    error: Some common column is ambiguous
    FALSE   OK
*/

static bool
store_natural_using_join_columns(THD *thd, TABLE_LIST *natural_using_join,
                                 TABLE_LIST *table_ref_1,
                                 TABLE_LIST *table_ref_2,
                                 List<String> *using_fields,
                                 uint found_using_fields)
{
  Field_iterator_table_ref it_1, it_2;
  Natural_join_column *nj_col_1, *nj_col_2;
  Query_arena *arena, backup;
  bool result= TRUE;
  List<Natural_join_column> *non_join_columns;
  List<Natural_join_column> *join_columns;
  DBUG_ENTER("store_natural_using_join_columns");

  DBUG_ASSERT(!natural_using_join->join_columns);

  arena= thd->activate_stmt_arena_if_needed(&backup);

  if (!(non_join_columns= new List<Natural_join_column>) ||
      !(join_columns= new List<Natural_join_column>))
    goto err;

  /* Append the columns of the first join operand. */
  for (it_1.set(table_ref_1); !it_1.end_of_fields(); it_1.next())
  {
    nj_col_1= it_1.get_natural_column_ref();
    if (nj_col_1->is_common)
    {
      join_columns->push_back(nj_col_1, thd->mem_root);
      /* Reset the common columns for the next call to mark_common_columns. */
      nj_col_1->is_common= FALSE;
    }
    else
      non_join_columns->push_back(nj_col_1, thd->mem_root);
  }

  /*
    Check that all columns in the USING clause are among the common
    columns. If this is not the case, report the first one that was
    not found in an error.
  */
  if (using_fields && found_using_fields < using_fields->elements)
  {
    String *using_field_name;
    List_iterator_fast<String> using_fields_it(*using_fields);
    while ((using_field_name= using_fields_it++))
    {
      const char *using_field_name_ptr= using_field_name->c_ptr();
      List_iterator_fast<Natural_join_column>
        it(*join_columns);
      Natural_join_column *common_field;

      for (;;)
      {
        /* If reached the end of fields, and none was found, report error. */
        if (!(common_field= it++))
        {
          my_error(ER_BAD_FIELD_ERROR, MYF(0), using_field_name_ptr,
                   current_thd->where);
          goto err;
        }
        if (!my_strcasecmp(system_charset_info,
                           common_field->name()->str, using_field_name_ptr))
          break;                                // Found match
      }
    }
  }

  /* Append the non-equi-join columns of the second join operand. */
  for (it_2.set(table_ref_2); !it_2.end_of_fields(); it_2.next())
  {
    nj_col_2= it_2.get_natural_column_ref();
    if (!nj_col_2->is_common)
      non_join_columns->push_back(nj_col_2, thd->mem_root);
    else
    {
      /* Reset the common columns for the next call to mark_common_columns. */
      nj_col_2->is_common= FALSE;
    }
  }

  if (non_join_columns->elements > 0)
    join_columns->append(non_join_columns);
  natural_using_join->join_columns= join_columns;
  natural_using_join->is_join_columns_complete= TRUE;

  result= FALSE;

  if (arena)
    thd->restore_active_arena(arena, &backup);
  DBUG_RETURN(result);

err:
  /*
     Actually we failed to build join columns list, so we have to
     clear it to avoid problems with half-build join on next run.
     The list was created in mark_common_columns().
   */
  table_ref_1->remove_join_columns();
  table_ref_2->remove_join_columns();

  if (arena)
    thd->restore_active_arena(arena, &backup);
  DBUG_RETURN(TRUE);
}


/*
  Precompute and store the row types of the top-most NATURAL/USING joins.

  SYNOPSIS
    store_top_level_join_columns()
    thd            current thread
    table_ref      nested join or table in a FROM clause
    left_neighbor  neighbor table reference to the left of table_ref at the
                   same level in the join tree
    right_neighbor neighbor table reference to the right of table_ref at the
                   same level in the join tree

  DESCRIPTION
    The procedure performs a post-order traversal of a nested join tree
    and materializes the row types of NATURAL/USING joins in a
    bottom-up manner until it reaches the TABLE_LIST elements that
    represent the top-most NATURAL/USING joins. The procedure should be
    applied to each element of SELECT_LEX::top_join_list (i.e. to each
    top-level element of the FROM clause).

  IMPLEMENTATION
    Notice that the table references in the list nested_join->join_list
    are in reverse order, thus when we iterate over it, we are moving
    from the right to the left in the FROM clause.

  RETURN
    TRUE   Error
    FALSE  OK
*/

static bool
store_top_level_join_columns(THD *thd, TABLE_LIST *table_ref,
                             TABLE_LIST *left_neighbor,
                             TABLE_LIST *right_neighbor)
{
  Query_arena *arena, backup;
  bool result= TRUE;

  DBUG_ENTER("store_top_level_join_columns");

  arena= thd->activate_stmt_arena_if_needed(&backup);

  /* Call the procedure recursively for each nested table reference. */
  if (table_ref->nested_join)
  {
    List_iterator_fast<TABLE_LIST> nested_it(table_ref->nested_join->join_list);
    TABLE_LIST *same_level_left_neighbor= nested_it++;
    TABLE_LIST *same_level_right_neighbor= NULL;
    /* Left/right-most neighbors, possibly at higher levels in the join tree. */
    TABLE_LIST *real_left_neighbor, *real_right_neighbor;

    while (same_level_left_neighbor)
    {
      TABLE_LIST *cur_table_ref= same_level_left_neighbor;
      same_level_left_neighbor= nested_it++;
      /*
        The order of RIGHT JOIN operands is reversed in 'join list' to
        transform it into a LEFT JOIN. However, in this procedure we need
        the join operands in their lexical order, so below we reverse the
        join operands. Notice that this happens only in the first loop,
        and not in the second one, as in the second loop
        same_level_left_neighbor == NULL.
        This is the correct behavior, because the second loop sets
        cur_table_ref reference correctly after the join operands are
        swapped in the first loop.
      */
      if (same_level_left_neighbor &&
          cur_table_ref->outer_join & JOIN_TYPE_RIGHT)
      {
        /* This can happen only for JOIN ... ON. */
        DBUG_ASSERT(table_ref->nested_join->join_list.elements == 2);
        swap_variables(TABLE_LIST*, same_level_left_neighbor, cur_table_ref);
      }

      /*
        Pick the parent's left and right neighbors if there are no immediate
        neighbors at the same level.
      */
      real_left_neighbor=  (same_level_left_neighbor) ?
                           same_level_left_neighbor : left_neighbor;
      real_right_neighbor= (same_level_right_neighbor) ?
                           same_level_right_neighbor : right_neighbor;

      if (cur_table_ref->nested_join &&
          store_top_level_join_columns(thd, cur_table_ref,
                                       real_left_neighbor, real_right_neighbor))
        goto err;
      same_level_right_neighbor= cur_table_ref;
    }
  }

  /*
    If this is a NATURAL/USING join, materialize its result columns and
    convert to a JOIN ... ON.
  */
  if (table_ref->is_natural_join)
  {
    DBUG_ASSERT(table_ref->nested_join &&
                table_ref->nested_join->join_list.elements == 2);
    List_iterator_fast<TABLE_LIST> operand_it(table_ref->nested_join->join_list);
    /*
      Notice that the order of join operands depends on whether table_ref
      represents a LEFT or a RIGHT join. In a RIGHT join, the operands are
      in inverted order.
     */
    TABLE_LIST *table_ref_2= operand_it++; /* Second NATURAL join operand.*/
    TABLE_LIST *table_ref_1= operand_it++; /* First NATURAL join operand. */
    List<String> *using_fields= table_ref->join_using_fields;
    uint found_using_fields;

    /*
      The two join operands were interchanged in the parser, change the order
      back for 'mark_common_columns'.
    */
    if (table_ref_2->outer_join & JOIN_TYPE_RIGHT)
      swap_variables(TABLE_LIST*, table_ref_1, table_ref_2);
    if (mark_common_columns(thd, table_ref_1, table_ref_2,
                            using_fields, &found_using_fields))
      goto err;

    /*
      Swap the join operands back, so that we pick the columns of the second
      one as the coalesced columns. In this way the coalesced columns are the
      same as of an equivalent LEFT JOIN.
    */
    if (table_ref_1->outer_join & JOIN_TYPE_RIGHT)
      swap_variables(TABLE_LIST*, table_ref_1, table_ref_2);
    if (store_natural_using_join_columns(thd, table_ref, table_ref_1,
                                         table_ref_2, using_fields,
                                         found_using_fields))
      goto err;

    /*
      Change NATURAL JOIN to JOIN ... ON. We do this for both operands
      because either one of them or the other is the one with the
      natural join flag because RIGHT joins are transformed into LEFT,
      and the two tables may be reordered.
    */
    table_ref_1->natural_join= table_ref_2->natural_join= NULL;

    /* Add a TRUE condition to outer joins that have no common columns. */
    if (table_ref_2->outer_join &&
        !table_ref_1->on_expr && !table_ref_2->on_expr)
      table_ref_2->on_expr= new (thd->mem_root) Item_int(thd, (longlong) 1, 1); // Always true.

    /* Change this table reference to become a leaf for name resolution. */
    if (left_neighbor)
    {
      TABLE_LIST *last_leaf_on_the_left;
      last_leaf_on_the_left= left_neighbor->last_leaf_for_name_resolution();
      last_leaf_on_the_left->next_name_resolution_table= table_ref;
    }
    if (right_neighbor)
    {
      TABLE_LIST *first_leaf_on_the_right;
      first_leaf_on_the_right= right_neighbor->first_leaf_for_name_resolution();
      table_ref->next_name_resolution_table= first_leaf_on_the_right;
    }
    else
      table_ref->next_name_resolution_table= NULL;
  }
  result= FALSE; /* All is OK. */

err:
  if (arena)
    thd->restore_active_arena(arena, &backup);
  DBUG_RETURN(result);
}


/*
  Compute and store the row types of the top-most NATURAL/USING joins
  in a FROM clause.

  SYNOPSIS
    setup_natural_join_row_types()
    thd          current thread
    from_clause  list of top-level table references in a FROM clause

  DESCRIPTION
    Apply the procedure 'store_top_level_join_columns' to each of the
    top-level table referencs of the FROM clause. Adjust the list of tables
    for name resolution - context->first_name_resolution_table to the
    top-most, lef-most NATURAL/USING join.

  IMPLEMENTATION
    Notice that the table references in 'from_clause' are in reverse
    order, thus when we iterate over it, we are moving from the right
    to the left in the FROM clause.

  NOTES
    We can't run this many times as the first_name_resolution_table would
    be different for subsequent runs when sub queries has been optimized
    away.

  RETURN
    TRUE   Error
    FALSE  OK
*/

static bool setup_natural_join_row_types(THD *thd,
                                         List<TABLE_LIST> *from_clause,
                                         Name_resolution_context *context)
{
  DBUG_ENTER("setup_natural_join_row_types");
  thd->where= "from clause";
  if (from_clause->elements == 0)
    DBUG_RETURN(false); /* We come here in the case of UNIONs. */

  /* 
     Do not redo work if already done:
     1) for stored procedures,
     2) for multitable update after lock failure and table reopening.
  */
  if (!context->select_lex->first_natural_join_processing)
  {
    context->first_name_resolution_table= context->natural_join_first_table;
    DBUG_PRINT("info", ("using cached setup_natural_join_row_types"));
    DBUG_RETURN(false);
  }

  List_iterator_fast<TABLE_LIST> table_ref_it(*from_clause);
  TABLE_LIST *table_ref; /* Current table reference. */
  /* Table reference to the left of the current. */
  TABLE_LIST *left_neighbor;
  /* Table reference to the right of the current. */
  TABLE_LIST *right_neighbor= NULL;

  /* Note that tables in the list are in reversed order */
  for (left_neighbor= table_ref_it++; left_neighbor ; )
  {
    table_ref= left_neighbor;
    do
    {
      left_neighbor= table_ref_it++;
    }
    while (left_neighbor && left_neighbor->sj_subq_pred);

    if (store_top_level_join_columns(thd, table_ref,
                                     left_neighbor, right_neighbor))
      DBUG_RETURN(true);
    if (left_neighbor)
    {
      TABLE_LIST *first_leaf_on_the_right;
      first_leaf_on_the_right= table_ref->first_leaf_for_name_resolution();
      left_neighbor->next_name_resolution_table= first_leaf_on_the_right;
    }
    right_neighbor= table_ref;
  }

  /*
    Store the top-most, left-most NATURAL/USING join, so that we start
    the search from that one instead of context->table_list. At this point
    right_neighbor points to the left-most top-level table reference in the
    FROM clause.
  */
  DBUG_ASSERT(right_neighbor);
  context->first_name_resolution_table=
    right_neighbor->first_leaf_for_name_resolution();
  /*
    This is only to ensure that first_name_resolution_table doesn't
    change on re-execution
  */
  context->natural_join_first_table= context->first_name_resolution_table;
  context->select_lex->first_natural_join_processing= false;
  DBUG_RETURN (false);
}


/****************************************************************************
** Expand all '*' in given fields
****************************************************************************/

int setup_wild(THD *thd, TABLE_LIST *tables, List<Item> &fields,
	       List<Item> *sum_func_list,
	       uint wild_num, uint *hidden_bit_fields)
{
  if (!wild_num)
    return(0);

  Item *item;
  List_iterator<Item> it(fields);
  Query_arena *arena, backup;
  DBUG_ENTER("setup_wild");

  /*
    Don't use arena if we are not in prepared statements or stored procedures
    For PS/SP we have to use arena to remember the changes
  */
  arena= thd->activate_stmt_arena_if_needed(&backup);

  thd->lex->current_select->cur_pos_in_select_list= 0;
  while (wild_num && (item= it++))
  {
    if (item->type() == Item::FIELD_ITEM &&
        ((Item_field*) item)->field_name.str == star_clex_str.str &&
	!((Item_field*) item)->field)
    {
      uint elem= fields.elements;
      bool any_privileges= ((Item_field *) item)->any_privileges;
      Item_subselect *subsel= thd->lex->current_select->master_unit()->item;
      if (subsel &&
          subsel->substype() == Item_subselect::EXISTS_SUBS)
      {
        /*
          It is EXISTS(SELECT * ...) and we can replace * by any constant.

          Item_int do not need fix_fields() because it is basic constant.
        */
        it.replace(new (thd->mem_root) Item_int(thd, "Not_used", (longlong) 1,
                                MY_INT64_NUM_DECIMAL_DIGITS));
      }
      else if (insert_fields(thd, ((Item_field*) item)->context,
                             ((Item_field*) item)->db_name,
                             ((Item_field*) item)->table_name, &it,
                             any_privileges, hidden_bit_fields))
      {
	if (arena)
	  thd->restore_active_arena(arena, &backup);
	DBUG_RETURN(-1);
      }
      if (sum_func_list)
      {
	/*
	  sum_func_list is a list that has the fields list as a tail.
	  Because of this we have to update the element count also for this
	  list after expanding the '*' entry.
	*/
	sum_func_list->elements+= fields.elements - elem;
      }
      wild_num--;
    }
    else
      thd->lex->current_select->cur_pos_in_select_list++;
  }
  thd->lex->current_select->cur_pos_in_select_list= UNDEF_POS;
  if (arena)
  {
    /* make * substituting permanent */
    SELECT_LEX *select_lex= thd->lex->current_select;
    select_lex->with_wild= 0;
#ifdef HAVE_valgrind
    if (&select_lex->item_list != &fields)      // Avoid warning
#endif
    /*   
      The assignment below is translated to memcpy() call (at least on some
      platforms). memcpy() expects that source and destination areas do not
      overlap. That problem was detected by valgrind. 
    */
    if (&select_lex->item_list != &fields)
      select_lex->item_list= fields;

    thd->restore_active_arena(arena, &backup);
  }
  DBUG_RETURN(0);
}

/****************************************************************************
** Check that all given fields exists and fill struct with current data
****************************************************************************/

bool setup_fields(THD *thd, Ref_ptr_array ref_pointer_array,
                  List<Item> &fields, enum_column_usage column_usage,
                  List<Item> *sum_func_list, List<Item> *pre_fix,
                  bool allow_sum_func)
{
  Item *item;
  enum_column_usage saved_column_usage= thd->column_usage;
  nesting_map save_allow_sum_func= thd->lex->allow_sum_func;
  List_iterator<Item> it(fields);
  bool save_is_item_list_lookup;
  bool make_pre_fix= (pre_fix && (pre_fix->elements == 0));
  DBUG_ENTER("setup_fields");
  DBUG_PRINT("enter", ("ref_pointer_array: %p", ref_pointer_array.array()));

  thd->column_usage= column_usage;
  DBUG_PRINT("info", ("thd->column_usage: %d", thd->column_usage));
  if (allow_sum_func)
    thd->lex->allow_sum_func.set_bit(thd->lex->current_select->nest_level);
  thd->where= THD::DEFAULT_WHERE;
  save_is_item_list_lookup= thd->lex->current_select->is_item_list_lookup;
  thd->lex->current_select->is_item_list_lookup= 0;

  /*
    To prevent fail on forward lookup we fill it with zeroes,
    then if we got pointer on zero after find_item_in_list we will know
    that it is forward lookup.

    There is other way to solve problem: fill array with pointers to list,
    but it will be slower.

    TODO: remove it when (if) we made one list for allfields and
    ref_pointer_array
  */
  if (!ref_pointer_array.is_null())
  {
    DBUG_ASSERT(ref_pointer_array.size() >= fields.elements);
    memset(ref_pointer_array.array(), 0, sizeof(Item *) * fields.elements);
  }

  /*
    We call set_entry() there (before fix_fields() of the whole list of field
    items) because:
    1) the list of field items has same order as in the query, and the
       Item_func_get_user_var item may go before the Item_func_set_user_var:
          SELECT @a, @a := 10 FROM t;
    2) The entry->update_query_id value controls constantness of
       Item_func_get_user_var items, so in presence of Item_func_set_user_var
       items we have to refresh their entries before fixing of
       Item_func_get_user_var items.
  */
  List_iterator<Item_func_set_user_var> li(thd->lex->set_var_list);
  Item_func_set_user_var *var;
  while ((var= li++))
    var->set_entry(thd, FALSE);

  Ref_ptr_array ref= ref_pointer_array;
  thd->lex->current_select->cur_pos_in_select_list= 0;
  while ((item= it++))
  {
    if (make_pre_fix)
      pre_fix->push_back(item, thd->stmt_arena->mem_root);

    if (item->fix_fields_if_needed_for_scalar(thd, it.ref()))
    {
      thd->lex->current_select->is_item_list_lookup= save_is_item_list_lookup;
      thd->lex->allow_sum_func= save_allow_sum_func;
      thd->column_usage= saved_column_usage;
      DBUG_PRINT("info", ("thd->column_usage: %d", thd->column_usage));
      DBUG_RETURN(TRUE); /* purecov: inspected */
    }
    item= *(it.ref()); // Item might have changed in fix_fields()
    if (!ref.is_null())
    {
      ref[0]= item;
      ref.pop_front();
    }
    /*
      split_sum_func() must be called for Window Function items, see
      Item_window_func::split_sum_func.
    */
    if (sum_func_list &&
         ((item->with_sum_func() && item->type() != Item::SUM_FUNC_ITEM) ||
          item->with_window_func))
    {
      item->split_sum_func(thd, ref_pointer_array, *sum_func_list,
                           SPLIT_SUM_SELECT);
    }
    thd->lex->current_select->select_list_tables|= item->used_tables();
    thd->lex->used_tables|= item->used_tables();
    thd->lex->current_select->cur_pos_in_select_list++;
  }
  thd->lex->current_select->is_item_list_lookup= save_is_item_list_lookup;
  thd->lex->current_select->cur_pos_in_select_list= UNDEF_POS;

  thd->lex->allow_sum_func= save_allow_sum_func;
  thd->column_usage= saved_column_usage;
  DBUG_PRINT("info", ("thd->column_usage: %d", thd->column_usage));
  DBUG_RETURN(MY_TEST(thd->is_error()));
}


/*
  make list of leaves of join table tree

  SYNOPSIS
    make_leaves_list()
    list    pointer to pointer on list first element
    tables  table list
    full_table_list whether to include tables from mergeable derived table/view.
                    we need them for checks for INSERT/UPDATE statements only.

  RETURN pointer on pointer to next_leaf of last element
*/

void make_leaves_list(THD *thd, List<TABLE_LIST> &list, TABLE_LIST *tables,
                      bool full_table_list, TABLE_LIST *boundary)
 
{
  for (TABLE_LIST *table= tables; table; table= table->next_local)
  {
    if (table == boundary)
      full_table_list= !full_table_list;
    if (full_table_list && table->is_merged_derived())
    {
      SELECT_LEX *select_lex= table->get_single_select();
      /*
        It's safe to use select_lex->leaf_tables because all derived
        tables/views were already prepared and has their leaf_tables
        set properly.
      */
      make_leaves_list(thd, list, select_lex->get_table_list(),
      full_table_list, boundary);
    }
    else
    {
      list.push_back(table, thd->mem_root);
    }
  }
}

/*
  prepare tables

  SYNOPSIS
    setup_tables()
    thd		  Thread handler
    context       name resolution contest to setup table list there
    from_clause   Top-level list of table references in the FROM clause
    tables	  Table list (select_lex->table_list)
    leaves        List of join table leaves list (select_lex->leaf_tables)
    refresh       It is only refresh for subquery
    select_insert It is SELECT ... INSERT command
    full_table_list a parameter to pass to the make_leaves_list function

  NOTE
    Check also that the 'used keys' and 'ignored keys' exists and set up the
    table structure accordingly.
    Create a list of leaf tables. For queries with NATURAL/USING JOINs,
    compute the row types of the top most natural/using join table references
    and link these into a list of table references for name resolution.

    This has to be called for all tables that are used by items, as otherwise
    table->map is not set and all Item_field will be regarded as const items.

  RETURN
    FALSE ok;  In this case *map will includes the chosen index
    TRUE  error
*/

bool setup_tables(THD *thd, Name_resolution_context *context,
                  List<TABLE_LIST> *from_clause, TABLE_LIST *tables,
                  List<TABLE_LIST> &leaves, bool select_insert,
                  bool full_table_list)
{
  uint tablenr= 0;
  List_iterator<TABLE_LIST> ti(leaves);
  TABLE_LIST *table_list;

  DBUG_ENTER("setup_tables");

  DBUG_ASSERT ((select_insert && !tables->next_name_resolution_table) || !tables || 
               (context->table_list && context->first_name_resolution_table));
  /*
    this is used for INSERT ... SELECT.
    For select we setup tables except first (and its underlying tables)
  */
  TABLE_LIST *first_select_table= (select_insert ?
                                   tables->next_local:
                                   0);
  SELECT_LEX *select_lex= select_insert ? thd->lex->first_select_lex() :
                                          thd->lex->current_select;
  if (select_lex->first_cond_optimization)
  {
    leaves.empty();
    if (select_lex->prep_leaf_list_state != SELECT_LEX::SAVED)
    {
      make_leaves_list(thd, leaves, tables, full_table_list, first_select_table);
      select_lex->prep_leaf_list_state= SELECT_LEX::READY;
      select_lex->leaf_tables_exec.empty();
    }
    else
    {
      List_iterator_fast <TABLE_LIST> ti(select_lex->leaf_tables_prep);
      while ((table_list= ti++))
        leaves.push_back(table_list, thd->mem_root);
    }
      
    while ((table_list= ti++))
    {
      TABLE *table= table_list->table;
      if (table)
        table->pos_in_table_list= table_list;
      if (first_select_table &&
          table_list->top_table() == first_select_table)
      {
        /* new counting for SELECT of INSERT ... SELECT command */
        first_select_table= 0;
        thd->lex->first_select_lex()->insert_tables= tablenr;
        tablenr= 0;
      }
      if(table_list->jtbm_subselect)
      {
        table_list->jtbm_table_no= tablenr;
      }
      else if (table)
      {
        table->pos_in_table_list= table_list;
        setup_table_map(table, table_list, tablenr);

        if (table_list->process_index_hints(table))
          DBUG_RETURN(1);
      }
      tablenr++;
    }
    if (tablenr > MAX_TABLES)
    {
      my_error(ER_TOO_MANY_TABLES,MYF(0), static_cast<int>(MAX_TABLES));
      DBUG_RETURN(1);
    }
  }
  else
  { 
    List_iterator_fast <TABLE_LIST> ti(select_lex->leaf_tables_exec);
    select_lex->leaf_tables.empty();
    while ((table_list= ti++))
    {
      if(table_list->jtbm_subselect)
      {
        table_list->jtbm_table_no= table_list->tablenr_exec;
      }
      else
      {
        table_list->table->tablenr= table_list->tablenr_exec;
        table_list->table->map= table_list->map_exec;
        table_list->table->maybe_null= table_list->maybe_null_exec;
        table_list->table->pos_in_table_list= table_list;
        if (table_list->process_index_hints(table_list->table))
          DBUG_RETURN(1);
      }
      select_lex->leaf_tables.push_back(table_list);
    }
  }    

  for (table_list= tables;
       table_list;
       table_list= table_list->next_local)
  {
    if (table_list->merge_underlying_list)
    {
      DBUG_ASSERT(table_list->is_merged_derived());
      Query_arena *arena, backup;
      arena= thd->activate_stmt_arena_if_needed(&backup);
      bool res;
      res= table_list->setup_underlying(thd);
      if (arena)
        thd->restore_active_arena(arena, &backup);
      if (res)
        DBUG_RETURN(1);
    }

    if (table_list->jtbm_subselect)
    {
      Item *item= table_list->jtbm_subselect->optimizer;
      if (table_list->jtbm_subselect->optimizer->fix_fields(thd, &item))
      {
        my_error(ER_TOO_MANY_TABLES,MYF(0), static_cast<int>(MAX_TABLES)); /* psergey-todo: WHY ER_TOO_MANY_TABLES ???*/
        DBUG_RETURN(1);
      }
      DBUG_ASSERT(item == table_list->jtbm_subselect->optimizer);
    }
  }

  /* Precompute and store the row types of NATURAL/USING joins. */
  if (setup_natural_join_row_types(thd, from_clause, context))
    DBUG_RETURN(1);

  DBUG_RETURN(0);
}


/*
  prepare tables and check access for the view tables

  SYNOPSIS
    setup_tables_and_check_access()
    thd		  Thread handler
    context       name resolution contest to setup table list there
    from_clause   Top-level list of table references in the FROM clause
    tables	  Table list (select_lex->table_list)
    conds	  Condition of current SELECT (can be changed by VIEW)
    leaves        List of join table leaves list (select_lex->leaf_tables)
    refresh       It is onle refresh for subquery
    select_insert It is SELECT ... INSERT command
    want_access   what access is needed
    full_table_list a parameter to pass to the make_leaves_list function

  NOTE
    a wrapper for check_tables that will also check the resulting
    table leaves list for access to all the tables that belong to a view

  RETURN
    FALSE ok;  In this case *map will include the chosen index
    TRUE  error
*/
bool setup_tables_and_check_access(THD *thd, 
                                   Name_resolution_context *context,
                                   List<TABLE_LIST> *from_clause,
                                   TABLE_LIST *tables,
                                   List<TABLE_LIST> &leaves,
                                   bool select_insert,
                                   ulong want_access_first,
                                   ulong want_access,
                                   bool full_table_list)
{
  DBUG_ENTER("setup_tables_and_check_access");

  if (setup_tables(thd, context, from_clause, tables,
                   leaves, select_insert, full_table_list))
    DBUG_RETURN(TRUE);

  List_iterator<TABLE_LIST> ti(leaves);
  TABLE_LIST *table_list;
  ulong access= want_access_first;
  while ((table_list= ti++))
  {
    if (table_list->belong_to_view && !table_list->view && 
        check_single_table_access(thd, access, table_list, FALSE))
    {
      tables->hide_view_error(thd);
      DBUG_RETURN(TRUE);
    }
    access= want_access;
  }
  DBUG_RETURN(FALSE);
}


/*
   Create a key_map from a list of index names

   SYNOPSIS
     get_key_map_from_key_list()
     map		key_map to fill in
     table		Table
     index_list		List of index names

   RETURN
     0	ok;  In this case *map will includes the choosed index
     1	error
*/

bool get_key_map_from_key_list(key_map *map, TABLE *table,
                               List<String> *index_list)
{
  List_iterator_fast<String> it(*index_list);
  String *name;
  uint pos;

  map->clear_all();
  while ((name=it++))
  {
    if (table->s->keynames.type_names == 0 ||
        (pos= find_type(&table->s->keynames, name->ptr(),
                        name->length(), 1)) <=
        0)
    {
      my_error(ER_KEY_DOES_NOT_EXITS, MYF(0), name->c_ptr(),
	       table->pos_in_table_list->alias.str);
      map->set_all();
      return 1;
    }
    map->set_bit(pos-1);
  }
  return 0;
}


/*
  Drops in all fields instead of current '*' field

  SYNOPSIS
    insert_fields()
    thd			Thread handler
    context             Context for name resolution
    db_name		Database name in case of 'database_name.table_name.*'
    table_name		Table name in case of 'table_name.*'
    it			Pointer to '*'
    any_privileges	0 If we should ensure that we have SELECT privileges
		          for all columns
                        1 If any privilege is ok
  RETURN
    0	ok     'it' is updated to point at last inserted
    1	error.  Error message is generated but not sent to client
*/

bool
insert_fields(THD *thd, Name_resolution_context *context, const char *db_name,
	      const char *table_name, List_iterator<Item> *it,
              bool any_privileges, uint *hidden_bit_fields)
{
  Field_iterator_table_ref field_iterator;
  bool found;
  char name_buff[SAFE_NAME_LEN+1];
  DBUG_ENTER("insert_fields");
  DBUG_PRINT("arena", ("stmt arena: %p",thd->stmt_arena));

  if (db_name && lower_case_table_names)
  {
    /*
      convert database to lower case for comparison
      We can't do this in Item_field as this would change the
      'name' of the item which may be used in the select list
    */
    strmake_buf(name_buff, db_name);
    my_casedn_str(files_charset_info, name_buff);
    db_name= name_buff;
  }

  found= FALSE;

  /*
    If table names are qualified, then loop over all tables used in the query,
    else treat natural joins as leaves and do not iterate over their underlying
    tables.
  */
  for (TABLE_LIST *tables= (table_name ? context->table_list :
                            context->first_name_resolution_table);
       tables;
       tables= (table_name ? tables->next_local :
                tables->next_name_resolution_table)
       )
  {
    Field *field;
    TABLE *table= tables->table;

    DBUG_ASSERT(tables->is_leaf_for_name_resolution());

    if ((table_name && my_strcasecmp(table_alias_charset, table_name,
                                     tables->alias.str)) ||
        (db_name && strcmp(tables->db.str, db_name)))
      continue;

#ifndef NO_EMBEDDED_ACCESS_CHECKS
    /* 
       Ensure that we have access rights to all fields to be inserted. Under
       some circumstances, this check may be skipped.

       - If any_privileges is true, skip the check.

       - If the SELECT privilege has been found as fulfilled already for both
         the TABLE and TABLE_LIST objects (and both of these exist, of
         course), the check is skipped.

       - If the SELECT privilege has been found fulfilled for the TABLE object
         and the TABLE_LIST represents a derived table other than a view (see
         below), the check is skipped.

       - If the TABLE_LIST object represents a view, we may skip checking if
         the SELECT privilege has been found fulfilled for it, regardless of
         the TABLE object.

       - If there is no TABLE object, the test is skipped if either 
         * the TABLE_LIST does not represent a view, or
         * the SELECT privilege has been found fulfilled.         

       A TABLE_LIST that is not a view may be a subquery, an
       information_schema table, or a nested table reference. See the comment
       for TABLE_LIST.
    */
    if (!((table && tables->is_non_derived() &&
          (table->grant.privilege & SELECT_ACL)) ||
	  ((!tables->is_non_derived() && 
	    (tables->grant.privilege & SELECT_ACL)))) &&
        !any_privileges)
    {
      field_iterator.set(tables);
      if (check_grant_all_columns(thd, SELECT_ACL, &field_iterator))
        DBUG_RETURN(TRUE);
    }
#endif

    /*
      Update the tables used in the query based on the referenced fields. For
      views and natural joins this update is performed inside the loop below.
    */
    if (table)
    {
      thd->lex->used_tables|= table->map;
      thd->lex->current_select->select_list_tables|= table->map;
    }

    /*
      Initialize a generic field iterator for the current table reference.
      Notice that it is guaranteed that this iterator will iterate over the
      fields of a single table reference, because 'tables' is a leaf (for
      name resolution purposes).
    */
    field_iterator.set(tables);

    for (; !field_iterator.end_of_fields(); field_iterator.next())
    {
      /*
        field() is always NULL for views (see, e.g. Field_iterator_view or
        Field_iterator_natural_join).
        But view fields can never be invisible.
      */
      if ((field= field_iterator.field()) && field->invisible != VISIBLE)
        continue;

      Item *item;

      if (!(item= field_iterator.create_item(thd)))
        DBUG_RETURN(TRUE);

      /* cache the table for the Item_fields inserted by expanding stars */
      if (item->type() == Item::FIELD_ITEM && tables->cacheable_table)
        ((Item_field *)item)->cached_table= tables;

      if (!found)
      {
        found= TRUE;
        it->replace(item); /* Replace '*' with the first found item. */
      }
      else
        it->after(item);   /* Add 'item' to the SELECT list. */

      if (item->type() == Item::FIELD_ITEM && item->field_type() == MYSQL_TYPE_BIT)
        (*hidden_bit_fields)++;

#ifndef NO_EMBEDDED_ACCESS_CHECKS
      /*
        Set privilege information for the fields of newly created views.
        We have that (any_priviliges == TRUE) if and only if we are creating
        a view. In the time of view creation we can't use the MERGE algorithm,
        therefore if 'tables' is itself a view, it is represented by a
        temporary table. Thus in this case we can be sure that 'item' is an
        Item_field.
      */
      if (any_privileges && !tables->is_with_table() && !tables->is_derived())
      {
        DBUG_ASSERT((tables->field_translation == NULL && table) ||
                    tables->is_natural_join);
        DBUG_ASSERT(item->type() == Item::FIELD_ITEM);
        Item_field *fld= (Item_field*) item;
        const char *field_table_name= field_iterator.get_table_name();

        if (!tables->schema_table && 
            !(fld->have_privileges=
              (get_column_grant(thd, field_iterator.grant(),
                                field_iterator.get_db_name(),
                                field_table_name, fld->field_name.str) &
               VIEW_ANY_ACL)))
        {
          my_error(ER_TABLEACCESS_DENIED_ERROR, MYF(0), "ANY",
                   thd->security_ctx->priv_user,
                   thd->security_ctx->host_or_ip,
                   field_table_name);
          DBUG_RETURN(TRUE);
        }
      }
#endif

      if ((field= field_iterator.field()))
      {
        field->table->mark_column_with_deps(field);
        if (table)
          table->covering_keys.intersect(field->part_of_key);
        if (tables->is_natural_join)
        {
          TABLE *field_table;
          /*
            In this case we are sure that the column ref will not be created
            because it was already created and stored with the natural join.
          */
          Natural_join_column *nj_col;
          if (!(nj_col= field_iterator.get_natural_column_ref()))
            DBUG_RETURN(TRUE);
          DBUG_ASSERT(nj_col->table_field);
          field_table= nj_col->table_ref->table;
          if (field_table)
          {
            thd->lex->used_tables|= field_table->map;
            thd->lex->current_select->select_list_tables|=
              field_table->map;
            field_table->covering_keys.intersect(field->part_of_key);
            field_table->used_fields++;
          }
        }
      }
      else
        thd->lex->used_tables|= item->used_tables();
      thd->lex->current_select->cur_pos_in_select_list++;
    }
    /*
      In case of stored tables, all fields are considered as used,
      while in the case of views, the fields considered as used are the
      ones marked in setup_tables during fix_fields of view columns.
      For NATURAL joins, used_tables is updated in the IF above.
    */
    if (table)
      table->used_fields= table->s->fields;
  }
  if (found)
    DBUG_RETURN(FALSE);

  /*
    TODO: in the case when we skipped all columns because there was a
    qualified '*', and all columns were coalesced, we have to give a more
    meaningful message than ER_BAD_TABLE_ERROR.
  */
  if (!table_name)
    my_error(ER_NO_TABLES_USED, MYF(0));
  else if (!db_name && !thd->db.str)
    my_error(ER_NO_DB_ERROR, MYF(0));
  else
  {
    char name[FN_REFLEN];
    my_snprintf(name, sizeof(name), "%s.%s",
                db_name ? db_name : thd->get_db(), table_name);
    my_error(ER_BAD_TABLE_ERROR, MYF(0), name);
  }

  DBUG_RETURN(TRUE);
}


/**
  Wrap Item_ident

  @param thd             thread handle
  @param conds           pointer to the condition which should be wrapped
*/

void wrap_ident(THD *thd, Item **conds)
{
  Item_direct_ref_to_ident *wrapper;
  DBUG_ASSERT((*conds)->type() == Item::FIELD_ITEM || (*conds)->type() == Item::REF_ITEM);
  Query_arena *arena, backup;
  arena= thd->activate_stmt_arena_if_needed(&backup);
  if ((wrapper= new (thd->mem_root) Item_direct_ref_to_ident(thd, (Item_ident *) (*conds))))
    (*conds)= (Item*) wrapper;
  if (arena)
    thd->restore_active_arena(arena, &backup);
}

/**
  Prepare ON expression

  @param thd             Thread handle
  @param table           Pointer to table list
  @param is_update       Update flag

  @retval TRUE error.
  @retval FALSE OK.
*/

bool setup_on_expr(THD *thd, TABLE_LIST *table, bool is_update)
{
  uchar buff[STACK_BUFF_ALLOC];			// Max argument in function
  if (check_stack_overrun(thd, STACK_MIN_SIZE, buff))
    return TRUE;				// Fatal error flag is set!
  for(; table; table= table->next_local)
  {
    TABLE_LIST *embedded; /* The table at the current level of nesting. */
    TABLE_LIST *embedding= table; /* The parent nested table reference. */
    do
    {
      embedded= embedding;
      if (embedded->on_expr)
      {
        thd->where="on clause";
        embedded->on_expr->mark_as_condition_AND_part(embedded);
        if (embedded->on_expr->fix_fields_if_needed_for_bool(thd,
                                                           &embedded->on_expr))
          return TRUE;
      }
      /*
        If it's a semi-join nest, fix its "left expression", as it is used by
        the SJ-Materialization
      */
      if (embedded->sj_subq_pred)
      {
        Item **left_expr= &embedded->sj_subq_pred->left_expr;
        if ((*left_expr)->fix_fields_if_needed(thd, left_expr))
          return TRUE;
      }

      embedding= embedded->embedding;
    }
    while (embedding &&
           embedding->nested_join->join_list.head() == embedded);

    if (table->is_merged_derived())
    {
      SELECT_LEX *select_lex= table->get_single_select();
      setup_on_expr(thd, select_lex->get_table_list(), is_update);
    }

    /* process CHECK OPTION */
    if (is_update)
    {
      TABLE_LIST *view= table->top_table();
      if (view->effective_with_check)
      {
        if (view->prepare_check_option(thd))
          return TRUE;
        thd->change_item_tree(&table->check_option, view->check_option);
      }
    }
  }
  return FALSE;
}

/*
  Fix all conditions and outer join expressions.

  SYNOPSIS
    setup_conds()
    thd     thread handler
    tables  list of tables for name resolving (select_lex->table_list)
    leaves  list of leaves of join table tree (select_lex->leaf_tables)
    conds   WHERE clause

  DESCRIPTION
    TODO

  RETURN
    TRUE  if some error occurred (e.g. out of memory)
    FALSE if all is OK
*/

int setup_conds(THD *thd, TABLE_LIST *tables, List<TABLE_LIST> &leaves,
                COND **conds)
{
  SELECT_LEX *select_lex= thd->lex->current_select;
  TABLE_LIST *table= NULL;	// For HP compilers
  /*
    it_is_update set to TRUE when tables of primary SELECT_LEX (SELECT_LEX
    which belong to LEX, i.e. most up SELECT) will be updated by
    INSERT/UPDATE/LOAD
    NOTE: using this condition helps to prevent call of prepare_check_option()
    from subquery of VIEW, because tables of subquery belongs to VIEW
    (see condition before prepare_check_option() call)
  */
  bool it_is_update= (select_lex == thd->lex->first_select_lex()) &&
    thd->lex->which_check_option_applicable();
  bool save_is_item_list_lookup= select_lex->is_item_list_lookup;
  TABLE_LIST *derived= select_lex->master_unit()->derived;
  DBUG_ENTER("setup_conds");

  select_lex->is_item_list_lookup= 0;

  thd->column_usage= MARK_COLUMNS_READ;
  DBUG_PRINT("info", ("thd->column_usage: %d", thd->column_usage));
  select_lex->cond_count= 0;
  select_lex->between_count= 0;
  select_lex->max_equal_elems= 0;

  for (table= tables; table; table= table->next_local)
  {
    if (select_lex == thd->lex->first_select_lex() &&
        select_lex->first_cond_optimization &&
        table->merged_for_insert &&
        table->prepare_where(thd, conds, FALSE))
      goto err_no_arena;
  }

  if (*conds)
  {
    thd->where="where clause";
    DBUG_EXECUTE("where",
                 print_where(*conds,
                             "WHERE in setup_conds",
                             QT_ORDINARY););
    /*
      Wrap alone field in WHERE clause in case it will be outer field of subquery
      which need persistent pointer on it, but conds could be changed by optimizer
    */
    if ((*conds)->type() == Item::FIELD_ITEM && !derived)
      wrap_ident(thd, conds);
    (*conds)->mark_as_condition_AND_part(NO_JOIN_NEST);
    if ((*conds)->fix_fields_if_needed_for_bool(thd, conds))
      goto err_no_arena;
  }

  /*
    Apply fix_fields() to all ON clauses at all levels of nesting,
    including the ones inside view definitions.
  */
  if (setup_on_expr(thd, tables, it_is_update))
    goto err_no_arena;

  if (!thd->stmt_arena->is_conventional())
  {
    /*
      We are in prepared statement preparation code => we should store
      WHERE clause changing for next executions.

      We do this ON -> WHERE transformation only once per PS/SP statement.
    */
    select_lex->where= *conds;
  }
  thd->lex->current_select->is_item_list_lookup= save_is_item_list_lookup;
  DBUG_RETURN(MY_TEST(thd->is_error()));

err_no_arena:
  select_lex->is_item_list_lookup= save_is_item_list_lookup;
  DBUG_RETURN(1);
}


/******************************************************************************
** Fill a record with data (for INSERT or UPDATE)
** Returns : 1 if some field has wrong type
******************************************************************************/


/**
  Fill the fields of a table with the values of an Item list

  @param thd           thread handler
  @param table_arg     the table that is being modified
  @param fields        Item_fields list to be filled
  @param values        values to fill with
  @param ignore_errors TRUE if we should ignore errors
  @param update        TRUE if update query

  @details
    fill_record() may set table->auto_increment_field_not_null and a
    caller should make sure that it is reset after their last call to this
    function.
    default functions are executed for inserts.
    virtual fields are always updated

  @return Status
  @retval true An error occurred.
  @retval false OK.
*/

bool
fill_record(THD *thd, TABLE *table_arg, List<Item> &fields, List<Item> &values,
            bool ignore_errors, bool update)
{
  List_iterator_fast<Item> f(fields),v(values);
  Item *value, *fld;
  Item_field *field;
  Field *rfield;
  TABLE *table;
  bool only_unvers_fields= update && table_arg->versioned();
  bool save_abort_on_warning= thd->abort_on_warning;
  bool save_no_errors= thd->no_errors;
  DBUG_ENTER("fill_record");

  thd->no_errors= ignore_errors;
  /*
    Reset the table->auto_increment_field_not_null as it is valid for
    only one row.
  */
  if (fields.elements)
    table_arg->auto_increment_field_not_null= FALSE;

  while ((fld= f++))
  {
    if (!(field= fld->field_for_view_update()))
    {
      my_error(ER_NONUPDATEABLE_COLUMN, MYF(0), fld->name.str);
      goto err;
    }
    value=v++;
    DBUG_ASSERT(value);
    rfield= field->field;
    table= rfield->table;
    if (table->next_number_field &&
        rfield->field_index ==  table->next_number_field->field_index)
      table->auto_increment_field_not_null= TRUE;
    Item::Type type= value->type();
    const bool skip_sys_field= rfield->vers_sys_field(); // TODO: && !thd->vers_modify_history() [MDEV-16546]
    if ((rfield->vcol_info || skip_sys_field) &&
        type != Item::DEFAULT_VALUE_ITEM &&
        type != Item::NULL_ITEM &&
        table->s->table_category != TABLE_CATEGORY_TEMPORARY)
    {
      push_warning_printf(thd, Sql_condition::WARN_LEVEL_WARN,
                          ER_WARNING_NON_DEFAULT_VALUE_FOR_GENERATED_COLUMN,
                          ER_THD(thd, ER_WARNING_NON_DEFAULT_VALUE_FOR_GENERATED_COLUMN),
                          rfield->field_name.str, table->s->table_name.str);
    }
    if (only_unvers_fields && !rfield->vers_update_unversioned())
      only_unvers_fields= false;

    if (rfield->stored_in_db())
    {
      if (!skip_sys_field &&
          unlikely(value->save_in_field(rfield, 0) < 0) && !ignore_errors)
      {
        my_message(ER_UNKNOWN_ERROR, ER_THD(thd, ER_UNKNOWN_ERROR), MYF(0));
        goto err;
      }
      /*
        In sql MODE_SIMULTANEOUS_ASSIGNMENT,
        move field pointer on value stored in record[1]
        which contains row before update (see MDEV-13417)
      */
      if (update && thd->variables.sql_mode & MODE_SIMULTANEOUS_ASSIGNMENT)
        rfield->move_field_offset((my_ptrdiff_t) (table->record[1] -
                                                  table->record[0]));
    }
    rfield->set_has_explicit_value();
  }

  if (update && thd->variables.sql_mode & MODE_SIMULTANEOUS_ASSIGNMENT)
  {
    // restore fields pointers on record[0]
    f.rewind();
    while ((fld= f++))
    {
      rfield= fld->field_for_view_update()->field;
      if (rfield->stored_in_db())
      {
        table= rfield->table;
        rfield->move_field_offset((my_ptrdiff_t) (table->record[0] -
                                                  table->record[1]));
      }
    }
  }

<<<<<<< HEAD
  if (!update && table_arg->default_field &&
      table_arg->update_default_fields(0, ignore_errors))
    goto err;
  if (table_arg->versioned() && !only_unvers_fields)
    table_arg->vers_update_fields();
=======
  if (update)
    table_arg->evaluate_update_default_function();
  else
    if (table_arg->default_field &&
        table_arg->update_default_fields(ignore_errors))
      goto err;

>>>>>>> 2842c369
  /* Update virtual fields */
  if (table_arg->vfield &&
      table_arg->update_virtual_fields(table_arg->file, VCOL_UPDATE_FOR_WRITE))
    goto err;
  thd->abort_on_warning= save_abort_on_warning;
  thd->no_errors=        save_no_errors;
  DBUG_RETURN(thd->is_error());
err:
  DBUG_PRINT("error",("got error"));
  thd->abort_on_warning= save_abort_on_warning;
  thd->no_errors=        save_no_errors;
  if (fields.elements)
    table_arg->auto_increment_field_not_null= FALSE;
  DBUG_RETURN(TRUE);
}


/**
  Prepare Item_field's for fill_record_n_invoke_before_triggers()

  This means redirecting from table->field to
  table->field_to_fill(), if needed.
*/
void switch_to_nullable_trigger_fields(List<Item> &items, TABLE *table)
{
  Field** field= table->field_to_fill();

 /* True if we have NOT NULL fields and BEFORE triggers */
  if (field != table->field)
  {
    List_iterator_fast<Item> it(items);
    Item *item;

    while ((item= it++))
      item->walk(&Item::switch_to_nullable_fields_processor, 1, field);
    table->triggers->reset_extra_null_bitmap();
  }
}


/**
  Prepare Virtual fields and field with default expressions to use
  trigger fields

  This means redirecting from table->field to
  table->field_to_fill(), if needed.
*/

void switch_defaults_to_nullable_trigger_fields(TABLE *table)
{
  if (!table->default_field)
    return; // no defaults

  Field **trigger_field= table->field_to_fill();

 /* True if we have NOT NULL fields and BEFORE triggers */
  if (*trigger_field != *table->field)
  {
    for (Field **field_ptr= table->default_field; *field_ptr ; field_ptr++)
    {
      Field *field= (*field_ptr);
      field->default_value->expr->walk(&Item::switch_to_nullable_fields_processor, 1, trigger_field);
      *field_ptr= (trigger_field[field->field_index]);
    }
  }
}


/**
  Test NOT NULL constraint after BEFORE triggers
*/
static bool not_null_fields_have_null_values(TABLE *table)
{
  Field **orig_field= table->field;
  Field **filled_field= table->field_to_fill();

  if (filled_field != orig_field)
  {
    THD *thd=table->in_use;
    for (uint i=0; i < table->s->fields; i++)
    {
      Field *of= orig_field[i];
      Field *ff= filled_field[i];
      if (ff != of)
      {
        // copy after-update flags to of, copy before-update flags to ff
        swap_variables(uint32, of->flags, ff->flags);
        if (ff->is_real_null())
        {
          ff->set_notnull(); // for next row WHERE condition in UPDATE
          if (convert_null_to_field_value_or_error(of) || thd->is_error())
            return true;
        }
      }
    }
  }

  return false;
}

/**
  Fill fields in list with values from the list of items and invoke
  before triggers.

  @param thd           thread context
  @param table         the table that is being modified
  @param fields        Item_fields list to be filled
  @param values        values to fill with
  @param ignore_errors TRUE if we should ignore errors
  @param event         event type for triggers to be invoked

  @detail
    This function assumes that fields which values will be set and triggers
    to be invoked belong to the same table, and that TABLE::record[0] and
    record[1] buffers correspond to new and old versions of row respectively.

  @return Status
  @retval true An error occurred.
  @retval false OK.
*/

bool
fill_record_n_invoke_before_triggers(THD *thd, TABLE *table,
                                     List<Item> &fields,
                                     List<Item> &values, bool ignore_errors,
                                     enum trg_event_type event)
{
  int result;
  Table_triggers_list *triggers= table->triggers;

  result= fill_record(thd, table, fields, values, ignore_errors,
                      event == TRG_EVENT_UPDATE);

  if (!result && triggers)
  {
    if (triggers->process_triggers(thd, event, TRG_ACTION_BEFORE,
                                    TRUE) ||
        not_null_fields_have_null_values(table))
      return TRUE;

    /*
      Re-calculate virtual fields to cater for cases when base columns are
      updated by the triggers.
    */
    if (table->vfield && fields.elements)
    {
      Item *fld= (Item_field*) fields.head();
      Item_field *item_field= fld->field_for_view_update();
      if (item_field)
      {
        DBUG_ASSERT(table == item_field->field->table);
        result|= table->update_virtual_fields(table->file,
                                              VCOL_UPDATE_FOR_WRITE);
      }
    }
  }
  return result;
}


/**
  Fill the field buffer of a table with the values of an Item list
  All fields are given a value

  @param thd           thread handler
  @param table_arg     the table that is being modified
  @param ptr           pointer on pointer to record of fields
  @param values        values to fill with
  @param ignore_errors TRUE if we should ignore errors
  @param use_value     forces usage of value of the items instead of result

  @details
    fill_record() may set table->auto_increment_field_not_null and a
    caller should make sure that it is reset after their last call to this
    function.

  @return Status
  @retval true An error occurred.
  @retval false OK.
*/

bool
fill_record(THD *thd, TABLE *table, Field **ptr, List<Item> &values,
            bool ignore_errors, bool use_value)
{
  List_iterator_fast<Item> v(values);
  List<TABLE> tbl_list;
  Item *value;
  Field *field;
  bool abort_on_warning_saved= thd->abort_on_warning;
  uint autoinc_index= table->next_number_field
                        ? table->next_number_field->field_index
                        : ~0U;
  DBUG_ENTER("fill_record");
  if (!*ptr)
  {
    /* No fields to update, quite strange!*/
    DBUG_RETURN(0);
  }

  /*
    On INSERT or UPDATE fields are checked to be from the same table,
    thus we safely can take table from the first field.
  */
  DBUG_ASSERT((*ptr)->table == table);

  /*
    Reset the table->auto_increment_field_not_null as it is valid for
    only one row.
  */
  table->auto_increment_field_not_null= FALSE;
  while ((field = *ptr++) && ! thd->is_error())
  {
    /* Ensure that all fields are from the same table */
    DBUG_ASSERT(field->table == table);

    if (unlikely(field->invisible))
      continue;
    else
      value=v++;

    bool vers_sys_field= table->versioned() && field->vers_sys_field();

    if (field->field_index == autoinc_index)
      table->auto_increment_field_not_null= TRUE;
    if (unlikely(field->vcol_info) || (vers_sys_field && !ignore_errors))
    {
      Item::Type type= value->type();
      if (type != Item::DEFAULT_VALUE_ITEM &&
          type != Item::NULL_ITEM &&
          table->s->table_category != TABLE_CATEGORY_TEMPORARY)
      {
        push_warning_printf(thd, Sql_condition::WARN_LEVEL_WARN,
                            ER_WARNING_NON_DEFAULT_VALUE_FOR_GENERATED_COLUMN,
                            ER_THD(thd, ER_WARNING_NON_DEFAULT_VALUE_FOR_GENERATED_COLUMN),
                            field->field_name.str, table->s->table_name.str);
        if (vers_sys_field)
          continue;
      }
    }

    if (use_value)
      value->save_val(field);
    else
      if (value->save_in_field(field, 0) < 0)
        goto err;
    field->set_has_explicit_value();
  }
  /* Update virtual fields */
  thd->abort_on_warning= FALSE;
  if (table->versioned())
    table->vers_update_fields();
  if (table->vfield &&
      table->update_virtual_fields(table->file, VCOL_UPDATE_FOR_WRITE))
    goto err;
  thd->abort_on_warning= abort_on_warning_saved;
  DBUG_RETURN(thd->is_error());

err:
  thd->abort_on_warning= abort_on_warning_saved;
  table->auto_increment_field_not_null= FALSE;
  DBUG_RETURN(TRUE);
}


/*
  Fill fields in an array with values from the list of items and invoke
  before triggers.

  @param thd           thread context
  @param table         the table that is being modified
  @param ptr        the fields to be filled
  @param values        values to fill with
  @param ignore_errors TRUE if we should ignore errors
  @param event         event type for triggers to be invoked

  @detail
    This function assumes that fields which values will be set and triggers
    to be invoked belong to the same table, and that TABLE::record[0] and
    record[1] buffers correspond to new and old versions of row respectively.

  @return Status
  @retval true An error occurred.
  @retval false OK.
*/

bool
fill_record_n_invoke_before_triggers(THD *thd, TABLE *table, Field **ptr,
                                     List<Item> &values, bool ignore_errors,
                                     enum trg_event_type event)
{
  bool result;
  Table_triggers_list *triggers= table->triggers;

  result= fill_record(thd, table, ptr, values, ignore_errors, FALSE);

  if (!result && triggers && *ptr)
    result= triggers->process_triggers(thd, event, TRG_ACTION_BEFORE, TRUE) ||
            not_null_fields_have_null_values(table);
  /*
    Re-calculate virtual fields to cater for cases when base columns are
    updated by the triggers.
  */
  if (!result && triggers && *ptr)
  {
    DBUG_ASSERT(table == (*ptr)->table);
    if (table->vfield)
      result= table->update_virtual_fields(table->file, VCOL_UPDATE_FOR_WRITE);
  }
  return result;

}


my_bool mysql_rm_tmp_tables(void)
{
  uint i, idx;
  char	filePath[FN_REFLEN], *tmpdir, filePathCopy[FN_REFLEN];
  MY_DIR *dirp;
  FILEINFO *file;
  TABLE_SHARE share;
  THD *thd;
  DBUG_ENTER("mysql_rm_tmp_tables");

  if (!(thd= new THD(0)))
    DBUG_RETURN(1);
  thd->thread_stack= (char*) &thd;
  thd->store_globals();

  for (i=0; i<=mysql_tmpdir_list.max; i++)
  {
    tmpdir=mysql_tmpdir_list.list[i];
    /* See if the directory exists */
    if (!(dirp = my_dir(tmpdir,MYF(MY_WME | MY_DONT_SORT))))
      continue;

    /* Remove all SQLxxx tables from directory */

    for (idx=0 ; idx < (uint) dirp->number_of_files ; idx++)
    {
      file=dirp->dir_entry+idx;

      if (!strncmp(file->name, tmp_file_prefix, tmp_file_prefix_length))
      {
        char *ext= fn_ext(file->name);
        size_t ext_len= strlen(ext);
        size_t filePath_len= my_snprintf(filePath, sizeof(filePath),
                                       "%s%c%s", tmpdir, FN_LIBCHAR,
                                       file->name);
        if (!strcmp(reg_ext, ext))
        {
          handler *handler_file= 0;
          /* We should cut file extention before deleting of table */
          memcpy(filePathCopy, filePath, filePath_len - ext_len);
          filePathCopy[filePath_len - ext_len]= 0;
          init_tmp_table_share(thd, &share, "", 0, "", filePathCopy);
          if (!open_table_def(thd, &share) &&
              ((handler_file= get_new_handler(&share, thd->mem_root,
                                              share.db_type()))))
          {
            handler_file->ha_delete_table(filePathCopy);
            delete handler_file;
          }
          free_table_share(&share);
        }
        /*
          File can be already deleted by tmp_table.file->delete_table().
          So we hide error messages which happnes during deleting of these
          files(MYF(0)).
        */
        (void) mysql_file_delete(key_file_misc, filePath, MYF(0));
      }
    }
    my_dirend(dirp);
  }
  delete thd;
  DBUG_RETURN(0);
}


/*****************************************************************************
	unireg support functions
*****************************************************************************/

int setup_ftfuncs(SELECT_LEX *select_lex)
{
  List_iterator<Item_func_match> li(*(select_lex->ftfunc_list)),
                                 lj(*(select_lex->ftfunc_list));
  Item_func_match *ftf, *ftf2;

  while ((ftf=li++))
  {
    if (ftf->fix_index())
      return 1;
    lj.rewind();
    while ((ftf2=lj++) != ftf)
    {
      if (ftf->eq(ftf2,1) && !ftf2->master)
        ftf2->master=ftf;
    }
  }

  return 0;
}


void cleanup_ftfuncs(SELECT_LEX *select_lex)
{
  List_iterator<Item_func_match> li(*(select_lex->ftfunc_list)),
                                 lj(*(select_lex->ftfunc_list));
  Item_func_match *ftf;

  while ((ftf=li++))
  {
    ftf->cleanup();
  }
}


int init_ftfuncs(THD *thd, SELECT_LEX *select_lex, bool no_order)
{
  if (select_lex->ftfunc_list->elements)
  {
    List_iterator<Item_func_match> li(*(select_lex->ftfunc_list));
    Item_func_match *ifm;

    while ((ifm=li++))
      if (unlikely(!ifm->is_fixed()))
        /*
          it mean that clause where was FT function was removed, so we have
          to remove the function from the list.
        */
        li.remove();
      else if (ifm->init_search(thd, no_order))
	return 1;
  }
  return 0;
}


bool is_equal(const LEX_CSTRING *a, const LEX_CSTRING *b)
{
  return a->length == b->length && !strncmp(a->str, b->str, a->length);
}

/*
  Open and lock system tables for read.

  SYNOPSIS
    open_system_tables_for_read()
      thd         Thread context.
      table_list  List of tables to open.
      backup      Pointer to Open_tables_state instance where
                  information about currently open tables will be
                  saved, and from which will be restored when we will
                  end work with system tables.

  NOTES
    Thanks to restrictions which we put on opening and locking of
    system tables for writing, we can open and lock them for reading
    even when we already have some other tables open and locked.  One
    must call close_system_tables() to close systems tables opened
    with this call.

  NOTES
   In some situations we  use this function to open system tables for
   writing. It happens, for examples, with statistical tables when
   they are updated by an ANALYZE command. In these cases we should
   guarantee that system tables will not be deadlocked.

  RETURN
    FALSE   Success
    TRUE    Error
*/

bool
open_system_tables_for_read(THD *thd, TABLE_LIST *table_list,
                            Open_tables_backup *backup)
{
  Query_tables_list query_tables_list_backup;
  LEX *lex= thd->lex;
  DBUG_ENTER("open_system_tables_for_read");

  /*
    Besides using new Open_tables_state for opening system tables,
    we also have to backup and reset/and then restore part of LEX
    which is accessed by open_tables() in order to determine if
    prelocking is needed and what tables should be added for it.
    close_system_tables() doesn't require such treatment.
  */
  lex->reset_n_backup_query_tables_list(&query_tables_list_backup);
  thd->reset_n_backup_open_tables_state(backup);
  thd->lex->sql_command= SQLCOM_SELECT;

  /*
    Only use MYSQL_LOCK_IGNORE_TIMEOUT for tables opened for read.
    This is to ensure that lock_wait_timeout is honored when trying
    to update stats tables.
  */
  if (open_and_lock_tables(thd, table_list, FALSE,
                           (MYSQL_OPEN_IGNORE_FLUSH |
                            (table_list->lock_type < TL_WRITE_ALLOW_WRITE ?
                             MYSQL_LOCK_IGNORE_TIMEOUT : 0))))
  {
    lex->restore_backup_query_tables_list(&query_tables_list_backup);
    thd->restore_backup_open_tables_state(backup);
    DBUG_RETURN(TRUE);
  }

  for (TABLE_LIST *tables= table_list; tables; tables= tables->next_global)
  {
    DBUG_ASSERT(tables->table->s->table_category == TABLE_CATEGORY_SYSTEM);
    tables->table->use_all_columns();
  }
  lex->restore_backup_query_tables_list(&query_tables_list_backup);

  DBUG_RETURN(FALSE);
}


/*
  Close system tables, opened with open_system_tables_for_read().

  SYNOPSIS
    close_system_tables()
      thd     Thread context
      backup  Pointer to Open_tables_backup instance which holds
              information about tables which were open before we
              decided to access system tables.
*/

void
close_system_tables(THD *thd, Open_tables_backup *backup)
{
  /*
    Inform the transaction handler that we are closing the
    system tables and we don't need the read view anymore.
  */
  for (TABLE *table= thd->open_tables ; table ; table= table->next)
    table->file->extra(HA_EXTRA_PREPARE_FOR_FORCED_CLOSE);

  close_thread_tables(thd);
  thd->restore_backup_open_tables_state(backup);
}


/**
  A helper function to close a mysql.* table opened
  in an auxiliary THD during bootstrap or in the main
  connection, when we know that there are no locks
  held by the connection due to a preceding implicit
  commit.

  We need this function since we'd like to not
  just close the system table, but also release
  the metadata lock on it.

  Note, that in LOCK TABLES mode this function
  does not release the metadata lock. But in this
  mode the table can be opened only if it is locked
  explicitly with LOCK TABLES.
*/

void
close_mysql_tables(THD *thd)
{
  if (! thd->in_sub_stmt)
    trans_commit_stmt(thd);
  close_thread_tables(thd);
  thd->mdl_context.release_transactional_locks();
}

/*
  Open and lock one system table for update.

  SYNOPSIS
    open_system_table_for_update()
      thd        Thread context.
      one_table  Table to open.

  NOTES
    Table opened with this call should closed using close_thread_tables().

  RETURN
    0	Error
    #	Pointer to TABLE object of system table
*/

TABLE *
open_system_table_for_update(THD *thd, TABLE_LIST *one_table)
{
  DBUG_ENTER("open_system_table_for_update");

  TABLE *table= open_ltable(thd, one_table, one_table->lock_type,
                            MYSQL_LOCK_IGNORE_TIMEOUT);
  if (table)
  {
    DBUG_ASSERT(table->s->table_category == TABLE_CATEGORY_SYSTEM);
    table->use_all_columns();
  }

  DBUG_RETURN(table);
}

/**
  Open a log table.
  Opening such tables is performed internally in the server
  implementation, and is a 'nested' open, since some tables
  might be already opened by the current thread.
  The thread context before this call is saved, and is restored
  when calling close_log_table().
  @param thd The current thread
  @param one_table Log table to open
  @param backup [out] Temporary storage used to save the thread context
*/
TABLE *
open_log_table(THD *thd, TABLE_LIST *one_table, Open_tables_backup *backup)
{
  uint flags= ( MYSQL_OPEN_IGNORE_GLOBAL_READ_LOCK |
                MYSQL_LOCK_IGNORE_GLOBAL_READ_ONLY |
                MYSQL_OPEN_IGNORE_FLUSH |
                MYSQL_LOCK_IGNORE_TIMEOUT |
                MYSQL_LOCK_LOG_TABLE);
  TABLE *table;
  /* Save value that is changed in mysql_lock_tables() */
  ulonglong save_utime_after_lock= thd->utime_after_lock;
  DBUG_ENTER("open_log_table");

  thd->reset_n_backup_open_tables_state(backup);

  if ((table= open_ltable(thd, one_table, one_table->lock_type, flags)))
  {
    DBUG_ASSERT(table->s->table_category == TABLE_CATEGORY_LOG);
    /* Make sure all columns get assigned to a default value */
    table->use_all_columns();
    DBUG_ASSERT(table->s->no_replicate);
  }
  else
    thd->restore_backup_open_tables_state(backup);

  thd->utime_after_lock= save_utime_after_lock;
  DBUG_RETURN(table);
}

/**
  Close a log table.
  The last table opened by open_log_table()
  is closed, then the thread context is restored.
  @param thd The current thread
  @param backup [in] the context to restore.
*/
void close_log_table(THD *thd, Open_tables_backup *backup)
{
  close_system_tables(thd, backup);
}


/**
  @brief
  Remove 'fixed' flag from items in a list

  @param items list of items to un-fix

  @details
  This function sets to 0 the 'fixed' flag for items in the 'items' list.
  It's needed to force correct marking of views' fields for INSERT/UPDATE
  statements.
*/

void unfix_fields(List<Item> &fields)
{
  List_iterator<Item> li(fields);
  Item *item;
  while ((item= li++))
    item->unfix_fields();
}


/**
  Check result of dynamic column function and issue error if it is needed

  @param rc              The result code of dynamic column function

  @return the result code which was get as an argument\
*/

int dynamic_column_error_message(enum_dyncol_func_result rc)
{
  switch (rc) {
  case ER_DYNCOL_YES:
  case ER_DYNCOL_OK:
  case ER_DYNCOL_TRUNCATED:
    break; // it is not an error
  case ER_DYNCOL_FORMAT:
    my_error(ER_DYN_COL_WRONG_FORMAT, MYF(0));
    break;
  case ER_DYNCOL_LIMIT:
    my_error(ER_DYN_COL_IMPLEMENTATION_LIMIT, MYF(0));
    break;
  case ER_DYNCOL_RESOURCE:
    my_error(ER_OUT_OF_RESOURCES, MYF(0));
    break;
  case ER_DYNCOL_DATA:
    my_error(ER_DYN_COL_DATA, MYF(0));
    break;
  case ER_DYNCOL_UNKNOWN_CHARSET:
    my_error(ER_DYN_COL_WRONG_CHARSET, MYF(0));
    break;
  }
  return rc;
}

/**
  @} (end of group Data_Dictionary)
*/<|MERGE_RESOLUTION|>--- conflicted
+++ resolved
@@ -8521,13 +8521,6 @@
     }
   }
 
-<<<<<<< HEAD
-  if (!update && table_arg->default_field &&
-      table_arg->update_default_fields(0, ignore_errors))
-    goto err;
-  if (table_arg->versioned() && !only_unvers_fields)
-    table_arg->vers_update_fields();
-=======
   if (update)
     table_arg->evaluate_update_default_function();
   else
@@ -8535,7 +8528,8 @@
         table_arg->update_default_fields(ignore_errors))
       goto err;
 
->>>>>>> 2842c369
+  if (table_arg->versioned() && !only_unvers_fields)
+    table_arg->vers_update_fields();
   /* Update virtual fields */
   if (table_arg->vfield &&
       table_arg->update_virtual_fields(table_arg->file, VCOL_UPDATE_FOR_WRITE))
