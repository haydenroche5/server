/* Copyright (C) 2000 MySQL AB & MySQL Finland AB & TCX DataKonsult AB

   This program is free software; you can redistribute it and/or modify
   it under the terms of the GNU General Public License as published by
   the Free Software Foundation; either version 2 of the License, or
   (at your option) any later version.

   This program is distributed in the hope that it will be useful,
   but WITHOUT ANY WARRANTY; without even the implied warranty of
   MERCHANTABILITY or FITNESS FOR A PARTICULAR PURPOSE.  See the
   GNU General Public License for more details.

   You should have received a copy of the GNU General Public License
   along with this program; if not, write to the Free Software
   Foundation, Inc., 59 Temple Place, Suite 330, Boston, MA  02111-1307  USA */


/* Basic functions needed by many modules */

#include "mysql_priv.h"
#include "sql_select.h"
#include "sp_head.h"
#include "sql_trigger.h"
#include <m_ctype.h>
#include <my_dir.h>
#include <hash.h>
#include <nisam.h>
#ifdef	__WIN__
#include <io.h>
#endif

TABLE *unused_tables;				/* Used by mysql_test */
HASH open_cache;				/* Used by mysql_test */
HASH assign_cache;

static int open_unireg_entry(THD *thd, TABLE *entry, const char *db,
			     const char *name, const char *alias,
			     TABLE_LIST *table_list, MEM_ROOT *mem_root);
static void free_cache_entry(TABLE *entry);
static void mysql_rm_tmp_tables(void);
static my_bool open_new_frm(const char *path, const char *alias,
                            const char *db, const char *table_name,
			    uint db_stat, uint prgflag,
			    uint ha_open_flags, TABLE *outparam,
			    TABLE_LIST *table_desc, MEM_ROOT *mem_root);
static void relink_tables_for_multidelete(THD *thd);

extern "C" byte *table_cache_key(const byte *record,uint *length,
				 my_bool not_used __attribute__((unused)))
{
  TABLE *entry=(TABLE*) record;
  *length= entry->s->key_length;
  return (byte*) entry->s->table_cache_key;
}

bool table_cache_init(void)
{
  mysql_rm_tmp_tables();
  return hash_init(&open_cache, &my_charset_bin, table_cache_size+16,
		   0, 0,table_cache_key,
		   (hash_free_key) free_cache_entry, 0) != 0;
}

void table_cache_free(void)
{
  DBUG_ENTER("table_cache_free");
  close_cached_tables((THD*) 0,0,(TABLE_LIST*) 0);
  if (!open_cache.records)			// Safety first
    hash_free(&open_cache);
  DBUG_VOID_RETURN;
}

uint cached_tables(void)
{
  return open_cache.records;
}

#ifdef EXTRA_DEBUG
static void check_unused(void)
{
  uint count=0,idx=0;
  TABLE *cur_link,*start_link;

  if ((start_link=cur_link=unused_tables))
  {
    do
    {
      if (cur_link != cur_link->next->prev || cur_link != cur_link->prev->next)
      {
	DBUG_PRINT("error",("Unused_links aren't linked properly")); /* purecov: inspected */
	return; /* purecov: inspected */
      }
    } while (count++ < open_cache.records &&
	     (cur_link=cur_link->next) != start_link);
    if (cur_link != start_link)
    {
      DBUG_PRINT("error",("Unused_links aren't connected")); /* purecov: inspected */
    }
  }
  for (idx=0 ; idx < open_cache.records ; idx++)
  {
    TABLE *entry=(TABLE*) hash_element(&open_cache,idx);
    if (!entry->in_use)
      count--;
  }
  if (count != 0)
  {
    DBUG_PRINT("error",("Unused_links doesn't match open_cache: diff: %d", /* purecov: inspected */
			count)); /* purecov: inspected */
  }
}
#else
#define check_unused()
#endif

/*
  Create a list for all open tables matching SQL expression

  SYNOPSIS
    list_open_tables()
    thd			Thread THD
    wild		SQL like expression

  NOTES
    One gets only a list of tables for which one has any kind of privilege.
    db and table names are allocated in result struct, so one doesn't need
    a lock on LOCK_open when traversing the return list.

  RETURN VALUES
    NULL	Error (Probably OOM)
    #		Pointer to list of names of open tables.
*/

OPEN_TABLE_LIST *list_open_tables(THD *thd, const char *wild)
{
  int result = 0;
  OPEN_TABLE_LIST **start_list, *open_list;
  TABLE_LIST table_list;
  char name[NAME_LEN*2];
  DBUG_ENTER("list_open_tables");

  VOID(pthread_mutex_lock(&LOCK_open));
  bzero((char*) &table_list,sizeof(table_list));
  start_list= &open_list;
  open_list=0;

  for (uint idx=0 ; result == 0 && idx < open_cache.records; idx++)
  {
    OPEN_TABLE_LIST *table;
    TABLE *entry=(TABLE*) hash_element(&open_cache,idx);
    TABLE_SHARE *share= entry->s;

    DBUG_ASSERT(share->table_name);
    if ((!share->table_name))			// To be removed
      continue;					// Shouldn't happen
    if (wild)
    {
      strxmov(name,share->table_cache_key,".",share->table_name,NullS);
      if (wild_compare(name,wild,0))
	continue;
    }

    /* Check if user has SELECT privilege for any column in the table */
    table_list.db=        (char*) share->db;
    table_list.table_name= (char*) share->table_name;
    table_list.grant.privilege=0;

    if (check_table_access(thd,SELECT_ACL | EXTRA_ACL,&table_list,1))
      continue;
    /* need to check if we haven't already listed it */
    for (table= open_list  ; table ; table=table->next)
    {
      if (!strcmp(table->table,share->table_name) &&
	  !strcmp(table->db,entry->s->db))
      {
	if (entry->in_use)
	  table->in_use++;
	if (entry->locked_by_name)
	  table->locked++;
	break;
      }
    }
    if (table)
      continue;
    if (!(*start_list = (OPEN_TABLE_LIST *)
	  sql_alloc(sizeof(**start_list)+share->key_length)))
    {
      open_list=0;				// Out of memory
      break;
    }
    strmov((*start_list)->table=
	   strmov(((*start_list)->db= (char*) ((*start_list)+1)),
		  entry->s->db)+1,
	   entry->s->table_name);
    (*start_list)->in_use= entry->in_use ? 1 : 0;
    (*start_list)->locked= entry->locked_by_name ? 1 : 0;
    start_list= &(*start_list)->next;
    *start_list=0;
  }
  VOID(pthread_mutex_unlock(&LOCK_open));
  DBUG_RETURN(open_list);
}

/*****************************************************************************
 *	 Functions to free open table cache
 ****************************************************************************/


void intern_close_table(TABLE *table)
{						// Free all structures
  free_io_cache(table);
  delete table->triggers;
  if (table->file)
    VOID(closefrm(table));			// close file
}

/*
  Remove table from the open table cache

  SYNOPSIS
    free_cache_entry()
    table		Table to remove

  NOTE
    We need to have a lock on LOCK_open when calling this
*/

static void free_cache_entry(TABLE *table)
{
  DBUG_ENTER("free_cache_entry");
  safe_mutex_assert_owner(&LOCK_open);

  intern_close_table(table);
  if (!table->in_use)
  {
    table->next->prev=table->prev;		/* remove from used chain */
    table->prev->next=table->next;
    if (table == unused_tables)
    {
      unused_tables=unused_tables->next;
      if (table == unused_tables)
	unused_tables=0;
    }
    check_unused();				// consisty check
  }
  my_free((gptr) table,MYF(0));
  DBUG_VOID_RETURN;
}

/* Free resources allocated by filesort() and read_record() */

void free_io_cache(TABLE *table)
{
  DBUG_ENTER("free_io_cache");
  if (table->sort.io_cache)
  {
    close_cached_file(table->sort.io_cache);
    my_free((gptr) table->sort.io_cache,MYF(0));
    table->sort.io_cache=0;
  }
  DBUG_VOID_RETURN;
}

/*
  Close all tables which aren't in use by any thread

  THD can be NULL, but then if_wait_for_refresh must be FALSE
  and tables must be NULL.
*/

bool close_cached_tables(THD *thd, bool if_wait_for_refresh,
			 TABLE_LIST *tables)
{
  bool result=0;
  DBUG_ENTER("close_cached_tables");
  DBUG_ASSERT(thd || (!if_wait_for_refresh && !tables));

  VOID(pthread_mutex_lock(&LOCK_open));
  if (!tables)
  {
    while (unused_tables)
    {
#ifdef EXTRA_DEBUG
      if (hash_delete(&open_cache,(byte*) unused_tables))
	printf("Warning: Couldn't delete open table from hash\n");
#else
      VOID(hash_delete(&open_cache,(byte*) unused_tables));
#endif
    }
    refresh_version++;				// Force close of open tables
  }
  else
  {
    bool found=0;
    for (TABLE_LIST *table= tables; table; table= table->next_local)
    {
      if (remove_table_from_cache(thd, table->db, table->table_name, 1))
	found=1;
    }
    if (!found)
      if_wait_for_refresh=0;			// Nothing to wait for
  }
#ifndef EMBEDDED_LIBRARY
  if (!tables)
    kill_delayed_threads();
#endif
  if (if_wait_for_refresh)
  {
    /*
      If there is any table that has a lower refresh_version, wait until
      this is closed (or this thread is killed) before returning
    */
    thd->mysys_var->current_mutex= &LOCK_open;
    thd->mysys_var->current_cond= &COND_refresh;
    thd->proc_info="Flushing tables";

    close_old_data_files(thd,thd->open_tables,1,1);
    mysql_ha_flush(thd, tables, MYSQL_HA_REOPEN_ON_USAGE | MYSQL_HA_FLUSH_ALL);
    bool found=1;
    /* Wait until all threads has closed all the tables we had locked */
    DBUG_PRINT("info",
	       ("Waiting for others threads to close their open tables"));
    while (found && ! thd->killed)
    {
      found=0;
      for (uint idx=0 ; idx < open_cache.records ; idx++)
      {
	TABLE *table=(TABLE*) hash_element(&open_cache,idx);
	if ((table->s->version) < refresh_version && table->db_stat)
	{
	  found=1;
	  pthread_cond_wait(&COND_refresh,&LOCK_open);
	  break;
	}
      }
    }
    /*
      No other thread has the locked tables open; reopen them and get the
      old locks. This should always succeed (unless some external process
      has removed the tables)
    */
    thd->in_lock_tables=1;
    result=reopen_tables(thd,1,1);
    thd->in_lock_tables=0;
    /* Set version for table */
    for (TABLE *table=thd->open_tables; table ; table= table->next)
      table->s->version= refresh_version;
  }
  VOID(pthread_mutex_unlock(&LOCK_open));
  if (if_wait_for_refresh)
  {
    pthread_mutex_lock(&thd->mysys_var->mutex);
    thd->mysys_var->current_mutex= 0;
    thd->mysys_var->current_cond= 0;
    thd->proc_info=0;
    pthread_mutex_unlock(&thd->mysys_var->mutex);
  }
  DBUG_RETURN(result);
}


/*
  Close all tables used by thread

  SYNOPSIS
    close_thread_tables()
    thd			Thread handler
    lock_in_use		Set to 1 (0 = default) if caller has a lock on
			LOCK_open
    skip_derived	Set to 1 (0 = default) if we should not free derived
			tables.

  IMPLEMENTATION
    Unlocks tables and frees derived tables.
    Put all normal tables used by thread in free list.
*/

void close_thread_tables(THD *thd, bool lock_in_use, bool skip_derived, 
                         TABLE *stopper)
{
  bool found_old_table;
  DBUG_ENTER("close_thread_tables");

  if (thd->derived_tables && !skip_derived)
  {
    TABLE *table, *next;
    /*
      Close all derived tables generated from questions like
      SELECT * from (select * from t1))
    */
    for (table= thd->derived_tables ; table ; table= next)
    {
      next= table->next;
      free_tmp_table(thd, table);
    }
    thd->derived_tables= 0;
  }
  if (thd->locked_tables)
  {
    ha_commit_stmt(thd);			// If select statement
    DBUG_VOID_RETURN;				// LOCK TABLES in use
  }

  if (thd->lock)
  {
    mysql_unlock_tables(thd, thd->lock);
    thd->lock=0;
  }
  /* VOID(pthread_sigmask(SIG_SETMASK,&thd->block_signals,NULL)); */
  if (!lock_in_use)
    VOID(pthread_mutex_lock(&LOCK_open));
  safe_mutex_assert_owner(&LOCK_open);

  DBUG_PRINT("info", ("thd->open_tables: %p", thd->open_tables));

 found_old_table= 0;
  while (thd->open_tables != stopper)
    found_old_table|=close_thread_table(thd, &thd->open_tables);
  thd->some_tables_deleted=0;

  /* Free tables to hold down open files */
  while (open_cache.records > table_cache_size && unused_tables)
    VOID(hash_delete(&open_cache,(byte*) unused_tables)); /* purecov: tested */
  check_unused();
  if (found_old_table)
  {
    /* Tell threads waiting for refresh that something has happened */
    VOID(pthread_cond_broadcast(&COND_refresh));
  }
  if (!lock_in_use)
    VOID(pthread_mutex_unlock(&LOCK_open));
  /*  VOID(pthread_sigmask(SIG_SETMASK,&thd->signals,NULL)); */
  DBUG_VOID_RETURN;
}

/* move one table to free list */

bool close_thread_table(THD *thd, TABLE **table_ptr)
{
  DBUG_ENTER("close_thread_table");

  bool found_old_table= 0;
  TABLE *table= *table_ptr;
  DBUG_ASSERT(table->key_read == 0);
  DBUG_ASSERT(table->file->inited == handler::NONE);

  *table_ptr=table->next;
  if (table->s->version != refresh_version ||
      thd->version != refresh_version || !table->db_stat)
  {
    VOID(hash_delete(&open_cache,(byte*) table));
    found_old_table=1;
  }
  else
  {
    if (table->s->flush_version != flush_version)
    {
      table->s->flush_version= flush_version;
      table->file->extra(HA_EXTRA_FLUSH);
    }
    else
    {
      // Free memory and reset for next loop
      table->file->reset();
    }
    table->in_use=0;
    if (unused_tables)
    {
      table->next=unused_tables;		/* Link in last */
      table->prev=unused_tables->prev;
      unused_tables->prev=table;
      table->prev->next=table;
    }
    else
      unused_tables=table->next=table->prev=table;
  }
  DBUG_RETURN(found_old_table);
}

	/* Close and delete temporary tables */

void close_temporary(TABLE *table,bool delete_table)
{
  DBUG_ENTER("close_temporary");
  char path[FN_REFLEN];
  db_type table_type=table->s->db_type;
  strmov(path,table->s->path);
  free_io_cache(table);
  closefrm(table);
  my_free((char*) table,MYF(0));
  if (delete_table)
    rm_temporary_table(table_type, path);
  DBUG_VOID_RETURN;
}


void close_temporary_tables(THD *thd)
{
  TABLE *table,*next;
  char *query, *name_in_query, *end;
  uint greatest_key_length= 0;

  if (!thd->temporary_tables)
    return;
  
  /*
    We write a DROP TEMPORARY TABLE for each temp table left, so that our
    replication slave can clean them up. Not one multi-table DROP TABLE binlog
    event: this would cause problems if slave uses --replicate-*-table.
  */
  LINT_INIT(end);

  /* We'll re-use always same buffer so make it big enough for longest name */
  for (table=thd->temporary_tables ; table ; table=table->next)
<<<<<<< HEAD
    /*
      We are going to add 4 ` around the db/table names, so 1 does not look
      enough; indeed it is enough, because table->key_length is greater (by 8,
      because of server_id and thread_id) than db||table.
    */
    query_buf_size+= table->s->key_length+1;
=======
    greatest_key_length= max(greatest_key_length, table->key_length);
>>>>>>> b97a519d

  if ((query = alloc_root(thd->mem_root, greatest_key_length+50)))
    // Better add "if exists", in case a RESET MASTER has been done
    name_in_query= strmov(query, "DROP /*!40005 TEMPORARY */ TABLE IF EXISTS `");

  for (table=thd->temporary_tables ; table ; table=next)
  {
    /*
      In we are OOM for 'query' this is not fatal. We skip temporary tables
      not created directly by the user.
    */
    if (query && mysql_bin_log.is_open() && (table->real_name[0] != '#'))
    {
<<<<<<< HEAD
      // skip temporary tables not created directly by the user
      if (table->s->table_name[0] != '#')
	found_user_tables = 1;
      end = strxmov(end,"`",table->s->db,"`.`",
                    table->s->table_name,"`,", NullS);
=======
      /*
        Here we assume table_cache_key always starts
        with \0 terminated db name
      */
      end = strxmov(name_in_query, table->table_cache_key, "`.`",
                    table->real_name, "`", NullS);
      Query_log_event qinfo(thd, query, (ulong)(end-query), 0, FALSE);
      /*
        Imagine the thread had created a temp table, then was doing a SELECT, and
        the SELECT was killed. Then it's not clever to mark the statement above as
        "killed", because it's not really a statement updating data, and there
        are 99.99% chances it will succeed on slave. And, if thread is
        killed now, it's not clever either.
        If a real update (one updating a persistent table) was killed on the
        master, then this real update will be logged with error_code=killed,
        rightfully causing the slave to stop.
      */
      qinfo.error_code= 0;
      mysql_bin_log.write(&qinfo);
>>>>>>> b97a519d
    }
    next=table->next;
    close_temporary(table);
  }
  thd->temporary_tables=0;
}


/*
  Find table in list.

  SYNOPSIS
    find_table_in_list()
    table		Pointer to table list
    offset		Offset to which list in table structure to use
    db_name		Data base name
    table_name		Table name

  NOTES:
    This is called by find_table_in_local_list() and
    find_table_in_global_list().

  RETURN VALUES
    NULL	Table not found
    #		Pointer to found table.
*/

TABLE_LIST *find_table_in_list(TABLE_LIST *table,
                               uint offset,
                               const char *db_name,
                               const char *table_name)
{
  if (lower_case_table_names)
  {
    for (; table; table= *(TABLE_LIST **) ((char*) table + offset))
    {
      if ((table->table == 0 || table->table->s->tmp_table == NO_TMP_TABLE) &&
          ((!strcmp(table->db, db_name) &&
            !strcmp(table->table_name, table_name)) ||
           (table->view &&
            !my_strcasecmp(table_alias_charset,
                           table->db, db_name) &&
            !my_strcasecmp(table_alias_charset,
                           table->table->alias, table_name))))
        break;
    }
  }
  else
  {
    for (; table; table= *(TABLE_LIST **) ((char*) table + offset))
    {
      if ((table->table == 0 || table->table->s->tmp_table == NO_TMP_TABLE) &&
          ((!strcmp(table->db, db_name) &&
            !strcmp(table->table_name, table_name)) ||
           (table->view &&
            !strcmp(table->table->s->db, db_name) &&
            !strcmp(table->table->alias, table_name))))
        break;
    }
  }
  return table;
}


/*
  Test that table is unique

  SYNOPSIS
    unique_table()
    table       table which should be chaked
    table_list  list of tables

  RETURN
    found duplicate
    0 if table is unique
*/

TABLE_LIST* unique_table(TABLE_LIST *table, TABLE_LIST *table_list)
{
  DBUG_ENTER("unique_table");
  DBUG_PRINT("enter", ("table alias: %s", table->alias));
  TABLE_LIST *res;
  const char *d_name= table->db, *t_name= table->table_name;
  char d_name_buff[MAX_ALIAS_NAME], t_name_buff[MAX_ALIAS_NAME];
  /* temporary table is always unique */
  if (table->table && table->table->s->tmp_table != NO_TMP_TABLE)
    return 0;
  if (table->view)
  {
    /* it is view and table opened */
    if (lower_case_table_names)
    {
      strmov(t_name_buff, table->table->alias);
      my_casedn_str(files_charset_info, t_name_buff);
      t_name= t_name_buff;
      strmov(d_name_buff, table->table->s->db);
      my_casedn_str(files_charset_info, d_name_buff);
      d_name= d_name_buff;
    }
    else
    {
      d_name= table->table->s->db;
      t_name= table->table->alias;
    }
  }

  DBUG_PRINT("info", ("real table: %s.%s", d_name, t_name));
  for(;;)
  {
    if (!(res= find_table_in_global_list(table_list, d_name, t_name)) ||
        !res->table || res->table != table->table)
      break;
    /* if we found entry of this table try again. */
    table_list= res->next_global;
    DBUG_PRINT("info", ("found same copy of table"));
  }
  DBUG_RETURN(res);
}


TABLE **find_temporary_table(THD *thd, const char *db, const char *table_name)
{
  char	key[MAX_DBKEY_LENGTH];
  uint	key_length= (uint) (strmov(strmov(key,db)+1,table_name)-key)+1;
  TABLE *table,**prev;

  int4store(key+key_length,thd->server_id);
  key_length += 4;
  int4store(key+key_length,thd->variables.pseudo_thread_id);
  key_length += 4;

  prev= &thd->temporary_tables;
  for (table=thd->temporary_tables ; table ; table=table->next)
  {
    if (table->s->key_length == key_length &&
	!memcmp(table->s->table_cache_key,key,key_length))
      return prev;
    prev= &table->next;
  }
  return 0;					// Not a temporary table
}

bool close_temporary_table(THD *thd, const char *db, const char *table_name)
{
  TABLE *table,**prev;

  if (!(prev=find_temporary_table(thd,db,table_name)))
    return 1;
  table= *prev;
  *prev= table->next;
  close_temporary(table);
  if (thd->slave_thread)
    --slave_open_temp_tables;
  return 0;
}

/*
  Used by ALTER TABLE when the table is a temporary one. It changes something
  only if the ALTER contained a RENAME clause (otherwise, table_name is the old
  name).
  Prepares a table cache key, which is the concatenation of db, table_name and
  thd->slave_proxy_id, separated by '\0'.
*/

bool rename_temporary_table(THD* thd, TABLE *table, const char *db,
			    const char *table_name)
{
  char *key;
  TABLE_SHARE *share= table->s;

  if (!(key=(char*) alloc_root(&table->mem_root,
			       (uint) strlen(db)+
			       (uint) strlen(table_name)+6+4)))
    return 1;				/* purecov: inspected */
  share->key_length= (uint)
    (strmov((char*) (share->table_name= strmov(share->table_cache_key= key,
                                               db)+1),
	    table_name) - share->table_cache_key)+1;
  share->db= share->table_cache_key;
  int4store(key+share->key_length, thd->server_id);
  share->key_length+= 4;
  int4store(key+share->key_length, thd->variables.pseudo_thread_id);
  share->key_length+= 4;
  return 0;
}


	/* move table first in unused links */

static void relink_unused(TABLE *table)
{
  if (table != unused_tables)
  {
    table->prev->next=table->next;		/* Remove from unused list */
    table->next->prev=table->prev;
    table->next=unused_tables;			/* Link in unused tables */
    table->prev=unused_tables->prev;
    unused_tables->prev->next=table;
    unused_tables->prev=table;
    unused_tables=table;
    check_unused();
  }
}


/*
  Remove all instances of table from the current open list
  Free all locks on tables that are done with LOCK TABLES
 */

TABLE *unlink_open_table(THD *thd, TABLE *list, TABLE *find)
{
  char key[MAX_DBKEY_LENGTH];
  uint key_length= find->s->key_length;
  TABLE *start=list,**prev,*next;
  prev= &start;

  memcpy(key, find->s->table_cache_key, key_length);
  for (; list ; list=next)
  {
    next=list->next;
    if (list->s->key_length == key_length &&
	!memcmp(list->s->table_cache_key, key, key_length))
    {
      if (thd->locked_tables)
	mysql_lock_remove(thd, thd->locked_tables,list);
      VOID(hash_delete(&open_cache,(byte*) list)); // Close table
    }
    else
    {
      *prev=list;				// put in use list
      prev= &list->next;
    }
  }
  *prev=0;
  // Notify any 'refresh' threads
  pthread_cond_broadcast(&COND_refresh);
  return start;
}


/*
   When we call the following function we must have a lock on
   LOCK_open ; This lock will be unlocked on return.
*/

void wait_for_refresh(THD *thd)
{
  safe_mutex_assert_owner(&LOCK_open);

  /* Wait until the current table is up to date */
  const char *proc_info;
  thd->mysys_var->current_mutex= &LOCK_open;
  thd->mysys_var->current_cond= &COND_refresh;
  proc_info=thd->proc_info;
  thd->proc_info="Waiting for table";
  if (!thd->killed)
    (void) pthread_cond_wait(&COND_refresh,&LOCK_open);

  pthread_mutex_unlock(&LOCK_open);	// Must be unlocked first
  pthread_mutex_lock(&thd->mysys_var->mutex);
  thd->mysys_var->current_mutex= 0;
  thd->mysys_var->current_cond= 0;
  thd->proc_info= proc_info;
  pthread_mutex_unlock(&thd->mysys_var->mutex);
}


TABLE *reopen_name_locked_table(THD* thd, TABLE_LIST* table_list)
{
  DBUG_ENTER("reopen_name_locked_table");
  if (thd->killed)
    DBUG_RETURN(0);
  TABLE *table;
  TABLE_SHARE *share;
  if (!(table = table_list->table))
    DBUG_RETURN(0);

  char* db = thd->db ? thd->db : table_list->db;
  char* table_name = table_list->table_name;
  char	key[MAX_DBKEY_LENGTH];
  uint	key_length;
  key_length=(uint) (strmov(strmov(key,db)+1,table_name)-key)+1;

  pthread_mutex_lock(&LOCK_open);
  if (open_unireg_entry(thd, table, db, table_name, table_name, 0,
                        thd->mem_root) ||
      !(table->s->table_cache_key= memdup_root(&table->mem_root, (char*) key,
                                               key_length)))
  {
    delete table->triggers;
    closefrm(table);
    pthread_mutex_unlock(&LOCK_open);
    DBUG_RETURN(0);
  }

  share= table->s;
  share->db= share->table_cache_key;
  share->key_length=key_length;
  share->version=0;
  share->flush_version=0;
  table->in_use = thd;
  check_unused();
  pthread_mutex_unlock(&LOCK_open);
  table->next = thd->open_tables;
  thd->open_tables = table;
  table->tablenr=thd->current_tablenr++;
  table->used_fields=0;
  table->const_table=0;
  table->null_row= table->maybe_null= table->force_index= 0;
  table->status=STATUS_NO_RECORD;
  table->keys_in_use_for_query= share->keys_in_use;
  table->used_keys= share->keys_for_keyread;
  DBUG_RETURN(table);
}


/******************************************************************************
** open a table
** Uses a cache of open tables to find a table not in use.
** If refresh is a NULL pointer, then the is no version number checking and
** the table is not put in the thread-open-list
** If the return value is NULL and refresh is set then one must close
** all tables and retry the open
******************************************************************************/


TABLE *open_table(THD *thd, TABLE_LIST *table_list, MEM_ROOT *mem_root,
		  bool *refresh)
{
  reg1	TABLE *table;
  char	key[MAX_DBKEY_LENGTH];
  uint	key_length;
  char	*alias= table_list->alias;
  DBUG_ENTER("open_table");

  /* find a unused table in the open table cache */
  if (refresh)
    *refresh=0;
  if (thd->killed)
    DBUG_RETURN(0);
  key_length= (uint) (strmov(strmov(key, table_list->db)+1,
			     table_list->table_name)-key)+1;
  int4store(key + key_length, thd->server_id);
  int4store(key + key_length + 4, thd->variables.pseudo_thread_id);

  if (!table_list->skip_temporary)
  {
    for (table= thd->temporary_tables; table ; table=table->next)
    {
      if (table->s->key_length == key_length + TMP_TABLE_KEY_EXTRA &&
	  !memcmp(table->s->table_cache_key, key,
		  key_length + TMP_TABLE_KEY_EXTRA))
      {
	if (table->query_id == thd->query_id)
	{
	  my_error(ER_CANT_REOPEN_TABLE, MYF(0), table->alias);
	  DBUG_RETURN(0);
	}
	table->query_id= thd->query_id;
	table->clear_query_id= 1;
	thd->tmp_table_used= 1;
        DBUG_PRINT("info",("Using temporary table"));
        goto reset;
      }
    }
  }

  if (thd->locked_tables)
  {						// Using table locks
    for (table=thd->open_tables; table ; table=table->next)
    {
      if (table->s->key_length == key_length &&
	  !memcmp(table->s->table_cache_key,key,key_length) &&
	  !my_strcasecmp(system_charset_info, table->alias, alias) &&
	  table->query_id != thd->query_id)
      {
	table->query_id=thd->query_id;
        DBUG_PRINT("info",("Using locked table"));
	goto reset;
      }
    }
    /*
      is it view?
      (it is work around to allow to open view with locked tables,
      real fix will be made after definition cache will be made)
    */
    {
      char path[FN_REFLEN];
      strxnmov(path, FN_REFLEN, mysql_data_home, "/", table_list->db, "/",
               table_list->table_name, reg_ext, NullS);
      (void) unpack_filename(path, path);
      if (mysql_frm_type(path) == FRMTYPE_VIEW)
      {
        TABLE tab;// will not be used (because it's VIEW) but have to be passed
        table= &tab;
        VOID(pthread_mutex_lock(&LOCK_open));
        if (open_unireg_entry(thd, table, table_list->db,
                              table_list->table_name,
                              alias, table_list, mem_root))
        {
          table->next=table->prev=table;
          free_cache_entry(table);
        }
        else
        {
          DBUG_ASSERT(table_list->view);
          VOID(pthread_mutex_unlock(&LOCK_open));
          DBUG_RETURN(0); // VIEW
        }
        VOID(pthread_mutex_unlock(&LOCK_open));
      }
    }
    my_error(ER_TABLE_NOT_LOCKED, MYF(0), alias);
    DBUG_RETURN(0);
  }

  VOID(pthread_mutex_lock(&LOCK_open));

  if (!thd->open_tables)
    thd->version=refresh_version;
  else if (thd->version != refresh_version && refresh)
  {
    /* Someone did a refresh while thread was opening tables */
    *refresh=1;
    VOID(pthread_mutex_unlock(&LOCK_open));
    DBUG_RETURN(0);
  }

  /* close handler tables which are marked for flush */
  if (thd->handler_tables)
    mysql_ha_flush(thd, (TABLE_LIST*) NULL, MYSQL_HA_REOPEN_ON_USAGE);

  for (table=(TABLE*) hash_search(&open_cache,(byte*) key,key_length) ;
       table && table->in_use ;
       table = (TABLE*) hash_next(&open_cache,(byte*) key,key_length))
  {
    if (table->s->version != refresh_version)
    {
      /*
      ** There is a refresh in progress for this table
      ** Wait until the table is freed or the thread is killed.
      */
      close_old_data_files(thd,thd->open_tables,0,0);
      if (table->in_use != thd)
	wait_for_refresh(thd);
      else
      {
	VOID(pthread_mutex_unlock(&LOCK_open));
      }
      if (refresh)
	*refresh=1;
      DBUG_RETURN(0);
    }
  }
  if (table)
  {
    if (table == unused_tables)
    {						// First unused
      unused_tables=unused_tables->next;	// Remove from link
      if (table == unused_tables)
	unused_tables=0;
    }
    table->prev->next=table->next;		/* Remove from unused list */
    table->next->prev=table->prev;
    table->in_use= thd;
  }
  else
  {
    TABLE_SHARE *share;
    /* Free cache if too big */
    while (open_cache.records > table_cache_size && unused_tables)
      VOID(hash_delete(&open_cache,(byte*) unused_tables)); /* purecov: tested */

    /* make a new table */
    if (!(table=(TABLE*) my_malloc(sizeof(*table),MYF(MY_WME))))
    {
      VOID(pthread_mutex_unlock(&LOCK_open));
      DBUG_RETURN(NULL);
    }
    if (open_unireg_entry(thd, table, table_list->db, table_list->table_name,
			  alias, table_list, mem_root) ||
	(!table_list->view && 
	 !(table->s->table_cache_key= memdup_root(&table->mem_root,
                                                  (char*) key,
                                                  key_length))))
    {
      table->next=table->prev=table;
      free_cache_entry(table);
      VOID(pthread_mutex_unlock(&LOCK_open));
      DBUG_RETURN(NULL);
    }
    if (table_list->view)
    {
      my_free((gptr)table, MYF(0));
      VOID(pthread_mutex_unlock(&LOCK_open));
      DBUG_RETURN(0); // VIEW
    }
    share= table->s;
    share->db=            share->table_cache_key;
    share->key_length=    key_length;
    share->version=       refresh_version;
    share->flush_version= flush_version;
    DBUG_PRINT("info", ("inserting table %p into the cache", table));
    VOID(my_hash_insert(&open_cache,(byte*) table));
  }

  check_unused();				// Debugging call

  VOID(pthread_mutex_unlock(&LOCK_open));
  if (refresh)
  {
    table->next=thd->open_tables;		/* Link into simple list */
    thd->open_tables=table;
  }
  table->reginfo.lock_type=TL_READ;		/* Assume read */

 reset:
  if (thd->lex->need_correct_ident())
    table->alias_name_used= my_strcasecmp(table_alias_charset,
                                          table->s->table_name, alias);
  /* Fix alias if table name changes */
  if (strcmp(table->alias, alias))
  {
    uint length=(uint) strlen(alias)+1;
    table->alias= (char*) my_realloc((char*) table->alias, length,
                                     MYF(MY_WME));
    memcpy((char*) table->alias, alias, length);
  }
  /* These variables are also set in reopen_table() */
  table->tablenr=thd->current_tablenr++;
  table->used_fields=0;
  table->const_table=0;
  table->null_row= table->maybe_null= table->force_index= 0;
  table->status=STATUS_NO_RECORD;
  table->keys_in_use_for_query= table->s->keys_in_use;
  table->insert_values= 0;
  table->used_keys= table->s->keys_for_keyread;
  if (table->timestamp_field)
    table->timestamp_field_type= table->timestamp_field->get_auto_set_type();
  table_list->updatable= 1; // It is not derived table nor non-updatable VIEW
  DBUG_ASSERT(table->key_read == 0);
  DBUG_RETURN(table);
}


TABLE *find_locked_table(THD *thd, const char *db,const char *table_name)
{
  char	key[MAX_DBKEY_LENGTH];
  uint key_length=(uint) (strmov(strmov(key,db)+1,table_name)-key)+1;

  for (TABLE *table=thd->open_tables; table ; table=table->next)
  {
    if (table->s->key_length == key_length &&
	!memcmp(table->s->table_cache_key,key,key_length))
      return table;
  }
  return(0);
}


/****************************************************************************
** Reopen an table because the definition has changed. The date file for the
** table is already closed.
** Returns 0 if ok.
** If table can't be reopened, the entry is unchanged.
****************************************************************************/

bool reopen_table(TABLE *table,bool locked)
{
  TABLE tmp;
  char *db= table->s->table_cache_key;
  const char *table_name= table->s->table_name;
  bool error= 1;
  Field **field;
  uint key,part;
  DBUG_ENTER("reopen_table");

#ifdef EXTRA_DEBUG
  if (table->db_stat)
    sql_print_error("Table %s had a open data handler in reopen_table",
		    table->alias);
#endif
  if (!locked)
    VOID(pthread_mutex_lock(&LOCK_open));
  safe_mutex_assert_owner(&LOCK_open);

  if (open_unireg_entry(table->in_use, &tmp, db, table_name,
			table->alias, 0, table->in_use->mem_root))
    goto end;
  free_io_cache(table);

  if (!(tmp.s->table_cache_key= memdup_root(&tmp.mem_root,db,
                                            table->s->key_length)))
  {
    delete tmp.triggers;
    closefrm(&tmp);				// End of memory
    goto end;
  }
  tmp.s->db= tmp.s->table_cache_key;

  /* This list copies variables set by open_table */
  tmp.tablenr=		table->tablenr;
  tmp.used_fields=	table->used_fields;
  tmp.const_table=	table->const_table;
  tmp.null_row=		table->null_row;
  tmp.maybe_null=	table->maybe_null;
  tmp.status=		table->status;
  tmp.keys_in_use_for_query= tmp.s->keys_in_use;
  tmp.used_keys= 	tmp.s->keys_for_keyread;
  tmp.force_index=	tmp.force_index;

  /* Get state */
  tmp.s->key_length=	table->s->key_length;
  tmp.in_use=    	table->in_use;
  tmp.reginfo.lock_type=table->reginfo.lock_type;
  tmp.s->version=	refresh_version;
  tmp.s->tmp_table=	table->s->tmp_table;
  tmp.grant=		table->grant;

  /* Replace table in open list */
  tmp.next=		table->next;
  tmp.prev=		table->prev;

  delete table->triggers;
  if (table->file)
    VOID(closefrm(table));		// close file, free everything

  *table= tmp;
  table->s= &table->share_not_to_be_used;
  table->file->change_table_ptr(table);

  DBUG_ASSERT(table->alias);
  for (field=table->field ; *field ; field++)
  {
    (*field)->table= (*field)->orig_table= table;
    (*field)->table_name= &table->alias;
  }
  for (key=0 ; key < table->s->keys ; key++)
    for (part=0 ; part < table->key_info[key].usable_key_parts ; part++)
      table->key_info[key].key_part[part].field->table= table;
  VOID(pthread_cond_broadcast(&COND_refresh));
  error=0;

 end:
  if (!locked)
    VOID(pthread_mutex_unlock(&LOCK_open));
  DBUG_RETURN(error);
}


/*
  Used with ALTER TABLE:
  Close all instanses of table when LOCK TABLES is in used;
  Close first all instances of table and then reopen them
 */

bool close_data_tables(THD *thd,const char *db, const char *table_name)
{
  TABLE *table;
  for (table=thd->open_tables; table ; table=table->next)
  {
    if (!strcmp(table->s->table_name, table_name) &&
	!strcmp(table->s->db, db))
    {
      mysql_lock_remove(thd, thd->locked_tables,table);
      table->file->close();
      table->db_stat=0;
    }
  }
  return 0;					// For the future
}


/*
  Reopen all tables with closed data files
  One should have lock on LOCK_open when calling this
*/

bool reopen_tables(THD *thd,bool get_locks,bool in_refresh)
{
  DBUG_ENTER("reopen_tables");
  safe_mutex_assert_owner(&LOCK_open);

  if (!thd->open_tables)
    DBUG_RETURN(0);

  TABLE *table,*next,**prev;
  TABLE **tables,**tables_ptr;			// For locks
  bool error=0;
  if (get_locks)
  {
    /* The ptr is checked later */
    uint opens=0;
    for (table=thd->open_tables; table ; table=table->next) opens++;
    tables= (TABLE**) my_alloca(sizeof(TABLE*)*opens);
  }
  else
    tables= &thd->open_tables;
  tables_ptr =tables;

  prev= &thd->open_tables;
  for (table=thd->open_tables; table ; table=next)
  {
    uint db_stat=table->db_stat;
    next=table->next;
    if (!tables || (!db_stat && reopen_table(table,1)))
    {
      my_error(ER_CANT_REOPEN_TABLE, MYF(0), table->alias);
      VOID(hash_delete(&open_cache,(byte*) table));
      error=1;
    }
    else
    {
      *prev= table;
      prev= &table->next;
      if (get_locks && !db_stat)
	*tables_ptr++= table;			// need new lock on this
      if (in_refresh)
      {
	table->s->version=0;
	table->locked_by_flush=0;
      }
    }
  }
  if (tables != tables_ptr)			// Should we get back old locks
  {
    MYSQL_LOCK *lock;
    /* We should always get these locks */
    thd->some_tables_deleted=0;
    if ((lock=mysql_lock_tables(thd,tables,(uint) (tables_ptr-tables))))
    {
      thd->locked_tables=mysql_lock_merge(thd->locked_tables,lock);
    }
    else
      error=1;
  }
  if (get_locks && tables)
  {
    my_afree((gptr) tables);
  }
  VOID(pthread_cond_broadcast(&COND_refresh)); // Signal to refresh
  *prev=0;
  DBUG_RETURN(error);
}

/*
  Close handlers for tables in list, but leave the TABLE structure
  intact so that we can re-open these quickly
  abort_locks is set if called from flush_tables.
*/

void close_old_data_files(THD *thd, TABLE *table, bool abort_locks,
			  bool send_refresh)
{
  DBUG_ENTER("close_old_data_files");
  bool found=send_refresh;
  for (; table ; table=table->next)
  {
    if (table->s->version != refresh_version)
    {
      found=1;
      if (!abort_locks)				// If not from flush tables
	table->s->version= refresh_version;	// Let other threads use table
      if (table->db_stat)
      {
	if (abort_locks)
	{
	  mysql_lock_abort(thd,table);		// Close waiting threads
	  mysql_lock_remove(thd, thd->locked_tables,table);
	  table->locked_by_flush=1;		// Will be reopened with locks
	}
	table->file->close();
	table->db_stat=0;
      }
    }
  }
  if (found)
    VOID(pthread_cond_broadcast(&COND_refresh)); // Signal to refresh
  DBUG_VOID_RETURN;
}


/*
  Wait until all threads has closed the tables in the list
  We have also to wait if there is thread that has a lock on this table even
  if the table is closed
*/

bool table_is_used(TABLE *table, bool wait_for_name_lock)
{
  do
  {
    char *key= table->s->table_cache_key;
    uint key_length= table->s->key_length;
    for (TABLE *search=(TABLE*) hash_search(&open_cache,
					    (byte*) key,key_length) ;
	 search ;
	 search = (TABLE*) hash_next(&open_cache,(byte*) key,key_length))
    {
      if (search->locked_by_flush ||
	  search->locked_by_name && wait_for_name_lock ||
	  search->db_stat && search->s->version < refresh_version)
	return 1;				// Table is used
    }
  } while ((table=table->next));
  return 0;
}


/* Wait until all used tables are refreshed */

bool wait_for_tables(THD *thd)
{
  bool result;
  DBUG_ENTER("wait_for_tables");

  thd->proc_info="Waiting for tables";
  pthread_mutex_lock(&LOCK_open);
  while (!thd->killed)
  {
    thd->some_tables_deleted=0;
    close_old_data_files(thd,thd->open_tables,0,dropping_tables != 0);
    mysql_ha_flush(thd, (TABLE_LIST*) NULL, MYSQL_HA_REOPEN_ON_USAGE);
    if (!table_is_used(thd->open_tables,1))
      break;
    (void) pthread_cond_wait(&COND_refresh,&LOCK_open);
  }
  if (thd->killed)
    result= 1;					// aborted
  else
  {
    /* Now we can open all tables without any interference */
    thd->proc_info="Reopen tables";
    result=reopen_tables(thd,0,0);
  }
  pthread_mutex_unlock(&LOCK_open);
  thd->proc_info=0;
  DBUG_RETURN(result);
}


/* drop tables from locked list */

bool drop_locked_tables(THD *thd,const char *db, const char *table_name)
{
  TABLE *table,*next,**prev;
  bool found=0;
  prev= &thd->open_tables;
  for (table= thd->open_tables; table ; table=next)
  {
    next=table->next;
    if (!strcmp(table->s->table_name, table_name) &&
	!strcmp(table->s->db, db))
    {
      mysql_lock_remove(thd, thd->locked_tables,table);
      VOID(hash_delete(&open_cache,(byte*) table));
      found=1;
    }
    else
    {
      *prev=table;
      prev= &table->next;
    }
  }
  *prev=0;
  if (found)
    VOID(pthread_cond_broadcast(&COND_refresh)); // Signal to refresh
  if (thd->locked_tables && thd->locked_tables->table_count == 0)
  {
    my_free((gptr) thd->locked_tables,MYF(0));
    thd->locked_tables=0;
  }
  return found;
}


/*
  If we have the table open, which only happens when a LOCK TABLE has been
  done on the table, change the lock type to a lock that will abort all
  other threads trying to get the lock.
*/

void abort_locked_tables(THD *thd,const char *db, const char *table_name)
{
  TABLE *table;
  for (table= thd->open_tables; table ; table= table->next)
  {
    if (!strcmp(table->s->table_name,table_name) &&
	!strcmp(table->s->db, db))
    {
      mysql_lock_abort(thd,table);
      break;
    }
  }
}


/*
  Load a table definition from file and open unireg table

  SYNOPSIS
    open_unireg_entry()
    thd			Thread handle
    entry		Store open table definition here
    db			Database name
    name		Table name
    alias		Alias name
    table_desc		TABLE_LIST descriptor (used with views)
    mem_root		temporary mem_root for parsing

  NOTES
   Extra argument for open is taken from thd->open_options

  RETURN
    0	ok
    #	Error
*/
static int open_unireg_entry(THD *thd, TABLE *entry, const char *db,
			     const char *name, const char *alias,
			     TABLE_LIST *table_desc, MEM_ROOT *mem_root)
{
  char path[FN_REFLEN];
  int error;
  uint discover_retry_count= 0;
  DBUG_ENTER("open_unireg_entry");

  strxmov(path, mysql_data_home, "/", db, "/", name, NullS);
  while ((error= openfrm(thd, path, alias,
		         (uint) (HA_OPEN_KEYFILE | HA_OPEN_RNDFILE |
			         HA_GET_INDEX | HA_TRY_READ_ONLY |
                                 NO_ERR_ON_NEW_FRM),
		      READ_KEYINFO | COMPUTE_TYPES | EXTRA_RECORD,
		      thd->open_options, entry)) &&
      (error != 5 ||
       (fn_format(path, path, 0, reg_ext, MY_UNPACK_FILENAME),
        open_new_frm(path, alias, db, name,
                     (uint) (HA_OPEN_KEYFILE | HA_OPEN_RNDFILE |
                             HA_GET_INDEX | HA_TRY_READ_ONLY),
                     READ_KEYINFO | COMPUTE_TYPES | EXTRA_RECORD,
                     thd->open_options, entry, table_desc, mem_root))))

  {
    if (!entry->s || !entry->s->crashed)
    {
      /*
        Frm file could not be found on disk
        Since it does not exist, no one can be using it
        LOCK_open has been locked to protect from someone else
        trying to discover the table at the same time.
      */
      if (discover_retry_count++ != 0)
       goto err;
      if (ha_create_table_from_engine(thd, db, name, TRUE) != 0)
       goto err;

      thd->clear_error(); // Clear error message
      continue;
    }

    // Code below is for repairing a crashed file
    TABLE_LIST table_list;
    bzero((char*) &table_list, sizeof(table_list)); // just for safe
    table_list.db=(char*) db;
    table_list.table_name=(char*) name;

    safe_mutex_assert_owner(&LOCK_open);

    if ((error=lock_table_name(thd,&table_list)))
    {
      if (error < 0)
      {
	goto err;
      }
      if (wait_for_locked_table_names(thd,&table_list))
      {
	unlock_table_name(thd,&table_list);
	goto err;
      }
    }
    pthread_mutex_unlock(&LOCK_open);
    thd->clear_error();				// Clear error message
    error= 0;
    if (openfrm(thd, path, alias,
		(uint) (HA_OPEN_KEYFILE | HA_OPEN_RNDFILE | HA_GET_INDEX |
			 HA_TRY_READ_ONLY),
		READ_KEYINFO | COMPUTE_TYPES | EXTRA_RECORD,
		ha_open_options | HA_OPEN_FOR_REPAIR,
		entry) || ! entry->file ||
	(entry->file->is_crashed() && entry->file->check_and_repair(thd)))
    {
      /* Give right error message */
      thd->clear_error();
      my_error(ER_NOT_KEYFILE, MYF(0), name, my_errno);
      sql_print_error("Couldn't repair table: %s.%s",db,name);
      if (entry->file)
	closefrm(entry);
      error=1;
    }
    else
      thd->clear_error();			// Clear error message
    pthread_mutex_lock(&LOCK_open);
    unlock_table_name(thd,&table_list);

    if (error)
      goto err;
    break;
  }

  if (error == 5)
    DBUG_RETURN(0);	// we have just opened VIEW

  if (Table_triggers_list::check_n_load(thd, db, name, entry))
    goto err;

  /*
    If we are here, there was no fatal error (but error may be still
    unitialized).
  */
  if (unlikely(entry->file->implicit_emptied))
  {
    entry->file->implicit_emptied= 0;
    if (mysql_bin_log.is_open())
    {
      char *query, *end;
      uint query_buf_size= 20 + 2*NAME_LEN + 1;
      if ((query= (char*)my_malloc(query_buf_size,MYF(MY_WME))))
      {
        end = strxmov(strmov(query, "DELETE FROM `"),
                      db,"`.`",name,"`", NullS);
        Query_log_event qinfo(thd, query, (ulong)(end-query), 0, FALSE);
        mysql_bin_log.write(&qinfo);
        my_free(query, MYF(0));
      }
      else
      {
        /*
          As replication is maybe going to be corrupted, we need to warn the
          DBA on top of warning the client (which will automatically be done
          because of MYF(MY_WME) in my_malloc() above).
        */
        sql_print_error("When opening HEAP table, could not allocate \
memory to write 'DELETE FROM `%s`.`%s`' to the binary log",db,name);
        delete entry->triggers;
        if (entry->file)
          closefrm(entry);
        goto err;
      }
    }
  }
  DBUG_RETURN(0);
err:
  /* Hide "Table doesn't exist" errors if table belong to view */
  if (thd->net.last_errno == ER_NO_SUCH_TABLE &&
      table_desc && table_desc->belong_to_view)
  {
    TABLE_LIST * view= table_desc->belong_to_view;
    thd->clear_error();
    my_error(ER_VIEW_INVALID, MYF(0), view->view_db.str, view->view_name.str);
  }
  DBUG_RETURN(1);
}

/*
  Open all tables in list

  SYNOPSIS
    open_tables()
    thd - thread handler
    start - list of tables
    counter - number of opened tables will be return using this parameter

  RETURN
    0  - OK
    -1 - error
*/

int open_tables(THD *thd, TABLE_LIST *start, uint *counter)
{
  TABLE_LIST *tables;
  bool refresh;
  int result=0;
  DBUG_ENTER("open_tables");
  MEM_ROOT new_frm_mem;
  /*
    temporary mem_root for new .frm parsing.
    TODO: variables for size
  */
  init_alloc_root(&new_frm_mem, 8024, 8024);

  thd->current_tablenr= 0;
 restart:
  *counter= 0;
  thd->proc_info="Opening tables";
  for (tables= start; tables ;tables= tables->next_global)
  {
    /*
      Ignore placeholders for derived tables. After derived tables
      processing, link to created temporary table will be put here.
     */
    if (tables->derived)
      continue;
    if (tables->schema_table)
    {
      if (!mysql_schema_table(thd, thd->lex, tables))
        continue;
      DBUG_RETURN(-1);
    }
    (*counter)++;
    if (!tables->table &&
	!(tables->table= open_table(thd, tables, &new_frm_mem, &refresh)))
    {
      free_root(&new_frm_mem, MYF(MY_KEEP_PREALLOC));
      if (tables->view)
      {
	(*counter)--;
	continue; //VIEW placeholder
      }

      if (refresh)				// Refresh in progress
      {
	/* close all 'old' tables used by this thread */
	pthread_mutex_lock(&LOCK_open);
	// if query_id is not reset, we will get an error
	// re-opening a temp table
	thd->version=refresh_version;
	TABLE **prev_table= &thd->open_tables;
	bool found=0;
	for (TABLE_LIST *tmp= start; tmp; tmp= tmp->next_global)
	{
	  /* Close normal (not temporary) changed tables */
	  if (tmp->table && ! tmp->table->s->tmp_table)
	  {
	    if (tmp->table->s->version != refresh_version ||
		! tmp->table->db_stat)
	    {
	      VOID(hash_delete(&open_cache,(byte*) tmp->table));
	      tmp->table=0;
	      found=1;
	    }
	    else
	    {
	      *prev_table= tmp->table;		// Relink open list
	      prev_table= &tmp->table->next;
	    }
	  }
	}
	*prev_table=0;
	pthread_mutex_unlock(&LOCK_open);
	if (found)
	  VOID(pthread_cond_broadcast(&COND_refresh)); // Signal to refresh
	goto restart;
      }
      result= -1;				// Fatal error
      break;
    }
    else
      free_root(&new_frm_mem, MYF(MY_KEEP_PREALLOC));

    if (tables->lock_type != TL_UNLOCK && ! thd->locked_tables)
      tables->table->reginfo.lock_type=tables->lock_type;
    tables->table->grant= tables->grant;
  }
  thd->proc_info=0;
  free_root(&new_frm_mem, MYF(0));              // Free pre-alloced block
  DBUG_RETURN(result);
}


/*
  Check that lock is ok for tables; Call start stmt if ok

  SYNOPSIS
    check_lock_and_start_stmt()
    thd			Thread handle
    table_list		Table to check
    lock_type		Lock used for table

  RETURN VALUES
  0	ok
  1	error
*/

static bool check_lock_and_start_stmt(THD *thd, TABLE *table,
				      thr_lock_type lock_type)
{
  int error;
  DBUG_ENTER("check_lock_and_start_stmt");

  if ((int) lock_type >= (int) TL_WRITE_ALLOW_READ &&
      (int) table->reginfo.lock_type < (int) TL_WRITE_ALLOW_READ)
  {
    my_error(ER_TABLE_NOT_LOCKED_FOR_WRITE, MYF(0),table->alias);
    DBUG_RETURN(1);
  }
  if ((error=table->file->start_stmt(thd)))
  {
    table->file->print_error(error,MYF(0));
    DBUG_RETURN(1);
  }
  DBUG_RETURN(0);
}


/*
  Open and lock one table

  SYNOPSIS
    open_ltable()
    thd			Thread handler
    table_list		Table to open is first table in this list
    lock_type		Lock to use for open

  RETURN VALUES
    table		Opened table
    0			Error
  
    If ok, the following are also set:
      table_list->lock_type 	lock_type
      table_list->table		table
*/

TABLE *open_ltable(THD *thd, TABLE_LIST *table_list, thr_lock_type lock_type)
{
  TABLE *table;
  bool refresh;
  DBUG_ENTER("open_ltable");

  thd->proc_info="Opening table";
  thd->current_tablenr= 0;
  /* open_ltable can be used only for BASIC TABLEs */
  table_list->required_type= FRMTYPE_TABLE;
  while (!(table= open_table(thd, table_list, thd->mem_root, &refresh)) &&
         refresh)
    ;

  if (table)
  {
#if defined( __WIN__) || defined(OS2)
    /* Win32 can't drop a file that is open */
    if (lock_type == TL_WRITE_ALLOW_READ)
    {
      lock_type= TL_WRITE;
    }
#endif /* __WIN__ || OS2 */
    table_list->lock_type= lock_type;
    table_list->table=	   table;
    table->grant= table_list->grant;
    if (thd->locked_tables)
    {
      if (check_lock_and_start_stmt(thd, table, lock_type))
	table= 0;
    }
    else
    {
      DBUG_ASSERT(thd->lock == 0);	// You must lock everything at once
      if ((table->reginfo.lock_type= lock_type) != TL_UNLOCK)
	if (!(thd->lock=mysql_lock_tables(thd,&table_list->table,1)))
	  table= 0;
    }
  }
  thd->proc_info=0;
  DBUG_RETURN(table);
}


/*
  Open all tables in list and locks them for read without derived
  tables processing.

  SYNOPSIS
    simple_open_n_lock_tables()
    thd		- thread handler
    tables	- list of tables for open&locking

  RETURN
    0  - ok
    -1 - error

  NOTE
    The lock will automaticly be freed by close_thread_tables()
*/

int simple_open_n_lock_tables(THD *thd, TABLE_LIST *tables)
{
  DBUG_ENTER("simple_open_n_lock_tables");
  uint counter;
  if (open_tables(thd, tables, &counter) || lock_tables(thd, tables, counter))
    DBUG_RETURN(-1);				/* purecov: inspected */
  DBUG_RETURN(0);
}


/*
  Open all tables in list, locks them and process derived tables
  tables processing.

  SYNOPSIS
    open_and_lock_tables()
    thd		- thread handler
    tables	- list of tables for open&locking

  RETURN
    FALSE - ok
    TRUE  - error

  NOTE
    The lock will automaticly be freed by close_thread_tables()
*/

bool open_and_lock_tables(THD *thd, TABLE_LIST *tables)
{
  uint counter;
  DBUG_ENTER("open_and_lock_tables");
  if (open_tables(thd, tables, &counter) ||
      lock_tables(thd, tables, counter) ||
      mysql_handle_derived(thd->lex, &mysql_derived_prepare) ||
      (thd->fill_derived_tables() &&
       mysql_handle_derived(thd->lex, &mysql_derived_filling)))
    DBUG_RETURN(TRUE); /* purecov: inspected */
  relink_tables_for_multidelete(thd);
  DBUG_RETURN(0);
}


/*
  Open all tables in list and process derived tables

  SYNOPSIS
    open_normal_and_derived_tables
    thd		- thread handler
    tables	- list of tables for open&locking

  RETURN
    FALSE - ok
    TRUE  - error

  NOTE 
    This is to be used on prepare stage when you don't read any
    data from the tables.
*/

bool open_normal_and_derived_tables(THD *thd, TABLE_LIST *tables)
{
  uint counter;
  DBUG_ENTER("open_normal_and_derived_tables");
  DBUG_ASSERT(!thd->fill_derived_tables());
  if (open_tables(thd, tables, &counter) ||
      mysql_handle_derived(thd->lex, &mysql_derived_prepare))
    DBUG_RETURN(TRUE); /* purecov: inspected */
  relink_tables_for_multidelete(thd);           // Not really needed, but
  DBUG_RETURN(0);
}


/*
  Let us propagate pointers to open tables from global table list
  to table lists for multi-delete
*/

static void relink_tables_for_multidelete(THD *thd)
{
  if (thd->lex->all_selects_list->next_select_in_list())
  {
    for (SELECT_LEX *sl= thd->lex->all_selects_list;
	 sl;
	 sl= sl->next_select_in_list())
    {
      for (TABLE_LIST *cursor= (TABLE_LIST *) sl->table_list.first;
           cursor;
           cursor=cursor->next_local)
      {
        if (cursor->correspondent_table)
          cursor->table= cursor->correspondent_table->table;
      }
    }
  }
}


/*
  Lock all tables in list

  SYNOPSIS
    lock_tables()
    thd			Thread handler
    tables		Tables to lock
    count		umber of opened tables

  NOTES
    You can't call lock_tables twice, as this would break the dead-lock-free
    handling thr_lock gives us.  You most always get all needed locks at
    once.

  RETURN VALUES
   0	ok
   -1	Error
*/

int lock_tables(THD *thd, TABLE_LIST *tables, uint count)
{
  TABLE_LIST *table;
  if (!tables)
    return 0;

  if (!thd->locked_tables)
  {
    DBUG_ASSERT(thd->lock == 0);	// You must lock everything at once
    TABLE **start,**ptr;
    if (!(ptr=start=(TABLE**) thd->alloc(sizeof(TABLE*)*count)))
      return -1;
    for (table= tables; table; table= table->next_global)
    {
      if (!table->placeholder() && !table->schema_table)
	*(ptr++)= table->table;
    }
    if (!(thd->lock=mysql_lock_tables(thd,start, (uint) (ptr - start))))
      return -1;				/* purecov: inspected */
  }
  else
  {
    for (table= tables; table; table= table->next_global)
    {
      if (!table->placeholder() && 
	  check_lock_and_start_stmt(thd, table->table, table->lock_type))
      {
	ha_rollback_stmt(thd);
	return -1;
      }
    }
  }
  return 0;
}


/*
  Open a single table without table caching and don't set it in open_list
  Used by alter_table to open a temporary table and when creating
  a temporary table with CREATE TEMPORARY ...
*/

TABLE *open_temporary_table(THD *thd, const char *path, const char *db,
			    const char *table_name, bool link_in_list)
{
  TABLE *tmp_table;
  TABLE_SHARE *share;
  DBUG_ENTER("open_temporary_table");

  /*
    The extra size in my_malloc() is for table_cache_key
    4 bytes for master thread id if we are in the slave
    1 byte to terminate db
    1 byte to terminate table_name
    total of 6 extra bytes in my_malloc in addition to table/db stuff
  */
  if (!(tmp_table=(TABLE*) my_malloc(sizeof(*tmp_table)+(uint) strlen(db)+
				     (uint) strlen(table_name)+6+4,
				     MYF(MY_WME))))
    DBUG_RETURN(0);				/* purecov: inspected */

  if (openfrm(thd, path, table_name,
	      (uint) (HA_OPEN_KEYFILE | HA_OPEN_RNDFILE | HA_GET_INDEX),
	      READ_KEYINFO | COMPUTE_TYPES | EXTRA_RECORD,
	      ha_open_options,
	      tmp_table))
  {
    my_free((char*) tmp_table,MYF(0));
    DBUG_RETURN(0);
  }

  share= tmp_table->s;
  tmp_table->reginfo.lock_type=TL_WRITE;	 // Simulate locked
  share->tmp_table= (tmp_table->file->has_transactions() ? 
                     TRANSACTIONAL_TMP_TABLE : TMP_TABLE);
  share->table_cache_key= (char*) (tmp_table+1);
  share->db= share->table_cache_key;
  share->key_length= (uint) (strmov(((char*) (share->table_name=
                                              strmov(share->table_cache_key,
                                                     db)+1)),
                                    table_name) -
                             share->table_cache_key) +1;
  int4store(share->table_cache_key + share->key_length, thd->server_id);
  share->key_length+= 4;
  int4store(share->table_cache_key + share->key_length,
	    thd->variables.pseudo_thread_id);
  share->key_length+= 4;

  if (link_in_list)
  {
    tmp_table->next=thd->temporary_tables;
    thd->temporary_tables=tmp_table;
    if (thd->slave_thread)
      slave_open_temp_tables++;
  }
  DBUG_RETURN(tmp_table);
}


bool rm_temporary_table(enum db_type base, char *path)
{
  bool error=0;
  DBUG_ENTER("rm_temporary_table");

  fn_format(path, path,"",reg_ext,4);
  unpack_filename(path,path);
  if (my_delete(path,MYF(0)))
    error=1; /* purecov: inspected */
  *fn_ext(path)='\0';				// remove extension
  handler *file=get_new_handler((TABLE*) 0, base);
  if (file && file->delete_table(path))
  {
    error=1;
    sql_print_warning("Could not remove tmp table: '%s', error: %d",
                      path, my_errno);
  }
  delete file;
  DBUG_RETURN(error);
}


/*****************************************************************************
** find field in list or tables. if field is unqualifed and unique,
** return unique field
******************************************************************************/

/* Special Field pointers for find_field_in_tables returning */
Field *not_found_field= (Field*) 0x1;
Field *view_ref_found= (Field*) 0x2; 

#define WRONG_GRANT (Field*) -1


/*
  Find field in table or view

  SYNOPSIS
    find_field_in_table()
    thd				thread handler
    table_list			table where to find
    name			name of field
    item_name                   name of item if it will be created (VIEW)
    length			length of name
    ref				expression substituted in VIEW should be
				  passed using this reference (return
				  view_ref_found)
    check_grants_table		do check columns grants for table?
    check_grants_view		do check columns grants for view?
    allow_rowid			do allow finding of "_rowid" field?
    cached_field_index_ptr	cached position in field list (used to
				  speedup prepared tables field finding)
    register_tree_change        TRUE if ref is not stack variable and we
                                  need register changes in item tree

  RETURN
    0			field is not found
    view_ref_found	found value in VIEW (real result is in *ref)
    #			pointer to field
*/

Field *
find_field_in_table(THD *thd, TABLE_LIST *table_list,
                    const char *name, const char *item_name,
                    uint length, Item **ref,
                    bool check_grants_table, bool check_grants_view,
                    bool allow_rowid,
                    uint *cached_field_index_ptr,
                    bool register_tree_change)
{
  Field *fld;
  DBUG_ENTER("find_field_in_table");
  DBUG_PRINT("enter", ("table: '%s'  name: '%s'  item name: '%s'  ref 0x%lx",
		       table_list->alias, name, item_name, (ulong) ref));
  if (table_list->field_translation)
  {
    DBUG_ASSERT(ref != 0 && table_list->view != 0);
    uint num= table_list->view->select_lex.item_list.elements;
    Field_translator *trans= table_list->field_translation;
    for (uint i= 0; i < num; i ++)
    {
      if (!my_strcasecmp(system_charset_info, trans[i].name, name))
      {
#ifndef NO_EMBEDDED_ACCESS_CHECKS
	if (check_grants_view &&
	    check_grant_column(thd, &table_list->grant,
			       table_list->view_db.str,
			       table_list->view_name.str,
			       name, length))
	  DBUG_RETURN(WRONG_GRANT);
#endif
        if (thd->lex->current_select->no_wrap_view_item)
	{
	  if (register_tree_change)
	    thd->change_item_tree(ref, trans[i].item);
	  else
            *ref= trans[i].item;
	}
        else
        {
          Item_ref *item_ref= new Item_ref(&trans[i].item,
                                           table_list->view_name.str,
                                           item_name);
          /* as far as Item_ref have defined reference it do not need tables */
          if (register_tree_change && item_ref)
            thd->change_item_tree(ref, item_ref);
	  else if (item_ref)
	    *ref= item_ref;
        }
	DBUG_RETURN((Field*) view_ref_found);
      }
    }
    DBUG_RETURN(0);
  }
  fld= find_field_in_real_table(thd, table_list->table, name, length,
				check_grants_table, allow_rowid,
				cached_field_index_ptr);
#ifndef NO_EMBEDDED_ACCESS_CHECKS
  /* check for views with temporary table algorithm */
  if (check_grants_view && table_list->view &&
      fld && fld != WRONG_GRANT &&
      check_grant_column(thd, &table_list->grant,
			 table_list->view_db.str,
			 table_list->view_name.str,
			 name, length))
  {
    DBUG_RETURN(WRONG_GRANT);
  }
#endif
  DBUG_RETURN(fld);
}


/*
  Find field in table

  SYNOPSIS
    find_field_in_real_table()
    thd				thread handler
    table_list			table where to find
    name			name of field
    length			length of name
    check_grants		do check columns grants?
    allow_rowid			do allow finding of "_rowid" field?
    cached_field_index_ptr	cached position in field list (used to
				  speedup prepared tables field finding)

  RETURN
    0			field is not found
    #			pointer to field
*/

Field *find_field_in_real_table(THD *thd, TABLE *table,
                                const char *name, uint length,
                                bool check_grants, bool allow_rowid,
                                uint *cached_field_index_ptr)
{
  Field **field_ptr, *field;
  uint cached_field_index= *cached_field_index_ptr;

  /* We assume here that table->field < NO_CACHED_FIELD_INDEX = UINT_MAX */
  if (cached_field_index < table->s->fields &&
      !my_strcasecmp(system_charset_info, 
                     table->field[cached_field_index]->field_name, name))
    field_ptr= table->field + cached_field_index;
  else if (table->s->name_hash.records)
    field_ptr= (Field**) hash_search(&table->s->name_hash, (byte*) name,
                                     length);
  else
  {
    if (!(field_ptr= table->field))
      return (Field *)0;
    for (; *field_ptr; ++field_ptr)
      if (!my_strcasecmp(system_charset_info, (*field_ptr)->field_name, name))
        break;
  }

  if (field_ptr && *field_ptr)
  {
    *cached_field_index_ptr= field_ptr - table->field;
    field= *field_ptr;
  }
  else
  {
    if (!allow_rowid ||
        my_strcasecmp(system_charset_info, name, "_rowid") ||
        !(field=table->rowid_field))
      return (Field*) 0;
  }

  if (thd->set_query_id)
  {
    if (field->query_id != thd->query_id)
    {
      field->query_id=thd->query_id;
      table->used_fields++;
      table->used_keys.intersect(field->part_of_key);
    }
    else
      thd->dupp_field=field;
  }
#ifndef NO_EMBEDDED_ACCESS_CHECKS
  if (check_grants && check_grant_column(thd, &table->grant,
					 table->s->db,
					 table->s->table_name, name, length))
    return WRONG_GRANT;
#endif
  return field;
}


/*
  Find field in table list.

  SYNOPSIS
    find_field_in_tables()
    thd			Pointer to current thread structure
    item		Field item that should be found
    tables		Tables to be searched for item
    ref			If 'item' is resolved to a view field, ref is set to
                        point to the found view field
    report_error	Degree of error reporting:
                        - IGNORE_ERRORS then do not report any error
                        - IGNORE_EXCEPT_NON_UNIQUE report only non-unique
                          fields, suppress all other errors
                        - REPORT_EXCEPT_NON_UNIQUE report all other errors
                          except when non-unique fields were found
                        - REPORT_ALL_ERRORS
    check_privileges    need to check privileges

  RETURN VALUES
    0			If error: the found field is not unique, or there are
                        no sufficient access priviliges for the found field,
                        or the field is qualified with non-existing table.
    not_found_field	The function was called with report_error ==
                        (IGNORE_ERRORS || IGNORE_EXCEPT_NON_UNIQUE) and a
			field was not found.
    view_ref_found	View field is found, item passed through ref parameter
    found field         If a item was resolved to some field
*/

Field *
find_field_in_tables(THD *thd, Item_ident *item, TABLE_LIST *tables,
		     Item **ref, find_item_error_report_type report_error,
                     bool check_privileges)
{
  Field *found=0;
  const char *db=item->db_name;
  const char *table_name=item->table_name;
  const char *name=item->field_name;
  uint length=(uint) strlen(name);
  char name_buff[NAME_LEN+1];


  if (item->cached_table)
  {
    /*
      This shortcut is used by prepared statements. We assuming that
      TABLE_LIST *tables is not changed during query execution (which
      is true for all queries except RENAME but luckily RENAME doesn't
      use fields...) so we can rely on reusing pointer to its member.
      With this optimization we also miss case when addition of one more
      field makes some prepared query ambiguous and so erroneous, but we
      accept this trade off.
    */
    if (item->cached_table->table && !item->cached_table->view)
    {
      found= find_field_in_real_table(thd, item->cached_table->table,
				      name, length,
				      test(item->cached_table->
					   table->grant.want_privilege) &&
				      check_privileges,
				      1, &(item->cached_field_index));

    }
    else
    {
      TABLE_LIST *table= item->cached_table;
      found= find_field_in_table(thd, table, name, item->name, length,
				       ref,
				       (table->table &&
					test(table->table->grant.
					     want_privilege) &&
					check_privileges),
				       (test(table->grant.want_privilege) &&
					check_privileges),
				       1, &(item->cached_field_index),
                                       TRUE);
    }
    if (found)
    {
      if (found == WRONG_GRANT)
	return (Field*) 0;
      return found;
    }
  }

  if (db && lower_case_table_names)
  {
    /*
      convert database to lower case for comparison.
      We can't do this in Item_field as this would change the
      'name' of the item which may be used in the select list
    */
    strmake(name_buff, db, sizeof(name_buff)-1);
    my_casedn_str(files_charset_info, name_buff);
    db= name_buff;
  }

  if (table_name && table_name[0])
  {						/* Qualified field */
    bool found_table=0;
    for (; tables; tables= tables->next_local)
    {
      /* TODO; Ensure that db and tables->db always points to something ! */
      if (!my_strcasecmp(table_alias_charset, tables->alias, table_name) &&
	  (!db || !db[0] || !tables->db ||  !tables->db[0] ||
           !strcmp(db,tables->db)))
      {
	found_table=1;
	Field *find= find_field_in_table(thd, tables, name, item->name,
                                         length, ref,
					 (tables->table &&
					  test(tables->table->grant.
                                               want_privilege) &&
                                          check_privileges),
					 (test(tables->grant.want_privilege) &&
                                          check_privileges),
					 1, &(item->cached_field_index),
                                         TRUE);
	if (find)
	{
	  item->cached_table= tables;
	  if (!tables->cacheable_table)
	    item->cached_table= 0;
	  if (find == WRONG_GRANT)
	    return (Field*) 0;
	  if (db || !thd->where)
	    return find;
	  if (found)
	  {
            if (report_error == REPORT_ALL_ERRORS ||
                report_error == IGNORE_EXCEPT_NON_UNIQUE)
              my_error(ER_NON_UNIQ_ERROR, MYF(0),
                       item->full_name(),thd->where);
	    return (Field*) 0;
	  }
	  found=find;
	}
      }
    }
    if (found)
      return found;
    if (!found_table && (report_error == REPORT_ALL_ERRORS ||
                         report_error == REPORT_EXCEPT_NON_UNIQUE))
    {
      char buff[NAME_LEN*2+1];
      if (db && db[0])
      {
	strxnmov(buff,sizeof(buff)-1,db,".",table_name,NullS);
	table_name=buff;
      }
      my_error(ER_UNKNOWN_TABLE, MYF(0), table_name, thd->where);
    }
    else
      if (report_error == REPORT_ALL_ERRORS ||
          report_error == REPORT_EXCEPT_NON_UNIQUE)
	my_error(ER_BAD_FIELD_ERROR, MYF(0), item->full_name(),thd->where);
      else
	return (Field*) not_found_field;
    return (Field*) 0;
  }

  bool allow_rowid= tables && !tables->next_local;	// Only one table
  for (; tables ; tables= tables->next_local)
  {
    if (!tables->table && !tables->ancestor)
    {
      if (report_error == REPORT_ALL_ERRORS ||
          report_error == REPORT_EXCEPT_NON_UNIQUE)
	my_error(ER_BAD_FIELD_ERROR, MYF(0), item->full_name(),thd->where);
      return (Field*) not_found_field;
    }

    Field *field= find_field_in_table(thd, tables, name, item->name,
                                      length, ref,
				      (tables->table &&
				       test(tables->table->grant.
                                            want_privilege) &&
                                       check_privileges),
				      (test(tables->grant.want_privilege) &&
                                       check_privileges),
				      allow_rowid,
                                      &(item->cached_field_index),
                                      TRUE);
    if (field)
    {
      if (field == WRONG_GRANT)
	return (Field*) 0;
      item->cached_table= (!tables->cacheable_table || found) ? 0 : tables;
      if (found)
      {
	if (!thd->where)			// Returns first found
	  break;
        if (report_error == REPORT_ALL_ERRORS ||
            report_error == IGNORE_EXCEPT_NON_UNIQUE)
          my_error(ER_NON_UNIQ_ERROR, MYF(0), name, thd->where);
	return (Field*) 0;
      }
      found=field;
    }
  }
  if (found)
    return found;
  if (report_error == REPORT_ALL_ERRORS ||
      report_error == REPORT_EXCEPT_NON_UNIQUE)
    my_error(ER_BAD_FIELD_ERROR, MYF(0), item->full_name(), thd->where);
  else
    return (Field*) not_found_field;
  return (Field*) 0;
}


/*
  Find Item in list of items (find_field_in_tables analog)

  TODO
    is it better return only counter?

  SYNOPSIS
    find_item_in_list()
    find			Item to find
    items			List of items
    counter			To return number of found item
    report_error
      REPORT_ALL_ERRORS		report errors, return 0 if error
      REPORT_EXCEPT_NOT_FOUND	Do not report 'not found' error and
				return not_found_item, report other errors,
				return 0
      IGNORE_ERRORS		Do not report errors, return 0 if error
    unaliased                   Set to true if item is field which was found
                                by original field name and not by its alias
                                in item list. Set to false otherwise.

  RETURN VALUES
    0			Item is not found or item is not unique,
			error message is reported
    not_found_item	Function was called with
			report_error == REPORT_EXCEPT_NOT_FOUND and
			item was not found. No error message was reported
                        found field
*/

/* Special Item pointer to serve as a return value from find_item_in_list(). */
Item **not_found_item= (Item**) 0x1;


Item **
find_item_in_list(Item *find, List<Item> &items, uint *counter,
                  find_item_error_report_type report_error, bool *unaliased)
{
  List_iterator<Item> li(items);
  Item **found=0, **found_unaliased= 0, *item;
  const char *db_name=0;
  const char *field_name=0;
  const char *table_name=0;
  bool found_unaliased_non_uniq= 0;
  uint unaliased_counter;

  LINT_INIT(unaliased_counter);                 // Dependent on found_unaliased

  *unaliased= FALSE;

  if (find->type() == Item::FIELD_ITEM	|| find->type() == Item::REF_ITEM)
  {
    field_name= ((Item_ident*) find)->field_name;
    table_name= ((Item_ident*) find)->table_name;
    db_name=    ((Item_ident*) find)->db_name;
  }

  for (uint i= 0; (item=li++); i++)
  {
    if (field_name && item->type() == Item::FIELD_ITEM)
    {
      Item_field *item_field= (Item_field*) item;

      /*
	In case of group_concat() with ORDER BY condition in the QUERY
	item_field can be field of temporary table without item name 
	(if this field created from expression argument of group_concat()),
	=> we have to check presence of name before compare
      */ 
      if (!item_field->name)
        continue;

      if (table_name)
      {
        /*
          If table name is specified we should find field 'field_name' in
          table 'table_name'. According to SQL-standard we should ignore
          aliases in this case.

          Since we should NOT prefer fields from the select list over
          other fields from the tables participating in this select in
          case of ambiguity we have to do extra check outside this function.

          We use strcmp for table names and database names as these may be
          case sensitive. In cases where they are not case sensitive, they
          are always in lower case.

	  item_field->field_name and item_field->table_name can be 0x0 if
	  item is not fix_field()'ed yet.
        */
        if (item_field->field_name && item_field->table_name &&
	    !my_strcasecmp(system_charset_info, item_field->field_name,
                           field_name) &&
            !strcmp(item_field->table_name, table_name) &&
            (!db_name || (item_field->db_name &&
                          !strcmp(item_field->db_name, db_name))))
        {
          if (found_unaliased)
          {
            if ((*found_unaliased)->eq(item, 0))
              continue;
            /*
              Two matching fields in select list.
              We already can bail out because we are searching through
              unaliased names only and will have duplicate error anyway.
            */
            if (report_error != IGNORE_ERRORS)
              my_error(ER_NON_UNIQ_ERROR, MYF(0),
                       find->full_name(), current_thd->where);
            return (Item**) 0;
          }
          found_unaliased= li.ref();
          unaliased_counter= i;
          if (db_name)
            break;                              // Perfect match
        }
      }
      else if (!my_strcasecmp(system_charset_info, item_field->name,
                              field_name))
      {
        /*
          If table name was not given we should scan through aliases
          (or non-aliased fields) first. We are also checking unaliased
          name of the field in then next else-if, to be able to find
          instantly field (hidden by alias) if no suitable alias (or
          non-aliased field) was found.
        */
        if (found)
        {
          if ((*found)->eq(item, 0))
            continue;                           // Same field twice
          if (report_error != IGNORE_ERRORS)
            my_error(ER_NON_UNIQ_ERROR, MYF(0),
                     find->full_name(), current_thd->where);
          return (Item**) 0;
        }
        found= li.ref();
        *counter= i;
      }
      else if (!my_strcasecmp(system_charset_info, item_field->field_name,
                              field_name))
      {
        /*
          We will use un-aliased field or react on such ambiguities only if
          we won't be able to find aliased field.
          Again if we have ambiguity with field outside of select list
          we should prefer fields from select list.
        */
        if (found_unaliased)
        {
          if ((*found_unaliased)->eq(item, 0))
            continue;                           // Same field twice
          found_unaliased_non_uniq= 1;
        }
        else
        {
          found_unaliased= li.ref();
          unaliased_counter= i;
        }
      }
    }
    else if (!table_name && (item->eq(find,0) ||
			     find->name && item->name &&
			     !my_strcasecmp(system_charset_info, 
					    item->name,find->name)))
    {
      found= li.ref();
      *counter= i;
      break;
    }
  }
  if (!found)
  {
    if (found_unaliased_non_uniq)
    {
      if (report_error != IGNORE_ERRORS)
        my_error(ER_NON_UNIQ_ERROR, MYF(0),
                 find->full_name(), current_thd->where);
      return (Item **) 0;
    }
    if (found_unaliased)
    {
      found= found_unaliased;
      *counter= unaliased_counter;
      *unaliased= TRUE;
    }
  }
  if (found)
    return found;
  if (report_error != REPORT_EXCEPT_NOT_FOUND)
  {
    if (report_error == REPORT_ALL_ERRORS)
      my_error(ER_BAD_FIELD_ERROR, MYF(0),
               find->full_name(), current_thd->where);
    return (Item **) 0;
  }
  else
    return (Item **) not_found_item;
}

/****************************************************************************
** Expand all '*' in given fields
****************************************************************************/

int setup_wild(THD *thd, TABLE_LIST *tables, List<Item> &fields,
	       List<Item> *sum_func_list,
	       uint wild_num)
{
  if (!wild_num)
    return(0);

  Item *item;
  List_iterator<Item> it(fields);
  Item_arena *arena, backup;
  DBUG_ENTER("setup_wild");

  /*
    Don't use arena if we are not in prepared statements or stored procedures
    For PS/SP we have to use arena to remember the changes
  */
  arena= thd->change_arena_if_needed(&backup);

  while (wild_num && (item= it++))
  {
    if (item->type() == Item::FIELD_ITEM &&
        ((Item_field*) item)->field_name &&
	((Item_field*) item)->field_name[0] == '*' &&
	!((Item_field*) item)->field)
    {
      uint elem= fields.elements;
      bool any_privileges= ((Item_field *) item)->any_privileges;
      Item_subselect *subsel= thd->lex->current_select->master_unit()->item;
      if (subsel &&
          subsel->substype() == Item_subselect::EXISTS_SUBS)
      {
        /*
          It is EXISTS(SELECT * ...) and we can replace * by any constant.

          Item_int do not need fix_fields() because it is basic constant.
        */
        it.replace(new Item_int("Not_used", (longlong) 1, 21));
      }
      else if (insert_fields(thd,tables,((Item_field*) item)->db_name,
                             ((Item_field*) item)->table_name, &it,
                             any_privileges, arena != 0))
      {
	if (arena)
	  thd->restore_backup_item_arena(arena, &backup);
	DBUG_RETURN(-1);
      }
      if (sum_func_list)
      {
	/*
	  sum_func_list is a list that has the fields list as a tail.
	  Because of this we have to update the element count also for this
	  list after expanding the '*' entry.
	*/
	sum_func_list->elements+= fields.elements - elem;
      }
      wild_num--;
    }
  }
  if (arena)
  {
    /* make * substituting permanent */
    SELECT_LEX *select_lex= thd->lex->current_select;
    select_lex->with_wild= 0;
    select_lex->item_list= fields;

    thd->restore_backup_item_arena(arena, &backup);
  }
  DBUG_RETURN(0);
}

/****************************************************************************
** Check that all given fields exists and fill struct with current data
****************************************************************************/

bool setup_fields(THD *thd, Item **ref_pointer_array, TABLE_LIST *tables, 
                  List<Item> &fields, bool set_query_id,
                  List<Item> *sum_func_list, bool allow_sum_func)
{
  reg2 Item *item;
  List_iterator<Item> it(fields);
  SELECT_LEX *select_lex= thd->lex->current_select;
  DBUG_ENTER("setup_fields");

  thd->set_query_id=set_query_id;
  thd->allow_sum_func= allow_sum_func;
  thd->where="field list";

  /*
    To prevent fail on forward lookup we fill it with zerows,
    then if we got pointer on zero after find_item_in_list we will know
    that it is forward lookup.

    There is other way to solve problem: fill array with pointers to list,
    but it will be slower.

    TODO: remove it when (if) we made one list for allfields and
    ref_pointer_array
  */
  if (ref_pointer_array)
    bzero(ref_pointer_array, sizeof(Item *) * fields.elements);

  Item **ref= ref_pointer_array;
  while ((item= it++))
  {
    if (!item->fixed && item->fix_fields(thd, tables, it.ref()) ||
	(item= *(it.ref()))->check_cols(1))
    {
      DBUG_RETURN(TRUE); /* purecov: inspected */
    }
    if (ref)
      *(ref++)= item;
    if (item->with_sum_func && item->type() != Item::SUM_FUNC_ITEM &&
	sum_func_list)
      item->split_sum_func(thd, ref_pointer_array, *sum_func_list);
    thd->used_tables|=item->used_tables();
  }
  DBUG_RETURN(test(thd->net.report_error));
}


/*
  make list of leaves of join table tree

  SYNOPSIS
    make_leaves_list()
    list    pointer to pointer on list first element
    tables  table list

  RETURN pointer on pointer to next_leaf of last element
*/

TABLE_LIST **make_leaves_list(TABLE_LIST **list, TABLE_LIST *tables)
{
  for (TABLE_LIST *table= tables; table; table= table->next_local)
  {
    if (table->view && !table->table)
    {
      /* it is for multi table views only, check it */
      DBUG_ASSERT(table->ancestor->next_local);
      list= make_leaves_list(list, table->ancestor);
    }
    else
    {
      *list= table;
      list= &table->next_leaf;
    }
  }
  return list;
}

/*
  prepare tables

  SYNOPSIS
    setup_tables()
    thd		  Thread handler
    tables	  Table list
    conds	  Condition of current SELECT (can be changed by VIEW)
    leaves        List of join table leaves list
    refresh       It is onle refresh for subquery
    select_insert It is SELECT ... INSERT command

  NOTE
    Check also that the 'used keys' and 'ignored keys' exists and set up the
    table structure accordingly
    Create leaf tables list

    This has to be called for all tables that are used by items, as otherwise
    table->map is not set and all Item_field will be regarded as const items.

  RETURN
    FALSE ok;  In this case *map will includes the choosed index
    TRUE  error
*/

bool setup_tables(THD *thd, TABLE_LIST *tables, Item **conds,
                  TABLE_LIST **leaves, bool refresh, bool select_insert)
{
  uint tablenr= 0;
  DBUG_ENTER("setup_tables");
  /*
    this is used for INSERT ... SELECT.
    For select we setup tables except first (and its underlying tables)
  */
  TABLE_LIST *first_select_table= (select_insert ?
                                   tables->next_local:
                                   0);
  if (!(*leaves))
    make_leaves_list(leaves, tables);

  for (TABLE_LIST *table_list= *leaves;
       table_list;
       table_list= table_list->next_leaf, tablenr++)
  {
    TABLE *table= table_list->table;
    if (first_select_table &&
        (table_list->belong_to_view ?
         table_list->belong_to_view :
         table_list) == first_select_table)
    {
      /* new counting for SELECT of INSERT ... SELECT command */
      first_select_table= 0;
      tablenr= 0;
    }
    setup_table_map(table, table_list, tablenr);
    table->used_keys= table->s->keys_for_keyread;
    if (table_list->use_index)
    {
      key_map map;
      get_key_map_from_key_list(&map, table, table_list->use_index);
      if (map.is_set_all())
	DBUG_RETURN(1);
      table->keys_in_use_for_query=map;
    }
    if (table_list->ignore_index)
    {
      key_map map;
      get_key_map_from_key_list(&map, table, table_list->ignore_index);
      if (map.is_set_all())
	DBUG_RETURN(1);
      table->keys_in_use_for_query.subtract(map);
    }
    table->used_keys.intersect(table->keys_in_use_for_query);
  }
  if (tablenr > MAX_TABLES)
  {
    my_error(ER_TOO_MANY_TABLES,MYF(0),MAX_TABLES);
    DBUG_RETURN(1);
  }
  if (!refresh)
  {
    for (TABLE_LIST *table_list= tables;
	 table_list;
	 table_list= table_list->next_local)
    {
      if (table_list->ancestor &&
	table_list->setup_ancestor(thd, conds,
				   table_list->effective_with_check))
        DBUG_RETURN(1);
    }
  }
  DBUG_RETURN(0);
}


/*
   Create a key_map from a list of index names

   SYNOPSIS
     get_key_map_from_key_list()
     map		key_map to fill in
     table		Table
     index_list		List of index names

   RETURN
     0	ok;  In this case *map will includes the choosed index
     1	error
*/

bool get_key_map_from_key_list(key_map *map, TABLE *table,
                               List<String> *index_list)
{
  List_iterator_fast<String> it(*index_list);
  String *name;
  uint pos;

  map->clear_all();
  while ((name=it++))
  {
    if (table->s->keynames.type_names == 0 ||
        (pos= find_type(&table->s->keynames, name->ptr(),
                        name->length(), 1)) <=
        0)
    {
      my_error(ER_KEY_COLUMN_DOES_NOT_EXITS, MYF(0),
               name->c_ptr(), table->s->table_name);
      map->set_all();
      return 1;
    }
    map->set_bit(pos-1);
  }
  return 0;
}


/*
  Drops in all fields instead of current '*' field

  SYNOPSIS
    insert_fields()
    thd			Thread handler
    tables		List of tables
    db_name		Database name in case of 'database_name.table_name.*'
    table_name		Table name in case of 'table_name.*'
    it			Pointer to '*'
    any_privileges	0 If we should ensure that we have SELECT privileges
		          for all columns
                        1 If any privilege is ok
    allocate_view_names if true view names will be copied to current Item_arena
                        memory (made for SP/PS)
  RETURN
    0	ok
        'it' is updated to point at last inserted
    1	error.  Error message is generated but not sent to client
*/

bool
insert_fields(THD *thd, TABLE_LIST *tables, const char *db_name,
	      const char *table_name, List_iterator<Item> *it,
              bool any_privileges, bool allocate_view_names)
{
  /* allocate variables on stack to avoid pool alloaction */
  Field_iterator_table table_iter;
  Field_iterator_view view_iter;
  uint found;
  char name_buff[NAME_LEN+1];
  DBUG_ENTER("insert_fields");

  if (db_name && lower_case_table_names)
  {
    /*
      convert database to lower case for comparison
      We can't do this in Item_field as this would change the
      'name' of the item which may be used in the select list
    */
    strmake(name_buff, db_name, sizeof(name_buff)-1);
    my_casedn_str(files_charset_info, name_buff);
    db_name= name_buff;
  }

  found= 0;
  for (; tables; tables= tables->next_local)
  {
    Field_iterator *iterator;
    TABLE_LIST *natural_join_table;
    Field *field;
    TABLE_LIST *embedded;
    TABLE_LIST *last;
    TABLE_LIST *embedding;
    TABLE *table= tables->table;
    bool alias_used= 0;

    if (!table_name || (!my_strcasecmp(table_alias_charset, table_name,
				       tables->alias) &&
			(!db_name || !strcmp(tables->db,db_name))))
    {
      bool view;
#ifndef NO_EMBEDDED_ACCESS_CHECKS
      /* Ensure that we have access right to all columns */
      if (!((table && (table->grant.privilege & SELECT_ACL) ||
	     tables->view && (tables->grant.privilege & SELECT_ACL))) &&
	  !any_privileges)
      {
        if (tables->view)
        {
          view_iter.set(tables);
          if (check_grant_all_columns(thd, SELECT_ACL, &tables->grant,
                                      tables->view_db.str,
                                      tables->view_name.str,
                                      &view_iter))
            goto err;
        }
        else if (!tables->schema_table)
        {
	  DBUG_ASSERT(table != 0);
          table_iter.set(tables);
          if (check_grant_all_columns(thd, SELECT_ACL, &table->grant,
                                      table->s->db,
                                      table->s->table_name,
                                      &table_iter))
            goto err;
        }
      }
#endif
      if (table)
	thd->used_tables|= table->map;
      else
      {
	view_iter.set(tables);
	for (; !view_iter.end_of_fields(); view_iter.next())
	{
	  thd->used_tables|= view_iter.item(thd)->used_tables();
	}
      }
      natural_join_table= 0;
      last= embedded= tables;

      while ((embedding= embedded->embedding) &&
              embedding->join_list->elements != 1)
      {
        TABLE_LIST *next;
        List_iterator_fast<TABLE_LIST> it(embedding->nested_join->join_list);
        last= it++;
        while ((next= it++))
          last= next;
        if (last != tables)
          break;
        embedded= embedding;
      }

      if (tables == last &&
          !embedded->outer_join &&
          embedded->natural_join &&
          !embedded->natural_join->outer_join)
      {
        embedding= embedded->natural_join;
        while (embedding->nested_join)
          embedding= embedding->nested_join->join_list.head();
        natural_join_table= embedding;
      }
      if (tables->field_translation)
      {
        iterator= &view_iter;
	view= 1;
	alias_used= my_strcasecmp(table_alias_charset,
				  tables->table_name, tables->alias);
      }
      else
      {
        iterator= &table_iter;
	view= 0;
      }
      iterator->set(tables);

      for (; !iterator->end_of_fields(); iterator->next())
      {
        Item *not_used_item;
        uint not_used_field_index= NO_CACHED_FIELD_INDEX;
        const char *field_name= iterator->name();
        /* Skip duplicate field names if NATURAL JOIN is used */
        if (!natural_join_table ||
            !find_field_in_table(thd, natural_join_table, field_name,
                                 field_name,
                                 strlen(field_name), &not_used_item, 0, 0, 0,
                                 &not_used_field_index, TRUE))
        {
          Item *item= iterator->item(thd);
	  if (view && !thd->lex->current_select->no_wrap_view_item)
	  {
            /*
              as far as we have view, then item point to view_iter, so we
              can use it directly for this view specific operation
            */
	    item= new Item_ref(view_iter.item_ptr(), tables->view_name.str,
                               field_name);
	  }
          if (!found++)
            (void) it->replace(item);		// Replace '*'
          else
            it->after(item);
#ifndef NO_EMBEDDED_ACCESS_CHECKS
          if (any_privileges)
          {
            /*
              In time of view creation MEGRGE algorithm for underlying
              VIEWs can't be used => it should be Item_field
            */
            DBUG_ASSERT(item->type() == Item::FIELD_ITEM);
            Item_field *fld= (Item_field*)item;
            char *db, *tab;
            if (tables->view)
            {
              db= tables->view_db.str;
              tab= tables->view_name.str;
            }
            else
            {
              db= tables->db;
              tab= tables->table_name;
            }
            if (!tables->schema_table && 
                !(fld->have_privileges= (get_column_grant(thd,
                                                          &table->grant,
                                                          db,
                                                          tab,
                                                          fld->field_name) &
                                         VIEW_ANY_ACL)))
            {
              my_error(ER_COLUMNACCESS_DENIED_ERROR, MYF(0),
                       "ANY",
                       thd->priv_user,
                       thd->host_or_ip,
                       fld->field_name,
                       tab);
              goto err;
            }
          }
#endif
        }
        if ((field= iterator->field()))
        {
          /*
            Mark if field used before in this select.
            Used by 'insert' to verify if a field name is used twice
          */
          if (field->query_id == thd->query_id)
            thd->dupp_field=field;
          field->query_id=thd->query_id;
          table->used_keys.intersect(field->part_of_key);
        }
        else if (allocate_view_names &&
                 thd->lex->current_select->first_execution)
        {
	  Item_field *item;
	  if (alias_used)
	    item= new Item_field(0,
				 thd->strdup(tables->alias),
				 thd->strdup(field_name));
	  else
	    item= new Item_field(thd->strdup(tables->view_db.str),
				 thd->strdup(tables->view_name.str),
				 thd->strdup(field_name));
          /*
            during cleunup() this item will be put in list to replace
            expression from VIEW
          */
          thd->nocheck_register_item_tree_change(it->ref(), item,
                                                 thd->mem_root);
        }
      }
      /*
	All fields are used in case if usual tables (in case of view used
	fields marked in setup_tables during fix_fields of view columns
      */
      if (table)
	table->used_fields= table->s->fields;
    }
  }
  if (found)
    DBUG_RETURN(0);

  if (!table_name)
    my_message(ER_NO_TABLES_USED, ER(ER_NO_TABLES_USED), MYF(0));
  else
    my_error(ER_BAD_TABLE_ERROR, MYF(0), table_name);
#ifndef NO_EMBEDDED_ACCESS_CHECKS
err:
#endif
  DBUG_RETURN(1);
}


/*
  Fix all conditions and outer join expressions

  SYNOPSIS
    setup_conds()
    thd     thread handler
    tables  list of tables for name resolving
    leaves  list of leaves of join table tree
*/

int setup_conds(THD *thd, TABLE_LIST *tables, TABLE_LIST *leaves, COND **conds)
{
  table_map not_null_tables= 0;
  SELECT_LEX *select_lex= thd->lex->current_select;
  Item_arena *arena= thd->current_arena, backup;
  bool save_wrapper= thd->lex->current_select->no_wrap_view_item;
  TABLE_LIST *table= NULL;	// For HP compilers
  DBUG_ENTER("setup_conds");

  if (select_lex->conds_processed_with_permanent_arena ||
      arena->is_conventional())
    arena= 0;                                   // For easier test

  thd->set_query_id=1;

  thd->lex->current_select->no_wrap_view_item= 1;
  select_lex->cond_count= 0;
  if (*conds)
  {
    thd->where="where clause";
    if (!(*conds)->fixed && (*conds)->fix_fields(thd, tables, conds) ||
	(*conds)->check_cols(1))
      goto err_no_arena;
  }

  /* Check if we are using outer joins */
  for (table= leaves; table; table= table->next_leaf)
  {
    TABLE_LIST *embedded;
    TABLE_LIST *embedding= table;
    do
    {
      embedded= embedding;
      if (embedded->on_expr)
      {
        /* Make a join an a expression */
        thd->where="on clause";
        if (!embedded->on_expr->fixed &&
            embedded->on_expr->fix_fields(thd, tables, &embedded->on_expr) ||
	    embedded->on_expr->check_cols(1))
	  goto err_no_arena;
        select_lex->cond_count++;
      }
      if (embedded->natural_join)
      {
        /* Make a join of all fields wich have the same name */
        TABLE_LIST *tab1= embedded;
        TABLE_LIST *tab2= embedded->natural_join;
        if (!(embedded->outer_join & JOIN_TYPE_RIGHT))
        {
          while (tab1->nested_join)
          {
            TABLE_LIST *next;
            List_iterator_fast<TABLE_LIST> it(tab1->nested_join->join_list);
            tab1= it++;
            while ((next= it++))
              tab1= next;
          }
        }
        else
        {
          while (tab1->nested_join)
            tab1= tab1->nested_join->join_list.head();
        }
        if (embedded->outer_join & JOIN_TYPE_RIGHT)
        {
          while (tab2->nested_join)
          {
            TABLE_LIST *next;
            List_iterator_fast<TABLE_LIST> it(tab2->nested_join->join_list);
            tab2= it++;
            while ((next= it++))
              tab2= next;
          }
        }
        else
        {
          while (tab2->nested_join)
            tab2= tab2->nested_join->join_list.head();
        }

        if (arena)
	  arena= thd->change_arena_if_needed(&backup);

        TABLE *t1=tab1->table;
        TABLE *t2=tab2->table;
        Field_iterator_table table_iter;
        Field_iterator_view view_iter;
        Field_iterator *iterator;
        Field *t1_field, *t2_field;
        Item *item_t2= 0;
        Item_cond_and *cond_and= new Item_cond_and();

        if (!cond_and)				// If not out of memory
	  goto err_no_arena;
        cond_and->top_level_item();

        if (table->field_translation)
        {
          iterator= &view_iter;
          view_iter.set(tab1);
        }
        else
        {
          iterator= &table_iter;
          table_iter.set(tab1);
        }

        for (; !iterator->end_of_fields(); iterator->next())
        {
          const char *t1_field_name= iterator->name();
          uint not_used_field_index= NO_CACHED_FIELD_INDEX;

          if ((t2_field= find_field_in_table(thd, tab2, t1_field_name,
                                             t1_field_name,
                                             strlen(t1_field_name), &item_t2,
                                             0, 0, 0,
                                             &not_used_field_index,
                                             FALSE)))
          {
            if (t2_field != view_ref_found)
            {
              if (!(item_t2= new Item_field(thd, t2_field)))
                goto err;
              /* Mark field used for table cache */
              t2_field->query_id= thd->query_id;
              t2->used_keys.intersect(t2_field->part_of_key);
            }
            if ((t1_field= iterator->field()))
            {
              /* Mark field used for table cache */
              t1_field->query_id= thd->query_id;
              t1->used_keys.intersect(t1_field->part_of_key);
            }
            Item_func_eq *tmp= new Item_func_eq(iterator->item(thd),
                                                item_t2);
            if (!tmp)
              goto err;
            cond_and->list.push_back(tmp);
          }
        }
        select_lex->cond_count+= cond_and->list.elements;

        // to prevent natural join processing during PS re-execution
        embedding->natural_join= 0;

        if (cond_and->list.elements)
        {
          COND *on_expr= cond_and;
          on_expr->fix_fields(thd, 0, &on_expr);
          if (!embedded->outer_join)			// Not left join
          {
            *conds= and_conds(*conds, cond_and);
            // fix_fields() should be made with temporary memory pool
            if (arena)
              thd->restore_backup_item_arena(arena, &backup);
            if (*conds && !(*conds)->fixed)
            {
              if ((*conds)->fix_fields(thd, tables, conds))
                goto err_no_arena;
            }
          }
          else
          {
            embedded->on_expr= and_conds(embedded->on_expr, cond_and);
            // fix_fields() should be made with temporary memory pool
            if (arena)
              thd->restore_backup_item_arena(arena, &backup);
            if (embedded->on_expr && !embedded->on_expr->fixed)
            {
              if (embedded->on_expr->fix_fields(thd, tables,
                                                &embedded->on_expr))
                goto err_no_arena;
            }
          }
        }
        else if (arena)
	  thd->restore_backup_item_arena(arena, &backup);
      }
      embedding= embedded->embedding;
    }
    while (embedding &&
           embedding->nested_join->join_list.head() == embedded);
  }

  if (!thd->current_arena->is_conventional())
  {
    /*
      We are in prepared statement preparation code => we should store
      WHERE clause changing for next executions.

      We do this ON -> WHERE transformation only once per PS/SP statement.
    */
    select_lex->where= *conds;
    select_lex->conds_processed_with_permanent_arena= 1;
  }
  thd->lex->current_select->no_wrap_view_item= save_wrapper;
  DBUG_RETURN(test(thd->net.report_error));

err:
  if (arena)
    thd->restore_backup_item_arena(arena, &backup);
err_no_arena:
  thd->lex->current_select->no_wrap_view_item= save_wrapper;
  DBUG_RETURN(1);
}


/******************************************************************************
** Fill a record with data (for INSERT or UPDATE)
** Returns : 1 if some field has wrong type
******************************************************************************/


/*
  Fill fields with given items.

  SYNOPSIS
    fill_record()
    thd           thread handler
    fields        Item_fields list to be filled
    values        values to fill with
    ignore_errors TRUE if we should ignore errors

  RETURN
    FALSE   OK
    TRUE    error occured
*/

bool
fill_record(THD * thd, List<Item> &fields, List<Item> &values,
            bool ignore_errors)
{
  List_iterator_fast<Item> f(fields),v(values);
  Item *value;
  Item_field *field;
  DBUG_ENTER("fill_record");

  while ((field=(Item_field*) f++))
  {
    value=v++;
    Field *rfield= field->field;
    TABLE *table= rfield->table;
    if (rfield == table->next_number_field)
      table->auto_increment_field_not_null= TRUE;
    if ((value->save_in_field(rfield, 0) < 0) && !ignore_errors)
    {
      my_message(ER_UNKNOWN_ERROR, ER(ER_UNKNOWN_ERROR), MYF(0));
      DBUG_RETURN(TRUE);
    }
  }
  DBUG_RETURN(thd->net.report_error);
}


/*
  Fill field buffer with values from Field list

  SYNOPSIS
    fill_record()
    thd           thread handler
    ptr           pointer on pointer to record
    values        list of fields
    ignore_errors TRUE if we should ignore errors

  RETURN
    FALSE   OK
    TRUE    error occured
*/

bool
fill_record(THD *thd, Field **ptr, List<Item> &values, bool ignore_errors)
{
  List_iterator_fast<Item> v(values);
  Item *value;
  DBUG_ENTER("fill_record");

  Field *field;
  while ((field = *ptr++))
  {
    value=v++;
    TABLE *table= field->table;
    if (field == table->next_number_field)
      table->auto_increment_field_not_null= TRUE;
    if ((value->save_in_field(field, 0) < 0) && !ignore_errors)
    {
      my_message(ER_UNKNOWN_ERROR, ER(ER_UNKNOWN_ERROR), MYF(0));
      DBUG_RETURN(TRUE);
    }
  }
  DBUG_RETURN(thd->net.report_error);
}


static void mysql_rm_tmp_tables(void)
{
  uint i, idx;
  char	filePath[FN_REFLEN], *tmpdir;
  MY_DIR *dirp;
  FILEINFO *file;
  DBUG_ENTER("mysql_rm_tmp_tables");

  for (i=0; i<=mysql_tmpdir_list.max; i++)
  {
    tmpdir=mysql_tmpdir_list.list[i];
  /* See if the directory exists */
    if (!(dirp = my_dir(tmpdir,MYF(MY_WME | MY_DONT_SORT))))
      continue;

    /* Remove all SQLxxx tables from directory */

  for (idx=0 ; idx < (uint) dirp->number_off_files ; idx++)
  {
    file=dirp->dir_entry+idx;

    /* skiping . and .. */
    if (file->name[0] == '.' && (!file->name[1] ||
       (file->name[1] == '.' &&  !file->name[2])))
      continue;

    if (!bcmp(file->name,tmp_file_prefix,tmp_file_prefix_length))
    {
        sprintf(filePath,"%s%s",tmpdir,file->name);
        VOID(my_delete(filePath,MYF(MY_WME)));
    }
  }
  my_dirend(dirp);
  }
  DBUG_VOID_RETURN;
}



/*****************************************************************************
	unireg support functions
*****************************************************************************/

/*
** Invalidate any cache entries that are for some DB
** We can't use hash_delete when looping hash_elements. We mark them first
** and afterwards delete those marked unused.
*/

void remove_db_from_cache(const my_string db)
{
  for (uint idx=0 ; idx < open_cache.records ; idx++)
  {
    TABLE *table=(TABLE*) hash_element(&open_cache,idx);
    if (!strcmp(table->s->db, db))
    {
      table->s->version= 0L;			/* Free when thread is ready */
      if (!table->in_use)
	relink_unused(table);
    }
  }
  while (unused_tables && !unused_tables->s->version)
    VOID(hash_delete(&open_cache,(byte*) unused_tables));
}


/*
** free all unused tables
*/

void flush_tables()
{
  (void) pthread_mutex_lock(&LOCK_open);
  while (unused_tables)
    hash_delete(&open_cache,(byte*) unused_tables);
  (void) pthread_mutex_unlock(&LOCK_open);
}


/*
  Mark all entries with the table as deleted to force an reopen of the table

  The table will be closed (not stored in cache) by the current thread when
  close_thread_tables() is called.

  RETURN
    0  This thread now have exclusive access to this table and no other thread
       can access the table until close_thread_tables() is called.
    1  Table is in use by another thread
*/

bool remove_table_from_cache(THD *thd, const char *db, const char *table_name,
			     bool return_if_owned_by_thd)
{
  char key[MAX_DBKEY_LENGTH];
  uint key_length;
  TABLE *table;
  bool result=0;
  DBUG_ENTER("remove_table_from_cache");

  key_length=(uint) (strmov(strmov(key,db)+1,table_name)-key)+1;
  for (table=(TABLE*) hash_search(&open_cache,(byte*) key,key_length) ;
       table;
       table = (TABLE*) hash_next(&open_cache,(byte*) key,key_length))
  {
    THD *in_use;
    table->s->version= 0L;			/* Free when thread is ready */
    if (!(in_use=table->in_use))
    {
      DBUG_PRINT("info",("Table was not in use"));
      relink_unused(table);
    }
    else if (in_use != thd)
    {
      in_use->some_tables_deleted=1;
      if (table->db_stat)
	result=1;
      /* Kill delayed insert threads */
      if ((in_use->system_thread & SYSTEM_THREAD_DELAYED_INSERT) &&
          ! in_use->killed)
      {
	in_use->killed= THD::KILL_CONNECTION;
	pthread_mutex_lock(&in_use->mysys_var->mutex);
	if (in_use->mysys_var->current_cond)
	{
	  pthread_mutex_lock(in_use->mysys_var->current_mutex);
	  pthread_cond_broadcast(in_use->mysys_var->current_cond);
	  pthread_mutex_unlock(in_use->mysys_var->current_mutex);
	}
	pthread_mutex_unlock(&in_use->mysys_var->mutex);
      }
      /*
	Now we must abort all tables locks used by this thread
	as the thread may be waiting to get a lock for another table
      */
      for (TABLE *thd_table= in_use->open_tables;
	   thd_table ;
	   thd_table= thd_table->next)
      {
	if (thd_table->db_stat)			// If table is open
	  mysql_lock_abort_for_thread(thd, thd_table);
      }
    }
    else
      result= result || return_if_owned_by_thd;
  }
  while (unused_tables && !unused_tables->s->version)
    VOID(hash_delete(&open_cache,(byte*) unused_tables));
  DBUG_RETURN(result);
}

int setup_ftfuncs(SELECT_LEX *select_lex)
{
  List_iterator<Item_func_match> li(*(select_lex->ftfunc_list)),
                                 lj(*(select_lex->ftfunc_list));
  Item_func_match *ftf, *ftf2;

  while ((ftf=li++))
  {
    if (ftf->fix_index())
      return 1;
    lj.rewind();
    while ((ftf2=lj++) != ftf)
    {
      if (ftf->eq(ftf2,1) && !ftf2->master)
        ftf2->master=ftf;
    }
  }

  return 0;
}


int init_ftfuncs(THD *thd, SELECT_LEX *select_lex, bool no_order)
{
  if (select_lex->ftfunc_list->elements)
  {
    List_iterator<Item_func_match> li(*(select_lex->ftfunc_list));
    Item_func_match *ifm;
    DBUG_PRINT("info",("Performing FULLTEXT search"));
    thd->proc_info="FULLTEXT initialization";

    while ((ifm=li++))
      ifm->init_search(no_order);
  }
  return 0;
}


/*
  open new .frm format table

  SYNOPSIS
    open_new_frm()
    path	  path to .frm
    alias	  alias for table
    db            database
    table_name    name of table
    db_stat	  open flags (for example HA_OPEN_KEYFILE|HA_OPEN_RNDFILE..)
		  can be 0 (example in ha_example_table)
    prgflag	  READ_ALL etc..
    ha_open_flags HA_OPEN_ABORT_IF_LOCKED etc..
    outparam	  result table
    table_desc	  TABLE_LIST descriptor
    mem_root	  temporary MEM_ROOT for parsing
*/

static my_bool
open_new_frm(const char *path, const char *alias,
             const char *db, const char *table_name,
             uint db_stat, uint prgflag,
	     uint ha_open_flags, TABLE *outparam, TABLE_LIST *table_desc,
	     MEM_ROOT *mem_root)
{
  LEX_STRING pathstr;
  File_parser *parser;
  DBUG_ENTER("open_new_frm");

  pathstr.str=    (char*) path;
  pathstr.length= strlen(path);

  if ((parser= sql_parse_prepare(&pathstr, mem_root, 1)))
  {
    if (!strncmp("VIEW", parser->type()->str, parser->type()->length))
    {
      if (table_desc == 0 || table_desc->required_type == FRMTYPE_TABLE)
      {
        my_error(ER_WRONG_OBJECT, MYF(0), db, table_name, "BASE TABLE");
        goto err;
      }
      if (mysql_make_view(parser, table_desc))
        goto err;
    }
    else
    {
      /* only VIEWs are supported now */
      my_error(ER_FRM_UNKNOWN_TYPE, MYF(0), path,  parser->type()->str);
      goto err;
    }
    DBUG_RETURN(0);
  }
 
err:
  bzero(outparam, sizeof(TABLE));	// do not run repair
  DBUG_RETURN(1);
}<|MERGE_RESOLUTION|>--- conflicted
+++ resolved
@@ -512,16 +512,7 @@
 
   /* We'll re-use always same buffer so make it big enough for longest name */
   for (table=thd->temporary_tables ; table ; table=table->next)
-<<<<<<< HEAD
-    /*
-      We are going to add 4 ` around the db/table names, so 1 does not look
-      enough; indeed it is enough, because table->key_length is greater (by 8,
-      because of server_id and thread_id) than db||table.
-    */
-    query_buf_size+= table->s->key_length+1;
-=======
-    greatest_key_length= max(greatest_key_length, table->key_length);
->>>>>>> b97a519d
+    greatest_key_length= max(greatest_key_length, table->s->key_length);
 
   if ((query = alloc_root(thd->mem_root, greatest_key_length+50)))
     // Better add "if exists", in case a RESET MASTER has been done
@@ -533,21 +524,14 @@
       In we are OOM for 'query' this is not fatal. We skip temporary tables
       not created directly by the user.
     */
-    if (query && mysql_bin_log.is_open() && (table->real_name[0] != '#'))
-    {
-<<<<<<< HEAD
-      // skip temporary tables not created directly by the user
-      if (table->s->table_name[0] != '#')
-	found_user_tables = 1;
-      end = strxmov(end,"`",table->s->db,"`.`",
-                    table->s->table_name,"`,", NullS);
-=======
+    if (query && mysql_bin_log.is_open() && (table->s->table_name[0] != '#'))
+    {
       /*
         Here we assume table_cache_key always starts
         with \0 terminated db name
       */
-      end = strxmov(name_in_query, table->table_cache_key, "`.`",
-                    table->real_name, "`", NullS);
+      end = strxmov(name_in_query, table->s->db, "`.`",
+                    table->s->table_name, "`", NullS);
       Query_log_event qinfo(thd, query, (ulong)(end-query), 0, FALSE);
       /*
         Imagine the thread had created a temp table, then was doing a SELECT, and
@@ -561,7 +545,6 @@
       */
       qinfo.error_code= 0;
       mysql_bin_log.write(&qinfo);
->>>>>>> b97a519d
     }
     next=table->next;
     close_temporary(table);
