/*
   Copyright (c) 2000, 2016, Oracle and/or its affiliates.
   Copyright (c) 2009, 2021, MariaDB Corporation.

   This program is free software; you can redistribute it and/or modify
   it under the terms of the GNU General Public License as published by
   the Free Software Foundation; version 2 of the License.

   This program is distributed in the hope that it will be useful,
   but WITHOUT ANY WARRANTY; without even the implied warranty of
   MERCHANTABILITY or FITNESS FOR A PARTICULAR PURPOSE.  See the
   GNU General Public License for more details.

   You should have received a copy of the GNU General Public License
   along with this program; if not, write to the Free Software
   Foundation, Inc., 51 Franklin Street, Fifth Floor, Boston, MA  02110-1335  USA */

#ifndef SQL_CLASS_INCLUDED
#define SQL_CLASS_INCLUDED

/* Classes in mysql */

#include <atomic>
#include "dur_prop.h"
#include <waiting_threads.h>
#include "sql_const.h"
#include <mysql/plugin_audit.h>
#include "log.h"
#include "rpl_tblmap.h"
#include "mdl.h"
#include "field.h"                              // Create_field
#include "opt_trace_context.h"
#include "probes_mysql.h"
#include "sql_locale.h"     /* my_locale_st */
#include "sql_profile.h"    /* PROFILING */
#include "scheduler.h"      /* thd_scheduler */
#include "protocol.h"       /* Protocol_text, Protocol_binary */
#include "violite.h"        /* vio_is_connected */
#include "thr_lock.h"       /* thr_lock_type, THR_LOCK_DATA, THR_LOCK_INFO */
#include "thr_timer.h"
#include "thr_malloc.h"
#include "log_slow.h"      /* LOG_SLOW_DISABLE_... */
#include <my_tree.h>
#include "sql_digest_stream.h"            // sql_digest_state
#include <mysql/psi/mysql_stage.h>
#include <mysql/psi/mysql_statement.h>
#include <mysql/psi/mysql_idle.h>
#include <mysql/psi/mysql_table.h>
#include <mysql_com_server.h>
#include "session_tracker.h"
#include "backup.h"
#include "xa.h"

extern "C"
void set_thd_stage_info(void *thd,
                        const PSI_stage_info *new_stage,
                        PSI_stage_info *old_stage,
                        const char *calling_func,
                        const char *calling_file,
                        const unsigned int calling_line);

#define THD_STAGE_INFO(thd, stage) \
  (thd)->enter_stage(&stage, __func__, __FILE__, __LINE__)

#include "my_apc.h"
#include "rpl_gtid.h"

#include "wsrep_mysqld.h"
#ifdef WITH_WSREP
#include <inttypes.h>
/* wsrep-lib */
#include "wsrep_client_service.h"
#include "wsrep_client_state.h"
#include "wsrep_mutex.h"
#include "wsrep_condition_variable.h"

class Wsrep_applier_service;

#endif /* WITH_WSREP */
class Reprepare_observer;
class Relay_log_info;
struct rpl_group_info;
class Rpl_filter;
class Query_log_event;
class Load_log_event;
class sp_rcontext;
class sp_cache;
class Lex_input_stream;
class Parser_state;
class Rows_log_event;
class Sroutine_hash_entry;
class user_var_entry;
struct Trans_binlog_info;
class rpl_io_thread_info;
class rpl_sql_thread_info;
#ifdef HAVE_REPLICATION
struct Slave_info;
#endif

enum enum_ha_read_modes { RFIRST, RNEXT, RPREV, RLAST, RKEY, RNEXT_SAME };
enum enum_duplicates { DUP_ERROR, DUP_REPLACE, DUP_UPDATE };
enum enum_delay_key_write { DELAY_KEY_WRITE_NONE, DELAY_KEY_WRITE_ON,
			    DELAY_KEY_WRITE_ALL };
enum enum_slave_exec_mode { SLAVE_EXEC_MODE_STRICT,
                            SLAVE_EXEC_MODE_IDEMPOTENT,
                            SLAVE_EXEC_MODE_LAST_BIT };
enum enum_slave_run_triggers_for_rbr { SLAVE_RUN_TRIGGERS_FOR_RBR_NO,
                                       SLAVE_RUN_TRIGGERS_FOR_RBR_YES,
                                       SLAVE_RUN_TRIGGERS_FOR_RBR_LOGGING};
enum enum_slave_type_conversions { SLAVE_TYPE_CONVERSIONS_ALL_LOSSY,
                                   SLAVE_TYPE_CONVERSIONS_ALL_NON_LOSSY};

/*
  MARK_COLUMNS_READ:  A column is goind to be read.
  MARK_COLUMNS_WRITE: A column is going to be written to.
  MARK_COLUMNS_READ:  A column is goind to be read.
                      A bit in read set is set to inform handler that the field
                      is to be read. If field list contains duplicates, then
                      thd->dup_field is set to point to the last found
                      duplicate.
  MARK_COLUMNS_WRITE: A column is going to be written to.
                      A bit is set in write set to inform handler that it needs
                      to update this field in write_row and update_row.
*/
enum enum_column_usage
{ COLUMNS_READ, COLUMNS_WRITE, MARK_COLUMNS_READ, MARK_COLUMNS_WRITE};

static inline bool should_mark_column(enum_column_usage column_usage)
{ return column_usage >= MARK_COLUMNS_READ; }

enum enum_filetype { FILETYPE_CSV, FILETYPE_XML };

enum enum_binlog_row_image {
  /** PKE in the before image and changed columns in the after image */
  BINLOG_ROW_IMAGE_MINIMAL= 0,
  /** Whenever possible, before and after image contain all columns except blobs. */
  BINLOG_ROW_IMAGE_NOBLOB= 1,
  /** All columns in both before and after image. */
  BINLOG_ROW_IMAGE_FULL= 2
};


/* Bits for different SQL modes modes (including ANSI mode) */
#define MODE_REAL_AS_FLOAT              (1ULL << 0)
#define MODE_PIPES_AS_CONCAT            (1ULL << 1)
#define MODE_ANSI_QUOTES                (1ULL << 2)
#define MODE_IGNORE_SPACE               (1ULL << 3)
#define MODE_IGNORE_BAD_TABLE_OPTIONS   (1ULL << 4)
#define MODE_ONLY_FULL_GROUP_BY         (1ULL << 5)
#define MODE_NO_UNSIGNED_SUBTRACTION    (1ULL << 6)
#define MODE_NO_DIR_IN_CREATE           (1ULL << 7)
#define MODE_POSTGRESQL                 (1ULL << 8)
#define MODE_ORACLE                     (1ULL << 9)
#define MODE_MSSQL                      (1ULL << 10)
#define MODE_DB2                        (1ULL << 11)
#define MODE_MAXDB                      (1ULL << 12)
#define MODE_NO_KEY_OPTIONS             (1ULL << 13)
#define MODE_NO_TABLE_OPTIONS           (1ULL << 14)
#define MODE_NO_FIELD_OPTIONS           (1ULL << 15)
#define MODE_MYSQL323                   (1ULL << 16)
#define MODE_MYSQL40                    (1ULL << 17)
#define MODE_ANSI                       (1ULL << 18)
#define MODE_NO_AUTO_VALUE_ON_ZERO      (1ULL << 19)
#define MODE_NO_BACKSLASH_ESCAPES       (1ULL << 20)
#define MODE_STRICT_TRANS_TABLES        (1ULL << 21)
#define MODE_STRICT_ALL_TABLES          (1ULL << 22)
#define MODE_NO_ZERO_IN_DATE            (1ULL << 23)
#define MODE_NO_ZERO_DATE               (1ULL << 24)
#define MODE_INVALID_DATES              (1ULL << 25)
#define MODE_ERROR_FOR_DIVISION_BY_ZERO (1ULL << 26)
#define MODE_TRADITIONAL                (1ULL << 27)
#define MODE_NO_AUTO_CREATE_USER        (1ULL << 28)
#define MODE_HIGH_NOT_PRECEDENCE        (1ULL << 29)
#define MODE_NO_ENGINE_SUBSTITUTION     (1ULL << 30)
#define MODE_PAD_CHAR_TO_FULL_LENGTH    (1ULL << 31)
/* SQL mode bits defined above are common for MariaDB and MySQL */
#define MODE_MASK_MYSQL_COMPATIBLE      0xFFFFFFFFULL
/* The following modes are specific to MariaDB */
#define MODE_EMPTY_STRING_IS_NULL       (1ULL << 32)
#define MODE_SIMULTANEOUS_ASSIGNMENT    (1ULL << 33)
#define MODE_TIME_ROUND_FRACTIONAL      (1ULL << 34)
/* The following modes are specific to MySQL */
#define MODE_MYSQL80_TIME_TRUNCATE_FRACTIONAL (1ULL << 32)


/* Bits for different old style modes */
#define OLD_MODE_NO_DUP_KEY_WARNINGS_WITH_IGNORE	(1 << 0)
#define OLD_MODE_NO_PROGRESS_INFO			(1 << 1)
#define OLD_MODE_ZERO_DATE_TIME_CAST                    (1 << 2)

extern char internal_table_name[2];
extern char empty_c_string[1];
extern MYSQL_PLUGIN_IMPORT const char **errmesg;

extern "C" LEX_STRING * thd_query_string (MYSQL_THD thd);
extern "C" size_t thd_query_safe(MYSQL_THD thd, char *buf, size_t buflen);

/**
  @class CSET_STRING
  @brief Character set armed LEX_STRING
*/
class CSET_STRING
{
private:
  LEX_STRING string;
  CHARSET_INFO *cs;
public:
  CSET_STRING() : cs(&my_charset_bin)
  {
    string.str= NULL;
    string.length= 0;
  }
  CSET_STRING(char *str_arg, size_t length_arg, CHARSET_INFO *cs_arg) :
  cs(cs_arg)
  {
    DBUG_ASSERT(cs_arg != NULL);
    string.str= str_arg;
    string.length= length_arg;
  }

  inline char *str() const { return string.str; }
  inline size_t length() const { return string.length; }
  CHARSET_INFO *charset() const { return cs; }

  friend LEX_STRING * thd_query_string (MYSQL_THD thd);
};


#define TC_HEURISTIC_RECOVER_COMMIT   1
#define TC_HEURISTIC_RECOVER_ROLLBACK 2
extern ulong tc_heuristic_recover;

typedef struct st_user_var_events
{
  user_var_entry *user_var_event;
  char *value;
  size_t length;
  Item_result type;
  uint charset_number;
  bool unsigned_flag;
} BINLOG_USER_VAR_EVENT;

/*
  The COPY_INFO structure is used by INSERT/REPLACE code.
  The schema of the row counting by the INSERT/INSERT ... ON DUPLICATE KEY
  UPDATE code:
    If a row is inserted then the copied variable is incremented.
    If a row is updated by the INSERT ... ON DUPLICATE KEY UPDATE and the
      new data differs from the old one then the copied and the updated
      variables are incremented.
    The touched variable is incremented if a row was touched by the update part
      of the INSERT ... ON DUPLICATE KEY UPDATE no matter whether the row
      was actually changed or not.
*/
typedef struct st_copy_info {
  ha_rows records; /**< Number of processed records */
  ha_rows deleted; /**< Number of deleted records */
  ha_rows updated; /**< Number of updated records */
  ha_rows copied;  /**< Number of copied records */
  ha_rows error_count;
  ha_rows touched; /* Number of touched records */
  enum enum_duplicates handle_duplicates;
  int escape_char, last_errno;
  bool ignore;
  /* for INSERT ... UPDATE */
  List<Item> *update_fields;
  List<Item> *update_values;
  /* for VIEW ... WITH CHECK OPTION */
  TABLE_LIST *view;
  TABLE_LIST *table_list;                       /* Normal table */
} COPY_INFO;


class Key_part_spec :public Sql_alloc {
public:
  LEX_CSTRING field_name;
  uint length;
  bool generated;
  Key_part_spec(const LEX_CSTRING *name, uint len, bool gen= false)
    : field_name(*name), length(len), generated(gen)
  {}
  bool operator==(const Key_part_spec& other) const;
  /**
    Construct a copy of this Key_part_spec. field_name is copied
    by-pointer as it is known to never change. At the same time
    'length' may be reset in mysql_prepare_create_table, and this
    is why we supply it with a copy.

    @return If out of memory, 0 is returned and an error is set in
    THD.
  */
  Key_part_spec *clone(MEM_ROOT *mem_root) const
  { return new (mem_root) Key_part_spec(*this); }
};


class Alter_drop :public Sql_alloc {
public:
  enum drop_type { KEY, COLUMN, FOREIGN_KEY, CHECK_CONSTRAINT, PERIOD };
  const char *name;
  enum drop_type type;
  bool drop_if_exists;
  Alter_drop(enum drop_type par_type,const char *par_name, bool par_exists)
    :name(par_name), type(par_type), drop_if_exists(par_exists)
  {
    DBUG_ASSERT(par_name != NULL);
  }
  /**
    Used to make a clone of this object for ALTER/CREATE TABLE
    @sa comment for Key_part_spec::clone
  */
  Alter_drop *clone(MEM_ROOT *mem_root) const
    { return new (mem_root) Alter_drop(*this); }
  const char *type_name()
  {
    return type == COLUMN ? "COLUMN" :
           type == CHECK_CONSTRAINT ? "CONSTRAINT" :
           type == PERIOD ? "PERIOD" :
           type == KEY ? "INDEX" : "FOREIGN KEY";
  }
};


class Alter_column :public Sql_alloc {
public:
  const char *name;
  Virtual_column_info *default_value;
  bool alter_if_exists;
  Alter_column(const char *par_name, Virtual_column_info *expr, bool par_exists)
    :name(par_name), default_value(expr), alter_if_exists(par_exists) {}
  /**
    Used to make a clone of this object for ALTER/CREATE TABLE
    @sa comment for Key_part_spec::clone
  */
  Alter_column *clone(MEM_ROOT *mem_root) const
    { return new (mem_root) Alter_column(*this); }
};


class Key :public Sql_alloc, public DDL_options {
public:
  enum Keytype { PRIMARY, UNIQUE, MULTIPLE, FULLTEXT, SPATIAL, FOREIGN_KEY};
  enum Keytype type;
  KEY_CREATE_INFO key_create_info;
  List<Key_part_spec> columns;
  LEX_CSTRING name;
  engine_option_value *option_list;
  bool generated;
  bool invisible;

  Key(enum Keytype type_par, const LEX_CSTRING *name_arg,
      ha_key_alg algorithm_arg, bool generated_arg, DDL_options_st ddl_options)
    :DDL_options(ddl_options),
     type(type_par), key_create_info(default_key_create_info),
    name(*name_arg), option_list(NULL), generated(generated_arg),
    invisible(false)
  {
    key_create_info.algorithm= algorithm_arg;
  }
  Key(enum Keytype type_par, const LEX_CSTRING *name_arg,
      KEY_CREATE_INFO *key_info_arg,
      bool generated_arg, List<Key_part_spec> *cols,
      engine_option_value *create_opt, DDL_options_st ddl_options)
    :DDL_options(ddl_options),
     type(type_par), key_create_info(*key_info_arg), columns(*cols),
    name(*name_arg), option_list(create_opt), generated(generated_arg),
    invisible(false)
  {}
  Key(const Key &rhs, MEM_ROOT *mem_root);
  virtual ~Key() {}
  /* Equality comparison of keys (ignoring name) */
  friend bool foreign_key_prefix(Key *a, Key *b);
  /**
    Used to make a clone of this object for ALTER/CREATE TABLE
    @sa comment for Key_part_spec::clone
  */
  virtual Key *clone(MEM_ROOT *mem_root) const
    { return new (mem_root) Key(*this, mem_root); }
};


class Foreign_key: public Key {
public:
  enum fk_match_opt { FK_MATCH_UNDEF, FK_MATCH_FULL,
		      FK_MATCH_PARTIAL, FK_MATCH_SIMPLE};
  LEX_CSTRING ref_db;
  LEX_CSTRING ref_table;
  List<Key_part_spec> ref_columns;
  enum enum_fk_option delete_opt, update_opt;
  enum fk_match_opt match_opt;
  Foreign_key(const LEX_CSTRING *name_arg, List<Key_part_spec> *cols,
	      const LEX_CSTRING *ref_db_arg, const LEX_CSTRING *ref_table_arg,
              List<Key_part_spec> *ref_cols,
              enum_fk_option delete_opt_arg, enum_fk_option update_opt_arg,
              fk_match_opt match_opt_arg,
	      DDL_options ddl_options)
    :Key(FOREIGN_KEY, name_arg, &default_key_create_info, 0, cols, NULL,
         ddl_options),
    ref_db(*ref_db_arg), ref_table(*ref_table_arg), ref_columns(*ref_cols),
    delete_opt(delete_opt_arg), update_opt(update_opt_arg),
    match_opt(match_opt_arg)
   {
    // We don't check for duplicate FKs.
    key_create_info.check_for_duplicate_indexes= false;
  }
 Foreign_key(const Foreign_key &rhs, MEM_ROOT *mem_root);
  /**
    Used to make a clone of this object for ALTER/CREATE TABLE
    @sa comment for Key_part_spec::clone
  */
  virtual Key *clone(MEM_ROOT *mem_root) const
  { return new (mem_root) Foreign_key(*this, mem_root); }
  /* Used to validate foreign key options */
  bool validate(List<Create_field> &table_fields);
};

typedef struct st_mysql_lock
{
  TABLE **table;
  THR_LOCK_DATA **locks;
  uint table_count,lock_count;
  uint flags;
} MYSQL_LOCK;


class LEX_COLUMN : public Sql_alloc
{
public:
  String column;
  uint rights;
  LEX_COLUMN (const String& x,const  uint& y ): column (x),rights (y) {}
};

class MY_LOCALE;

/**
  Query_cache_tls -- query cache thread local data.
*/

struct Query_cache_block;

struct Query_cache_tls
{
  /*
    'first_query_block' should be accessed only via query cache
    functions and methods to maintain proper locking.
  */
  Query_cache_block *first_query_block;
  void set_first_query_block(Query_cache_block *first_query_block_arg)
  {
    first_query_block= first_query_block_arg;
  }

  Query_cache_tls() :first_query_block(NULL) {}
};

/* SIGNAL / RESIGNAL / GET DIAGNOSTICS */

/**
  This enumeration list all the condition item names of a condition in the
  SQL condition area.
*/
typedef enum enum_diag_condition_item_name
{
  /*
    Conditions that can be set by the user (SIGNAL/RESIGNAL),
    and by the server implementation.
  */

  DIAG_CLASS_ORIGIN= 0,
  FIRST_DIAG_SET_PROPERTY= DIAG_CLASS_ORIGIN,
  DIAG_SUBCLASS_ORIGIN= 1,
  DIAG_CONSTRAINT_CATALOG= 2,
  DIAG_CONSTRAINT_SCHEMA= 3,
  DIAG_CONSTRAINT_NAME= 4,
  DIAG_CATALOG_NAME= 5,
  DIAG_SCHEMA_NAME= 6,
  DIAG_TABLE_NAME= 7,
  DIAG_COLUMN_NAME= 8,
  DIAG_CURSOR_NAME= 9,
  DIAG_MESSAGE_TEXT= 10,
  DIAG_MYSQL_ERRNO= 11,
  LAST_DIAG_SET_PROPERTY= DIAG_MYSQL_ERRNO
} Diag_condition_item_name;

/**
  Name of each diagnostic condition item.
  This array is indexed by Diag_condition_item_name.
*/
extern const LEX_CSTRING Diag_condition_item_names[];

/**
  These states are bit coded with HARD. For each state there must be a pair
  <state_even_num>, and <state_odd_num>_HARD.
*/
enum killed_state
{
  NOT_KILLED= 0,
  KILL_HARD_BIT= 1,                             /* Bit for HARD KILL */
  KILL_BAD_DATA= 2,
  KILL_BAD_DATA_HARD= 3,
  KILL_QUERY= 4,
  KILL_QUERY_HARD= 5,
  /*
    ABORT_QUERY signals to the query processor to stop execution ASAP without
    issuing an error. Instead a warning is issued, and when possible a partial
    query result is returned to the client.
  */
  ABORT_QUERY= 6,
  ABORT_QUERY_HARD= 7,
  KILL_TIMEOUT= 8,
  KILL_TIMEOUT_HARD= 9,
  /*
    When binlog reading thread connects to the server it kills
    all the binlog threads with the same ID.
  */
  KILL_SLAVE_SAME_ID= 10,
  /*
    All of the following killed states will kill the connection
    KILL_CONNECTION must be the first of these and it must start with
    an even number (becasue of HARD bit)!
  */
  KILL_CONNECTION= 12,
  KILL_CONNECTION_HARD= 13,
  KILL_SYSTEM_THREAD= 14,
  KILL_SYSTEM_THREAD_HARD= 15,
  KILL_SERVER= 16,
  KILL_SERVER_HARD= 17,
  /*
    Used in threadpool to signal wait timeout.
  */
  KILL_WAIT_TIMEOUT= 18,
  KILL_WAIT_TIMEOUT_HARD= 19

};

#define killed_mask_hard(killed) ((killed_state) ((killed) & ~KILL_HARD_BIT))

enum killed_type
{
  KILL_TYPE_ID,
  KILL_TYPE_USER,
  KILL_TYPE_QUERY
};

#include "sql_lex.h"				/* Must be here */

class Delayed_insert;
class select_result;
class Time_zone;

#define THD_SENTRY_MAGIC 0xfeedd1ff
#define THD_SENTRY_GONE  0xdeadbeef

#define THD_CHECK_SENTRY(thd) DBUG_ASSERT(thd->dbug_sentry == THD_SENTRY_MAGIC)

typedef struct system_variables
{
  /*
    How dynamically allocated system variables are handled:

    The global_system_variables and max_system_variables are "authoritative"
    They both should have the same 'version' and 'size'.
    When attempting to access a dynamic variable, if the session version
    is out of date, then the session version is updated and realloced if
    neccessary and bytes copied from global to make up for missing data.

    Note that one should use my_bool instead of bool here, as the variables
    are used with my_getopt.c
  */
  ulong dynamic_variables_version;
  char* dynamic_variables_ptr;
  uint dynamic_variables_head;    /* largest valid variable offset */
  uint dynamic_variables_size;    /* how many bytes are in use */
  
  ulonglong max_heap_table_size;
  ulonglong tmp_memory_table_size;
  ulonglong tmp_disk_table_size;
  ulonglong long_query_time;
  ulonglong max_statement_time;
  ulonglong optimizer_switch;
  ulonglong optimizer_trace;
  ulong optimizer_trace_max_mem_size;
  sql_mode_t sql_mode; ///< which non-standard SQL behaviour should be enabled
  sql_mode_t old_behavior; ///< which old SQL behaviour should be enabled
  ulonglong option_bits; ///< OPTION_xxx constants, e.g. OPTION_PROFILING
  ulonglong join_buff_space_limit;
  ulonglong log_slow_filter; 
  ulonglong log_slow_verbosity; 
  ulonglong log_slow_disabled_statements;
  ulonglong log_disabled_statements;
  ulonglong bulk_insert_buff_size;
  ulonglong join_buff_size;
  ulonglong sortbuff_size;
  ulonglong default_regex_flags;
  ulonglong max_mem_used;

  /**
     Place holders to store Multi-source variables in sys_var.cc during
     update and show of variables.
  */
  ulonglong slave_skip_counter;
  ulonglong max_relay_log_size;

  ha_rows select_limit;
  ha_rows max_join_size;
  ha_rows expensive_subquery_limit;
  ulong auto_increment_increment, auto_increment_offset;
#ifdef WITH_WSREP
  /*
    Stored values of the auto_increment_increment and auto_increment_offset
    that are will be restored when wsrep_auto_increment_control will be set
    to 'OFF', because the setting it to 'ON' leads to overwriting of the
    original values (which are set by the user) by calculated ones (which
    are based on the cluster size):
  */
  ulong saved_auto_increment_increment, saved_auto_increment_offset;
  ulong saved_lock_wait_timeout;
#endif /* WITH_WSREP */
  uint eq_range_index_dive_limit;
  ulong column_compression_zlib_strategy;
  ulong lock_wait_timeout;
  ulong join_cache_level;
  ulong max_allowed_packet;
  ulong max_error_count;
  ulong max_length_for_sort_data;
  ulong max_recursive_iterations;
  ulong max_sort_length;
  ulong max_tmp_tables;
  ulong max_insert_delayed_threads;
  ulong min_examined_row_limit;
  ulong multi_range_count;
  ulong net_buffer_length;
  ulong net_interactive_timeout;
  ulong net_read_timeout;
  ulong net_retry_count;
  ulong net_wait_timeout;
  ulong net_write_timeout;
  ulong optimizer_prune_level;
  ulong optimizer_search_depth;
  ulong optimizer_selectivity_sampling_limit;
  ulong optimizer_use_condition_selectivity;
  ulong use_stat_tables;
  double sample_percentage;
  ulong histogram_size;
  ulong histogram_type;
  ulong preload_buff_size;
  ulong profiling_history_size;
  ulong read_buff_size;
  ulong read_rnd_buff_size;
  ulong mrr_buff_size;
  ulong div_precincrement;
  /* Total size of all buffers used by the subselect_rowid_merge_engine. */
  ulong rowid_merge_buff_size;
  ulong max_sp_recursion_depth;
  ulong default_week_format;
  ulong max_seeks_for_key;
  ulong range_alloc_block_size;
  ulong query_alloc_block_size;
  ulong query_prealloc_size;
  ulong trans_alloc_block_size;
  ulong trans_prealloc_size;
  ulong log_warnings;
  /* Flags for slow log filtering */
  ulong log_slow_rate_limit; 
  ulong binlog_format; ///< binlog format for this thd (see enum_binlog_format)
  ulong binlog_row_image;
  ulong progress_report_time;
  ulong completion_type;
  ulong query_cache_type;
  ulong tx_isolation;
  ulong updatable_views_with_limit;
  ulong alter_algorithm;
  int max_user_connections;
  ulong server_id;
  /**
    In slave thread we need to know in behalf of which
    thread the query is being run to replicate temp tables properly
  */
  my_thread_id pseudo_thread_id;
  /**
     When replicating an event group with GTID, keep these values around so
     slave binlog can receive the same GTID as the original.
  */
  uint32     gtid_domain_id;
  uint64     gtid_seq_no;

  uint group_concat_max_len;

  /**
    Default transaction access mode. READ ONLY (true) or READ WRITE (false).
  */
  my_bool tx_read_only;
  my_bool low_priority_updates;
  my_bool query_cache_wlock_invalidate;
  my_bool keep_files_on_create;

  my_bool old_mode;
  my_bool old_passwords;
  my_bool big_tables;
  my_bool only_standard_compliant_cte;
  my_bool query_cache_strip_comments;
  my_bool sql_log_slow;
  my_bool sql_log_bin;
  /*
    A flag to help detect whether binary logging was temporarily disabled
    (see tmp_disable_binlog(A) macro).
  */
  my_bool sql_log_bin_off;
  my_bool binlog_annotate_row_events;
  my_bool binlog_direct_non_trans_update;
  my_bool column_compression_zlib_wrap;

  plugin_ref table_plugin;
  plugin_ref tmp_table_plugin;
  plugin_ref enforced_table_plugin;

  /* Only charset part of these variables is sensible */
  CHARSET_INFO  *character_set_filesystem;
  CHARSET_INFO  *character_set_client;
  CHARSET_INFO  *character_set_results;

  /* Both charset and collation parts of these variables are important */
  CHARSET_INFO	*collation_server;
  CHARSET_INFO	*collation_database;
  CHARSET_INFO  *collation_connection;

  /* Names. These will be allocated in buffers in thd */
  LEX_CSTRING default_master_connection;

  /* Error messages */
  MY_LOCALE *lc_messages;
  const char ***errmsgs;             /* lc_messages->errmsg->errmsgs */

  /* Locale Support */
  MY_LOCALE *lc_time_names;

  Time_zone *time_zone;

  my_bool sysdate_is_now;

  /* deadlock detection */
  ulong wt_timeout_short, wt_deadlock_search_depth_short;
  ulong wt_timeout_long, wt_deadlock_search_depth_long;

  my_bool wsrep_on;
  my_bool wsrep_causal_reads;
  uint    wsrep_sync_wait;
  ulong   wsrep_retry_autocommit;
  ulonglong wsrep_trx_fragment_size;
  ulong   wsrep_trx_fragment_unit;
  ulong   wsrep_OSU_method;
  my_bool wsrep_dirty_reads;
  double long_query_time_double, max_statement_time_double;

  my_bool pseudo_slave_mode;

  char *session_track_system_variables;
  ulong session_track_transaction_info;
  my_bool session_track_schema;
  my_bool session_track_state_change;
  my_bool tcp_nodelay;

  ulong threadpool_priority;

  uint idle_transaction_timeout;
  uint idle_readonly_transaction_timeout;
  uint idle_write_transaction_timeout;
  uint column_compression_threshold;
  uint column_compression_zlib_level;
  uint in_subquery_conversion_threshold;
  ulonglong max_rowid_filter_size;

  vers_asof_timestamp_t vers_asof_timestamp;
  ulong vers_alter_history;
} SV;

/**
  Per thread status variables.
  Must be long/ulong up to last_system_status_var so that
  add_to_status/add_diff_to_status can work.
*/

typedef struct system_status_var
{
  ulong column_compressions;
  ulong column_decompressions;
  ulong com_stat[(uint) SQLCOM_END];
  ulong com_create_tmp_table;
  ulong com_drop_tmp_table;
  ulong com_other;
  ulong com_multi;

  ulong com_stmt_prepare;
  ulong com_stmt_reprepare;
  ulong com_stmt_execute;
  ulong com_stmt_send_long_data;
  ulong com_stmt_fetch;
  ulong com_stmt_reset;
  ulong com_stmt_close;

  ulong com_register_slave;
  ulong created_tmp_disk_tables_;
  ulong created_tmp_tables_;
  ulong ha_commit_count;
  ulong ha_delete_count;
  ulong ha_read_first_count;
  ulong ha_read_last_count;
  ulong ha_read_key_count;
  ulong ha_read_next_count;
  ulong ha_read_prev_count;
  ulong ha_read_retry_count;
  ulong ha_read_rnd_count;
  ulong ha_read_rnd_next_count;
  ulong ha_read_rnd_deleted_count;

  /*
    This number doesn't include calls to the default implementation and
    calls made by range access. The intent is to count only calls made by
    BatchedKeyAccess.
  */
  ulong ha_mrr_init_count;
  ulong ha_mrr_key_refills_count;
  ulong ha_mrr_rowid_refills_count;

  ulong ha_rollback_count;
  ulong ha_update_count;
  ulong ha_write_count;
  /* The following are for internal temporary tables */
  ulong ha_tmp_update_count;
  ulong ha_tmp_write_count;
  ulong ha_tmp_delete_count;
  ulong ha_prepare_count;
  ulong ha_icp_attempts;
  ulong ha_icp_match;
  ulong ha_discover_count;
  ulong ha_savepoint_count;
  ulong ha_savepoint_rollback_count;
  ulong ha_external_lock_count;

  ulong opened_tables;
  ulong opened_shares;
  ulong opened_views;               /* +1 opening a view */

  ulong select_full_join_count_;
  ulong select_full_range_join_count_;
  ulong select_range_count_;
  ulong select_range_check_count_;
  ulong select_scan_count_;
  ulong update_scan_count;
  ulong delete_scan_count;
  ulong executed_triggers;
  ulong long_query_count;
  ulong filesort_merge_passes_;
  ulong filesort_range_count_;
  ulong filesort_rows_;
  ulong filesort_scan_count_;
  ulong filesort_pq_sorts_;

  /* Features used */
  ulong feature_custom_aggregate_functions; /* +1 when custom aggregate
                                            functions are used */
  ulong feature_dynamic_columns;    /* +1 when creating a dynamic column */
  ulong feature_fulltext;	    /* +1 when MATCH is used */
  ulong feature_gis;                /* +1 opening a table with GIS features */
  ulong feature_invisible_columns;     /* +1 opening a table with invisible column */
  ulong feature_json;		    /* +1 when JSON function appears in the statement */
  ulong feature_locale;		    /* +1 when LOCALE is set */
  ulong feature_subquery;	    /* +1 when subqueries are used */
  ulong feature_system_versioning;  /* +1 opening a table WITH SYSTEM VERSIONING */
  ulong feature_application_time_periods;
                                    /* +1 opening a table with application-time period */
  ulong feature_timezone;	    /* +1 when XPATH is used */
  ulong feature_trigger;	    /* +1 opening a table with triggers */
  ulong feature_xml;		    /* +1 when XPATH is used */
  ulong feature_window_functions;   /* +1 when window functions are used */

  /* From MASTER_GTID_WAIT usage */
  ulong master_gtid_wait_timeouts;          /* Number of timeouts */
  ulong master_gtid_wait_time;              /* Time in microseconds */
  ulong master_gtid_wait_count;

  ulong empty_queries;
  ulong access_denied_errors;
  ulong lost_connections;
  ulong max_statement_time_exceeded;
  /*
    Number of statements sent from the client
  */
  ulong questions;
  /*
    IMPORTANT!
    SEE last_system_status_var DEFINITION BELOW.
    Below 'last_system_status_var' are all variables that cannot be handled
    automatically by add_to_status()/add_diff_to_status().
  */
  ulonglong bytes_received;
  ulonglong bytes_sent;
  ulonglong rows_read;
  ulonglong rows_sent;
  ulonglong rows_tmp_read;
  ulonglong binlog_bytes_written;
  ulonglong table_open_cache_hits;
  ulonglong table_open_cache_misses;
  ulonglong table_open_cache_overflows;
  double last_query_cost;
  double cpu_time, busy_time;
  uint32 threads_running;
  /* Don't initialize */
  /* Memory used for thread local storage */
  int64 max_local_memory_used;
  volatile int64 local_memory_used;
  /* Memory allocated for global usage */
  volatile int64 global_memory_used;
} STATUS_VAR;

/*
  This is used for 'SHOW STATUS'. It must be updated to the last ulong
  variable in system_status_var which is makes sense to add to the global
  counter
*/

#define last_system_status_var questions
#define last_cleared_system_status_var local_memory_used

/*
  Global status variables
*/

extern ulong feature_files_opened_with_delayed_keys, feature_check_constraint;

void add_to_status(STATUS_VAR *to_var, STATUS_VAR *from_var);

void add_diff_to_status(STATUS_VAR *to_var, STATUS_VAR *from_var,
                        STATUS_VAR *dec_var);

uint calc_sum_of_all_status(STATUS_VAR *to);
static inline void calc_sum_of_all_status_if_needed(STATUS_VAR *to)
{
  if (to->local_memory_used == 0)
  {
    mysql_mutex_lock(&LOCK_status);
    *to= global_status_var;
    mysql_mutex_unlock(&LOCK_status);
    calc_sum_of_all_status(to);
    DBUG_ASSERT(to->local_memory_used);
  }
}

/*
  Update global_memory_used. We have to do this with atomic_add as the
  global value can change outside of LOCK_status.
*/
static inline void update_global_memory_status(int64 size)
{
  DBUG_PRINT("info", ("global memory_used: %lld  size: %lld",
                      (longlong) global_status_var.global_memory_used,
                      size));
  // workaround for gcc 4.2.4-1ubuntu4 -fPIE (from DEB_BUILD_HARDENING=1)
  int64 volatile * volatile ptr= &global_status_var.global_memory_used;
  my_atomic_add64_explicit(ptr, size, MY_MEMORY_ORDER_RELAXED);
}

/**
  Get collation by name, send error to client on failure.
  @param name     Collation name
  @param name_cs  Character set of the name string
  @return
  @retval         NULL on error
  @retval         Pointter to CHARSET_INFO with the given name on success
*/
static inline CHARSET_INFO *
mysqld_collation_get_by_name(const char *name,
                             CHARSET_INFO *name_cs= system_charset_info)
{
  CHARSET_INFO *cs;
  MY_CHARSET_LOADER loader;
  my_charset_loader_init_mysys(&loader);
  if (!(cs= my_collation_get_by_name(&loader, name, MYF(0))))
  {
    ErrConvString err(name, name_cs);
    my_error(ER_UNKNOWN_COLLATION, MYF(0), err.ptr());
    if (loader.error[0])
      push_warning_printf(current_thd,
                          Sql_condition::WARN_LEVEL_WARN,
                          ER_UNKNOWN_COLLATION, "%s", loader.error);
  }
  return cs;
}

static inline bool is_supported_parser_charset(CHARSET_INFO *cs)
{
  return MY_TEST(cs->mbminlen == 1 && cs->number != 17 /* filename */);
}

/**
  A counter of THDs

  It must be specified as a first base class of THD, so that increment is
  done before any other THD constructors and decrement - after any other THD
  destructors.

  Destructor unblocks close_conneciton() if there are no more THD's left.
*/
struct THD_count
{
  static Atomic_counter<uint32_t> count;
  static uint value() { return static_cast<uint>(count); }
  THD_count() { count++; }
  ~THD_count() { count--; }
};

#ifdef MYSQL_SERVER

void free_tmp_table(THD *thd, TABLE *entry);


/* The following macro is to make init of Query_arena simpler */
#ifdef DBUG_ASSERT_EXISTS
#define INIT_ARENA_DBUG_INFO is_backup_arena= 0; is_reprepared= FALSE;
#else
#define INIT_ARENA_DBUG_INFO
#endif

class Query_arena
{
public:
  /*
    List of items created in the parser for this query. Every item puts
    itself to the list on creation (see Item::Item() for details))
  */
  Item *free_list;
  MEM_ROOT *mem_root;                   // Pointer to current memroot
#ifdef DBUG_ASSERT_EXISTS
  bool is_backup_arena; /* True if this arena is used for backup. */
  bool is_reprepared;
#endif
  /*
    The states relfects three diffrent life cycles for three
    different types of statements:
    Prepared statement: STMT_INITIALIZED -> STMT_PREPARED -> STMT_EXECUTED.
    Stored procedure:   STMT_INITIALIZED_FOR_SP -> STMT_EXECUTED.
    Other statements:   STMT_CONVENTIONAL_EXECUTION never changes.
  */
  enum enum_state
  {
    STMT_INITIALIZED= 0, STMT_INITIALIZED_FOR_SP= 1, STMT_PREPARED= 2,
    STMT_CONVENTIONAL_EXECUTION= 3, STMT_EXECUTED= 4, STMT_ERROR= -1
  };

  enum_state state;

public:
  /* We build without RTTI, so dynamic_cast can't be used. */
  enum Type
  {
    STATEMENT, PREPARED_STATEMENT, STORED_PROCEDURE, TABLE_ARENA
  };

  Query_arena(MEM_ROOT *mem_root_arg, enum enum_state state_arg) :
    free_list(0), mem_root(mem_root_arg), state(state_arg)
  { INIT_ARENA_DBUG_INFO; }
  /*
    This constructor is used only when Query_arena is created as
    backup storage for another instance of Query_arena.
  */
  Query_arena() { INIT_ARENA_DBUG_INFO; }

  virtual Type type() const;
  virtual ~Query_arena() {};

  inline bool is_stmt_prepare() const { return state == STMT_INITIALIZED; }
  inline bool is_stmt_prepare_or_first_sp_execute() const
  { return (int)state < (int)STMT_PREPARED; }
  inline bool is_stmt_prepare_or_first_stmt_execute() const
  { return (int)state <= (int)STMT_PREPARED; }
  inline bool is_stmt_execute() const
  { return state == STMT_PREPARED || state == STMT_EXECUTED; }
  inline bool is_conventional() const
  { return state == STMT_CONVENTIONAL_EXECUTION; }

  inline void* alloc(size_t size) { return alloc_root(mem_root,size); }
  inline void* calloc(size_t size)
  {
    void *ptr;
    if (likely((ptr=alloc_root(mem_root,size))))
      bzero(ptr, size);
    return ptr;
  }
  inline char *strdup(const char *str)
  { return strdup_root(mem_root,str); }
  inline char *strmake(const char *str, size_t size)
  { return strmake_root(mem_root,str,size); }
  inline void *memdup(const void *str, size_t size)
  { return memdup_root(mem_root,str,size); }
  inline void *memdup_w_gap(const void *str, size_t size, size_t gap)
  {
    void *ptr;
    if (likely((ptr= alloc_root(mem_root,size+gap))))
      memcpy(ptr,str,size);
    return ptr;
  }

  void set_query_arena(Query_arena *set);

  void free_items();
  /* Close the active state associated with execution of this statement */
  virtual void cleanup_stmt();
};


class Query_arena_memroot: public Query_arena, public Sql_alloc
{
public:
  Query_arena_memroot(MEM_ROOT *mem_root_arg, enum enum_state state_arg) :
    Query_arena(mem_root_arg, state_arg)
  {}
  Query_arena_memroot() : Query_arena()
  {}

  virtual ~Query_arena_memroot() {}
};


class Query_arena_stmt
{
  THD *thd;
  Query_arena backup;
  Query_arena *arena;

public:
  Query_arena_stmt(THD *_thd);
  ~Query_arena_stmt();
  bool arena_replaced()
  {
    return arena != NULL;
  }
};


class Server_side_cursor;

/**
  @class Statement
  @brief State of a single command executed against this connection.

  One connection can contain a lot of simultaneously running statements,
  some of which could be:
   - prepared, that is, contain placeholders,
   - opened as cursors. We maintain 1 to 1 relationship between
     statement and cursor - if user wants to create another cursor for his
     query, we create another statement for it.
  To perform some action with statement we reset THD part to the state  of
  that statement, do the action, and then save back modified state from THD
  to the statement. It will be changed in near future, and Statement will
  be used explicitly.
*/

class Statement: public ilink, public Query_arena
{
  Statement(const Statement &rhs);              /* not implemented: */
  Statement &operator=(const Statement &rhs);   /* non-copyable */
public:
  /*
    Uniquely identifies each statement object in thread scope; change during
    statement lifetime. FIXME: must be const
  */
   ulong id;

  enum enum_column_usage column_usage;

  LEX_CSTRING name; /* name for named prepared statements */
  LEX *lex;                                     // parse tree descriptor
  /*
    Points to the query associated with this statement. It's const, but
    we need to declare it char * because all table handlers are written
    in C and need to point to it.

    Note that if we set query = NULL, we must at the same time set
    query_length = 0, and protect the whole operation with
    LOCK_thd_data mutex. To avoid crashes in races, if we do not
    know that thd->query cannot change at the moment, we should print
    thd->query like this:
      (1) reserve the LOCK_thd_data mutex;
      (2) print or copy the value of query and query_length
      (3) release LOCK_thd_data mutex.
    This printing is needed at least in SHOW PROCESSLIST and SHOW
    ENGINE INNODB STATUS.
  */
  CSET_STRING query_string;
  /*
    If opt_query_cache_strip_comments is set, this contains query without
    comments. If not set, it contains pointer to query_string.
  */
  String base_query;


  inline char *query() const { return query_string.str(); }
  inline uint32 query_length() const
  {
    return static_cast<uint32>(query_string.length());
  }
  inline char *query_end() const
  {
    return query_string.str() + query_string.length();
  }
  CHARSET_INFO *query_charset() const { return query_string.charset(); }
  void set_query_inner(const CSET_STRING &string_arg)
  {
    query_string= string_arg;
  }
  void set_query_inner(char *query_arg, uint32 query_length_arg,
                       CHARSET_INFO *cs_arg)
  {
    set_query_inner(CSET_STRING(query_arg, query_length_arg, cs_arg));
  }
  void reset_query_inner()
  {
    set_query_inner(CSET_STRING());
  }
  /**
    Name of the current (default) database.

    If there is the current (default) database, "db.str" contains its name. If
    there is no current (default) database, "db.str" is NULL and "db.length" is
    0. In other words, db must either be NULL, or contain a
    valid database name.
  */

  LEX_CSTRING db;

  /* This is set to 1 of last call to send_result_to_client() was ok */
  my_bool query_cache_is_applicable;

  /* This constructor is called for backup statements */
  Statement() {}

  Statement(LEX *lex_arg, MEM_ROOT *mem_root_arg,
            enum enum_state state_arg, ulong id_arg);
  virtual ~Statement();

  /* Assign execution context (note: not all members) of given stmt to self */
  virtual void set_statement(Statement *stmt);
  void set_n_backup_statement(Statement *stmt, Statement *backup);
  void restore_backup_statement(Statement *stmt, Statement *backup);
  /* return class type */
  virtual Type type() const;
};


/**
  Container for all statements created/used in a connection.
  Statements in Statement_map have unique Statement::id (guaranteed by id
  assignment in Statement::Statement)
  Non-empty statement names are unique too: attempt to insert a new statement
  with duplicate name causes older statement to be deleted

  Statements are auto-deleted when they are removed from the map and when the
  map is deleted.
*/

class Statement_map
{
public:
  Statement_map();

  int insert(THD *thd, Statement *statement);

  Statement *find_by_name(const LEX_CSTRING *name)
  {
    Statement *stmt;
    stmt= (Statement*)my_hash_search(&names_hash, (uchar*)name->str,
                                     name->length);
    return stmt;
  }

  Statement *find(ulong id)
  {
    if (last_found_statement == 0 || id != last_found_statement->id)
    {
      Statement *stmt;
      stmt= (Statement *) my_hash_search(&st_hash, (uchar *) &id, sizeof(id));
      if (stmt && stmt->name.str)
        return NULL;
      last_found_statement= stmt;
    }
    return last_found_statement;
  }
  /*
    Close all cursors of this connection that use tables of a storage
    engine that has transaction-specific state and therefore can not
    survive COMMIT or ROLLBACK. Currently all but MyISAM cursors are closed.
  */
  void close_transient_cursors();
  void erase(Statement *statement);
  /* Erase all statements (calls Statement destructor) */
  void reset();
  ~Statement_map();
private:
  HASH st_hash;
  HASH names_hash;
  I_List<Statement> transient_cursor_list;
  Statement *last_found_statement;
};

struct st_savepoint {
  struct st_savepoint *prev;
  char                *name;
  uint                 length;
  Ha_trx_info         *ha_list;
  /** State of metadata locks before this savepoint was set. */
  MDL_savepoint        mdl_savepoint;
};

/**
  @class Security_context
  @brief A set of THD members describing the current authenticated user.
*/

class Security_context {
public:
  Security_context() {}                       /* Remove gcc warning */
  /*
    host - host of the client
    user - user of the client, set to NULL until the user has been read from
    the connection
    priv_user - The user privilege we are using. May be "" for anonymous user.
    ip - client IP
  */
  const char *host;
  const char *user, *ip;
  char   priv_user[USERNAME_LENGTH];
  char   proxy_user[USERNAME_LENGTH + MAX_HOSTNAME + 5];
  /* The host privilege we are using */
  char   priv_host[MAX_HOSTNAME];
  /* The role privilege we are using */
  char   priv_role[USERNAME_LENGTH];
  /* The external user (if available) */
  char   *external_user;
  /* points to host if host is available, otherwise points to ip */
  const char *host_or_ip;
  ulong master_access;                 /* Global privileges from mysql.user */
  ulong db_access;                     /* Privileges for current db */

  bool password_expired;

  void init();
  void destroy();
  void skip_grants();
  inline char *priv_host_name()
  {
    return (*priv_host ? priv_host : (char *)"%");
  }

  bool set_user(char *user_arg);

#ifndef NO_EMBEDDED_ACCESS_CHECKS
  bool
  change_security_context(THD *thd,
                          LEX_CSTRING *definer_user,
                          LEX_CSTRING *definer_host,
                          LEX_CSTRING *db,
                          Security_context **backup);

  void
  restore_security_context(THD *thd, Security_context *backup);
#endif
  bool user_matches(Security_context *);
  /**
    Check global access
    @param want_access The required privileges
    @param match_any if the security context must match all or any of the req.
   *                 privileges.
    @return True if the security context fulfills the access requirements.
  */
  bool check_access(ulong want_access, bool match_any = false);
  bool is_priv_user(const char *user, const char *host);
};


/**
  A registry for item tree transformations performed during
  query optimization. We register only those changes which require
  a rollback to re-execute a prepared statement or stored procedure
  yet another time.
*/

struct Item_change_record;
class Item_change_list
{
  I_List<Item_change_record> change_list;
public:
  void nocheck_register_item_tree_change(Item **place, Item *old_value,
                                         MEM_ROOT *runtime_memroot);
  void check_and_register_item_tree_change(Item **place, Item **new_value,
                                           MEM_ROOT *runtime_memroot);
  void rollback_item_tree_changes();
  void move_elements_to(Item_change_list *to)
  {
    change_list.move_elements_to(&to->change_list);
  }
  bool is_empty() { return change_list.is_empty(); }
};


class Item_change_list_savepoint: public Item_change_list
{
public:
  Item_change_list_savepoint(Item_change_list *list)
  {
    list->move_elements_to(this);
  }
  void rollback(Item_change_list *list)
  {
    list->rollback_item_tree_changes();
    move_elements_to(list);
  }
  ~Item_change_list_savepoint()
  {
    DBUG_ASSERT(is_empty());
  }
};


/**
  Type of locked tables mode.
  See comment for THD::locked_tables_mode for complete description.
*/

enum enum_locked_tables_mode
{
  LTM_NONE= 0,
  LTM_LOCK_TABLES,
  LTM_PRELOCKED,
  LTM_PRELOCKED_UNDER_LOCK_TABLES,
  LTM_always_last
};

/**
  The following structure is an extension to TABLE_SHARE and is
  exclusively for temporary tables.

  @note:
  Although, TDC_element has data members (like next, prev &
  all_tables) to store the list of TABLE_SHARE & TABLE objects
  related to a particular TABLE_SHARE, they cannot be moved to
  TABLE_SHARE in order to be reused for temporary tables. This
  is because, as concurrent threads iterating through hash of
  TDC_element's may need access to all_tables, but if all_tables
  is made part of TABLE_SHARE, then TDC_element->share->all_tables
  is not always guaranteed to be valid, as TDC_element can live
  longer than TABLE_SHARE.
*/
struct TMP_TABLE_SHARE : public TABLE_SHARE
{
private:
  /*
   Link to all temporary table shares. Declared as private to
   avoid direct manipulation with those objects. One should
   use methods of I_P_List template instead.
  */
  TMP_TABLE_SHARE *tmp_next;
  TMP_TABLE_SHARE **tmp_prev;

  friend struct All_tmp_table_shares;

public:
  /*
    Doubly-linked (back-linked) lists of used and unused TABLE objects
    for this share.
  */
  All_share_tables_list all_tmp_tables;
};

/**
  Helper class which specifies which members of TMP_TABLE_SHARE are
  used for participation in the list of temporary tables.
*/

struct All_tmp_table_shares
{
  static inline TMP_TABLE_SHARE **next_ptr(TMP_TABLE_SHARE *l)
  {
    return &l->tmp_next;
  }
  static inline TMP_TABLE_SHARE ***prev_ptr(TMP_TABLE_SHARE *l)
  {
    return &l->tmp_prev;
  }
};

/* Also used in rpl_rli.h. */
typedef I_P_List <TMP_TABLE_SHARE, All_tmp_table_shares> All_tmp_tables_list;

/**
  Class that holds information about tables which were opened and locked
  by the thread. It is also used to save/restore this information in
  push_open_tables_state()/pop_open_tables_state().
*/

class Open_tables_state
{
public:
  /**
    As part of class THD, this member is set during execution
    of a prepared statement. When it is set, it is used
    by the locking subsystem to report a change in table metadata.

    When Open_tables_state part of THD is reset to open
    a system or INFORMATION_SCHEMA table, the member is cleared
    to avoid spurious ER_NEED_REPREPARE errors -- system and
    INFORMATION_SCHEMA tables are not subject to metadata version
    tracking.
    @sa check_and_update_table_version()
  */
  Reprepare_observer *m_reprepare_observer;

  /**
    List of regular tables in use by this thread. Contains temporary and
    base tables that were opened with @see open_tables().
  */
  TABLE *open_tables;

  /**
    A list of temporary tables used by this thread. This includes
    user-level temporary tables, created with CREATE TEMPORARY TABLE,
    and internal temporary tables, created, e.g., to resolve a SELECT,
    or for an intermediate table used in ALTER.
  */
  All_tmp_tables_list *temporary_tables;

  /*
    Derived tables.
  */
  TABLE *derived_tables;

  /* 
    Temporary tables created for recursive table references.
  */
  TABLE *rec_tables;

  /*
    During a MySQL session, one can lock tables in two modes: automatic
    or manual. In automatic mode all necessary tables are locked just before
    statement execution, and all acquired locks are stored in 'lock'
    member. Unlocking takes place automatically as well, when the
    statement ends.
    Manual mode comes into play when a user issues a 'LOCK TABLES'
    statement. In this mode the user can only use the locked tables.
    Trying to use any other tables will give an error.
    The locked tables are also stored in this member, however,
    thd->locked_tables_mode is turned on.  Manual locking is described in
    the 'LOCK_TABLES' chapter of the MySQL manual.
    See also lock_tables() for details.
  */
  MYSQL_LOCK *lock;

  /*
    CREATE-SELECT keeps an extra lock for the table being
    created. This field is used to keep the extra lock available for
    lower level routines, which would otherwise miss that lock.
   */
  MYSQL_LOCK *extra_lock;

  /*
    Enum enum_locked_tables_mode and locked_tables_mode member are
    used to indicate whether the so-called "locked tables mode" is on,
    and what kind of mode is active.

    Locked tables mode is used when it's necessary to open and
    lock many tables at once, for usage across multiple
    (sub-)statements.
    This may be necessary either for queries that use stored functions
    and triggers, in which case the statements inside functions and
    triggers may be executed many times, or for implementation of
    LOCK TABLES, in which case the opened tables are reused by all
    subsequent statements until a call to UNLOCK TABLES.

    The kind of locked tables mode employed for stored functions and
    triggers is also called "prelocked mode".
    In this mode, first open_tables() call to open the tables used
    in a statement analyses all functions used by the statement
    and adds all indirectly used tables to the list of tables to
    open and lock.
    It also marks the parse tree of the statement as requiring
    prelocking. After that, lock_tables() locks the entire list
    of tables and changes THD::locked_tables_modeto LTM_PRELOCKED.
    All statements executed inside functions or triggers
    use the prelocked tables, instead of opening their own ones.
    Prelocked mode is turned off automatically once close_thread_tables()
    of the main statement is called.
  */
  enum enum_locked_tables_mode locked_tables_mode;
  uint current_tablenr;

  enum enum_flags {
    BACKUPS_AVAIL = (1U << 0)     /* There are backups available */
  };

  /*
    Flags with information about the open tables state.
  */
  uint state_flags;
  /**
     This constructor initializes Open_tables_state instance which can only
     be used as backup storage. To prepare Open_tables_state instance for
     operations which open/lock/close tables (e.g. open_table()) one has to
     call init_open_tables_state().
  */
  Open_tables_state() : state_flags(0U) { }

  void set_open_tables_state(Open_tables_state *state)
  {
    *this= *state;
  }

  void reset_open_tables_state(THD *thd)
  {
    open_tables= 0;
    temporary_tables= 0;
    derived_tables= 0;
    rec_tables= 0;
    extra_lock= 0;
    lock= 0;
    locked_tables_mode= LTM_NONE;
    state_flags= 0U;
    m_reprepare_observer= NULL;
  }
};


/**
  Storage for backup of Open_tables_state. Must
  be used only to open system tables (TABLE_CATEGORY_SYSTEM
  and TABLE_CATEGORY_LOG).
*/

class Open_tables_backup: public Open_tables_state
{
public:
  /**
    When we backup the open tables state to open a system
    table or tables, we want to save state of metadata
    locks which were acquired before the backup. It is used
    to release metadata locks on system tables after they are
    no longer used.
  */
  MDL_savepoint mdl_system_tables_svp;
};

/**
  @class Sub_statement_state
  @brief Used to save context when executing a function or trigger

  operations on stat tables aren't technically a sub-statement, but they are
  similar in a sense that they cannot change the transaction status.
*/

/* Defines used for Sub_statement_state::in_sub_stmt */

#define SUB_STMT_TRIGGER 1
#define SUB_STMT_FUNCTION 2
#define SUB_STMT_STAT_TABLES 4


class Sub_statement_state
{
public:
  Discrete_interval auto_inc_interval_for_cur_row;
  Discrete_intervals_list auto_inc_intervals_forced;
  SAVEPOINT *savepoints;
  ulonglong option_bits;
  ulonglong first_successful_insert_id_in_prev_stmt;
  ulonglong first_successful_insert_id_in_cur_stmt, insert_id_for_cur_row;
  ulonglong limit_found_rows;
  ulonglong tmp_tables_size;
  ulonglong client_capabilities;
  ulonglong cuted_fields, sent_row_count, examined_row_count;
  ulonglong affected_rows;
  ulonglong bytes_sent_old;
  ulong     tmp_tables_used;
  ulong     tmp_tables_disk_used;
  ulong     query_plan_fsort_passes;
  ulong query_plan_flags; 
  uint in_sub_stmt;    /* 0,  SUB_STMT_TRIGGER or SUB_STMT_FUNCTION */
  bool enable_slow_log;
  bool last_insert_id_used;
  enum enum_check_fields count_cuted_fields;
};


/* Flags for the THD::system_thread variable */
enum enum_thread_type
{
  NON_SYSTEM_THREAD= 0,
  SYSTEM_THREAD_DELAYED_INSERT= 1,
  SYSTEM_THREAD_SLAVE_IO= 2,
  SYSTEM_THREAD_SLAVE_SQL= 4,
  SYSTEM_THREAD_EVENT_SCHEDULER= 8,
  SYSTEM_THREAD_EVENT_WORKER= 16,
  SYSTEM_THREAD_BINLOG_BACKGROUND= 32,
  SYSTEM_THREAD_SLAVE_BACKGROUND= 64,
  SYSTEM_THREAD_GENERIC= 128,
  SYSTEM_THREAD_SEMISYNC_MASTER_BACKGROUND= 256
};

inline char const *
show_system_thread(enum_thread_type thread)
{
#define RETURN_NAME_AS_STRING(NAME) case (NAME): return #NAME
  switch (thread) {
    static char buf[64];
    RETURN_NAME_AS_STRING(NON_SYSTEM_THREAD);
    RETURN_NAME_AS_STRING(SYSTEM_THREAD_DELAYED_INSERT);
    RETURN_NAME_AS_STRING(SYSTEM_THREAD_SLAVE_IO);
    RETURN_NAME_AS_STRING(SYSTEM_THREAD_SLAVE_SQL);
    RETURN_NAME_AS_STRING(SYSTEM_THREAD_EVENT_SCHEDULER);
    RETURN_NAME_AS_STRING(SYSTEM_THREAD_EVENT_WORKER);
    RETURN_NAME_AS_STRING(SYSTEM_THREAD_SLAVE_BACKGROUND);
    RETURN_NAME_AS_STRING(SYSTEM_THREAD_SEMISYNC_MASTER_BACKGROUND);
  default:
    sprintf(buf, "<UNKNOWN SYSTEM THREAD: %d>", thread);
    return buf;
  }
#undef RETURN_NAME_AS_STRING
}

/**
  This class represents the interface for internal error handlers.
  Internal error handlers are exception handlers used by the server
  implementation.
*/

class Internal_error_handler
{
protected:
  Internal_error_handler() :
    m_prev_internal_handler(NULL)
  {}

  virtual ~Internal_error_handler() {}

public:
  /**
    Handle a sql condition.
    This method can be implemented by a subclass to achieve any of the
    following:
    - mask a warning/error internally, prevent exposing it to the user,
    - mask a warning/error and throw another one instead.
    When this method returns true, the sql condition is considered
    'handled', and will not be propagated to upper layers.
    It is the responsability of the code installing an internal handler
    to then check for trapped conditions, and implement logic to recover
    from the anticipated conditions trapped during runtime.

    This mechanism is similar to C++ try/throw/catch:
    - 'try' correspond to <code>THD::push_internal_handler()</code>,
    - 'throw' correspond to <code>my_error()</code>,
    which invokes <code>my_message_sql()</code>,
    - 'catch' correspond to checking how/if an internal handler was invoked,
    before removing it from the exception stack with
    <code>THD::pop_internal_handler()</code>.

    @param thd the calling thread
    @param cond the condition raised.
    @return true if the condition is handled
  */
  virtual bool handle_condition(THD *thd,
                                uint sql_errno,
                                const char* sqlstate,
                                Sql_condition::enum_warning_level *level,
                                const char* msg,
                                Sql_condition ** cond_hdl) = 0;

private:
  Internal_error_handler *m_prev_internal_handler;
  friend class THD;
};


/**
  Implements the trivial error handler which cancels all error states
  and prevents an SQLSTATE to be set.
*/

class Dummy_error_handler : public Internal_error_handler
{
public:
  bool handle_condition(THD *thd,
                        uint sql_errno,
                        const char* sqlstate,
                        Sql_condition::enum_warning_level *level,
                        const char* msg,
                        Sql_condition ** cond_hdl)
  {
    /* Ignore error */
    return TRUE;
  }
  Dummy_error_handler() {}                    /* Remove gcc warning */
};


/**
  Implements the trivial error handler which counts errors as they happen.
*/

class Counting_error_handler : public Internal_error_handler
{
public:
  int errors;
  bool handle_condition(THD *thd,
                        uint sql_errno,
                        const char* sqlstate,
                        Sql_condition::enum_warning_level *level,
                        const char* msg,
                        Sql_condition ** cond_hdl)
  {
    if (*level == Sql_condition::WARN_LEVEL_ERROR)
      errors++;
    return false;
  }
  Counting_error_handler() : errors(0) {}
};


/**
  This class is an internal error handler implementation for
  DROP TABLE statements. The thing is that there may be warnings during
  execution of these statements, which should not be exposed to the user.
  This class is intended to silence such warnings.
*/

class Drop_table_error_handler : public Internal_error_handler
{
public:
  Drop_table_error_handler() {}

public:
  bool handle_condition(THD *thd,
                        uint sql_errno,
                        const char* sqlstate,
                        Sql_condition::enum_warning_level *level,
                        const char* msg,
                        Sql_condition ** cond_hdl);

private:
};


/**
  Internal error handler to process an error from MDL_context::upgrade_lock()
  and mysql_lock_tables(). Used by implementations of HANDLER READ and
  LOCK TABLES LOCAL.
*/

class MDL_deadlock_and_lock_abort_error_handler: public Internal_error_handler
{
public:
  virtual
  bool handle_condition(THD *thd,
                        uint sql_errno,
                        const char *sqlstate,
                        Sql_condition::enum_warning_level *level,
                        const char* msg,
                        Sql_condition **cond_hdl);

  bool need_reopen() const { return m_need_reopen; };
  void init() { m_need_reopen= FALSE; };
private:
  bool m_need_reopen;
};


/**
  Tables that were locked with LOCK TABLES statement.

  Encapsulates a list of TABLE_LIST instances for tables
  locked by LOCK TABLES statement, memory root for metadata locks,
  and, generally, the context of LOCK TABLES statement.

  In LOCK TABLES mode, the locked tables are kept open between
  statements.
  Therefore, we can't allocate metadata locks on execution memory
  root -- as well as tables, the locks need to stay around till
  UNLOCK TABLES is called.
  The locks are allocated in the memory root encapsulated in this
  class.

  Some SQL commands, like FLUSH TABLE or ALTER TABLE, demand that
  the tables they operate on are closed, at least temporarily.
  This class encapsulates a list of TABLE_LIST instances, one
  for each base table from LOCK TABLES list,
  which helps conveniently close the TABLEs when it's necessary
  and later reopen them.

  Implemented in sql_base.cc
*/

class Locked_tables_list
{
public:
  MEM_ROOT m_locked_tables_root;
private:
  TABLE_LIST *m_locked_tables;
  TABLE_LIST **m_locked_tables_last;
  /** An auxiliary array used only in reopen_tables(). */
  TABLE_LIST **m_reopen_array;
  /**
    Count the number of tables in m_locked_tables list. We can't
    rely on thd->lock->table_count because it excludes
    non-transactional temporary tables. We need to know
    an exact number of TABLE objects.
  */
  uint m_locked_tables_count;
public:
  bool some_table_marked_for_reopen;

  Locked_tables_list()
    :m_locked_tables(NULL),
    m_locked_tables_last(&m_locked_tables),
    m_reopen_array(NULL),
    m_locked_tables_count(0),
    some_table_marked_for_reopen(0)
  {
    init_sql_alloc(&m_locked_tables_root, "Locked_tables_list",
                   MEM_ROOT_BLOCK_SIZE, 0,
                   MYF(MY_THREAD_SPECIFIC));
  }
  void unlock_locked_tables(THD *thd);
  void unlock_locked_table(THD *thd, MDL_ticket *mdl_ticket);
  ~Locked_tables_list()
  {
    reset();
  }
  void reset();
  bool init_locked_tables(THD *thd);
  TABLE_LIST *locked_tables() { return m_locked_tables; }
  void unlink_from_list(THD *thd, TABLE_LIST *table_list,
                        bool remove_from_locked_tables);
  void unlink_all_closed_tables(THD *thd,
                                MYSQL_LOCK *lock,
                                size_t reopen_count);
  bool reopen_tables(THD *thd, bool need_reopen);
  bool restore_lock(THD *thd, TABLE_LIST *dst_table_list, TABLE *table,
                    MYSQL_LOCK *lock);
  void add_back_last_deleted_lock(TABLE_LIST *dst_table_list);
  void mark_table_for_reopen(THD *thd, TABLE *table);
};


/**
  Storage engine specific thread local data.
*/

struct Ha_data
{
  /**
    Storage engine specific thread local data.
    Lifetime: one user connection.
  */
  void *ha_ptr;
  /**
    0: Life time: one statement within a transaction. If @@autocommit is
    on, also represents the entire transaction.
    @sa trans_register_ha()

    1: Life time: one transaction within a connection.
    If the storage engine does not participate in a transaction,
    this should not be used.
    @sa trans_register_ha()
  */
  Ha_trx_info ha_info[2];
  /**
    NULL: engine is not bound to this thread
    non-NULL: engine is bound to this thread, engine shutdown forbidden
  */
  plugin_ref lock;
  Ha_data() :ha_ptr(NULL) {}
};

/**
  An instance of the global read lock in a connection.
  Implemented in lock.cc.
*/

class Global_read_lock
{
public:
  enum enum_grl_state
  {
    GRL_NONE,
    GRL_ACQUIRED,
    GRL_ACQUIRED_AND_BLOCKS_COMMIT
  };

  Global_read_lock()
    : m_state(GRL_NONE),
      m_mdl_global_read_lock(NULL)
  {}

  bool lock_global_read_lock(THD *thd);
  void unlock_global_read_lock(THD *thd);
  bool make_global_read_lock_block_commit(THD *thd);
  bool is_acquired() const { return m_state != GRL_NONE; }
  void set_explicit_lock_duration(THD *thd);
private:
  enum_grl_state m_state;
  /**
    Global read lock is acquired in two steps:
    1. acquire MDL_BACKUP_FTWRL1 in BACKUP namespace to prohibit DDL and DML
    2. upgrade to MDL_BACKUP_FTWRL2 to prohibit commits
  */
  MDL_ticket *m_mdl_global_read_lock;
};


/*
  Class to facilitate the commit of one transactions waiting for the commit of
  another transaction to complete first.

  This is used during (parallel) replication, to allow different transactions
  to be applied in parallel, but still commit in order.

  The transaction that wants to wait for a prior commit must first register
  to wait with register_wait_for_prior_commit(waitee). Such registration
  must be done holding the waitee->LOCK_wait_commit, to prevent the other
  THD from disappearing during the registration.

  Then during commit, if a THD is registered to wait, it will call
  wait_for_prior_commit() as part of ha_commit_trans(). If no wait is
  registered, or if the waitee for has already completed commit, then
  wait_for_prior_commit() returns immediately.

  And when a THD that may be waited for has completed commit (more precisely
  commit_ordered()), then it must call wakeup_subsequent_commits() to wake
  up any waiters. Note that this must be done at a point that is guaranteed
  to be later than any waiters registering themselves. It is safe to call
  wakeup_subsequent_commits() multiple times, as waiters are removed from
  registration as part of the wakeup.

  The reason for separate register and wait calls is that this allows to
  register the wait early, at a point where the waited-for THD is known to
  exist. And then the actual wait can be done much later, where the
  waited-for THD may have been long gone. By registering early, the waitee
  can signal before disappearing.
*/
struct wait_for_commit
{
  /*
    The LOCK_wait_commit protects the fields subsequent_commits_list and
    wakeup_subsequent_commits_running (for a waitee), and the pointer
    waitee and associated COND_wait_commit (for a waiter).
  */
  mysql_mutex_t LOCK_wait_commit;
  mysql_cond_t COND_wait_commit;
  /* List of threads that did register_wait_for_prior_commit() on us. */
  wait_for_commit *subsequent_commits_list;
  /* Link field for entries in subsequent_commits_list. */
  wait_for_commit *next_subsequent_commit;
  /*
    Our waitee, if we did register_wait_for_prior_commit(), and were not
    yet woken up. Else NULL.

    When this is cleared for wakeup, the COND_wait_commit condition is
    signalled.

    This pointer is protected by LOCK_wait_commit. But there is also a "fast
    path" where the waiter compares this to NULL without holding the lock.
    Such read must be done with acquire semantics (and all corresponding
    writes done with release semantics). This ensures that a wakeup with error
    is reliably detected as (waitee==NULL && wakeup_error != 0).
  */
  std::atomic<wait_for_commit *> waitee;
  /*
    Generic pointer for use by the transaction coordinator to optimise the
    waiting for improved group commit.

    Currently used by binlog TC to signal that a waiter is ready to commit, so
    that the waitee can grab it and group commit it directly. It is free to be
    used by another transaction coordinator for similar purposes.
  */
  void *opaque_pointer;
  /* The wakeup error code from the waitee. 0 means no error. */
  int wakeup_error;
  /*
    Flag set when wakeup_subsequent_commits_running() is active, see comments
    on that function for details.
  */
  bool wakeup_subsequent_commits_running;
  /*
    This flag can be set when a commit starts, but has not completed yet.
    It is used by binlog group commit to allow a waiting transaction T2 to
    join the group commit of an earlier transaction T1. When T1 has queued
    itself for group commit, it will set the commit_started flag. Then when
    T2 becomes ready to commit and needs to wait for T1 to commit first, T2
    can queue itself before waiting, and thereby participate in the same
    group commit as T1.
  */
  bool commit_started;

  void register_wait_for_prior_commit(wait_for_commit *waitee);
  int wait_for_prior_commit(THD *thd)
  {
    /*
      Quick inline check, to avoid function call and locking in the common case
      where no wakeup is registered, or a registered wait was already signalled.
    */
    if (waitee.load(std::memory_order_acquire))
      return wait_for_prior_commit2(thd);
    else
    {
      if (wakeup_error)
        my_error(ER_PRIOR_COMMIT_FAILED, MYF(0));
      return wakeup_error;
    }
  }
  void wakeup_subsequent_commits(int wakeup_error_arg)
  {
    /*
      Do the check inline, so only the wakeup case takes the cost of a function
      call for every commmit.

      Note that the check is done without locking. It is the responsibility of
      the user of the wakeup facility to ensure that no waiters can register
      themselves after the last call to wakeup_subsequent_commits().

      This avoids having to take another lock for every commit, which would be
      pointless anyway - even if we check under lock, there is nothing to
      prevent a waiter from arriving just after releasing the lock.
    */
    if (subsequent_commits_list)
      wakeup_subsequent_commits2(wakeup_error_arg);
  }
  void unregister_wait_for_prior_commit()
  {
    if (waitee.load(std::memory_order_relaxed))
      unregister_wait_for_prior_commit2();
    else
      wakeup_error= 0;
  }
  /*
    Remove a waiter from the list in the waitee. Used to unregister a wait.
    The caller must be holding the locks of both waiter and waitee.
  */
  void remove_from_list(wait_for_commit **next_ptr_ptr)
  {
    wait_for_commit *cur;

    while ((cur= *next_ptr_ptr) != NULL)
    {
      if (cur == this)
      {
        *next_ptr_ptr= this->next_subsequent_commit;
        break;
      }
      next_ptr_ptr= &cur->next_subsequent_commit;
    }
    waitee.store(NULL, std::memory_order_relaxed);
  }

  void wakeup(int wakeup_error);

  int wait_for_prior_commit2(THD *thd);
  void wakeup_subsequent_commits2(int wakeup_error);
  void unregister_wait_for_prior_commit2();

  wait_for_commit();
  ~wait_for_commit();
  void reinit();
};

extern "C" void my_message_sql(uint error, const char *str, myf MyFlags);


/**
  @class THD
  For each client connection we create a separate thread with THD serving as
  a thread/connection descriptor
*/

class THD: public THD_count, /* this must be first */
           public Statement,
           /*
             This is to track items changed during execution of a prepared
             statement/stored procedure. It's created by
             nocheck_register_item_tree_change() in memory root of THD,
             and freed in rollback_item_tree_changes().
             For conventional execution it's always empty.
           */
           public Item_change_list,
           public MDL_context_owner,
           public Open_tables_state
{
private:
  inline bool is_stmt_prepare() const
  { DBUG_ASSERT(0); return Statement::is_stmt_prepare(); }

  inline bool is_stmt_prepare_or_first_sp_execute() const
  { DBUG_ASSERT(0); return Statement::is_stmt_prepare_or_first_sp_execute(); }

  inline bool is_stmt_prepare_or_first_stmt_execute() const
  { DBUG_ASSERT(0); return Statement::is_stmt_prepare_or_first_stmt_execute(); }

  inline bool is_conventional() const
  { DBUG_ASSERT(0); return Statement::is_conventional(); }

public:
  MDL_context mdl_context;

  /* Used to execute base64 coded binlog events in MySQL server */
  Relay_log_info* rli_fake;
  rpl_group_info* rgi_fake;
  /* Slave applier execution context */
  rpl_group_info* rgi_slave;

  union {
    rpl_io_thread_info *rpl_io_info;
    rpl_sql_thread_info *rpl_sql_info;
  } system_thread_info;
  /* Used for BACKUP LOCK */
  MDL_ticket *mdl_backup_ticket, *mdl_backup_lock;
  /* Used to register that thread has a MDL_BACKUP_WAIT_COMMIT lock */
  MDL_request *backup_commit_lock;

  void reset_for_next_command(bool do_clear_errors= 1);
  /*
    Constant for THD::where initialization in the beginning of every query.

    It's needed because we do not save/restore THD::where normally during
    primary (non subselect) query execution.
  */
  static const char * const DEFAULT_WHERE;

#ifdef EMBEDDED_LIBRARY
  struct st_mysql  *mysql;
  unsigned long	 client_stmt_id;
  unsigned long  client_param_count;
  struct st_mysql_bind *client_params;
  char *extra_data;
  ulong extra_length;
  struct st_mysql_data *cur_data;
  struct st_mysql_data *first_data;
  struct st_mysql_data **data_tail;
  void clear_data_list();
  struct st_mysql_data *alloc_new_dataset();
  /*
    In embedded server it points to the statement that is processed
    in the current query. We store some results directly in statement
    fields then.
  */
  struct st_mysql_stmt *current_stmt;
#endif
#ifdef HAVE_QUERY_CACHE
  Query_cache_tls query_cache_tls;
#endif
  NET	  net;				// client connection descriptor
  /** Aditional network instrumentation for the server only. */
  NET_SERVER m_net_server_extension;
  scheduler_functions *scheduler;       // Scheduler for this connection
  Protocol *protocol;			// Current protocol
  Protocol_text   protocol_text;	// Normal protocol
  Protocol_binary protocol_binary;	// Binary protocol
  HASH    user_vars;			// hash for user variables
  String  packet;			// dynamic buffer for network I/O
  String  convert_buffer;               // buffer for charset conversions
  struct  my_rnd_struct rand;		// used for authentication
  struct  system_variables variables;	// Changeable local variables
  struct  system_status_var status_var; // Per thread statistic vars
  struct  system_status_var org_status_var; // For user statistics
  struct  system_status_var *initial_status_var; /* used by show status */
  THR_LOCK_INFO lock_info;              // Locking info of this thread
  /**
    Protects THD data accessed from other threads:
    - thd->query and thd->query_length (used by SHOW ENGINE
      INNODB STATUS and SHOW PROCESSLIST
    - thd->db (used in SHOW PROCESSLIST)
    Is locked when THD is deleted.
  */
  mutable mysql_mutex_t LOCK_thd_data;
  /*
    Protects:
    - kill information
    - mysys_var (used by KILL statement and shutdown).
    - Also ensures that THD is not deleted while mutex is hold
  */
  mutable mysql_mutex_t LOCK_thd_kill;

  /* all prepared statements and cursors of this connection */
  Statement_map stmt_map;

  /* Last created prepared statement */
  Statement *last_stmt;
  inline void set_last_stmt(Statement *stmt)
  { last_stmt= (is_error() ? NULL : stmt); }
  inline void clear_last_stmt() { last_stmt= NULL; }

  /*
    A pointer to the stack frame of handle_one_connection(),
    which is called first in the thread for handling a client
  */
  char	  *thread_stack;

  /**
    Currently selected catalog.
  */
  char *catalog;

  /**
    @note
    Some members of THD (currently 'Statement::db',
    'catalog' and 'query')  are set and alloced by the slave SQL thread
    (for the THD of that thread); that thread is (and must remain, for now)
    the only responsible for freeing these 3 members. If you add members
    here, and you add code to set them in replication, don't forget to
    free_them_and_set_them_to_0 in replication properly. For details see
    the 'err:' label of the handle_slave_sql() in sql/slave.cc.

    @see handle_slave_sql
  */

  Security_context main_security_ctx;
  Security_context *security_ctx;
  Security_context *security_context() const { return security_ctx; }
  void set_security_context(Security_context *sctx) { security_ctx = sctx; }

  /*
    Points to info-string that we show in SHOW PROCESSLIST
    You are supposed to update thd->proc_info only if you have coded
    a time-consuming piece that MySQL can get stuck in for a long time.

    Set it using the  thd_proc_info(THD *thread, const char *message)
    macro/function.

    This member is accessed and assigned without any synchronization.
    Therefore, it may point only to constant (statically
    allocated) strings, which memory won't go away over time.
  */
  const char *proc_info;

private:
  unsigned int m_current_stage_key;

public:
  void enter_stage(const PSI_stage_info *stage,
                   const char *calling_func,
                   const char *calling_file,
                   const unsigned int calling_line)
  {
    DBUG_PRINT("THD::enter_stage", ("%s at %s:%d", stage->m_name,
                                    calling_file, calling_line));
    DBUG_ASSERT(stage);
    m_current_stage_key= stage->m_key;
    proc_info= stage->m_name;
#if defined(ENABLED_PROFILING)
    profiling.status_change(proc_info, calling_func, calling_file,
                            calling_line);
#endif
#ifdef HAVE_PSI_THREAD_INTERFACE
    MYSQL_SET_STAGE(m_current_stage_key, calling_file, calling_line);
#endif
  }

  void backup_stage(PSI_stage_info *stage)
  {
    stage->m_key= m_current_stage_key;
    stage->m_name= proc_info;
  }

  const char *get_proc_info() const
  { return proc_info; }

  /*
    Used in error messages to tell user in what part of MySQL we found an
    error. E. g. when where= "having clause", if fix_fields() fails, user
    will know that the error was in having clause.
  */
  const char *where;

  /* Needed by MariaDB semi sync replication */
  Trans_binlog_info *semisync_info;
  /* If this is a semisync slave connection. */
  bool semi_sync_slave;
  ulonglong client_capabilities;  /* What the client supports */
  ulong max_client_packet_length;

  HASH		handler_tables_hash;
  /*
    A thread can hold named user-level locks. This variable
    contains granted tickets if a lock is present. See item_func.cc and
    chapter 'Miscellaneous functions', for functions GET_LOCK, RELEASE_LOCK.
  */
  HASH ull_hash;
  /* Hash of used seqeunces (for PREVIOUS value) */
  HASH sequences;
#ifdef DBUG_ASSERT_EXISTS
  uint dbug_sentry; // watch out for memory corruption
#endif
  struct st_my_thread_var *mysys_var;

  /* Original charset number from the first client packet, or COM_CHANGE_USER*/
  CHARSET_INFO *org_charset;
private:
  /*
    Type of current query: COM_STMT_PREPARE, COM_QUERY, etc. Set from
    first byte of the packet in do_command()
  */
  enum enum_server_command m_command;

public:
  uint32     file_id;			// for LOAD DATA INFILE
  /* remote (peer) port */
  uint16     peer_port;
  my_time_t  start_time;             // start_time and its sec_part 
  ulong      start_time_sec_part;    // are almost always used separately
  my_hrtime_t user_time;
  // track down slow pthread_create
  ulonglong  prior_thr_create_utime, thr_create_utime;
  ulonglong  start_utime, utime_after_lock, utime_after_query;

  // Process indicator
  struct {
    /*
      true, if the currently running command can send progress report
      packets to a client. Set by mysql_execute_command() for safe commands
      See CF_REPORT_PROGRESS
    */
    bool       report_to_client;
    /*
      true, if we will send progress report packets to a client
      (client has requested them, see MARIADB_CLIENT_PROGRESS; report_to_client
      is true; not in sub-statement)
    */
    bool       report;
    uint       stage, max_stage;
    ulonglong  counter, max_counter;
    ulonglong  next_report_time;
    Query_arena *arena;
  } progress;

  thr_lock_type update_lock_default;
  Delayed_insert *di;

  /* <> 0 if we are inside of trigger or stored function. */
  uint in_sub_stmt;
  /* True when opt_userstat_running is set at start of query */
  bool userstat_running;
  /*
    True if we have to log all errors. Are set by some engines to temporary
    force errors to the error log.
  */
  bool log_all_errors;

  /* Do not set socket timeouts for wait_timeout (used with threadpool) */
  bool skip_wait_timeout;

  bool prepare_derived_at_open;

  /* Set to 1 if status of this THD is already in global status */
  bool status_in_global;

  /* 
    To signal that the tmp table to be created is created for materialized
    derived table or a view.
  */ 
  bool create_tmp_table_for_derived;

  bool save_prep_leaf_list;

  /* container for handler's private per-connection data */
  Ha_data ha_data[MAX_HA];

  /**
    Bit field for the state of binlog warnings.

    The first Lex::BINLOG_STMT_UNSAFE_COUNT bits list all types of
    unsafeness that the current statement has.

    This must be a member of THD and not of LEX, because warnings are
    detected and issued in different places (@c
    decide_logging_format() and @c binlog_query(), respectively).
    Between these calls, the THD->lex object may change; e.g., if a
    stored routine is invoked.  Only THD persists between the calls.
  */
  uint32 binlog_unsafe_warning_flags;

#ifndef MYSQL_CLIENT
  binlog_cache_mngr *  binlog_setup_trx_data();

  /*
    Public interface to write RBR events to the binlog
  */
  void binlog_start_trans_and_stmt();
  void binlog_set_stmt_begin();
  int binlog_write_table_map(TABLE *table, bool is_transactional,
                             my_bool *with_annotate= 0);
  int binlog_write_row(TABLE* table, bool is_transactional,
                       const uchar *buf);
  int binlog_delete_row(TABLE* table, bool is_transactional,
                        const uchar *buf);
  int binlog_update_row(TABLE* table, bool is_transactional,
                        const uchar *old_data, const uchar *new_data);
  static void binlog_prepare_row_images(TABLE* table);

  void set_server_id(uint32 sid) { variables.server_id = sid; }

  /*
    Member functions to handle pending event for row-level logging.
  */
  template <class RowsEventT> Rows_log_event*
    binlog_prepare_pending_rows_event(TABLE* table, uint32 serv_id,
                                      size_t needed,
                                      bool is_transactional,
                                      RowsEventT* hint);
  Rows_log_event* binlog_get_pending_rows_event(bool is_transactional) const;
  void binlog_set_pending_rows_event(Rows_log_event* ev, bool is_transactional);
  inline int binlog_flush_pending_rows_event(bool stmt_end)
  {
    return (binlog_flush_pending_rows_event(stmt_end, FALSE) || 
            binlog_flush_pending_rows_event(stmt_end, TRUE));
  }
  int binlog_flush_pending_rows_event(bool stmt_end, bool is_transactional);
  int binlog_remove_pending_rows_event(bool clear_maps, bool is_transactional);

  /**
    Determine the binlog format of the current statement.

    @retval 0 if the current statement will be logged in statement
    format.
    @retval nonzero if the current statement will be logged in row
    format.
   */
  int is_current_stmt_binlog_format_row() const {
    DBUG_ASSERT(current_stmt_binlog_format == BINLOG_FORMAT_STMT ||
                current_stmt_binlog_format == BINLOG_FORMAT_ROW);
    return current_stmt_binlog_format == BINLOG_FORMAT_ROW;
  }
  /**
    Determine if binlogging is disabled for this session
    @retval 0 if the current statement binlogging is disabled
              (could be because of binlog closed/binlog option
               is set to false).
    @retval 1 if the current statement will be binlogged
  */
  inline bool is_current_stmt_binlog_disabled() const
  {
    return (!(variables.option_bits & OPTION_BIN_LOG) ||
            !mysql_bin_log.is_open());
  }

  enum binlog_filter_state
  {
    BINLOG_FILTER_UNKNOWN,
    BINLOG_FILTER_CLEAR,
    BINLOG_FILTER_SET
  };

  inline void reset_binlog_local_stmt_filter()
  {
    m_binlog_filter_state= BINLOG_FILTER_UNKNOWN;
  }

  inline void clear_binlog_local_stmt_filter()
  {
    DBUG_ASSERT(m_binlog_filter_state == BINLOG_FILTER_UNKNOWN);
    m_binlog_filter_state= BINLOG_FILTER_CLEAR;
  }

  inline void set_binlog_local_stmt_filter()
  {
    DBUG_ASSERT(m_binlog_filter_state == BINLOG_FILTER_UNKNOWN);
    m_binlog_filter_state= BINLOG_FILTER_SET;
  }

  inline binlog_filter_state get_binlog_local_stmt_filter()
  {
    return m_binlog_filter_state;
  }

private:
  /**
    Indicate if the current statement should be discarded
    instead of written to the binlog.
    This is used to discard special statements, such as
    DML or DDL that affects only 'local' (non replicated)
    tables, such as performance_schema.*
  */
  binlog_filter_state m_binlog_filter_state;

  /**
    Indicates the format in which the current statement will be
    logged.  This can only be set from @c decide_logging_format().
  */
  enum_binlog_format current_stmt_binlog_format;

  /*
    Number of outstanding table maps, i.e., table maps in the
    transaction cache.
  */
  uint binlog_table_maps;
public:
  void issue_unsafe_warnings();
  void reset_unsafe_warnings()
  { binlog_unsafe_warning_flags= 0; }

  uint get_binlog_table_maps() const {
    return binlog_table_maps;
  }
  void clear_binlog_table_maps() {
    binlog_table_maps= 0;
  }
#endif /* MYSQL_CLIENT */

public:

  struct st_transactions {
    SAVEPOINT *savepoints;
    THD_TRANS all;			// Trans since BEGIN WORK
    THD_TRANS stmt;			// Trans for current statement
    bool on;                            // see ha_enable_transaction()
    XID_STATE xid_state;
    XID implicit_xid;
    WT_THD wt;                          ///< for deadlock detection
    Rows_log_event *m_pending_rows_event;

    struct st_trans_time : public timeval
    {
      void reset(THD *thd)
      {
        tv_sec= thd->query_start();
        tv_usec= (long) thd->query_start_sec_part();
      }
    } start_time;

    /*
       Tables changed in transaction (that must be invalidated in query cache).
       List contain only transactional tables, that not invalidated in query
       cache (instead of full list of changed in transaction tables).
    */
    CHANGED_TABLE_LIST* changed_tables;
    MEM_ROOT mem_root; // Transaction-life memory allocation pool
    void cleanup()
    {
      DBUG_ENTER("THD::st_transactions::cleanup");
      changed_tables= 0;
      savepoints= 0;
      implicit_xid.null();
      free_root(&mem_root,MYF(MY_KEEP_PREALLOC));
      DBUG_VOID_RETURN;
    }
    bool is_active()
    {
      return (all.ha_list != NULL);
    }
    bool is_empty()
    {
      return all.is_empty() && stmt.is_empty();
    }
    st_transactions()
    {
      bzero((char*)this, sizeof(*this));
      implicit_xid.null();
      init_sql_alloc(&mem_root, "THD::transactions",
                     ALLOC_ROOT_MIN_BLOCK_SIZE, 0,
                     MYF(MY_THREAD_SPECIFIC));
    }
  } transaction;
  Global_read_lock global_read_lock;
  Field      *dup_field;
#ifndef __WIN__
  sigset_t signals;
#endif
#ifdef SIGNAL_WITH_VIO_CLOSE
  Vio* active_vio;
#endif

  /*
    A permanent memory area of the statement. For conventional
    execution, the parsed tree and execution runtime reside in the same
    memory root. In this case stmt_arena points to THD. In case of
    a prepared statement or a stored procedure statement, thd->mem_root
    conventionally points to runtime memory, and thd->stmt_arena
    points to the memory of the PS/SP, where the parsed tree of the
    statement resides. Whenever you need to perform a permanent
    transformation of a parsed tree, you should allocate new memory in
    stmt_arena, to allow correct re-execution of PS/SP.
    Note: in the parser, stmt_arena == thd, even for PS/SP.
  */
  Query_arena *stmt_arena;

  void *bulk_param;

  /*
    map for tables that will be updated for a multi-table update query
    statement, for other query statements, this will be zero.
  */
  table_map table_map_for_update;

  /* Tells if LAST_INSERT_ID(#) was called for the current statement */
  bool arg_of_last_insert_id_function;
  /*
    ALL OVER THIS FILE, "insert_id" means "*automatically generated* value for
    insertion into an auto_increment column".
  */
  /*
    This is the first autogenerated insert id which was *successfully*
    inserted by the previous statement (exactly, if the previous statement
    didn't successfully insert an autogenerated insert id, then it's the one
    of the statement before, etc).
    It can also be set by SET LAST_INSERT_ID=# or SELECT LAST_INSERT_ID(#).
    It is returned by LAST_INSERT_ID().
  */
  ulonglong  first_successful_insert_id_in_prev_stmt;
  /*
    Variant of the above, used for storing in statement-based binlog. The
    difference is that the one above can change as the execution of a stored
    function progresses, while the one below is set once and then does not
    change (which is the value which statement-based binlog needs).
  */
  ulonglong  first_successful_insert_id_in_prev_stmt_for_binlog;
  /*
    This is the first autogenerated insert id which was *successfully*
    inserted by the current statement. It is maintained only to set
    first_successful_insert_id_in_prev_stmt when statement ends.
  */
  ulonglong  first_successful_insert_id_in_cur_stmt;
  /*
    We follow this logic:
    - when stmt starts, first_successful_insert_id_in_prev_stmt contains the
    first insert id successfully inserted by the previous stmt.
    - as stmt makes progress, handler::insert_id_for_cur_row changes;
    every time get_auto_increment() is called,
    auto_inc_intervals_in_cur_stmt_for_binlog is augmented with the
    reserved interval (if statement-based binlogging).
    - at first successful insertion of an autogenerated value,
    first_successful_insert_id_in_cur_stmt is set to
    handler::insert_id_for_cur_row.
    - when stmt goes to binlog,
    auto_inc_intervals_in_cur_stmt_for_binlog is binlogged if
    non-empty.
    - when stmt ends, first_successful_insert_id_in_prev_stmt is set to
    first_successful_insert_id_in_cur_stmt.
  */
  /*
    stmt_depends_on_first_successful_insert_id_in_prev_stmt is set when
    LAST_INSERT_ID() is used by a statement.
    If it is set, first_successful_insert_id_in_prev_stmt_for_binlog will be
    stored in the statement-based binlog.
    This variable is CUMULATIVE along the execution of a stored function or
    trigger: if one substatement sets it to 1 it will stay 1 until the
    function/trigger ends, thus making sure that
    first_successful_insert_id_in_prev_stmt_for_binlog does not change anymore
    and is propagated to the caller for binlogging.
  */
  bool       stmt_depends_on_first_successful_insert_id_in_prev_stmt;
  /*
    List of auto_increment intervals reserved by the thread so far, for
    storage in the statement-based binlog.
    Note that its minimum is not first_successful_insert_id_in_cur_stmt:
    assuming a table with an autoinc column, and this happens:
    INSERT INTO ... VALUES(3);
    SET INSERT_ID=3; INSERT IGNORE ... VALUES (NULL);
    then the latter INSERT will insert no rows
    (first_successful_insert_id_in_cur_stmt == 0), but storing "INSERT_ID=3"
    in the binlog is still needed; the list's minimum will contain 3.
    This variable is cumulative: if several statements are written to binlog
    as one (stored functions or triggers are used) this list is the
    concatenation of all intervals reserved by all statements.
  */
  Discrete_intervals_list auto_inc_intervals_in_cur_stmt_for_binlog;
  /* Used by replication and SET INSERT_ID */
  Discrete_intervals_list auto_inc_intervals_forced;
  /*
    There is BUG#19630 where statement-based replication of stored
    functions/triggers with two auto_increment columns breaks.
    We however ensure that it works when there is 0 or 1 auto_increment
    column; our rules are
    a) on master, while executing a top statement involving substatements,
    first top- or sub- statement to generate auto_increment values wins the
    exclusive right to see its values be written to binlog (the write
    will be done by the statement or its caller), and the losers won't see
    their values be written to binlog.
    b) on slave, while replicating a top statement involving substatements,
    first top- or sub- statement to need to read auto_increment values from
    the master's binlog wins the exclusive right to read them (so the losers
    won't read their values from binlog but instead generate on their own).
    a) implies that we mustn't backup/restore
    auto_inc_intervals_in_cur_stmt_for_binlog.
    b) implies that we mustn't backup/restore auto_inc_intervals_forced.

    If there are more than 1 auto_increment columns, then intervals for
    different columns may mix into the
    auto_inc_intervals_in_cur_stmt_for_binlog list, which is logically wrong,
    but there is no point in preventing this mixing by preventing intervals
    from the secondly inserted column to come into the list, as such
    prevention would be wrong too.
    What will happen in the case of
    INSERT INTO t1 (auto_inc) VALUES(NULL);
    where t1 has a trigger which inserts into an auto_inc column of t2, is
    that in binlog we'll store the interval of t1 and the interval of t2 (when
    we store intervals, soon), then in slave, t1 will use both intervals, t2
    will use none; if t1 inserts the same number of rows as on master,
    normally the 2nd interval will not be used by t1, which is fine. t2's
    values will be wrong if t2's internal auto_increment counter is different
    from what it was on master (which is likely). In 5.1, in mixed binlogging
    mode, row-based binlogging is used for such cases where two
    auto_increment columns are inserted.
  */
  inline void record_first_successful_insert_id_in_cur_stmt(ulonglong id_arg)
  {
    if (first_successful_insert_id_in_cur_stmt == 0)
      first_successful_insert_id_in_cur_stmt= id_arg;
  }
  inline ulonglong read_first_successful_insert_id_in_prev_stmt(void)
  {
    if (!stmt_depends_on_first_successful_insert_id_in_prev_stmt)
    {
      /* It's the first time we read it */
      first_successful_insert_id_in_prev_stmt_for_binlog=
        first_successful_insert_id_in_prev_stmt;
      stmt_depends_on_first_successful_insert_id_in_prev_stmt= 1;
    }
    return first_successful_insert_id_in_prev_stmt;
  }
  /*
    Used by Intvar_log_event::do_apply_event() and by "SET INSERT_ID=#"
    (mysqlbinlog). We'll soon add a variant which can take many intervals in
    argument.
  */
  inline void force_one_auto_inc_interval(ulonglong next_id)
  {
    auto_inc_intervals_forced.empty(); // in case of multiple SET INSERT_ID
    auto_inc_intervals_forced.append(next_id, ULONGLONG_MAX, 0);
  }

  ulonglong  limit_found_rows;

private:
  /**
    Stores the result of ROW_COUNT() function.

    ROW_COUNT() function is a MySQL extention, but we try to keep it
    similar to ROW_COUNT member of the GET DIAGNOSTICS stack of the SQL
    standard (see SQL99, part 2, search for ROW_COUNT). It's value is
    implementation defined for anything except INSERT, DELETE, UPDATE.

    ROW_COUNT is assigned according to the following rules:

      - In my_ok():
        - for DML statements: to the number of affected rows;
        - for DDL statements: to 0.

      - In my_eof(): to -1 to indicate that there was a result set.

        We derive this semantics from the JDBC specification, where int
        java.sql.Statement.getUpdateCount() is defined to (sic) "return the
        current result as an update count; if the result is a ResultSet
        object or there are no more results, -1 is returned".

      - In my_error(): to -1 to be compatible with the MySQL C API and
        MySQL ODBC driver.

      - For SIGNAL statements: to 0 per WL#2110 specification (see also
        sql_signal.cc comment). Zero is used since that's the "default"
        value of ROW_COUNT in the diagnostics area.
  */

  longlong m_row_count_func;    /* For the ROW_COUNT() function */

public:
  inline longlong get_row_count_func() const
  {
    return m_row_count_func;
  }

  inline void set_row_count_func(longlong row_count_func)
  {
    m_row_count_func= row_count_func;
  }
  inline void set_affected_rows(longlong row_count_func)
  {
    /*
      We have to add to affected_rows (used by slow log), as otherwise
      information for 'call' will be wrong
    */
    affected_rows+= (row_count_func >= 0 ? row_count_func : 0);
  }

  ha_rows    cuted_fields;

private:
  /*
    number of rows we actually sent to the client, including "synthetic"
    rows in ROLLUP etc.
  */
  ha_rows    m_sent_row_count;

  /**
    Number of rows read and/or evaluated for a statement. Used for
    slow log reporting.

    An examined row is defined as a row that is read and/or evaluated
    according to a statement condition, including in
    create_sort_index(). Rows may be counted more than once, e.g., a
    statement including ORDER BY could possibly evaluate the row in
    filesort() before reading it for e.g. update.
  */
  ha_rows    m_examined_row_count;

public:
  ha_rows get_sent_row_count() const
  { return m_sent_row_count; }

  ha_rows get_examined_row_count() const
  { return m_examined_row_count; }

  ulonglong get_affected_rows() const
  { return affected_rows; }

  void set_sent_row_count(ha_rows count);
  void set_examined_row_count(ha_rows count);

  void inc_sent_row_count(ha_rows count);
  void inc_examined_row_count(ha_rows count);

  void inc_status_created_tmp_disk_tables();
  void inc_status_created_tmp_files();
  void inc_status_created_tmp_tables();
  void inc_status_select_full_join();
  void inc_status_select_full_range_join();
  void inc_status_select_range();
  void inc_status_select_range_check();
  void inc_status_select_scan();
  void inc_status_sort_merge_passes();
  void inc_status_sort_range();
  void inc_status_sort_rows(ha_rows count);
  void inc_status_sort_scan();
  void set_status_no_index_used();
  void set_status_no_good_index_used();

  /**
    The number of rows and/or keys examined by the query, both read,
    changed or written.
  */
  ulonglong accessed_rows_and_keys;

  /**
    Check if the number of rows accessed by a statement exceeded
    LIMIT ROWS EXAMINED. If so, signal the query engine to stop execution.
  */
  void check_limit_rows_examined()
  {
    if (++accessed_rows_and_keys > lex->limit_rows_examined_cnt)
      set_killed(ABORT_QUERY);
  }

  USER_CONN *user_connect;
  CHARSET_INFO *db_charset;
#if defined(ENABLED_PROFILING)
  PROFILING  profiling;
#endif

  /** Current statement digest. */
  sql_digest_state *m_digest;
  /** Current statement digest token array. */
  unsigned char *m_token_array;
  /** Top level statement digest. */
  sql_digest_state m_digest_state;

  /** Current statement instrumentation. */
  PSI_statement_locker *m_statement_psi;
#ifdef HAVE_PSI_STATEMENT_INTERFACE
  /** Current statement instrumentation state. */
  PSI_statement_locker_state m_statement_state;
#endif /* HAVE_PSI_STATEMENT_INTERFACE */
  /** Idle instrumentation. */
  PSI_idle_locker *m_idle_psi;
#ifdef HAVE_PSI_IDLE_INTERFACE
  /** Idle instrumentation state. */
  PSI_idle_locker_state m_idle_state;
#endif /* HAVE_PSI_IDLE_INTERFACE */

  /*
    Id of current query. Statement can be reused to execute several queries
    query_id is global in context of the whole MySQL server.
    ID is automatically generated from mutex-protected counter.
    It's used in handler code for various purposes: to check which columns
    from table are necessary for this select, to check if it's necessary to
    update auto-updatable fields (like auto_increment and timestamp).
  */
  query_id_t query_id;
  ulong      col_access;

  /* Statement id is thread-wide. This counter is used to generate ids */
  ulong      statement_id_counter;
  ulong	     rand_saved_seed1, rand_saved_seed2;

  /* The following variables are used when printing to slow log */
  ulong      query_plan_flags; 
  ulong      query_plan_fsort_passes; 
  ulong      tmp_tables_used;
  ulong      tmp_tables_disk_used;
  ulonglong  tmp_tables_size;
  ulonglong  bytes_sent_old;
  ulonglong  affected_rows;                     /* Number of changed rows */

  Opt_trace_context opt_trace;
  pthread_t  real_id;                           /* For debugging */
  my_thread_id  thread_id, thread_dbug_id;
  uint32      os_thread_id;
  uint	     tmp_table, global_disable_checkpoint;
  uint	     server_status,open_options;
  enum enum_thread_type system_thread;
  enum backup_stages current_backup_stage;
#ifdef WITH_WSREP
  bool wsrep_desynced_backup_stage;
#endif /* WITH_WSREP */
  /*
    Current or next transaction isolation level.
    When a connection is established, the value is taken from
    @@session.tx_isolation (default transaction isolation for
    the session), which is in turn taken from @@global.tx_isolation
    (the global value).
    If there is no transaction started, this variable
    holds the value of the next transaction's isolation level.
    When a transaction starts, the value stored in this variable
    becomes "actual".
    At transaction commit or rollback, we assign this variable
    again from @@session.tx_isolation.
    The only statement that can otherwise change the value
    of this variable is SET TRANSACTION ISOLATION LEVEL.
    Its purpose is to effect the isolation level of the next
    transaction in this session. When this statement is executed,
    the value in this variable is changed. However, since
    this statement is only allowed when there is no active
    transaction, this assignment (naturally) only affects the
    upcoming transaction.
    At the end of the current active transaction the value is
    be reset again from @@session.tx_isolation, as described
    above.
  */
  enum_tx_isolation tx_isolation;
  /*
    Current or next transaction access mode.
    See comment above regarding tx_isolation.
  */
  bool              tx_read_only;
  enum_check_fields count_cuted_fields;

  DYNAMIC_ARRAY user_var_events;        /* For user variables replication */
  MEM_ROOT      *user_var_events_alloc; /* Allocate above array elements here */

  /*
    Define durability properties that engines may check to
    improve performance. Not yet used in MariaDB
  */
  enum durability_properties durability_property;
 
  /*
    If checking this in conjunction with a wait condition, please
    include a check after enter_cond() if you want to avoid a race
    condition. For details see the implementation of awake(),
    especially the "broadcast" part.
  */
  killed_state volatile killed;

  /*
    The following is used if one wants to have a specific error number and
    text for the kill
  */
  struct err_info
  {
    int no;
    const char msg[256];
  } *killed_err;

  /* See also thd_killed() */
  inline bool check_killed(bool dont_send_error_message= 0)
  {
    if (unlikely(killed))
    {
      if (!dont_send_error_message)
        send_kill_message();
      return TRUE;
    }
    if (apc_target.have_apc_requests())
      apc_target.process_apc_requests(); 
    return FALSE;
  }

  /* scramble - random string sent to client on handshake */
  char	     scramble[SCRAMBLE_LENGTH+1];

  /*
    If this is a slave, the name of the connection stored here.
    This is used for taging error messages in the log files.
  */
  LEX_CSTRING connection_name;
  char       default_master_connection_buff[MAX_CONNECTION_NAME+1];
  uint8      password; /* 0, 1 or 2 */
  uint8      failed_com_change_user;
  bool       slave_thread;
  bool       extra_port;                        /* If extra connection */
  bool	     no_errors;

  /**
    Set to TRUE if execution of the current compound statement
    can not continue. In particular, disables activation of
    CONTINUE or EXIT handlers of stored routines.
    Reset in the end of processing of the current user request, in
    @see THD::reset_for_next_command().
  */
  bool is_fatal_error;
  /**
    Set by a storage engine to request the entire
    transaction (that possibly spans multiple engines) to
    rollback. Reset in ha_rollback.
  */
  bool       transaction_rollback_request;
  /**
    TRUE if we are in a sub-statement and the current error can
    not be safely recovered until we left the sub-statement mode.
    In particular, disables activation of CONTINUE and EXIT
    handlers inside sub-statements. E.g. if it is a deadlock
    error and requires a transaction-wide rollback, this flag is
    raised (traditionally, MySQL first has to close all the reads
    via @see handler::ha_index_or_rnd_end() and only then perform
    the rollback).
    Reset to FALSE when we leave the sub-statement mode.
  */
  bool       is_fatal_sub_stmt_error;
  bool	     rand_used, time_zone_used;
  bool       query_start_sec_part_used;
  /* for IS NULL => = last_insert_id() fix in remove_eq_conds() */
  bool       substitute_null_with_insert_id;
  bool	     in_lock_tables;
  bool       bootstrap, cleanup_done, free_connection_done;

  /**  is set if some thread specific value(s) used in a statement. */
  bool       thread_specific_used;
  /**  
    is set if a statement accesses a temporary table created through
    CREATE TEMPORARY TABLE. 
  */
private:
  bool       charset_is_system_charset, charset_is_collation_connection;
  bool       charset_is_character_set_filesystem;
public:
  bool       enable_slow_log;    /* Enable slow log for current statement */
  bool	     abort_on_warning;
  bool 	     got_warning;       /* Set on call to push_warning() */
  /* set during loop of derived table processing */
  bool       derived_tables_processing;
  bool       tablespace_op;	/* This is TRUE in DISCARD/IMPORT TABLESPACE */
  /* True if we have to log the current statement */
  bool	     log_current_statement;
  /**
    True if a slave error. Causes the slave to stop. Not the same
    as the statement execution error (is_error()), since
    a statement may be expected to return an error, e.g. because
    it returned an error on master, and this is OK on the slave.
  */
  bool       is_slave_error;
  /* True if we have printed something to the error log for this statement */
  bool       error_printed_to_log;

  /*
    True when a transaction is queued up for binlog group commit.
    Used so that if another transaction needs to wait for a row lock held by
    this transaction, it can signal to trigger the group commit immediately,
    skipping the normal --binlog-commit-wait-count wait.
  */
  bool waiting_on_group_commit;
  /*
    Set true when another transaction goes to wait on a row lock held by this
    transaction. Used together with waiting_on_group_commit.
  */
  bool has_waiter;
  /*
    In case of a slave, set to the error code the master got when executing
    the query. 0 if no error on the master.
  */
  int	     slave_expected_error;
  enum_sql_command last_sql_command;  // Last sql_command exceuted in mysql_execute_command()

  sp_rcontext *spcont;		// SP runtime context
  sp_cache   *sp_proc_cache;
  sp_cache   *sp_func_cache;
  sp_cache   *sp_package_spec_cache;
  sp_cache   *sp_package_body_cache;

  /** number of name_const() substitutions, see sp_head.cc:subst_spvars() */
  uint       query_name_consts;

  NET*       slave_net;			// network connection from slave -> m.

  /*
    Used to update global user stats.  The global user stats are updated
    occasionally with the 'diff' variables.  After the update, the 'diff'
    variables are reset to 0.
  */
  /* Time when the current thread connected to MySQL. */
  time_t current_connect_time;
  /* Last time when THD stats were updated in global_user_stats. */
  time_t last_global_update_time;
  /* Number of commands not reflected in global_user_stats yet. */
  uint select_commands, update_commands, other_commands;
  ulonglong start_cpu_time;
  ulonglong start_bytes_received;

  /* Used by the sys_var class to store temporary values */
  union
  {
    my_bool   my_bool_value;
    int       int_value;
    uint      uint_value;
    long      long_value;
    ulong     ulong_value;
    ulonglong ulonglong_value;
    double    double_value;
    void      *ptr_value;
  } sys_var_tmp;

  struct {
    /*
      If true, mysql_bin_log::write(Log_event) call will not write events to
      binlog, and maintain 2 below variables instead (use
      mysql_bin_log.start_union_events to turn this on)
    */
    bool do_union;
    /*
      If TRUE, at least one mysql_bin_log::write(Log_event) call has been
      made after last mysql_bin_log.start_union_events() call.
    */
    bool unioned_events;
    /*
      If TRUE, at least one mysql_bin_log::write(Log_event e), where
      e.cache_stmt == TRUE call has been made after last
      mysql_bin_log.start_union_events() call.
    */
    bool unioned_events_trans;
    /*
      'queries' (actually SP statements) that run under inside this binlog
      union have thd->query_id >= first_query_id.
    */
    query_id_t first_query_id;
  } binlog_evt_union;

  /**
    Internal parser state.
    Note that since the parser is not re-entrant, we keep only one parser
    state here. This member is valid only when executing code during parsing.
  */
  Parser_state *m_parser_state;

  Locked_tables_list locked_tables_list;

#ifdef WITH_PARTITION_STORAGE_ENGINE
  partition_info *work_part_info;
#endif

#ifndef EMBEDDED_LIBRARY
  /**
    Array of active audit plugins which have been used by this THD.
    This list is later iterated to invoke release_thd() on those
    plugins.
  */
  DYNAMIC_ARRAY audit_class_plugins;
  /**
    Array of bits indicating which audit classes have already been
    added to the list of audit plugins which are currently in use.
  */
  unsigned long audit_class_mask[MYSQL_AUDIT_CLASS_MASK_SIZE];
  int audit_plugin_version;
#endif

#if defined(ENABLED_DEBUG_SYNC)
  /* Debug Sync facility. See debug_sync.cc. */
  struct st_debug_sync_control *debug_sync_control;
#endif /* defined(ENABLED_DEBUG_SYNC) */
  /**
    @param id                thread identifier
    @param is_wsrep_applier  thread type
  */
  THD(my_thread_id id, bool is_wsrep_applier= false);

  ~THD();

  void init();
  /*
    Initialize memory roots necessary for query processing and (!)
    pre-allocate memory for it. We can't do that in THD constructor because
    there are use cases (acl_init, delayed inserts, watcher threads,
    killing mysqld) where it's vital to not allocate excessive and not used
    memory. Note, that we still don't return error from init_for_queries():
    if preallocation fails, we should notice that at the first call to
    alloc_root.
  */
  void init_for_queries();
  void update_all_stats();
  void update_stats(void);
  void change_user(void);
  void cleanup(void);
  void cleanup_after_query();
  void free_connection();
  void reset_for_reuse();
  bool store_globals();
  void reset_globals();
  bool trace_started()
  {
    return opt_trace.is_started();
  }
#ifdef SIGNAL_WITH_VIO_CLOSE
  inline void set_active_vio(Vio* vio)
  {
    mysql_mutex_lock(&LOCK_thd_data);
    active_vio = vio;
    mysql_mutex_unlock(&LOCK_thd_data);
  }
  inline void clear_active_vio()
  {
    mysql_mutex_lock(&LOCK_thd_data);
    active_vio = 0;
    mysql_mutex_unlock(&LOCK_thd_data);
  }
  void close_active_vio();
#endif
  void awake_no_mutex(killed_state state_to_set);
  void awake(killed_state state_to_set)
  {
    mysql_mutex_lock(&LOCK_thd_kill);
    mysql_mutex_lock(&LOCK_thd_data);
    awake_no_mutex(state_to_set);
    mysql_mutex_unlock(&LOCK_thd_data);
    mysql_mutex_unlock(&LOCK_thd_kill);
  }
  void abort_current_cond_wait(bool force);
 
  /** Disconnect the associated communication endpoint. */
  void disconnect();


  /*
    Allows this thread to serve as a target for others to schedule Async 
    Procedure Calls on.

    It's possible to schedule any code to be executed this way, by
    inheriting from the Apc_call object. Currently, only
    Show_explain_request uses this.
  */
  Apc_target apc_target;

#ifndef MYSQL_CLIENT
  enum enum_binlog_query_type {
    /* The query can be logged in row format or in statement format. */
    ROW_QUERY_TYPE,
    
    /* The query has to be logged in statement format. */
    STMT_QUERY_TYPE,
    
    QUERY_TYPE_COUNT
  };

  int binlog_query(enum_binlog_query_type qtype,
                   char const *query, ulong query_len, bool is_trans,
                   bool direct, bool suppress_use,
                   int errcode);
#endif

  inline void
  enter_cond(mysql_cond_t *cond, mysql_mutex_t* mutex,
             const PSI_stage_info *stage, PSI_stage_info *old_stage,
             const char *src_function, const char *src_file,
             int src_line)
  {
    mysql_mutex_assert_owner(mutex);
    mysys_var->current_mutex = mutex;
    mysys_var->current_cond = cond;
    if (old_stage)
      backup_stage(old_stage);
    if (stage)
      enter_stage(stage, src_function, src_file, src_line);
  }
  inline void exit_cond(const PSI_stage_info *stage,
                        const char *src_function, const char *src_file,
                        int src_line)
  {
    /*
      Putting the mutex unlock in thd->exit_cond() ensures that
      mysys_var->current_mutex is always unlocked _before_ mysys_var->mutex is
      locked (if that would not be the case, you'll get a deadlock if someone
      does a THD::awake() on you).
    */
    mysql_mutex_unlock(mysys_var->current_mutex);
    mysql_mutex_lock(&mysys_var->mutex);
    mysys_var->current_mutex = 0;
    mysys_var->current_cond = 0;
    if (stage)
      enter_stage(stage, src_function, src_file, src_line);
    mysql_mutex_unlock(&mysys_var->mutex);
    return;
  }
  virtual int is_killed() { return killed; }
  virtual THD* get_thd() { return this; }

  /**
    A callback to the server internals that is used to address
    special cases of the locking protocol.
    Invoked when acquiring an exclusive lock, for each thread that
    has a conflicting shared metadata lock.

    This function:
    - aborts waiting of the thread on a data lock, to make it notice
      the pending exclusive lock and back off.
    - if the thread is an INSERT DELAYED thread, sends it a KILL
      signal to terminate it.

    @note This function does not wait for the thread to give away its
          locks. Waiting is done outside for all threads at once.

    @param ctx_in_use           The MDL context owner (thread) to wake up.
    @param needs_thr_lock_abort Indicates that to wake up thread
                                this call needs to abort its waiting
                                on table-level lock.

    @retval  TRUE  if the thread was woken up
    @retval  FALSE otherwise.
   */
  virtual bool notify_shared_lock(MDL_context_owner *ctx_in_use,
                                  bool needs_thr_lock_abort);

  // End implementation of MDL_context_owner interface.

  inline bool is_strict_mode() const
  {
    return (bool) (variables.sql_mode & (MODE_STRICT_TRANS_TABLES |
                                         MODE_STRICT_ALL_TABLES));
  }
  inline bool backslash_escapes() const
  {
    return !MY_TEST(variables.sql_mode & MODE_NO_BACKSLASH_ESCAPES);
  }
  const Type_handler *type_handler_for_datetime() const;
  bool timestamp_to_TIME(MYSQL_TIME *ltime, my_time_t ts,
                         ulong sec_part, date_mode_t fuzzydate);
  inline my_time_t query_start() { return start_time; }
  inline ulong query_start_sec_part()
  { query_start_sec_part_used=1; return start_time_sec_part; }
  MYSQL_TIME query_start_TIME();
  time_round_mode_t temporal_round_mode() const
  {
    return variables.sql_mode & MODE_TIME_ROUND_FRACTIONAL ?
           TIME_FRAC_ROUND : TIME_FRAC_TRUNCATE;
  }

private:
  struct {
    my_hrtime_t start;
    my_time_t sec;
    ulong sec_part;
  } system_time;

  void set_system_time()
  {
    my_hrtime_t hrtime= my_hrtime();
    my_time_t sec= hrtime_to_my_time(hrtime);
    ulong sec_part= hrtime_sec_part(hrtime);
    if (sec > system_time.sec ||
        (sec == system_time.sec && sec_part > system_time.sec_part) ||
        hrtime.val < system_time.start.val)
    {
      system_time.sec= sec;
      system_time.sec_part= sec_part;
      system_time.start= hrtime;
    }
    else
    {
      if (system_time.sec_part < TIME_MAX_SECOND_PART)
        system_time.sec_part++;
      else
      {
        system_time.sec++;
        system_time.sec_part= 0;
      }
    }
  }

public:
  timeval transaction_time()
  {
    if (!in_multi_stmt_transaction_mode())
      transaction.start_time.reset(this);
    return transaction.start_time;
  }

  inline void set_start_time()
  {
    if (user_time.val)
    {
      start_time= hrtime_to_my_time(user_time);
      start_time_sec_part= hrtime_sec_part(user_time);
    }
    else
    {
      set_system_time();
      start_time= system_time.sec;
      start_time_sec_part= system_time.sec_part;
    }
    PSI_CALL_set_thread_start_time(start_time);
  }
  inline void set_time()
  {
    set_start_time();
    start_utime= utime_after_lock= microsecond_interval_timer();
  }
  /* only used in SET @@timestamp=... */
  inline void set_time(my_hrtime_t t)
  {
    user_time= t;
    set_time();
  }
  /*
    this is only used by replication and BINLOG command.
    usecs > TIME_MAX_SECOND_PART means "was not in binlog"
  */
  inline void set_time(my_time_t t, ulong sec_part)
  {
    if (opt_secure_timestamp > (slave_thread ? SECTIME_REPL : SECTIME_SUPER))
      set_time();                 // note that BINLOG itself requires SUPER
    else
    {
      if (sec_part <= TIME_MAX_SECOND_PART)
      {
        start_time= system_time.sec= t;
        start_time_sec_part= system_time.sec_part= sec_part;
      }
      else if (t != system_time.sec)
      {
        start_time= system_time.sec= t;
        start_time_sec_part= system_time.sec_part= 0;
      }
      else
      {
        start_time= t;
        start_time_sec_part= ++system_time.sec_part;
      }
      user_time.val= hrtime_from_time(start_time) + start_time_sec_part;
      PSI_CALL_set_thread_start_time(start_time);
      start_utime= utime_after_lock= microsecond_interval_timer();
    }
  }
  void set_time_after_lock()
  {
    utime_after_lock= microsecond_interval_timer();
    MYSQL_SET_STATEMENT_LOCK_TIME(m_statement_psi,
                                  (utime_after_lock - start_utime));
  }
  ulonglong current_utime()  { return microsecond_interval_timer(); }

  /* Tell SHOW PROCESSLIST to show time from this point */
  inline void set_time_for_next_stage()
  {
    utime_after_query= current_utime();
  }

  /**
   Update server status after execution of a top level statement.
   Currently only checks if a query was slow, and assigns
   the status accordingly.
   Evaluate the current time, and if it exceeds the long-query-time
   setting, mark the query as slow.
  */
  void update_server_status()
  {
    set_time_for_next_stage();
    if (utime_after_query >= utime_after_lock + variables.long_query_time)
      server_status|= SERVER_QUERY_WAS_SLOW;
  }
  inline ulonglong found_rows(void)
  {
    return limit_found_rows;
  }
  /**
    Returns TRUE if session is in a multi-statement transaction mode.

    OPTION_NOT_AUTOCOMMIT: When autocommit is off, a multi-statement
    transaction is implicitly started on the first statement after a
    previous transaction has been ended.

    OPTION_BEGIN: Regardless of the autocommit status, a multi-statement
    transaction can be explicitly started with the statements "START
    TRANSACTION", "BEGIN [WORK]", "[COMMIT | ROLLBACK] AND CHAIN", etc.

    Note: this doesn't tell you whether a transaction is active.
    A session can be in multi-statement transaction mode, and yet
    have no active transaction, e.g., in case of:
    set @@autocommit=0;
    set @a= 3;                                     <-- these statements don't
    set transaction isolation level serializable;  <-- start an active
    flush tables;                                  <-- transaction

    I.e. for the above scenario this function returns TRUE, even
    though no active transaction has begun.
    @sa in_active_multi_stmt_transaction()
  */
  inline bool in_multi_stmt_transaction_mode()
  {
    return variables.option_bits & (OPTION_NOT_AUTOCOMMIT | OPTION_BEGIN);
  }
  /**
    TRUE if the session is in a multi-statement transaction mode
    (@sa in_multi_stmt_transaction_mode()) *and* there is an
    active transaction, i.e. there is an explicit start of a
    transaction with BEGIN statement, or implicit with a
    statement that uses a transactional engine.

    For example, these scenarios don't start an active transaction
    (even though the server is in multi-statement transaction mode):

    set @@autocommit=0;
    select * from nontrans_table;
    set @var=TRUE;
    flush tables;

    Note, that even for a statement that starts a multi-statement
    transaction (i.e. select * from trans_table), this
    flag won't be set until we open the statement's tables
    and the engines register themselves for the transaction
    (see trans_register_ha()),
    hence this method is reliable to use only after
    open_tables() has completed.

    Why do we need a flag?
    ----------------------
    We need to maintain a (at first glance redundant)
    session flag, rather than looking at thd->transaction.all.ha_list
    because of explicit start of a transaction with BEGIN. 

    I.e. in case of
    BEGIN;
    select * from nontrans_t1; <-- in_active_multi_stmt_transaction() is true
  */
  inline bool in_active_multi_stmt_transaction()
  {
    return server_status & SERVER_STATUS_IN_TRANS;
  }
  void give_protection_error();
  /*
    Give an error if any of the following is true for this connection
    - BACKUP STAGE is active
    - FLUSH TABLE WITH READ LOCK is active
    - BACKUP LOCK table_name is active
  */
  inline bool has_read_only_protection()
  {
    if (current_backup_stage == BACKUP_FINISHED &&
        !global_read_lock.is_acquired() &&
        !mdl_backup_lock)
      return FALSE;
    give_protection_error();
    return TRUE;
  }
  inline bool fill_information_schema_tables()
  {
    return !stmt_arena->is_stmt_prepare();
  }
  inline void* trans_alloc(size_t size)
  {
    return alloc_root(&transaction.mem_root,size);
  }

  LEX_STRING *make_lex_string(LEX_STRING *lex_str, const char* str, size_t length)
  {
    if (!(lex_str->str= strmake_root(mem_root, str, length)))
    {
      lex_str->length= 0;
      return 0;
    }
    lex_str->length= length;
    return lex_str;
  }
  LEX_CSTRING *make_lex_string(LEX_CSTRING *lex_str, const char* str, size_t length)
  {
    if (!(lex_str->str= strmake_root(mem_root, str, length)))
    {
      lex_str->length= 0;
      return 0;
    }
    lex_str->length= length;
    return lex_str;
  }
  // Remove double quotes:  aaa""bbb -> aaa"bbb
  bool quote_unescape(LEX_CSTRING *dst, const LEX_CSTRING *src, char quote)
  {
    const char *tmp= src->str;
    const char *tmpend= src->str + src->length;
    char *to;
    if (!(dst->str= to= (char *) alloc(src->length + 1)))
    {
      dst->length= 0; // Safety
      return true;
    }
    for ( ; tmp < tmpend; )
    {
      if ((*to++= *tmp++) == quote)
        tmp++;                                  // Skip double quotes
    }
    *to= 0;                                     // End null for safety
    dst->length= to - dst->str;
    return false;
  }

  LEX_CSTRING *make_clex_string(const char* str, size_t length)
  {
    LEX_CSTRING *lex_str;
    char *tmp;
    if (unlikely(!(lex_str= (LEX_CSTRING *)alloc_root(mem_root,
                                                      sizeof(LEX_CSTRING) +
                                                      length+1))))
      return 0;
    tmp= (char*) (lex_str+1);
    lex_str->str= tmp;
    memcpy(tmp, str, length);
    tmp[length]= 0;
    lex_str->length= length;
    return lex_str;
  }
  LEX_CSTRING *make_clex_string(const LEX_CSTRING from)
  {
    return make_clex_string(from.str, from.length);
  }

  // Allocate LEX_STRING for character set conversion
  bool alloc_lex_string(LEX_STRING *dst, size_t length)
  {
    if (likely((dst->str= (char*) alloc(length))))
      return false;
    dst->length= 0;  // Safety
    return true;     // EOM
  }
  bool convert_string(LEX_STRING *to, CHARSET_INFO *to_cs,
		      const char *from, size_t from_length,
		      CHARSET_INFO *from_cs);
  bool convert_string(LEX_CSTRING *to, CHARSET_INFO *to_cs,
                      const char *from, size_t from_length,
                      CHARSET_INFO *from_cs)
  {
    LEX_STRING tmp;
    bool rc= convert_string(&tmp, to_cs, from, from_length, from_cs);
    to->str= tmp.str;
    to->length= tmp.length;
    return rc;
  }
  bool convert_string(LEX_CSTRING *to, CHARSET_INFO *tocs,
                      const LEX_CSTRING *from, CHARSET_INFO *fromcs,
                      bool simple_copy_is_possible)
  {
    if (!simple_copy_is_possible)
      return unlikely(convert_string(to, tocs, from->str, from->length, fromcs));
    *to= *from;
    return false;
  }
  /*
    Convert a strings between character sets.
    Uses my_convert_fix(), which uses an mb_wc .. mc_mb loop internally.
    dstcs and srccs cannot be &my_charset_bin.
  */
  bool convert_fix(CHARSET_INFO *dstcs, LEX_STRING *dst,
                   CHARSET_INFO *srccs, const char *src, size_t src_length,
                   String_copier *status);

  /*
    Same as above, but additionally sends ER_INVALID_CHARACTER_STRING
    in case of bad byte sequences or Unicode conversion problems.
  */
  bool convert_with_error(CHARSET_INFO *dstcs, LEX_STRING *dst,
                          CHARSET_INFO *srccs,
                          const char *src, size_t src_length);
  /*
    If either "dstcs" or "srccs" is &my_charset_bin,
    then performs native copying using cs->cset->copy_fix().
    Otherwise, performs Unicode conversion using convert_fix().
  */
  bool copy_fix(CHARSET_INFO *dstcs, LEX_STRING *dst,
                CHARSET_INFO *srccs, const char *src, size_t src_length,
                String_copier *status);

  /*
    Same as above, but additionally sends ER_INVALID_CHARACTER_STRING
    in case of bad byte sequences or Unicode conversion problems.
  */
  bool copy_with_error(CHARSET_INFO *dstcs, LEX_STRING *dst,
                       CHARSET_INFO *srccs, const char *src, size_t src_length);

  bool convert_string(String *s, CHARSET_INFO *from_cs, CHARSET_INFO *to_cs);

  /*
    Check if the string is wellformed, raise an error if not wellformed.
    @param str    - The string to check.
    @param length - the string length.
  */
  bool check_string_for_wellformedness(const char *str,
                                       size_t length,
                                       CHARSET_INFO *cs) const;

  bool to_ident_sys_alloc(Lex_ident_sys_st *to, const Lex_ident_cli_st *from);

  /*
    Create a string literal with optional client->connection conversion.
    @param str        - the string in the client character set
    @param length     - length of the string
    @param repertoire - the repertoire of the string
  */
  Item_basic_constant *make_string_literal(const char *str, size_t length,
                                           uint repertoire);
  Item_basic_constant *make_string_literal(const Lex_string_with_metadata_st &str)
  {
    uint repertoire= str.repertoire(variables.character_set_client);
    return make_string_literal(str.str, str.length, repertoire);
  }
  Item_basic_constant *make_string_literal_nchar(const Lex_string_with_metadata_st &str);
  Item_basic_constant *make_string_literal_charset(const Lex_string_with_metadata_st &str,
                                                   CHARSET_INFO *cs);
  bool make_text_string_sys(LEX_CSTRING *to,
                            const Lex_string_with_metadata_st *from)
  {
    return convert_string(to, system_charset_info,
                          from, charset(), charset_is_system_charset);
  }
  bool make_text_string_connection(LEX_CSTRING *to,
                                   const Lex_string_with_metadata_st *from)
  {
    return convert_string(to, variables.collation_connection,
                          from, charset(), charset_is_collation_connection);
  }
  bool make_text_string_filesystem(LEX_CSTRING *to,
                                   const Lex_string_with_metadata_st *from)
  {
    return convert_string(to, variables.character_set_filesystem,
                          from, charset(), charset_is_character_set_filesystem);
  }
  void add_changed_table(TABLE *table);
  void add_changed_table(const char *key, size_t key_length);
  CHANGED_TABLE_LIST * changed_table_dup(const char *key, size_t key_length);
  int prepare_explain_fields(select_result *result, List<Item> *field_list,
                             uint8 explain_flags, bool is_analyze);
  int send_explain_fields(select_result *result, uint8 explain_flags,
                          bool is_analyze);
  void make_explain_field_list(List<Item> &field_list, uint8 explain_flags,
                               bool is_analyze);
  void make_explain_json_field_list(List<Item> &field_list, bool is_analyze);

  /**
    Clear the current error, if any.
    We do not clear is_fatal_error or is_fatal_sub_stmt_error since we
    assume this is never called if the fatal error is set.

    @todo: To silence an error, one should use Internal_error_handler
    mechanism. Issuing an error that can be possibly later "cleared" is not
    compatible with other installed error handlers and audit plugins.
  */
  inline void clear_error(bool clear_diagnostics= 0)
  {
    DBUG_ENTER("clear_error");
    if (get_stmt_da()->is_error() || clear_diagnostics)
      get_stmt_da()->reset_diagnostics_area();
    is_slave_error= 0;
    if (killed == KILL_BAD_DATA)
      reset_killed();
    DBUG_VOID_RETURN;
  }

#ifndef EMBEDDED_LIBRARY
  inline bool vio_ok() const { return net.vio != 0; }
  /** Return FALSE if connection to client is broken. */
  bool is_connected()
  {
    /*
      All system threads (e.g., the slave IO thread) are connected but
      not using vio. So this function always returns true for all
      system threads.
    */
    return system_thread || (vio_ok() ? vio_is_connected(net.vio) : FALSE);
  }
#else
  inline bool vio_ok() const { return TRUE; }
  inline bool is_connected() { return TRUE; }
#endif
  /**
    Mark the current error as fatal. Warning: this does not
    set any error, it sets a property of the error, so must be
    followed or prefixed with my_error().
  */
  inline void fatal_error()
  {
    DBUG_ASSERT(get_stmt_da()->is_error() || killed);
    is_fatal_error= 1;
    DBUG_PRINT("error",("Fatal error set"));
  }
  /**
    TRUE if there is an error in the error stack.

    Please use this method instead of direct access to
    net.report_error.

    If TRUE, the current (sub)-statement should be aborted.
    The main difference between this member and is_fatal_error
    is that a fatal error can not be handled by a stored
    procedure continue handler, whereas a normal error can.

    To raise this flag, use my_error().
  */
  inline bool is_error() const { return m_stmt_da->is_error(); }
  void set_bulk_execution(void *bulk)
  {
    bulk_param= bulk;
    m_stmt_da->set_bulk_execution(MY_TEST(bulk));
  }
  bool is_bulk_op() const { return MY_TEST(bulk_param); }

  /// Returns Diagnostics-area for the current statement.
  Diagnostics_area *get_stmt_da()
  { return m_stmt_da; }

  /// Returns Diagnostics-area for the current statement.
  const Diagnostics_area *get_stmt_da() const
  { return m_stmt_da; }

  /// Sets Diagnostics-area for the current statement.
  void set_stmt_da(Diagnostics_area *da)
  { m_stmt_da= da; }

  inline CHARSET_INFO *charset() const { return variables.character_set_client; }
  void update_charset();
  void update_charset(CHARSET_INFO *character_set_client,
                      CHARSET_INFO *collation_connection)
  {
    variables.character_set_client= character_set_client;
    variables.collation_connection= collation_connection;
    update_charset();
  }
  void update_charset(CHARSET_INFO *character_set_client,
                      CHARSET_INFO *collation_connection,
                      CHARSET_INFO *character_set_results)
  {
    variables.character_set_client= character_set_client;
    variables.collation_connection= collation_connection;
    variables.character_set_results= character_set_results;
    update_charset();
  }

  inline Query_arena *activate_stmt_arena_if_needed(Query_arena *backup)
  {
    /*
      Use the persistent arena if we are in a prepared statement or a stored
      procedure statement and we have not already changed to use this arena.
    */
    if (!stmt_arena->is_conventional() && mem_root != stmt_arena->mem_root)
    {
      set_n_backup_active_arena(stmt_arena, backup);
      return stmt_arena;
    }
    return 0;
  }


  bool is_item_tree_change_register_required()
  {
    return !stmt_arena->is_conventional()
           || stmt_arena->type() == Query_arena::TABLE_ARENA;
  }

  void change_item_tree(Item **place, Item *new_value)
  {
    DBUG_ENTER("THD::change_item_tree");
    DBUG_PRINT("enter", ("Register: %p (%p) <- %p",
                       *place, place, new_value));
    /* TODO: check for OOM condition here */
    if (is_item_tree_change_register_required())
      nocheck_register_item_tree_change(place, *place, mem_root);
    *place= new_value;
    DBUG_VOID_RETURN;
  }
  /**
    Make change in item tree after checking whether it needs registering


    @param place         place where we should assign new value
    @param new_value     place of the new value

    @details
    see check_and_register_item_tree_change details
  */
  void check_and_register_item_tree(Item **place, Item **new_value)
  {
    if (!stmt_arena->is_conventional())
      check_and_register_item_tree_change(place, new_value, mem_root);
    /*
      We have to use memcpy instead of  *place= *new_value merge to
      avoid problems with strict aliasing.
    */
    memcpy((char*) place, new_value, sizeof(*new_value));
  }

  /*
    Cleanup statement parse state (parse tree, lex) and execution
    state after execution of a non-prepared SQL statement.
  */
  void end_statement();

  /*
    Mark thread to be killed, with optional error number and string.
    string is not released, so it has to be allocted on thd mem_root
    or be a global string

    Ensure that we don't replace a kill with a lesser one. For example
    if user has done 'kill_connection' we shouldn't replace it with
    KILL_QUERY.
  */
  inline void set_killed(killed_state killed_arg,
                         int killed_errno_arg= 0,
                         const char *killed_err_msg_arg= 0)
  {
    mysql_mutex_lock(&LOCK_thd_kill);
    set_killed_no_mutex(killed_arg, killed_errno_arg, killed_err_msg_arg);
    mysql_mutex_unlock(&LOCK_thd_kill);
  }
  /*
    This is only used by THD::awake where we need to keep the lock mutex
    locked over some time.
    It's ok to have this inline, as in most cases killed_errno_arg will
    be a constant 0 and most of the function will disappear.
  */
  inline void set_killed_no_mutex(killed_state killed_arg,
                                  int killed_errno_arg= 0,
                                  const char *killed_err_msg_arg= 0)
  {
    if (killed <= killed_arg)
    {
      killed= killed_arg;
      if (killed_errno_arg)
      {
        /*
          If alloc fails, we only remember the killed flag.
          The worst things that can happen is that we get
          a suboptimal error message.
        */
        killed_err= (err_info*) alloc_root(&main_mem_root, sizeof(*killed_err));
        if (likely(killed_err))
        {
          killed_err->no= killed_errno_arg;
          ::strmake((char*) killed_err->msg, killed_err_msg_arg,
                    sizeof(killed_err->msg)-1);
        }
      }
    }
  }
  int killed_errno();
  void reset_killed();
  inline void reset_kill_query()
  {
    if (killed < KILL_CONNECTION)
    {
      reset_killed();
      mysys_var->abort= 0;
    }
  }
  inline void send_kill_message()
  {
    mysql_mutex_lock(&LOCK_thd_kill);
    int err= killed_errno();
    if (err)
      my_message(err, killed_err ? killed_err->msg : ER_THD(this, err), MYF(0));
    mysql_mutex_unlock(&LOCK_thd_kill);
  }
  /* return TRUE if we will abort query if we make a warning now */
  inline bool really_abort_on_warning()
  {
    return (abort_on_warning &&
            (!transaction.stmt.modified_non_trans_table ||
             (variables.sql_mode & MODE_STRICT_ALL_TABLES)));
  }
  void set_status_var_init();
  void reset_n_backup_open_tables_state(Open_tables_backup *backup);
  void restore_backup_open_tables_state(Open_tables_backup *backup);
  void reset_sub_statement_state(Sub_statement_state *backup, uint new_state);
  void restore_sub_statement_state(Sub_statement_state *backup);
  void store_slow_query_state(Sub_statement_state *backup);
  void reset_slow_query_state();
  void add_slow_query_state(Sub_statement_state *backup);
  void set_n_backup_active_arena(Query_arena *set, Query_arena *backup);
  void restore_active_arena(Query_arena *set, Query_arena *backup);

  inline void get_binlog_format(enum_binlog_format *format,
                                enum_binlog_format *current_format)
  {
    *format= (enum_binlog_format) variables.binlog_format;
    *current_format= current_stmt_binlog_format;
  }
  inline enum_binlog_format get_current_stmt_binlog_format()
  {
    return current_stmt_binlog_format;
  }
  inline void set_binlog_format(enum_binlog_format format,
                                enum_binlog_format current_format)
  {
    DBUG_ENTER("set_binlog_format");
    variables.binlog_format= format;
    current_stmt_binlog_format= current_format;
    DBUG_VOID_RETURN;
  }
  inline void set_binlog_format_stmt()
  {
    DBUG_ENTER("set_binlog_format_stmt");
    variables.binlog_format=    BINLOG_FORMAT_STMT;
    current_stmt_binlog_format= BINLOG_FORMAT_STMT;
    DBUG_VOID_RETURN;
  }
  /*
    @todo Make these methods private or remove them completely.  Only
    decide_logging_format should call them. /Sven
  */
  inline void set_current_stmt_binlog_format_row_if_mixed()
  {
    DBUG_ENTER("set_current_stmt_binlog_format_row_if_mixed");
    /*
      This should only be called from decide_logging_format.

      @todo Once we have ensured this, uncomment the following
      statement, remove the big comment below that, and remove the
      in_sub_stmt==0 condition from the following 'if'.
    */
    /* DBUG_ASSERT(in_sub_stmt == 0); */
    /*
      If in a stored/function trigger, the caller should already have done the
      change. We test in_sub_stmt to prevent introducing bugs where people
      wouldn't ensure that, and would switch to row-based mode in the middle
      of executing a stored function/trigger (which is too late, see also
      reset_current_stmt_binlog_format_row()); this condition will make their
      tests fail and so force them to propagate the
      lex->binlog_row_based_if_mixed upwards to the caller.
    */
    if ((wsrep_binlog_format() == BINLOG_FORMAT_MIXED) && (in_sub_stmt == 0))
      set_current_stmt_binlog_format_row();

    DBUG_VOID_RETURN;
  }

  inline void set_current_stmt_binlog_format(enum_binlog_format format)
  {
    current_stmt_binlog_format= format;
  }

  inline void set_current_stmt_binlog_format_row()
  {
    DBUG_ENTER("set_current_stmt_binlog_format_row");
    current_stmt_binlog_format= BINLOG_FORMAT_ROW;
    DBUG_VOID_RETURN;
  }
  /* Set binlog format temporarily to statement. Returns old format */
  inline enum_binlog_format set_current_stmt_binlog_format_stmt()
  {
    enum_binlog_format orig_format= current_stmt_binlog_format;
    DBUG_ENTER("set_current_stmt_binlog_format_stmt");
    current_stmt_binlog_format= BINLOG_FORMAT_STMT;
    DBUG_RETURN(orig_format);
  }
  inline void restore_stmt_binlog_format(enum_binlog_format format)
  {
    DBUG_ENTER("restore_stmt_binlog_format");
    DBUG_ASSERT(!is_current_stmt_binlog_format_row());
    current_stmt_binlog_format= format;
    DBUG_VOID_RETURN;
  }
  inline void reset_current_stmt_binlog_format_row()
  {
    DBUG_ENTER("reset_current_stmt_binlog_format_row");
    /*
      If there are temporary tables, don't reset back to
      statement-based. Indeed it could be that:
      CREATE TEMPORARY TABLE t SELECT UUID(); # row-based
      # and row-based does not store updates to temp tables
      # in the binlog.
      INSERT INTO u SELECT * FROM t; # stmt-based
      and then the INSERT will fail as data inserted into t was not logged.
      So we continue with row-based until the temp table is dropped.
      If we are in a stored function or trigger, we mustn't reset in the
      middle of its execution (as the binary logging way of a stored function
      or trigger is decided when it starts executing, depending for example on
      the caller (for a stored function: if caller is SELECT or
      INSERT/UPDATE/DELETE...).
    */
    DBUG_PRINT("debug",
               ("temporary_tables: %s, in_sub_stmt: %s, system_thread: %s",
                YESNO(has_thd_temporary_tables()), YESNO(in_sub_stmt),
                show_system_thread(system_thread)));
    if (in_sub_stmt == 0)
    {
      if (wsrep_binlog_format() == BINLOG_FORMAT_ROW)
        set_current_stmt_binlog_format_row();
      else if (!has_thd_temporary_tables())
        set_current_stmt_binlog_format_stmt();
    }
    DBUG_VOID_RETURN;
  }

  /**
    Set the current database; use deep copy of C-string.

    @param new_db     a pointer to the new database name.
    @param new_db_len length of the new database name.

    Initialize the current database from a NULL-terminated string with
    length. If we run out of memory, we free the current database and
    return TRUE.  This way the user will notice the error as there will be
    no current database selected (in addition to the error message set by
    malloc).

    @note This operation just sets {db, db_length}. Switching the current
    database usually involves other actions, like switching other database
    attributes including security context. In the future, this operation
    will be made private and more convenient interface will be provided.

    @return Operation status
      @retval FALSE Success
      @retval TRUE  Out-of-memory error
  */
  bool set_db(const LEX_CSTRING *new_db);

  /** Set the current database, without copying */
  void reset_db(const LEX_CSTRING *new_db);

  /*
    Copy the current database to the argument. Use the current arena to
    allocate memory for a deep copy: current database may be freed after
    a statement is parsed but before it's executed.

    Can only be called by owner of thd (no mutex protection)
  */
  bool copy_db_to(LEX_CSTRING *to)
  {
    if (db.str == NULL)
    {
      /*
        No default database is set. In this case if it's guaranteed that
        no CTE can be used in the statement then we can throw an error right
        now at the parser stage. Otherwise the decision about throwing such
        a message must be postponed until a post-parser stage when we are able
        to resolve all CTE names as we don't need this message to be thrown
        for any CTE references.
      */
      if (!lex->with_cte_resolution)
        my_message(ER_NO_DB_ERROR, ER(ER_NO_DB_ERROR), MYF(0));
<<<<<<< HEAD
        return TRUE;
      }
      return FALSE;
=======
      return TRUE;
>>>>>>> e835cc85
    }

    to->str= strmake(db.str, db.length);
    to->length= db.length;
    return to->str == NULL;                     /* True on error */
  }
  /* Get db name or "". Use for printing current db */
  const char *get_db()
  { return safe_str(db.str); }

  thd_scheduler event_scheduler;

public:
  inline Internal_error_handler *get_internal_handler()
  { return m_internal_handler; }

  /**
    Add an internal error handler to the thread execution context.
    @param handler the exception handler to add
  */
  void push_internal_handler(Internal_error_handler *handler);

private:
  /**
    Handle a sql condition.
    @param sql_errno the condition error number
    @param sqlstate the condition sqlstate
    @param level the condition level
    @param msg the condition message text
    @param[out] cond_hdl the sql condition raised, if any
    @return true if the condition is handled
  */
  bool handle_condition(uint sql_errno,
                        const char* sqlstate,
                        Sql_condition::enum_warning_level *level,
                        const char* msg,
                        Sql_condition ** cond_hdl);

public:
  /**
    Remove the error handler last pushed.
  */
  Internal_error_handler *pop_internal_handler();

  /**
    Raise an exception condition.
    @param code the MYSQL_ERRNO error code of the error
  */
  void raise_error(uint code);

  /**
    Raise an exception condition, with a formatted message.
    @param code the MYSQL_ERRNO error code of the error
  */
  void raise_error_printf(uint code, ...);

  /**
    Raise a completion condition (warning).
    @param code the MYSQL_ERRNO error code of the warning
  */
  void raise_warning(uint code);

  /**
    Raise a completion condition (warning), with a formatted message.
    @param code the MYSQL_ERRNO error code of the warning
  */
  void raise_warning_printf(uint code, ...);

  /**
    Raise a completion condition (note), with a fixed message.
    @param code the MYSQL_ERRNO error code of the note
  */
  void raise_note(uint code);

  /**
    Raise an completion condition (note), with a formatted message.
    @param code the MYSQL_ERRNO error code of the note
  */
  void raise_note_printf(uint code, ...);

  /**
    @brief Push an error message into MySQL error stack with line
    and position information.

    This function provides semantic action implementers with a way
    to push the famous "You have a syntax error near..." error
    message into the error stack, which is normally produced only if
    a parse error is discovered internally by the Bison generated
    parser.
  */
  void parse_error(const char *err_text, const char *yytext)
  {
    Lex_input_stream *lip= &m_parser_state->m_lip;
    if (!yytext && !(yytext= lip->get_tok_start()))
        yytext= "";
    /* Push an error into the error stack */
    ErrConvString err(yytext, strlen(yytext), variables.character_set_client);
    my_printf_error(ER_PARSE_ERROR,  ER_THD(this, ER_PARSE_ERROR), MYF(0),
                    err_text, err.ptr(), lip->yylineno);
  }
  void parse_error(uint err_number, const char *yytext= 0)
  {
    parse_error(ER_THD(this, err_number), yytext);
  }
  void parse_error()
  {
    parse_error(ER_SYNTAX_ERROR);
  }
#ifdef mysqld_error_find_printf_error_used
  void parse_error(const char *t)
  {
  }
#endif
private:
  /*
    Only the implementation of the SIGNAL and RESIGNAL statements
    is permitted to raise SQL conditions in a generic way,
    or to raise them by bypassing handlers (RESIGNAL).
    To raise a SQL condition, the code should use the public
    raise_error() or raise_warning() methods provided by class THD.
  */
  friend class Sql_cmd_common_signal;
  friend class Sql_cmd_signal;
  friend class Sql_cmd_resignal;
  friend void push_warning(THD*, Sql_condition::enum_warning_level, uint, const char*);
  friend void my_message_sql(uint, const char *, myf);

  /**
    Raise a generic SQL condition.
    @param sql_errno the condition error number
    @param sqlstate the condition SQLSTATE
    @param level the condition level
    @param msg the condition message text
    @return The condition raised, or NULL
  */
  Sql_condition*
  raise_condition(uint sql_errno,
                  const char* sqlstate,
                  Sql_condition::enum_warning_level level,
                  const char* msg)
  {
    return raise_condition(sql_errno, sqlstate, level,
                           Sql_user_condition_identity(), msg);
  }

  /**
    Raise a generic or a user defined SQL condition.
    @param ucid      - the user condition identity
                       (or an empty identity if not a user condition)
    @param sql_errno - the condition error number
    @param sqlstate  - the condition SQLSTATE
    @param level     - the condition level
    @param msg       - the condition message text
    @return The condition raised, or NULL
  */
  Sql_condition*
  raise_condition(uint sql_errno,
                  const char* sqlstate,
                  Sql_condition::enum_warning_level level,
                  const Sql_user_condition_identity &ucid,
                  const char* msg);

  Sql_condition*
  raise_condition(const Sql_condition *cond)
  {
    Sql_condition *raised= raise_condition(cond->get_sql_errno(),
                                           cond->get_sqlstate(),
                                           cond->get_level(),
                                           *cond/*Sql_user_condition_identity*/,
                                           cond->get_message_text());
    if (raised)
      raised->copy_opt_attributes(cond);
    return raised;
  }

private:
  void push_warning_truncated_priv(Sql_condition::enum_warning_level level,
                                   uint sql_errno,
                                   const char *type_str, const char *val)
  {
    DBUG_ASSERT(sql_errno == ER_TRUNCATED_WRONG_VALUE ||
                sql_errno == ER_WRONG_VALUE);
    char buff[MYSQL_ERRMSG_SIZE];
    CHARSET_INFO *cs= &my_charset_latin1;
    cs->cset->snprintf(cs, buff, sizeof(buff),
                       ER_THD(this, sql_errno), type_str, val);
    /*
      Note: the format string can vary between ER_TRUNCATED_WRONG_VALUE
      and ER_WRONG_VALUE, but the code passed to push_warning() is
      always ER_TRUNCATED_WRONG_VALUE. This is intentional.
    */
    push_warning(this, level, ER_TRUNCATED_WRONG_VALUE, buff);
  }
public:
  void push_warning_truncated_wrong_value(Sql_condition::enum_warning_level level,
                                          const char *type_str, const char *val)
  {
    return push_warning_truncated_priv(level, ER_TRUNCATED_WRONG_VALUE,
                                       type_str, val);
  }
  void push_warning_wrong_value(Sql_condition::enum_warning_level level,
                                const char *type_str, const char *val)
  {
    return push_warning_truncated_priv(level, ER_WRONG_VALUE, type_str, val);
  }
  void push_warning_truncated_wrong_value(const char *type_str, const char *val)
  {
    return push_warning_truncated_wrong_value(Sql_condition::WARN_LEVEL_WARN,
                                              type_str, val);
  }
  void push_warning_truncated_value_for_field(Sql_condition::enum_warning_level
                                              level, const char *type_str,
                                              const char *val,
                                              const char *db_name,
                                              const char *table_name,
                                              const char *name)
  {
    DBUG_ASSERT(name);
    char buff[MYSQL_ERRMSG_SIZE];
    CHARSET_INFO *cs= &my_charset_latin1;

    if (!db_name)
      db_name= "";
    if (!table_name)
      table_name= "";
    cs->cset->snprintf(cs, buff, sizeof(buff),
                       ER_THD(this, ER_TRUNCATED_WRONG_VALUE_FOR_FIELD),
                       type_str, val, db_name, table_name, name,
                       (ulong) get_stmt_da()->current_row_for_warning());
    push_warning(this, level, ER_TRUNCATED_WRONG_VALUE, buff);

  }
  void push_warning_wrong_or_truncated_value(Sql_condition::enum_warning_level level,
                                             bool totally_useless_value,
                                             const char *type_str,
                                             const char *val,
                                             const char *db_name,
                                             const char *table_name,
                                             const char *field_name)
  {
    if (field_name)
      push_warning_truncated_value_for_field(level, type_str, val,
                                             db_name, table_name, field_name);
    else if (totally_useless_value)
      push_warning_wrong_value(level, type_str, val);
    else
      push_warning_truncated_wrong_value(level, type_str, val);
  }

public:
  /** Overloaded to guard query/query_length fields */
  virtual void set_statement(Statement *stmt);
  void set_command(enum enum_server_command command)
  {
    m_command= command;
#ifdef HAVE_PSI_THREAD_INTERFACE
    PSI_STATEMENT_CALL(set_thread_command)(m_command);
#endif
  }
  inline enum enum_server_command get_command() const
  { return m_command; }

  /**
    Assign a new value to thd->query and thd->query_id and mysys_var.
    Protected with LOCK_thd_data mutex.
  */
  void set_query(char *query_arg, size_t query_length_arg,
                 CHARSET_INFO *cs_arg)
  {
    set_query(CSET_STRING(query_arg, query_length_arg, cs_arg));
  }
  void set_query(char *query_arg, size_t query_length_arg) /*Mutex protected*/
  {
    set_query(CSET_STRING(query_arg, query_length_arg, charset()));
  }
  void set_query(const CSET_STRING &string_arg)
  {
    mysql_mutex_lock(&LOCK_thd_data);
    set_query_inner(string_arg);
    mysql_mutex_unlock(&LOCK_thd_data);

    PSI_CALL_set_thread_info(query(), query_length());
  }
  void reset_query()               /* Mutex protected */
  { set_query(CSET_STRING()); }
  void set_query_and_id(char *query_arg, uint32 query_length_arg,
                        CHARSET_INFO *cs, query_id_t new_query_id);
  void set_query_id(query_id_t new_query_id)
  {
    query_id= new_query_id;
#ifdef WITH_WSREP
    if (WSREP_NNULL(this))
    {
      set_wsrep_next_trx_id(query_id);
      WSREP_DEBUG("assigned new next trx id: %" PRIu64, wsrep_next_trx_id());
    }
#endif /* WITH_WSREP */
  }
  void set_open_tables(TABLE *open_tables_arg)
  {
    mysql_mutex_lock(&LOCK_thd_data);
    open_tables= open_tables_arg;
    mysql_mutex_unlock(&LOCK_thd_data);
  }
  void set_mysys_var(struct st_my_thread_var *new_mysys_var);
  void enter_locked_tables_mode(enum_locked_tables_mode mode_arg)
  {
    DBUG_ASSERT(locked_tables_mode == LTM_NONE);

    if (mode_arg == LTM_LOCK_TABLES)
    {
      /*
        When entering LOCK TABLES mode we should set explicit duration
        for all metadata locks acquired so far in order to avoid releasing
        them till UNLOCK TABLES statement.
        We don't do this when entering prelocked mode since sub-statements
        don't release metadata locks and restoring status-quo after leaving
        prelocking mode gets complicated.
      */
      mdl_context.set_explicit_duration_for_all_locks();
    }

    locked_tables_mode= mode_arg;
  }
  void leave_locked_tables_mode();
  /* Relesae transactional locks if there are no active transactions */
  void release_transactional_locks()
  {
    if (!(server_status &
          (SERVER_STATUS_IN_TRANS | SERVER_STATUS_IN_TRANS_READONLY)))
      mdl_context.release_transactional_locks(this);
  }
  int decide_logging_format(TABLE_LIST *tables);
  /*
   In Some cases when decide_logging_format is called it does not have all
   information to decide the logging format. So that cases we call decide_logging_format_2
   at later stages in execution.
   One example would be binlog format for IODKU but column with unique key is not inserted.
   We dont have inserted columns info when we call decide_logging_format so on later stage we call
   decide_logging_format_low

   @returns 0 if no format is changed
            1 if there is change in binlog format
  */
  int decide_logging_format_low(TABLE *table);

  enum need_invoker { INVOKER_NONE=0, INVOKER_USER, INVOKER_ROLE};
  void binlog_invoker(bool role) { m_binlog_invoker= role ? INVOKER_ROLE : INVOKER_USER; }
  enum need_invoker need_binlog_invoker() { return m_binlog_invoker; }
  void get_definer(LEX_USER *definer, bool role);
  void set_invoker(const LEX_CSTRING *user, const LEX_CSTRING *host)
  {
    invoker.user= *user;
    invoker.host= *host;
  }
  LEX_CSTRING get_invoker_user() { return invoker.user; }
  LEX_CSTRING get_invoker_host() { return invoker.host; }
  bool has_invoker() { return invoker.user.length > 0; }

  void print_aborted_warning(uint threshold, const char *reason)
  {
    if (global_system_variables.log_warnings > threshold)
    {
      Security_context *sctx= &main_security_ctx;
      sql_print_warning(ER_THD(this, ER_NEW_ABORTING_CONNECTION),
                        thread_id, (db.str ? db.str : "unconnected"),
                        sctx->user ? sctx->user : "unauthenticated",
                        sctx->host_or_ip, reason);
    }
  }

public:
  void clear_wakeup_ready() { wakeup_ready= false; }
  /*
    Sleep waiting for others to wake us up with signal_wakeup_ready().
    Must call clear_wakeup_ready() before waiting.
  */
  void wait_for_wakeup_ready();
  /* Wake this thread up from wait_for_wakeup_ready(). */
  void signal_wakeup_ready();

  void add_status_to_global()
  {
    DBUG_ASSERT(status_in_global == 0);
    mysql_mutex_lock(&LOCK_status);
    add_to_status(&global_status_var, &status_var);
    /* Mark that this THD status has already been added in global status */
    status_var.global_memory_used= 0;
    status_in_global= 1;
    mysql_mutex_unlock(&LOCK_status);
  }

  wait_for_commit *wait_for_commit_ptr;
  int wait_for_prior_commit()
  {
    if (wait_for_commit_ptr)
      return wait_for_commit_ptr->wait_for_prior_commit(this);
    return 0;
  }
  void wakeup_subsequent_commits(int wakeup_error)
  {
    if (wait_for_commit_ptr)
      wait_for_commit_ptr->wakeup_subsequent_commits(wakeup_error);
  }
  wait_for_commit *suspend_subsequent_commits() {
    wait_for_commit *suspended= wait_for_commit_ptr;
    wait_for_commit_ptr= NULL;
    return suspended;
  }
  void resume_subsequent_commits(wait_for_commit *suspended) {
    DBUG_ASSERT(!wait_for_commit_ptr);
    wait_for_commit_ptr= suspended;
  }

  void mark_transaction_to_rollback(bool all);
private:

  /** The current internal error handler for this thread, or NULL. */
  Internal_error_handler *m_internal_handler;

  /**
    The lex to hold the parsed tree of conventional (non-prepared) queries.
    Whereas for prepared and stored procedure statements we use an own lex
    instance for each new query, for conventional statements we reuse
    the same lex. (@see mysql_parse for details).
  */
  LEX main_lex;
  /**
    This memory root is used for two purposes:
    - for conventional queries, to allocate structures stored in main_lex
    during parsing, and allocate runtime data (execution plan, etc.)
    during execution.
    - for prepared queries, only to allocate runtime data. The parsed
    tree itself is reused between executions and thus is stored elsewhere.
  */
  MEM_ROOT main_mem_root;
  Diagnostics_area main_da;
  Diagnostics_area *m_stmt_da;

  /**
    It will be set if CURRENT_USER() or CURRENT_ROLE() is called in account
    management statements or default definer is set in CREATE/ALTER SP, SF,
    Event, TRIGGER or VIEW statements.

    Current user or role will be binlogged into Query_log_event if
    m_binlog_invoker is not NONE; It will be stored into invoker_host and
    invoker_user by SQL thread.
   */
  enum need_invoker m_binlog_invoker;

  /**
    It points to the invoker in the Query_log_event.
    SQL thread use it as the default definer in CREATE/ALTER SP, SF, Event,
    TRIGGER or VIEW statements or current user in account management
    statements if it is not NULL.
   */
  AUTHID invoker;

public:
#ifndef EMBEDDED_LIBRARY
  Session_tracker session_tracker;
#endif //EMBEDDED_LIBRARY
  /*
    Flag, mutex and condition for a thread to wait for a signal from another
    thread.

    Currently used to wait for group commit to complete, can also be used for
    other purposes.
  */
  bool wakeup_ready;
  mysql_mutex_t LOCK_wakeup_ready;
  mysql_cond_t COND_wakeup_ready;
  /*
    The GTID assigned to the last commit. If no GTID was assigned to any commit
    so far, this is indicated by last_commit_gtid.seq_no == 0.
  */
private:
  rpl_gtid m_last_commit_gtid;

public:
  rpl_gtid get_last_commit_gtid() { return m_last_commit_gtid; }
  void set_last_commit_gtid(rpl_gtid &gtid);


  LF_PINS *tdc_hash_pins;
  LF_PINS *xid_hash_pins;
  bool fix_xid_hash_pins();

/* Members related to temporary tables. */
public:
  /* Opened table states. */
  enum Temporary_table_state {
    TMP_TABLE_IN_USE,
    TMP_TABLE_NOT_IN_USE,
    TMP_TABLE_ANY
  };
  bool has_thd_temporary_tables();

  TABLE *create_and_open_tmp_table(LEX_CUSTRING *frm,
                                   const char *path,
                                   const char *db,
                                   const char *table_name,
                                   bool open_internal_tables);

  TABLE *find_temporary_table(const char *db, const char *table_name,
                              Temporary_table_state state= TMP_TABLE_IN_USE);
  TABLE *find_temporary_table(const TABLE_LIST *tl,
                              Temporary_table_state state= TMP_TABLE_IN_USE);

  TMP_TABLE_SHARE *find_tmp_table_share_w_base_key(const char *key,
                                                   uint key_length);
  TMP_TABLE_SHARE *find_tmp_table_share(const char *db,
                                        const char *table_name);
  TMP_TABLE_SHARE *find_tmp_table_share(const TABLE_LIST *tl);
  TMP_TABLE_SHARE *find_tmp_table_share(const char *key, size_t key_length);

  bool open_temporary_table(TABLE_LIST *tl);
  bool open_temporary_tables(TABLE_LIST *tl);

  bool close_temporary_tables();
  bool rename_temporary_table(TABLE *table, const LEX_CSTRING *db,
                              const LEX_CSTRING *table_name);
  bool drop_temporary_table(TABLE *table, bool *is_trans, bool delete_table);
  bool rm_temporary_table(handlerton *hton, const char *path);
  void mark_tmp_tables_as_free_for_reuse();
  void mark_tmp_table_as_free_for_reuse(TABLE *table);

  TMP_TABLE_SHARE* save_tmp_table_share(TABLE *table);
  void restore_tmp_table_share(TMP_TABLE_SHARE *share);
  void close_unused_temporary_table_instances(const TABLE_LIST *tl);

private:
  /* Whether a lock has been acquired? */
  bool m_tmp_tables_locked;

  bool has_temporary_tables();
  uint create_tmp_table_def_key(char *key, const char *db,
                                const char *table_name);
  TMP_TABLE_SHARE *create_temporary_table(LEX_CUSTRING *frm,
                                          const char *path, const char *db,
                                          const char *table_name);
  TABLE *find_temporary_table(const char *key, uint key_length,
                              Temporary_table_state state);
  TABLE *open_temporary_table(TMP_TABLE_SHARE *share, const char *alias);
  bool find_and_use_tmp_table(const TABLE_LIST *tl, TABLE **out_table);
  bool use_temporary_table(TABLE *table, TABLE **out_table);
  void close_temporary_table(TABLE *table);
  bool log_events_and_free_tmp_shares();
  void free_tmp_table_share(TMP_TABLE_SHARE *share, bool delete_table);
  void free_temporary_table(TABLE *table);
  bool lock_temporary_tables();
  void unlock_temporary_tables();

  inline uint tmpkeyval(TMP_TABLE_SHARE *share)
  {
    return uint4korr(share->table_cache_key.str +
                     share->table_cache_key.length - 4);
  }

  inline TMP_TABLE_SHARE *tmp_table_share(TABLE *table)
  {
    DBUG_ASSERT(table->s->tmp_table);
    return static_cast<TMP_TABLE_SHARE *>(table->s);
  }

public:
#ifdef HAVE_REPLICATION
  /*
    If we do a purge of binary logs, log index info of the threads
    that are currently reading it needs to be adjusted. To do that
    each thread that is using LOG_INFO needs to adjust the pointer to it
  */
  LOG_INFO *current_linfo;
  Slave_info *slave_info;

  void set_current_linfo(LOG_INFO *linfo);
  void reset_current_linfo() { set_current_linfo(0); }

  int register_slave(uchar *packet, size_t packet_length);
  void unregister_slave();
  bool is_binlog_dump_thread();
#endif

  inline ulong wsrep_binlog_format() const
  {
    return WSREP_BINLOG_FORMAT(variables.binlog_format);
  }

#ifdef WITH_WSREP
  bool                      wsrep_applier; /* dedicated slave applier thread */
  bool                      wsrep_applier_closing; /* applier marked to close */
  bool                      wsrep_client_thread; /* to identify client threads*/
  query_id_t                wsrep_last_query_id;
  XID                       wsrep_xid;

  /** This flag denotes that record locking should be skipped during INSERT
  and gap locking during SELECT. Only used by the streaming replication thread
  that only modifies the wsrep_schema.SR table. */
  my_bool                   wsrep_skip_locking;

  mysql_cond_t              COND_wsrep_thd;

  // changed from wsrep_seqno_t to wsrep_trx_meta_t in wsrep API rev 75
  uint32                    wsrep_rand;
  rpl_group_info            *wsrep_rgi;
  bool                      wsrep_converted_lock_session;
  char                      wsrep_info[128]; /* string for dynamic proc info */
  ulong                     wsrep_retry_counter; // of autocommit
  bool                      wsrep_PA_safe;
  char*                     wsrep_retry_query;
  size_t                    wsrep_retry_query_len;
  enum enum_server_command  wsrep_retry_command;
  enum wsrep_consistency_check_mode 
                            wsrep_consistency_check;
  std::vector<wsrep::provider::status_variable> wsrep_status_vars;
  int                       wsrep_mysql_replicated;
  const char*               wsrep_TOI_pre_query; /* a query to apply before 
                                                    the actual TOI query */
  size_t                    wsrep_TOI_pre_query_len;
  wsrep_po_handle_t         wsrep_po_handle;
  size_t                    wsrep_po_cnt;
#ifdef GTID_SUPPORT
  my_bool                   wsrep_po_in_trans;
  rpl_sid                   wsrep_po_sid;
#endif /* GTID_SUPPORT */
  void                      *wsrep_apply_format;
  uchar*                    wsrep_rbr_buf;
  wsrep_gtid_t              wsrep_sync_wait_gtid;
  //  wsrep_gtid_t              wsrep_last_written_gtid;
  ulong                     wsrep_affected_rows;
  bool                      wsrep_has_ignored_error;
  bool                      wsrep_replicate_GTID;

  /*
    When enabled, do not replicate/binlog updates from the current table that's
    being processed. At the moment, it is used to keep mysql.gtid_slave_pos
    table updates from being replicated to other nodes via galera replication.
  */
  bool                      wsrep_ignore_table;
  /* thread who has started kill for this THD protected by LOCK_thd_data*/
  my_thread_id              wsrep_aborter;

  /*
    Transaction id:
    * m_wsrep_next_trx_id is assigned on the first query after
      wsrep_next_trx_id() return WSREP_UNDEFINED_TRX_ID
    * Each storage engine must assign value of wsrep_next_trx_id()
      when the transaction starts.
    * Effective transaction id is returned via wsrep_trx_id()
   */
  /*
    Return effective transaction id
  */
  wsrep_trx_id_t wsrep_trx_id() const
  {
    return m_wsrep_client_state.transaction().id().get();
  }


  /*
    Set next trx id
   */
  void set_wsrep_next_trx_id(query_id_t query_id)
  {
    m_wsrep_next_trx_id = (wsrep_trx_id_t) query_id;
  }
  /*
    Return next trx id
   */
  wsrep_trx_id_t wsrep_next_trx_id() const
  {
    return m_wsrep_next_trx_id;
  }

private:
  wsrep_trx_id_t m_wsrep_next_trx_id; /* cast from query_id_t */
  /* wsrep-lib */
  Wsrep_mutex m_wsrep_mutex;
  Wsrep_condition_variable m_wsrep_cond;
  Wsrep_client_service m_wsrep_client_service;
  Wsrep_client_state m_wsrep_client_state;

public:
  Wsrep_client_state& wsrep_cs() { return m_wsrep_client_state; }
  const Wsrep_client_state& wsrep_cs() const { return m_wsrep_client_state; }
  const wsrep::transaction& wsrep_trx() const
  { return m_wsrep_client_state.transaction(); }
  const wsrep::streaming_context& wsrep_sr() const
  { return m_wsrep_client_state.transaction().streaming_context(); }
  /* Pointer to applier service for streaming THDs. This is needed to
     be able to delete applier service object in case of background
     rollback. */
  Wsrep_applier_service* wsrep_applier_service;
  /* wait_for_commit struct for binlog group commit */
  wait_for_commit wsrep_wfc;
#endif /* WITH_WSREP */

  /* Handling of timeouts for commands */
  thr_timer_t query_timer;

public:
  void set_query_timer()
  {
#ifndef EMBEDDED_LIBRARY
    /*
      Don't start a query timer if
      - If timeouts are not set
      - if we are in a stored procedure or sub statement
      - If this is a slave thread
      - If we already have set a timeout (happens when running prepared
        statements that calls mysql_execute_command())
    */
    if (!variables.max_statement_time || spcont  || in_sub_stmt ||
        slave_thread || query_timer.expired == 0)
      return;
    thr_timer_settime(&query_timer, variables.max_statement_time);
#endif
  }
  void reset_query_timer()
  {
#ifndef EMBEDDED_LIBRARY
    if (spcont || in_sub_stmt || slave_thread)
      return;
    if (!query_timer.expired)
      thr_timer_end(&query_timer);
#endif
  }
  void restore_set_statement_var()
  {
    main_lex.restore_set_statement_var();
  }
  /* Copy relevant `stmt` transaction flags to `all` transaction. */
  void merge_unsafe_rollback_flags()
  {
    if (transaction.stmt.modified_non_trans_table)
      transaction.all.modified_non_trans_table= TRUE;
    transaction.all.m_unsafe_rollback_flags|=
      (transaction.stmt.m_unsafe_rollback_flags &
       (THD_TRANS::DID_WAIT | THD_TRANS::CREATED_TEMP_TABLE |
        THD_TRANS::DROPPED_TEMP_TABLE | THD_TRANS::DID_DDL |
        THD_TRANS::EXECUTED_TABLE_ADMIN_CMD));
  }

  uint get_net_wait_timeout()
  {
    if (in_active_multi_stmt_transaction())
    {
      if (transaction.all.is_trx_read_write())
      {
        if (variables.idle_write_transaction_timeout > 0)
          return variables.idle_write_transaction_timeout;
      }
      else
      {
        if (variables.idle_readonly_transaction_timeout > 0)
          return variables.idle_readonly_transaction_timeout;
      }

      if (variables.idle_transaction_timeout > 0)
        return variables.idle_transaction_timeout;
    }

    return variables.net_wait_timeout;
  }

  /**
    Switch to a sublex, to parse a substatement or an expression.
  */
  void set_local_lex(sp_lex_local *sublex)
  {
    DBUG_ASSERT(lex->sphead);
    lex= sublex;
    /* Reset part of parser state which needs this. */
    m_parser_state->m_yacc.reset_before_substatement();
  }

  /**
    Switch back from a sublex (currently pointed by this->lex) to the old lex.
    Sublex is merged to "oldlex" and this->lex is set to "oldlex".

    This method is called after parsing a substatement or an expression.
    set_local_lex() must be previously called.
    @param oldlex - The old lex which was active before set_local_lex().
    @returns      - false on success, true on error (failed to merge LEX's).

    See also sp_head::merge_lex().
  */
  bool restore_from_local_lex_to_old_lex(LEX *oldlex);

  Item *sp_fix_func_item(Item **it_addr);
  Item *sp_prepare_func_item(Item **it_addr, uint cols= 1);
  bool sp_eval_expr(Field *result_field, Item **expr_item_ptr);

  bool sql_parser(LEX *old_lex, LEX *lex,
                  char *str, uint str_len, bool stmt_prepare_mode);

};

/** A short cut for thd->get_stmt_da()->set_ok_status(). */

inline void
my_ok(THD *thd, ulonglong affected_rows_arg= 0, ulonglong id= 0,
        const char *message= NULL)
{
  thd->set_row_count_func(affected_rows_arg);
  thd->set_affected_rows(affected_rows_arg);
  thd->get_stmt_da()->set_ok_status(affected_rows_arg, id, message);
}


/** A short cut for thd->get_stmt_da()->set_eof_status(). */

inline void
my_eof(THD *thd)
{
  thd->set_row_count_func(-1);
  thd->get_stmt_da()->set_eof_status(thd);

  TRANSACT_TRACKER(add_trx_state(thd, TX_RESULT_SET));
}

#define tmp_disable_binlog(A)                                              \
  {ulonglong tmp_disable_binlog__save_options= (A)->variables.option_bits; \
  (A)->variables.option_bits&= ~OPTION_BIN_LOG;                            \
  (A)->variables.sql_log_bin_off= 1;

#define reenable_binlog(A)                                                  \
  (A)->variables.option_bits= tmp_disable_binlog__save_options;             \
  (A)->variables.sql_log_bin_off= 0;}


inline date_conv_mode_t sql_mode_for_dates(THD *thd)
{
  static_assert((date_conv_mode_t::KNOWN_MODES &
                time_round_mode_t::KNOWN_MODES) == 0,
                "date_conv_mode_t and time_round_mode_t must use different "
                "bit values");
  static_assert(MODE_NO_ZERO_DATE    == date_mode_t::NO_ZERO_DATE &&
                MODE_NO_ZERO_IN_DATE == date_mode_t::NO_ZERO_IN_DATE &&
                MODE_INVALID_DATES   == date_mode_t::INVALID_DATES,
                "sql_mode_t and date_mode_t values must be equal");
  return date_conv_mode_t(thd->variables.sql_mode &
          (MODE_NO_ZERO_DATE | MODE_NO_ZERO_IN_DATE | MODE_INVALID_DATES));
}

/*
  Used to hold information about file and file structure in exchange
  via non-DB file (...INTO OUTFILE..., ...LOAD DATA...)
  XXX: We never call destructor for objects of this class.
*/

class sql_exchange :public Sql_alloc
{
public:
  enum enum_filetype filetype; /* load XML, Added by Arnold & Erik */
  const char *file_name;
  String *field_term,*enclosed,*line_term,*line_start,*escaped;
  bool opt_enclosed;
  bool dumpfile;
  ulong skip_lines;
  CHARSET_INFO *cs;
  sql_exchange(const char *name, bool dumpfile_flag,
               enum_filetype filetype_arg= FILETYPE_CSV);
  bool escaped_given(void) const;
};

/*
  This is used to get result from a select
*/

class JOIN;

/* Pure interface for sending tabular data */
class select_result_sink: public Sql_alloc
{
public:
  THD *thd;
  select_result_sink(THD *thd_arg): thd(thd_arg) {}
  /*
    send_data returns 0 on ok, 1 on error and -1 if data was ignored, for
    example for a duplicate row entry written to a temp table.
  */
  virtual int send_data(List<Item> &items)=0;
  virtual ~select_result_sink() {};
  void reset(THD *thd_arg) { thd= thd_arg; }
};

class select_result_interceptor;

/*
  Interface for sending tabular data, together with some other stuff:

  - Primary purpose seems to be seding typed tabular data:
     = the DDL is sent with send_fields()
     = the rows are sent with send_data()
  Besides that,
  - there seems to be an assumption that the sent data is a result of 
    SELECT_LEX_UNIT *unit,
  - nest_level is used by SQL parser
*/

class select_result :public select_result_sink 
{
protected:
  /* 
    All descendant classes have their send_data() skip the first 
    unit->offset_limit_cnt rows sent.  Select_materialize
    also uses unit->get_column_types().
  */
  SELECT_LEX_UNIT *unit;
  /* Something used only by the parser: */
public:
  ha_rows est_records;  /* estimated number of records in the result */
 select_result(THD *thd_arg): select_result_sink(thd_arg), est_records(0) {}
  void set_unit(SELECT_LEX_UNIT *unit_arg) { unit= unit_arg; }
  virtual ~select_result() {};
  /**
    Change wrapped select_result.

    Replace the wrapped result object with new_result and call
    prepare() and prepare2() on new_result.

    This base class implementation doesn't wrap other select_results.

    @param new_result The new result object to wrap around

    @retval false Success
    @retval true  Error
  */
  virtual bool change_result(select_result *new_result)
  {
    return false;
  }
  virtual int prepare(List<Item> &list, SELECT_LEX_UNIT *u)
  {
    unit= u;
    return 0;
  }
  virtual int prepare2(JOIN *join) { return 0; }
  /*
    Because of peculiarities of prepared statements protocol
    we need to know number of columns in the result set (if
    there is a result set) apart from sending columns metadata.
  */
  virtual uint field_count(List<Item> &fields) const
  { return fields.elements; }
  virtual bool send_result_set_metadata(List<Item> &list, uint flags)=0;
  virtual bool initialize_tables (JOIN *join) { return 0; }
  virtual bool send_eof()=0;
  /**
    Check if this query returns a result set and therefore is allowed in
    cursors and set an error message if it is not the case.

    @retval FALSE     success
    @retval TRUE      error, an error message is set
  */
  virtual bool check_simple_select() const;
  virtual void abort_result_set() {}
  /*
    Cleanup instance of this class for next execution of a prepared
    statement/stored procedure.
  */
  virtual void cleanup();
  void set_thd(THD *thd_arg) { thd= thd_arg; }
  void reset(THD *thd_arg)
  {
    select_result_sink::reset(thd_arg);
    unit= NULL;
  }
#ifdef EMBEDDED_LIBRARY
  virtual void begin_dataset() {}
#else
  void begin_dataset() {}
#endif
  virtual void update_used_tables() {}

  /* this method is called just before the first row of the table can be read */
  virtual void prepare_to_read_rows() {}

  void reset_offset_limit()
  {
    unit->offset_limit_cnt= 0;
  }

  /*
    This returns
    - NULL if the class sends output row to the client
    - this if the output is set elsewhere (a file, @variable, or table).
  */
  virtual select_result_interceptor *result_interceptor()=0;

  /*
    This method is used to distinguish an normal SELECT from the cursor
    structure discovery for cursor%ROWTYPE routine variables.
    If this method returns "true", then a SELECT execution performs only
    all preparation stages, but does not fetch any rows.
  */
  virtual bool view_structure_only() const { return false; }
};


/*
  This is a select_result_sink which simply writes all data into a (temporary)
  table. Creation/deletion of the table is outside of the scope of the class
  
  It is aimed at capturing SHOW EXPLAIN output, so:
  - Unlike select_result class, we don't assume that the sent data is an 
    output of a SELECT_LEX_UNIT (and so we dont apply "LIMIT x,y" from the
    unit)
  - We don't try to convert the target table to MyISAM 
*/

class select_result_explain_buffer : public select_result_sink
{
public:
  select_result_explain_buffer(THD *thd_arg, TABLE *table_arg) : 
    select_result_sink(thd_arg), dst_table(table_arg) {};

  TABLE *dst_table; /* table to write into */

  /* The following is called in the child thread: */
  int send_data(List<Item> &items);
};


/*
  This is a select_result_sink which stores the data in text form.

  It is only used to save EXPLAIN output.
*/

class select_result_text_buffer : public select_result_sink
{
public:
  select_result_text_buffer(THD *thd_arg): select_result_sink(thd_arg) {}
  int send_data(List<Item> &items);
  bool send_result_set_metadata(List<Item> &fields, uint flag);

  void save_to(String *res);
private:
  int append_row(List<Item> &items, bool send_names);

  List<char*> rows;
  int n_columns;
};


/*
  Base class for select_result descendands which intercept and
  transform result set rows. As the rows are not sent to the client,
  sending of result set metadata should be suppressed as well.
*/

class select_result_interceptor: public select_result
{
public:
  select_result_interceptor(THD *thd_arg):
    select_result(thd_arg), suppress_my_ok(false)
  {
    DBUG_ENTER("select_result_interceptor::select_result_interceptor");
    DBUG_PRINT("enter", ("this %p", this));
    DBUG_VOID_RETURN;
  }              /* Remove gcc warning */
  uint field_count(List<Item> &fields) const { return 0; }
  bool send_result_set_metadata(List<Item> &fields, uint flag) { return FALSE; }
  select_result_interceptor *result_interceptor() { return this; }

  /*
    Instruct the object to not call my_ok(). Client output will be handled
    elsewhere. (this is used by ANALYZE $stmt feature).
  */
  void disable_my_ok_calls() { suppress_my_ok= true; }
  void reset(THD *thd_arg)
  {
    select_result::reset(thd_arg);
    suppress_my_ok= false;
  }
protected:
  bool suppress_my_ok;
};


class sp_cursor_statistics
{
protected:
  ulonglong m_fetch_count; // Number of FETCH commands since last OPEN
  ulonglong m_row_count;   // Number of successful FETCH since last OPEN
  bool m_found;            // If last FETCH fetched a row
public:
  sp_cursor_statistics()
   :m_fetch_count(0),
    m_row_count(0),
    m_found(false)
  { }
  bool found() const
  { return m_found; }

  ulonglong row_count() const
  { return m_row_count; }

  ulonglong fetch_count() const
  { return m_fetch_count; }
  void reset() { *this= sp_cursor_statistics(); }
};


/* A mediator between stored procedures and server side cursors */
class sp_lex_keeper;
class sp_cursor: public sp_cursor_statistics
{
private:
  /// An interceptor of cursor result set used to implement
  /// FETCH <cname> INTO <varlist>.
  class Select_fetch_into_spvars: public select_result_interceptor
  {
    List<sp_variable> *spvar_list;
    uint field_count;
    bool m_view_structure_only;
    bool send_data_to_variable_list(List<sp_variable> &vars, List<Item> &items);
  public:
    Select_fetch_into_spvars(THD *thd_arg, bool view_structure_only)
     :select_result_interceptor(thd_arg),
      m_view_structure_only(view_structure_only)
    {}
    void reset(THD *thd_arg)
    {
      select_result_interceptor::reset(thd_arg);
      spvar_list= NULL;
      field_count= 0;
    }
    uint get_field_count() { return field_count; }
    void set_spvar_list(List<sp_variable> *vars) { spvar_list= vars; }

    virtual bool send_eof() { return FALSE; }
    virtual int send_data(List<Item> &items);
    virtual int prepare(List<Item> &list, SELECT_LEX_UNIT *u);
    virtual bool view_structure_only() const { return m_view_structure_only; }
};

public:
  sp_cursor()
   :result(NULL, false),
    m_lex_keeper(NULL),
    server_side_cursor(NULL)
  { }
  sp_cursor(THD *thd_arg, sp_lex_keeper *lex_keeper, bool view_structure_only)
   :result(thd_arg, view_structure_only),
    m_lex_keeper(lex_keeper),
    server_side_cursor(NULL)
  {}

  virtual ~sp_cursor()
  { destroy(); }

  sp_lex_keeper *get_lex_keeper() { return m_lex_keeper; }

  int open(THD *thd);

  int close(THD *thd);

  my_bool is_open()
  { return MY_TEST(server_side_cursor); }

  int fetch(THD *, List<sp_variable> *vars, bool error_on_no_data);

  bool export_structure(THD *thd, Row_definition_list *list);

  void reset(THD *thd_arg, sp_lex_keeper *lex_keeper)
  {
    sp_cursor_statistics::reset();
    result.reset(thd_arg);
    m_lex_keeper= lex_keeper;
    server_side_cursor= NULL;
  }

private:
  Select_fetch_into_spvars result;
  sp_lex_keeper *m_lex_keeper;
  Server_side_cursor *server_side_cursor;
  void destroy();
};


class select_send :public select_result {
  /**
    True if we have sent result set metadata to the client.
    In this case the client always expects us to end the result
    set with an eof or error packet
  */
  bool is_result_set_started;
public:
  select_send(THD *thd_arg):
    select_result(thd_arg), is_result_set_started(FALSE) {}
  bool send_result_set_metadata(List<Item> &list, uint flags);
  int send_data(List<Item> &items);
  bool send_eof();
  virtual bool check_simple_select() const { return FALSE; }
  void abort_result_set();
  virtual void cleanup();
  select_result_interceptor *result_interceptor() { return NULL; }
};


/*
  We need this class, because select_send::send_eof() will call ::my_eof.

  See also class Protocol_discard.
*/

class select_send_analyze : public select_send
{
  bool send_result_set_metadata(List<Item> &list, uint flags) { return 0; }
  bool send_eof() { return 0; }
  void abort_result_set() {}
public:
  select_send_analyze(THD *thd_arg): select_send(thd_arg) {}
};


class select_to_file :public select_result_interceptor {
protected:
  sql_exchange *exchange;
  File file;
  IO_CACHE cache;
  ha_rows row_count;
  char path[FN_REFLEN];

public:
  select_to_file(THD *thd_arg, sql_exchange *ex):
    select_result_interceptor(thd_arg), exchange(ex), file(-1),row_count(0L)
  { path[0]=0; }
  ~select_to_file();
  bool send_eof();
  void cleanup();
};


#define ESCAPE_CHARS "ntrb0ZN" // keep synchronous with READ_INFO::unescape


/*
 List of all possible characters of a numeric value text representation.
*/
#define NUMERIC_CHARS ".0123456789e+-"


class select_export :public select_to_file {
  uint field_term_length;
  int field_sep_char,escape_char,line_sep_char;
  int field_term_char; // first char of FIELDS TERMINATED BY or MAX_INT
  /*
    The is_ambiguous_field_sep field is true if a value of the field_sep_char
    field is one of the 'n', 't', 'r' etc characters
    (see the READ_INFO::unescape method and the ESCAPE_CHARS constant value).
  */
  bool is_ambiguous_field_sep;
  /*
     The is_ambiguous_field_term is true if field_sep_char contains the first
     char of the FIELDS TERMINATED BY (ENCLOSED BY is empty), and items can
     contain this character.
  */
  bool is_ambiguous_field_term;
  /*
    The is_unsafe_field_sep field is true if a value of the field_sep_char
    field is one of the '0'..'9', '+', '-', '.' and 'e' characters
    (see the NUMERIC_CHARS constant value).
  */
  bool is_unsafe_field_sep;
  bool fixed_row_size;
  CHARSET_INFO *write_cs; // output charset
public:
  select_export(THD *thd_arg, sql_exchange *ex): select_to_file(thd_arg, ex) {}
  ~select_export();
  int prepare(List<Item> &list, SELECT_LEX_UNIT *u);
  int send_data(List<Item> &items);
};


class select_dump :public select_to_file {
public:
  select_dump(THD *thd_arg, sql_exchange *ex): select_to_file(thd_arg, ex) {}
  int prepare(List<Item> &list, SELECT_LEX_UNIT *u);
  int send_data(List<Item> &items);
};


class select_insert :public select_result_interceptor {
 public:
  TABLE_LIST *table_list;
  TABLE *table;
  List<Item> *fields;
  ulonglong autoinc_value_of_last_inserted_row; // autogenerated or not
  COPY_INFO info;
  bool insert_into_view;
  select_insert(THD *thd_arg, TABLE_LIST *table_list_par,
		TABLE *table_par, List<Item> *fields_par,
		List<Item> *update_fields, List<Item> *update_values,
		enum_duplicates duplic, bool ignore);
  ~select_insert();
  int prepare(List<Item> &list, SELECT_LEX_UNIT *u);
  virtual int prepare2(JOIN *join);
  virtual int send_data(List<Item> &items);
  virtual void store_values(List<Item> &values);
  virtual bool can_rollback_data() { return 0; }
  bool prepare_eof();
  bool send_ok_packet();
  bool send_eof();
  virtual void abort_result_set();
  /* not implemented: select_insert is never re-used in prepared statements */
  void cleanup();
};


class select_create: public select_insert {
  TABLE_LIST *create_table;
  Table_specification_st *create_info;
  TABLE_LIST *select_tables;
  Alter_info *alter_info;
  Field **field;
  /* lock data for tmp table */
  MYSQL_LOCK *m_lock;
  /* m_lock or thd->extra_lock */
  MYSQL_LOCK **m_plock;
  bool       exit_done;
  TMP_TABLE_SHARE *saved_tmp_table_share;

public:
  select_create(THD *thd_arg, TABLE_LIST *table_arg,
                Table_specification_st *create_info_par,
                Alter_info *alter_info_arg,
                List<Item> &select_fields,enum_duplicates duplic, bool ignore,
                TABLE_LIST *select_tables_arg):
    select_insert(thd_arg, table_arg, NULL, &select_fields, 0, 0, duplic,
                  ignore),
    create_table(table_arg),
    create_info(create_info_par),
    select_tables(select_tables_arg),
    alter_info(alter_info_arg),
    m_plock(NULL), exit_done(0),
    saved_tmp_table_share(0)
    {}
  int prepare(List<Item> &list, SELECT_LEX_UNIT *u);

  int binlog_show_create_table(TABLE **tables, uint count);
  void store_values(List<Item> &values);
  bool send_eof();
  virtual void abort_result_set();
  virtual bool can_rollback_data() { return 1; }

  // Needed for access from local class MY_HOOKS in prepare(), since thd is proteted.
  const THD *get_thd(void) { return thd; }
  const HA_CREATE_INFO *get_create_info() { return create_info; };
  int prepare2(JOIN *join) { return 0; }

private:
  TABLE *create_table_from_items(THD *thd,
                                  List<Item> *items,
                                  MYSQL_LOCK **lock,
                                  TABLEOP_HOOKS *hooks);
};

#include <myisam.h>

#ifdef WITH_ARIA_STORAGE_ENGINE
#include <maria.h>
#else
#undef USE_ARIA_FOR_TMP_TABLES
#endif

#ifdef USE_ARIA_FOR_TMP_TABLES
#define TMP_ENGINE_COLUMNDEF MARIA_COLUMNDEF
#define TMP_ENGINE_HTON maria_hton
#define TMP_ENGINE_NAME "Aria"
inline uint tmp_table_max_key_length() { return maria_max_key_length(); }
inline uint tmp_table_max_key_parts() { return maria_max_key_segments(); }
#else
#define TMP_ENGINE_COLUMNDEF MI_COLUMNDEF
#define TMP_ENGINE_HTON myisam_hton
#define TMP_ENGINE_NAME "MyISAM"
inline uint tmp_table_max_key_length() { return MI_MAX_KEY_LENGTH; }
inline uint tmp_table_max_key_parts() { return MI_MAX_KEY_SEG; }
#endif

/*
  Param to create temporary tables when doing SELECT:s
  NOTE
    This structure is copied using memcpy as a part of JOIN.
*/

class TMP_TABLE_PARAM :public Sql_alloc
{
public:
  List<Item> copy_funcs;
  Copy_field *copy_field, *copy_field_end;
  uchar	    *group_buff;
  Item	    **items_to_copy;			/* Fields in tmp table */
  TMP_ENGINE_COLUMNDEF *recinfo, *start_recinfo;
  KEY *keyinfo;
  ha_rows end_write_records;
  /**
    Number of normal fields in the query, including those referred to
    from aggregate functions. Hence, "SELECT `field1`,
    SUM(`field2`) from t1" sets this counter to 2.

    @see count_field_types
  */
  uint	field_count; 
  /**
    Number of fields in the query that have functions. Includes both
    aggregate functions (e.g., SUM) and non-aggregates (e.g., RAND).
    Also counts functions referred to from aggregate functions, i.e.,
    "SELECT SUM(RAND())" sets this counter to 2.

    @see count_field_types
  */
  uint  func_count;  
  /**
    Number of fields in the query that have aggregate functions. Note
    that the optimizer may choose to optimize away these fields by
    replacing them with constants, in which case sum_func_count will
    need to be updated.

    @see opt_sum_query, count_field_types
  */
  uint  sum_func_count;   
  uint  hidden_field_count;
  uint	group_parts,group_length,group_null_parts;
  uint	quick_group;
  /**
    Enabled when we have atleast one outer_sum_func. Needed when used
    along with distinct.

    @see create_tmp_table
  */
  bool  using_outer_summary_function;
  CHARSET_INFO *table_charset;
  bool schema_table;
  /* TRUE if the temp table is created for subquery materialization. */
  bool materialized_subquery;
  /* TRUE if all columns of the table are guaranteed to be non-nullable */
  bool force_not_null_cols;
  /*
    True if GROUP BY and its aggregate functions are already computed
    by a table access method (e.g. by loose index scan). In this case
    query execution should not perform aggregation and should treat
    aggregate functions as normal functions.
  */
  bool precomputed_group_by;
  bool force_copy_fields;
  /*
    If TRUE, create_tmp_field called from create_tmp_table will convert
    all BIT fields to 64-bit longs. This is a workaround the limitation
    that MEMORY tables cannot index BIT columns.
  */
  bool bit_fields_as_long;
  /*
    Whether to create or postpone actual creation of this temporary table.
    TRUE <=> create_tmp_table will create only the TABLE structure.
  */
  bool skip_create_table;

  TMP_TABLE_PARAM()
    :copy_field(0), group_parts(0),
     group_length(0), group_null_parts(0),
     using_outer_summary_function(0),
     schema_table(0), materialized_subquery(0), force_not_null_cols(0),
     precomputed_group_by(0),
     force_copy_fields(0), bit_fields_as_long(0), skip_create_table(0)
  {}
  ~TMP_TABLE_PARAM()
  {
    cleanup();
  }
  void init(void);
  inline void cleanup(void)
  {
    if (copy_field)				/* Fix for Intel compiler */
    {
      delete [] copy_field;
      copy_field= NULL;
      copy_field_end= NULL;
    }
  }
};


class select_unit :public select_result_interceptor
{
  uint curr_step, prev_step, curr_sel;
  enum sub_select_type step;
public:
  Item_int *intersect_mark;
  TMP_TABLE_PARAM tmp_table_param;
  int write_err; /* Error code from the last send_data->ha_write_row call. */
  TABLE *table;

  select_unit(THD *thd_arg):
    select_result_interceptor(thd_arg),
    intersect_mark(0), table(0)
  {
    init();
    tmp_table_param.init();
  }
  int prepare(List<Item> &list, SELECT_LEX_UNIT *u);
  /**
    Do prepare() and prepare2() if they have been postponed until
    column type information is computed (used by select_union_direct).

    @param types Column types

    @return false on success, true on failure
  */
  virtual bool postponed_prepare(List<Item> &types)
  { return false; }
  int send_data(List<Item> &items);
  bool send_eof();
  virtual bool flush();
  void cleanup();
  virtual bool create_result_table(THD *thd, List<Item> *column_types,
                                   bool is_distinct, ulonglong options,
                                   const LEX_CSTRING *alias,
                                   bool bit_fields_as_long,
                                   bool create_table,
                                   bool keep_row_order,
                                   uint hidden);
  TMP_TABLE_PARAM *get_tmp_table_param() { return &tmp_table_param; }
  void init()
  {
    curr_step= prev_step= 0;
    curr_sel= UINT_MAX;
    step= UNION_TYPE;
    write_err= 0;
  }
  void change_select();
};

class select_union_recursive :public select_unit
{
 public:
  /* The temporary table with the new records generated by one iterative step */
  TABLE *incr_table;
  /* The TMP_TABLE_PARAM structure used to create incr_table */
  TMP_TABLE_PARAM incr_table_param;
  /* One of tables from the list rec_tables (determined dynamically) */
  TABLE *first_rec_table_to_update;
  /*
    The list of all recursive table references to the CTE for whose
    specification this select_union_recursive was created
 */
  List<TABLE_LIST> rec_table_refs;
  /*
    The count of how many times cleanup() was called with cleaned==false
    for the unit specifying the recursive CTE for which this object was created
    or for the unit specifying a CTE that mutually recursive with this CTE.
  */
  uint cleanup_count;

  select_union_recursive(THD *thd_arg):
    select_unit(thd_arg),
    incr_table(0), first_rec_table_to_update(0), cleanup_count(0)
  { incr_table_param.init(); };

  int send_data(List<Item> &items);
  bool create_result_table(THD *thd, List<Item> *column_types,
                           bool is_distinct, ulonglong options,
                           const LEX_CSTRING *alias,
                           bool bit_fields_as_long,
                           bool create_table,
                           bool keep_row_order,
                           uint hidden);
  void cleanup();
};

/**
  UNION result that is passed directly to the receiving select_result
  without filling a temporary table.

  Function calls are forwarded to the wrapped select_result, but some
  functions are expected to be called only once for each query, so
  they are only executed for the first SELECT in the union (execept
  for send_eof(), which is executed only for the last SELECT).

  This select_result is used when a UNION is not DISTINCT and doesn't
  have a global ORDER BY clause. @see st_select_lex_unit::prepare().
*/

class select_union_direct :public select_unit
{
private:
  /* Result object that receives all rows */
  select_result *result;
  /* The last SELECT_LEX of the union */
  SELECT_LEX *last_select_lex;

  /* Wrapped result has received metadata */
  bool done_send_result_set_metadata;
  /* Wrapped result has initialized tables */
  bool done_initialize_tables;

  /* Accumulated limit_found_rows */
  ulonglong limit_found_rows;

  /* Number of rows offset */
  ha_rows offset;
  /* Number of rows limit + offset, @see select_union_direct::send_data() */
  ha_rows limit;

public:
  /* Number of rows in the union */
  ha_rows send_records; 
  select_union_direct(THD *thd_arg, select_result *result_arg,
                      SELECT_LEX *last_select_lex_arg):
  select_unit(thd_arg), result(result_arg),
    last_select_lex(last_select_lex_arg),
    done_send_result_set_metadata(false), done_initialize_tables(false),
    limit_found_rows(0)
    { send_records= 0; }
  bool change_result(select_result *new_result);
  uint field_count(List<Item> &fields) const
  {
    // Only called for top-level select_results, usually select_send
    DBUG_ASSERT(false); /* purecov: inspected */
    return 0; /* purecov: inspected */
  }
  bool postponed_prepare(List<Item> &types);
  bool send_result_set_metadata(List<Item> &list, uint flags);
  int send_data(List<Item> &items);
  bool initialize_tables (JOIN *join);
  bool send_eof();
  bool flush() { return false; }
  bool check_simple_select() const
  {
    /* Only called for top-level select_results, usually select_send */
    DBUG_ASSERT(false); /* purecov: inspected */
    return false; /* purecov: inspected */
  }
  void abort_result_set()
  {
    result->abort_result_set(); /* purecov: inspected */
  }
  void cleanup()
  {
    send_records= 0;
  }
  void set_thd(THD *thd_arg)
  {
    /*
      Only called for top-level select_results, usually select_send,
      and for the results of subquery engines
      (select_<something>_subselect).
    */
    DBUG_ASSERT(false); /* purecov: inspected */
  }
  void reset_offset_limit_cnt()
  {
    // EXPLAIN should never output to a select_union_direct
    DBUG_ASSERT(false); /* purecov: inspected */
  }
  void begin_dataset()
  {
    // Only called for sp_cursor::Select_fetch_into_spvars
    DBUG_ASSERT(false); /* purecov: inspected */
  }
};


/* Base subselect interface class */
class select_subselect :public select_result_interceptor
{
protected:
  Item_subselect *item;
public:
  select_subselect(THD *thd_arg, Item_subselect *item_arg):
    select_result_interceptor(thd_arg), item(item_arg) {}
  int send_data(List<Item> &items)=0;
  bool send_eof() { return 0; };
};

/* Single value subselect interface class */
class select_singlerow_subselect :public select_subselect
{
public:
  select_singlerow_subselect(THD *thd_arg, Item_subselect *item_arg):
    select_subselect(thd_arg, item_arg)
  {}
  int send_data(List<Item> &items);
};


/*
  This class specializes select_union to collect statistics about the
  data stored in the temp table. Currently the class collects statistcs
  about NULLs.
*/

class select_materialize_with_stats : public select_unit
{
protected:
  class Column_statistics
  {
  public:
    /* Count of NULLs per column. */
    ha_rows null_count;
    /* The row number that contains the first NULL in a column. */
    ha_rows min_null_row;
    /* The row number that contains the last NULL in a column. */
    ha_rows max_null_row;
  };

  /* Array of statistics data per column. */
  Column_statistics* col_stat;

  /*
    The number of columns in the biggest sub-row that consists of only
    NULL values.
  */
  uint max_nulls_in_row;
  /*
    Count of rows writtent to the temp table. This is redundant as it is
    already stored in handler::stats.records, however that one is relatively
    expensive to compute (given we need that for evry row).
  */
  ha_rows count_rows;

protected:
  void reset();

public:
  select_materialize_with_stats(THD *thd_arg): select_unit(thd_arg)
  { tmp_table_param.init(); }
  bool create_result_table(THD *thd, List<Item> *column_types,
                           bool is_distinct, ulonglong options,
                           const LEX_CSTRING *alias,
                           bool bit_fields_as_long,
                           bool create_table,
                           bool keep_row_order,
                           uint hidden);
  bool init_result_table(ulonglong select_options);
  int send_data(List<Item> &items);
  void cleanup();
  ha_rows get_null_count_of_col(uint idx)
  {
    DBUG_ASSERT(idx < table->s->fields);
    return col_stat[idx].null_count;
  }
  ha_rows get_max_null_of_col(uint idx)
  {
    DBUG_ASSERT(idx < table->s->fields);
    return col_stat[idx].max_null_row;
  }
  ha_rows get_min_null_of_col(uint idx)
  {
    DBUG_ASSERT(idx < table->s->fields);
    return col_stat[idx].min_null_row;
  }
  uint get_max_nulls_in_row() { return max_nulls_in_row; }
};


/* used in independent ALL/ANY optimisation */
class select_max_min_finder_subselect :public select_subselect
{
  Item_cache *cache;
  bool (select_max_min_finder_subselect::*op)();
  bool fmax;
  bool is_all;
public:
  select_max_min_finder_subselect(THD *thd_arg, Item_subselect *item_arg,
                                  bool mx, bool all):
    select_subselect(thd_arg, item_arg), cache(0), fmax(mx), is_all(all)
  {}
  void cleanup();
  int send_data(List<Item> &items);
  bool cmp_real();
  bool cmp_int();
  bool cmp_decimal();
  bool cmp_str();
};

/* EXISTS subselect interface class */
class select_exists_subselect :public select_subselect
{
public:
  select_exists_subselect(THD *thd_arg, Item_subselect *item_arg):
    select_subselect(thd_arg, item_arg) {}
  int send_data(List<Item> &items);
};


/*
  Optimizer and executor structure for the materialized semi-join info. This
  structure contains
   - The sj-materialization temporary table
   - Members needed to make index lookup or a full scan of the temptable.
*/
class POSITION;

class SJ_MATERIALIZATION_INFO : public Sql_alloc
{
public:
  /* Optimal join sub-order */
  POSITION *positions;

  uint tables; /* Number of tables in the sj-nest */

  /* Number of rows in the materialized table, before the de-duplication */
  double rows_with_duplicates;

  /* Expected #rows in the materialized table, after de-duplication */
  double rows;

  /* 
    Cost to materialize - execute the sub-join and write rows into temp.table
  */
  Cost_estimate materialization_cost;

  /* Cost to make one lookup in the temptable */
  Cost_estimate lookup_cost;
  
  /* Cost of scanning the materialized table */
  Cost_estimate scan_cost;

  /* --- Execution structures ---------- */
  
  /*
    TRUE <=> This structure is used for execution. We don't necessarily pick
    sj-materialization, so some of SJ_MATERIALIZATION_INFO structures are not
    used by materialization
  */
  bool is_used;
  
  bool materialized; /* TRUE <=> materialization already performed */
  /*
    TRUE  - the temptable is read with full scan
    FALSE - we use the temptable for index lookups
  */
  bool is_sj_scan; 
  
  /* The temptable and its related info */
  TMP_TABLE_PARAM sjm_table_param;
  List<Item> sjm_table_cols;
  TABLE *table;

  /* Structure used to make index lookups */
  struct st_table_ref *tab_ref;
  Item *in_equality; /* See create_subq_in_equalities() */

  Item *join_cond; /* See comments in make_join_select() */
  Copy_field *copy_field; /* Needed for SJ_Materialization scan */
};


/* Structs used when sorting */
struct SORT_FIELD_ATTR
{
  uint length;          /* Length of sort field */
  uint suffix_length;   /* Length suffix (0-4) */
};


struct SORT_FIELD: public SORT_FIELD_ATTR
{
  Field *field;				/* Field to sort */
  Item	*item;				/* Item if not sorting fields */
  bool reverse;				/* if descending sort */
};


typedef struct st_sort_buffer {
  uint index;					/* 0 or 1 */
  uint sort_orders;
  uint change_pos;				/* If sort-fields changed */
  char **buff;
  SORT_FIELD *sortorder;
} SORT_BUFFER;

/* Structure for db & table in sql_yacc */

class Table_ident :public Sql_alloc
{
public:
  LEX_CSTRING db;
  LEX_CSTRING table;
  SELECT_LEX_UNIT *sel;
  inline Table_ident(THD *thd, const LEX_CSTRING *db_arg,
                     const LEX_CSTRING *table_arg,
		     bool force)
    :table(*table_arg), sel((SELECT_LEX_UNIT *)0)
  {
    if (!force && (thd->client_capabilities & CLIENT_NO_SCHEMA))
      db= null_clex_str;
    else
      db= *db_arg;
  }
  inline Table_ident(const LEX_CSTRING *table_arg)
    :table(*table_arg), sel((SELECT_LEX_UNIT *)0)
  {
    db= null_clex_str;
  }
  /*
    This constructor is used only for the case when we create a derived
    table. A derived table has no name and doesn't belong to any database.
    Later, if there was an alias specified for the table, it will be set
    by add_table_to_list.
  */
  inline Table_ident(SELECT_LEX_UNIT *s) : sel(s)
  {
    /* We must have a table name here as this is used with add_table_to_list */
    db.str= empty_c_string;                    /* a subject to casedn_str */
    db.length= 0;
    table.str= internal_table_name;
    table.length=1;
  }
  bool is_derived_table() const { return MY_TEST(sel); }
  inline void change_db(LEX_CSTRING *db_name)
  {
    db= *db_name;
  }
  bool resolve_table_rowtype_ref(THD *thd, Row_definition_list &defs);
  bool append_to(THD *thd, String *to) const;
};


class Qualified_column_ident: public Table_ident
{
public:
  LEX_CSTRING m_column;
public:
  Qualified_column_ident(const LEX_CSTRING *column)
    :Table_ident(&null_clex_str),
    m_column(*column)
  { }
  Qualified_column_ident(const LEX_CSTRING *table, const LEX_CSTRING *column)
   :Table_ident(table),
    m_column(*column)
  { }
  Qualified_column_ident(THD *thd,
                         const LEX_CSTRING *db,
                         const LEX_CSTRING *table,
                         const LEX_CSTRING *column)
   :Table_ident(thd, db, table, false),
    m_column(*column)
  { }
  bool resolve_type_ref(THD *thd, Column_definition *def);
  bool append_to(THD *thd, String *to) const;
};


// this is needed for user_vars hash
class user_var_entry
{
  CHARSET_INFO *m_charset;
 public:
  user_var_entry() {}                         /* Remove gcc warning */
  LEX_CSTRING name;
  char *value;
  size_t length;
  query_id_t update_query_id, used_query_id;
  Item_result type;
  bool unsigned_flag;

  double val_real(bool *null_value);
  longlong val_int(bool *null_value) const;
  String *val_str(bool *null_value, String *str, uint decimals);
  my_decimal *val_decimal(bool *null_value, my_decimal *result);
  CHARSET_INFO *charset() const { return m_charset; }
  void set_charset(CHARSET_INFO *cs) { m_charset= cs; }
};

user_var_entry *get_variable(HASH *hash, LEX_CSTRING *name,
				    bool create_if_not_exists);

class SORT_INFO;
class multi_delete :public select_result_interceptor
{
  TABLE_LIST *delete_tables, *table_being_deleted;
  Unique **tempfiles;
  ha_rows deleted, found;
  uint num_of_tables;
  int error;
  bool do_delete;
  /* True if at least one table we delete from is transactional */
  bool transactional_tables;
  /* True if at least one table we delete from is not transactional */
  bool normal_tables;
  bool delete_while_scanning;
  /*
     error handling (rollback and binlogging) can happen in send_eof()
     so that afterward abort_result_set() needs to find out that.
  */
  bool error_handled;

public:
  // Methods used by ColumnStore
  uint get_num_of_tables() const { return num_of_tables; }
  TABLE_LIST* get_tables() const { return delete_tables; }
public:
  multi_delete(THD *thd_arg, TABLE_LIST *dt, uint num_of_tables);
  ~multi_delete();
  int prepare(List<Item> &list, SELECT_LEX_UNIT *u);
  int send_data(List<Item> &items);
  bool initialize_tables (JOIN *join);
  int do_deletes();
  int do_table_deletes(TABLE *table, SORT_INFO *sort_info, bool ignore);
  bool send_eof();
  inline ha_rows num_deleted() const { return deleted; }
  virtual void abort_result_set();
  void prepare_to_read_rows();
};


class multi_update :public select_result_interceptor
{
  TABLE_LIST *all_tables; /* query/update command tables */
  List<TABLE_LIST> *leaves;     /* list of leaves of join table tree */
  List<TABLE_LIST> updated_leaves;  /* list of of updated leaves */
  TABLE_LIST *update_tables;
  TABLE **tmp_tables, *main_table, *table_to_update;
  TMP_TABLE_PARAM *tmp_table_param;
  ha_rows updated, found;
  List <Item> *fields, *values;
  List <Item> **fields_for_table, **values_for_table;
  uint table_count;
  /*
   List of tables referenced in the CHECK OPTION condition of
   the updated view excluding the updated table.
  */
  List <TABLE> unupdated_check_opt_tables;
  Copy_field *copy_field;
  enum enum_duplicates handle_duplicates;
  bool do_update, trans_safe;
  /* True if the update operation has made a change in a transactional table */
  bool transactional_tables;
  bool ignore;
  /* 
     error handling (rollback and binlogging) can happen in send_eof()
     so that afterward  abort_result_set() needs to find out that.
  */
  bool error_handled;
  
  /* Need this to protect against multiple prepare() calls */
  bool prepared;

  // For System Versioning (may need to insert new fields to a table).
  ha_rows updated_sys_ver;

  bool has_vers_fields;

public:
  multi_update(THD *thd_arg, TABLE_LIST *ut, List<TABLE_LIST> *leaves_list,
	       List<Item> *fields, List<Item> *values,
	       enum_duplicates handle_duplicates, bool ignore);
  ~multi_update();
  bool init(THD *thd);
  int prepare(List<Item> &list, SELECT_LEX_UNIT *u);
  int send_data(List<Item> &items);
  bool initialize_tables (JOIN *join);
  int prepare2(JOIN *join);
  int  do_updates();
  bool send_eof();
  inline ha_rows num_found() const { return found; }
  inline ha_rows num_updated() const { return updated; }
  virtual void abort_result_set();
  void update_used_tables();
  void prepare_to_read_rows();
};

class my_var_sp;
class my_var : public Sql_alloc  {
public:
  const LEX_CSTRING name;
  enum type { SESSION_VAR, LOCAL_VAR, PARAM_VAR };
  type scope;
  my_var(const LEX_CSTRING *j, enum type s) : name(*j), scope(s) { }
  virtual ~my_var() {}
  virtual bool set(THD *thd, Item *val) = 0;
  virtual my_var_sp *get_my_var_sp() { return NULL; }
};

class my_var_sp: public my_var {
  const Sp_rcontext_handler *m_rcontext_handler;
  const Type_handler *m_type_handler;
public:
  uint offset;
  /*
    Routine to which this Item_splocal belongs. Used for checking if correct
    runtime context is used for variable handling.
  */
  sp_head *sp;
  my_var_sp(const Sp_rcontext_handler *rcontext_handler,
            const LEX_CSTRING *j, uint o, const Type_handler *type_handler,
            sp_head *s)
    : my_var(j, LOCAL_VAR),
      m_rcontext_handler(rcontext_handler),
      m_type_handler(type_handler), offset(o), sp(s) { }
  ~my_var_sp() { }
  bool set(THD *thd, Item *val);
  my_var_sp *get_my_var_sp() { return this; }
  const Type_handler *type_handler() const { return m_type_handler; }
  sp_rcontext *get_rcontext(sp_rcontext *local_ctx) const;
};

/*
  This class handles fields of a ROW SP variable when it's used as a OUT
  parameter in a stored procedure.
*/
class my_var_sp_row_field: public my_var_sp
{
  uint m_field_offset;
public:
  my_var_sp_row_field(const Sp_rcontext_handler *rcontext_handler,
                      const LEX_CSTRING *varname, const LEX_CSTRING *fieldname,
                      uint var_idx, uint field_idx, sp_head *s)
   :my_var_sp(rcontext_handler, varname, var_idx,
              &type_handler_double/*Not really used*/, s),
    m_field_offset(field_idx)
  { }
  bool set(THD *thd, Item *val);
};

class my_var_user: public my_var {
public:
  my_var_user(const LEX_CSTRING *j)
    : my_var(j, SESSION_VAR) { }
  ~my_var_user() { }
  bool set(THD *thd, Item *val);
};

class select_dumpvar :public select_result_interceptor {
  ha_rows row_count;
  my_var_sp *m_var_sp_row; // Not NULL if SELECT INTO row_type_sp_variable
  bool send_data_to_var_list(List<Item> &items);
public:
  List<my_var> var_list;
  select_dumpvar(THD *thd_arg)
   :select_result_interceptor(thd_arg), row_count(0), m_var_sp_row(NULL)
  { var_list.empty(); }
  ~select_dumpvar() {}
  int prepare(List<Item> &list, SELECT_LEX_UNIT *u);
  int send_data(List<Item> &items);
  bool send_eof();
  virtual bool check_simple_select() const;
  void cleanup();
};

/* Bits in sql_command_flags */

#define CF_CHANGES_DATA           (1U << 0)
#define CF_REPORT_PROGRESS        (1U << 1)
#define CF_STATUS_COMMAND         (1U << 2)
#define CF_SHOW_TABLE_COMMAND     (1U << 3)
#define CF_WRITE_LOGS_COMMAND     (1U << 4)

/**
  Must be set for SQL statements that may contain
  Item expressions and/or use joins and tables.
  Indicates that the parse tree of such statement may
  contain rule-based optimizations that depend on metadata
  (i.e. number of columns in a table), and consequently
  that the statement must be re-prepared whenever
  referenced metadata changes. Must not be set for
  statements that themselves change metadata, e.g. RENAME,
  ALTER and other DDL, since otherwise will trigger constant
  reprepare. Consequently, complex item expressions and
  joins are currently prohibited in these statements.
*/
#define CF_REEXECUTION_FRAGILE    (1U << 5)
/**
  Implicitly commit before the SQL statement is executed.

  Statements marked with this flag will cause any active
  transaction to end (commit) before proceeding with the
  command execution.

  This flag should be set for statements that probably can't
  be rolled back or that do not expect any previously metadata
  locked tables.
*/
#define CF_IMPLICIT_COMMIT_BEGIN   (1U << 6)
/**
  Implicitly commit after the SQL statement.

  Statements marked with this flag are automatically committed
  at the end of the statement.

  This flag should be set for statements that will implicitly
  open and take metadata locks on system tables that should not
  be carried for the whole duration of a active transaction.
*/
#define CF_IMPLICIT_COMMIT_END    (1U << 7)
/**
  CF_IMPLICT_COMMIT_BEGIN and CF_IMPLICIT_COMMIT_END are used
  to ensure that the active transaction is implicitly committed
  before and after every DDL statement and any statement that
  modifies our currently non-transactional system tables.
*/
#define CF_AUTO_COMMIT_TRANS  (CF_IMPLICIT_COMMIT_BEGIN | CF_IMPLICIT_COMMIT_END)

/**
  Diagnostic statement.
  Diagnostic statements:
  - SHOW WARNING
  - SHOW ERROR
  - GET DIAGNOSTICS (WL#2111)
  do not modify the diagnostics area during execution.
*/
#define CF_DIAGNOSTIC_STMT        (1U << 8)

/**
  Identifies statements that may generate row events
  and that may end up in the binary log.
*/
#define CF_CAN_GENERATE_ROW_EVENTS (1U << 9)

/**
  Identifies statements which may deal with temporary tables and for which
  temporary tables should be pre-opened to simplify privilege checks.
*/
#define CF_PREOPEN_TMP_TABLES   (1U << 10)

/**
  Identifies statements for which open handlers should be closed in the
  beginning of the statement.
*/
#define CF_HA_CLOSE             (1U << 11)

/**
  Identifies statements that can be explained with EXPLAIN.
*/
#define CF_CAN_BE_EXPLAINED       (1U << 12)

/** Identifies statements which may generate an optimizer trace */
#define CF_OPTIMIZER_TRACE        (1U << 14)

/**
   Identifies statements that should always be disallowed in
   read only transactions.
*/
#define CF_DISALLOW_IN_RO_TRANS   (1U << 15)

/**
  Statement that need the binlog format to be unchanged.
*/
#define CF_FORCE_ORIGINAL_BINLOG_FORMAT (1U << 16)

/**
  Statement that inserts new rows (INSERT, REPLACE, LOAD, ALTER TABLE)
*/
#define CF_INSERTS_DATA (1U << 17)

/**
  Statement that updates existing rows (UPDATE, multi-update)
*/
#define CF_UPDATES_DATA (1U << 18)

/**
  Not logged into slow log as "admin commands"
*/
#define CF_ADMIN_COMMAND (1U << 19)

/**
  SP Bulk execution safe
*/
#define CF_PS_ARRAY_BINDING_SAFE (1U << 20)
/**
  SP Bulk execution optimized
*/
#define CF_PS_ARRAY_BINDING_OPTIMIZED (1U << 21)
/**
  If command creates or drops a table
*/
#define CF_SCHEMA_CHANGE (1U << 22)
/**
  If command creates or drops a database
*/
#define CF_DB_CHANGE (1U << 23)

#ifdef WITH_WSREP
/**
  DDL statement that may be subject to error filtering.
*/
#define CF_WSREP_MAY_IGNORE_ERRORS (1U << 24)
#endif /* WITH_WSREP */


/* Bits in server_command_flags */

/**
  Statement that deletes existing rows (DELETE, DELETE_MULTI)
*/
#define CF_DELETES_DATA (1U << 24)

/**
  Skip the increase of the global query id counter. Commonly set for
  commands that are stateless (won't cause any change on the server
  internal states).
*/
#define CF_SKIP_QUERY_ID        (1U << 0)

/**
  Skip the increase of the number of statements that clients have
  sent to the server. Commonly used for commands that will cause
  a statement to be executed but the statement might have not been
  sent by the user (ie: stored procedure).
*/
#define CF_SKIP_QUESTIONS       (1U << 1)
#ifdef WITH_WSREP
/**
  Do not check that wsrep snapshot is ready before allowing this command
*/
#define CF_SKIP_WSREP_CHECK     (1U << 2)
#else
#define CF_SKIP_WSREP_CHECK     0
#endif /* WITH_WSREP */

/**
  Do not allow it for COM_MULTI batch
*/
#define CF_NO_COM_MULTI         (1U << 3)

/* Inline functions */

inline bool add_item_to_list(THD *thd, Item *item)
{
  bool res= thd->lex->current_select->add_item_to_list(thd, item);
  return res;
}

inline bool add_value_to_list(THD *thd, Item *value)
{
  return thd->lex->value_list.push_back(value, thd->mem_root);
}

inline bool add_order_to_list(THD *thd, Item *item, bool asc)
{
  return thd->lex->current_select->add_order_to_list(thd, item, asc);
}

inline bool add_gorder_to_list(THD *thd, Item *item, bool asc)
{
  return thd->lex->current_select->add_gorder_to_list(thd, item, asc);
}

inline bool add_group_to_list(THD *thd, Item *item, bool asc)
{
  return thd->lex->current_select->add_group_to_list(thd, item, asc);
}

inline Item *and_conds(THD *thd, Item *a, Item *b)
{
  if (!b) return a;
  if (!a) return b;
  return new (thd->mem_root) Item_cond_and(thd, a, b);
}

/* inline handler methods that need to know TABLE and THD structures */
inline void handler::increment_statistics(ulong SSV::*offset) const
{
  status_var_increment(table->in_use->status_var.*offset);
  table->in_use->check_limit_rows_examined();
}

inline void handler::decrement_statistics(ulong SSV::*offset) const
{
  status_var_decrement(table->in_use->status_var.*offset);
}


inline int handler::ha_ft_read(uchar *buf)
{
  int error= ft_read(buf);
  if (!error)
    update_rows_read();

  table->status=error ? STATUS_NOT_FOUND: 0;
  return error;
}

inline int handler::ha_rnd_pos_by_record(uchar *buf)
{
  int error= rnd_pos_by_record(buf);
  table->status=error ? STATUS_NOT_FOUND: 0;
  return error;
}

inline int handler::ha_read_first_row(uchar *buf, uint primary_key)
{
  int error= read_first_row(buf, primary_key);
  if (!error)
    update_rows_read();
  table->status=error ? STATUS_NOT_FOUND: 0;
  return error;
}

inline int handler::ha_write_tmp_row(uchar *buf)
{
  int error;
  MYSQL_INSERT_ROW_START(table_share->db.str, table_share->table_name.str);
  increment_statistics(&SSV::ha_tmp_write_count);
  TABLE_IO_WAIT(tracker, m_psi, PSI_TABLE_WRITE_ROW, MAX_KEY, 0,
                { error= write_row(buf); })
  MYSQL_INSERT_ROW_DONE(error);
  return error;
}

inline int handler::ha_delete_tmp_row(uchar *buf)
{
  int error;
  MYSQL_DELETE_ROW_START(table_share->db.str, table_share->table_name.str);
  increment_statistics(&SSV::ha_tmp_delete_count);
  TABLE_IO_WAIT(tracker, m_psi, PSI_TABLE_DELETE_ROW, MAX_KEY, 0,
                { error= delete_row(buf); })
  MYSQL_DELETE_ROW_DONE(error);
  return error;
}

inline int handler::ha_update_tmp_row(const uchar *old_data, uchar *new_data)
{
  int error;
  MYSQL_UPDATE_ROW_START(table_share->db.str, table_share->table_name.str);
  increment_statistics(&SSV::ha_tmp_update_count);
  TABLE_IO_WAIT(tracker, m_psi, PSI_TABLE_UPDATE_ROW, active_index, 0,
                { error= update_row(old_data, new_data);})
  MYSQL_UPDATE_ROW_DONE(error);
  return error;
}


extern pthread_attr_t *get_connection_attrib(void);

/**
   Set thread entering a condition

   This function should be called before putting a thread to wait for
   a condition. @a mutex should be held before calling this
   function. After being waken up, @f thd_exit_cond should be called.

   @param thd      The thread entering the condition, NULL means current thread
   @param cond     The condition the thread is going to wait for
   @param mutex    The mutex associated with the condition, this must be
                   held before call this function
   @param stage    The new process message for the thread
   @param old_stage The old process message for the thread
   @param src_function The caller source function name
   @param src_file The caller source file name
   @param src_line The caller source line number
*/
void thd_enter_cond(MYSQL_THD thd, mysql_cond_t *cond, mysql_mutex_t *mutex,
                    const PSI_stage_info *stage, PSI_stage_info *old_stage,
                    const char *src_function, const char *src_file,
                    int src_line);

#define THD_ENTER_COND(P1, P2, P3, P4, P5) \
  thd_enter_cond(P1, P2, P3, P4, P5, __func__, __FILE__, __LINE__)

/**
   Set thread leaving a condition

   This function should be called after a thread being waken up for a
   condition.

   @param thd      The thread entering the condition, NULL means current thread
   @param stage    The process message, ususally this should be the old process
                   message before calling @f thd_enter_cond
   @param src_function The caller source function name
   @param src_file The caller source file name
   @param src_line The caller source line number
*/
void thd_exit_cond(MYSQL_THD thd, const PSI_stage_info *stage,
                   const char *src_function, const char *src_file,
                   int src_line);

#define THD_EXIT_COND(P1, P2) \
  thd_exit_cond(P1, P2, __func__, __FILE__, __LINE__)

inline bool binlog_should_compress(size_t len)
{
  return opt_bin_log_compress &&
    len >= opt_bin_log_compress_min_len;
}


/**
   Save thd sql_mode on instantiation.
   On destruction it resets the mode to the previously stored value.
*/
class Sql_mode_save
{
 public:
  Sql_mode_save(THD *thd) : thd(thd), old_mode(thd->variables.sql_mode) {}
  ~Sql_mode_save() { thd->variables.sql_mode = old_mode; }

 private:
  THD *thd;
  sql_mode_t old_mode; // SQL mode saved at construction time.
};

class Abort_on_warning_instant_set
{
  THD *m_thd;
  bool m_save_abort_on_warning;
public:
  Abort_on_warning_instant_set(THD *thd, bool temporary_value)
   :m_thd(thd), m_save_abort_on_warning(thd->abort_on_warning)
  {
    thd->abort_on_warning= temporary_value;
  }
  ~Abort_on_warning_instant_set()
  {
    m_thd->abort_on_warning= m_save_abort_on_warning;
  }
};

class Switch_to_definer_security_ctx
{
 public:
  Switch_to_definer_security_ctx(THD *thd, TABLE_LIST *table) :
    m_thd(thd), m_sctx(thd->security_ctx)
  {
    if (table->security_ctx)
      thd->security_ctx= table->security_ctx;
  }
  ~Switch_to_definer_security_ctx() { m_thd->security_ctx = m_sctx; }

 private:
  THD *m_thd;
  Security_context *m_sctx;
};


class Check_level_instant_set
{
  THD *m_thd;
  enum_check_fields m_check_level;
public:
  Check_level_instant_set(THD *thd, enum_check_fields temporary_value)
   :m_thd(thd), m_check_level(thd->count_cuted_fields)
  {
    thd->count_cuted_fields= temporary_value;
  }
  ~Check_level_instant_set()
  {
    m_thd->count_cuted_fields= m_check_level;
  }
};


/**
  This class resembles the SQL Standard schema qualified object name:
  <schema qualified name> ::= [ <schema name> <period> ] <qualified identifier>
*/
class Database_qualified_name
{
public:
  LEX_CSTRING m_db;
  LEX_CSTRING m_name;
  Database_qualified_name(const LEX_CSTRING *db, const LEX_CSTRING *name)
   :m_db(*db), m_name(*name)
  { }
  Database_qualified_name(const LEX_CSTRING &db, const LEX_CSTRING &name)
   :m_db(db), m_name(name)
  { }
  Database_qualified_name(const char *db, size_t db_length,
                          const char *name, size_t name_length)
  {
    m_db.str= db;
    m_db.length= db_length;
    m_name.str= name;
    m_name.length= name_length;
  }

  bool eq(const Database_qualified_name *other) const
  {
    CHARSET_INFO *cs= lower_case_table_names ?
                      &my_charset_utf8_general_ci :
                      &my_charset_utf8_bin;
    return
      m_db.length == other->m_db.length &&
      m_name.length == other->m_name.length &&
      !my_strnncoll(cs,
                    (const uchar *) m_db.str, m_db.length,
                    (const uchar *) other->m_db.str, other->m_db.length) &&
      !my_strnncoll(cs,
                    (const uchar *) m_name.str, m_name.length,
                    (const uchar *) other->m_name.str, other->m_name.length);
  }
  void copy(MEM_ROOT *mem_root, const LEX_CSTRING &db,
                                const LEX_CSTRING &name);
  // Export db and name as a qualified name string: 'db.name'
  size_t make_qname(char *dst, size_t dstlen) const
  {
    return my_snprintf(dst, dstlen, "%.*s.%.*s",
                       (int) m_db.length, m_db.str,
                       (int) m_name.length, m_name.str);
  }
  // Export db and name as a qualified name string, allocate on mem_root.
  bool make_qname(MEM_ROOT *mem_root, LEX_CSTRING *dst) const
  {
    const uint dot= !!m_db.length;
    char *tmp;
    /* format: [database + dot] + name + '\0' */
    dst->length= m_db.length + dot + m_name.length;
    if (unlikely(!(dst->str= tmp= (char*) alloc_root(mem_root,
                                                     dst->length + 1))))
      return true;
    sprintf(tmp, "%.*s%.*s%.*s",
            (int) m_db.length, (m_db.length ? m_db.str : ""),
            dot, ".",
            (int) m_name.length, m_name.str);
    DBUG_SLOW_ASSERT(ok_for_lower_case_names(m_db.str));
    return false;
  }

  bool make_package_routine_name(MEM_ROOT *mem_root,
                                 const LEX_CSTRING &package,
                                 const LEX_CSTRING &routine)
  {
    char *tmp;
    size_t length= package.length + 1 + routine.length + 1;
    if (unlikely(!(tmp= (char *) alloc_root(mem_root, length))))
      return true;
    m_name.length= my_snprintf(tmp, length, "%.*s.%.*s",
                               (int) package.length, package.str,
                               (int) routine.length, routine.str);
    m_name.str= tmp;
    return false;
  }

  bool make_package_routine_name(MEM_ROOT *mem_root,
                                 const LEX_CSTRING &db,
                                 const LEX_CSTRING &package,
                                 const LEX_CSTRING &routine)
  {
    if (unlikely(make_package_routine_name(mem_root, package, routine)))
      return true;
    if (unlikely(!(m_db.str= strmake_root(mem_root, db.str, db.length))))
      return true;
    m_db.length= db.length;
    return false;
  }
};


class ErrConvDQName: public ErrConv
{
  const Database_qualified_name *m_name;
public:
  ErrConvDQName(const Database_qualified_name *name)
   :m_name(name)
  { }
  const char *ptr() const
  {
    m_name->make_qname(err_buffer, sizeof(err_buffer));
    return err_buffer;
  }
};

class Type_holder: public Sql_alloc,
                   public Item_args,
                   public Type_handler_hybrid_field_type,
                   public Type_all_attributes,
                   public Type_geometry_attributes
{
  TYPELIB *m_typelib;
  bool m_maybe_null;
public:
  Type_holder()
   :m_typelib(NULL),
    m_maybe_null(false)
  { }

  void set_maybe_null(bool maybe_null_arg) { m_maybe_null= maybe_null_arg; }
  bool get_maybe_null() const { return m_maybe_null; }

  uint decimal_precision() const
  {
    /*
      Type_holder is not used directly to create fields, so
      its virtual decimal_precision() is never called.
      We should eventually extend create_result_table() to accept
      an array of Type_holders directly, without having to allocate
      Item_type_holder's and put them into List<Item>.
    */
    DBUG_ASSERT(0);
    return 0;
  }
  void set_geometry_type(uint type)
  {
    Type_geometry_attributes::set_geometry_type(type);
  }
  uint uint_geometry_type() const
  {
    return Type_geometry_attributes::get_geometry_type();
  }
  void set_typelib(TYPELIB *typelib)
  {
    m_typelib= typelib;
  }
  TYPELIB *get_typelib() const
  {
    return m_typelib;
  }

  bool aggregate_attributes(THD *thd)
  {
    for (uint i= 0; i < arg_count; i++)
      m_maybe_null|= args[i]->maybe_null;
    return
       type_handler()->Item_hybrid_func_fix_attributes(thd,
                                                       "UNION", this, this,
                                                       args, arg_count);
  }
};


/*
  A helper class to set THD flags to emit warnings/errors in case of
  overflow/type errors during assigning values into the SP variable fields.
  Saves original flags values in constructor.
  Restores original flags in destructor.
*/
class Sp_eval_expr_state
{
  THD *m_thd;
  enum_check_fields m_count_cuted_fields;
  bool m_abort_on_warning;
  bool m_stmt_modified_non_trans_table;
  void start()
  {
    m_thd->count_cuted_fields= CHECK_FIELD_ERROR_FOR_NULL;
    m_thd->abort_on_warning= m_thd->is_strict_mode();
    m_thd->transaction.stmt.modified_non_trans_table= false;
  }
  void stop()
  {
    m_thd->count_cuted_fields= m_count_cuted_fields;
    m_thd->abort_on_warning= m_abort_on_warning;
    m_thd->transaction.stmt.modified_non_trans_table=
      m_stmt_modified_non_trans_table;
  }
public:
  Sp_eval_expr_state(THD *thd)
   :m_thd(thd),
    m_count_cuted_fields(thd->count_cuted_fields),
    m_abort_on_warning(thd->abort_on_warning),
    m_stmt_modified_non_trans_table(thd->transaction.stmt.
                                    modified_non_trans_table)
  {
    start();
  }
  ~Sp_eval_expr_state()
  {
    stop();
  }
};


#ifndef DBUG_OFF
void dbug_serve_apcs(THD *thd, int n_calls);
#endif 

class ScopedStatementReplication
{
public:
  ScopedStatementReplication(THD *thd) :
    saved_binlog_format(thd
                        ? thd->set_current_stmt_binlog_format_stmt()
                        : BINLOG_FORMAT_MIXED),
    thd(thd)
  {}
  ~ScopedStatementReplication()
  {
    if (thd)
      thd->restore_stmt_binlog_format(saved_binlog_format);
  }

private:
  const enum_binlog_format saved_binlog_format;
  THD *const thd;
};


/** THD registry */
class THD_list
{
  I_List<THD> threads;
  mutable mysql_rwlock_t lock;

public:
  /**
    Constructor replacement.

    Unfortunately we can't use fair constructor to initialize mutex
    for two reasons: PFS and embedded. The former can probably be fixed,
    the latter can probably be dropped.
  */
  void init()
  {
    mysql_rwlock_init(key_rwlock_THD_list, &lock);
  }

  /** Destructor replacement. */
  void destroy()
  {
    mysql_rwlock_destroy(&lock);
  }

  /**
    Inserts thread to registry.

    @param thd         thread

    Thread becomes accessible via server_threads.
  */
  void insert(THD *thd)
  {
    mysql_rwlock_wrlock(&lock);
    threads.append(thd);
    mysql_rwlock_unlock(&lock);
  }

  /**
    Removes thread from registry.

    @param thd         thread

    Thread becomes not accessible via server_threads.
  */
  void erase(THD *thd)
  {
    thd->assert_linked();
    mysql_rwlock_wrlock(&lock);
    thd->unlink();
    mysql_rwlock_unlock(&lock);
  }

  /**
    Iterates registered threads.

    @param action      called for every element
    @param argument    opque argument passed to action

    @return
      @retval 0 iteration completed successfully
      @retval 1 iteration was interrupted (action returned 1)
  */
  template <typename T> int iterate(my_bool (*action)(THD *thd, T *arg), T *arg= 0)
  {
    int res= 0;
    mysql_rwlock_rdlock(&lock);
    I_List_iterator<THD> it(threads);
    while (auto tmp= it++)
      if ((res= action(tmp, arg)))
        break;
    mysql_rwlock_unlock(&lock);
    return res;
  }
};

extern THD_list server_threads;

#endif /* MYSQL_SERVER */
#endif /* SQL_CLASS_INCLUDED */<|MERGE_RESOLUTION|>--- conflicted
+++ resolved
@@ -4250,13 +4250,7 @@
       */
       if (!lex->with_cte_resolution)
         my_message(ER_NO_DB_ERROR, ER(ER_NO_DB_ERROR), MYF(0));
-<<<<<<< HEAD
-        return TRUE;
-      }
-      return FALSE;
-=======
       return TRUE;
->>>>>>> e835cc85
     }
 
     to->str= strmake(db.str, db.length);
