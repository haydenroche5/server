/*
   Copyright (c) 2000, 2016, Oracle and/or its affiliates.
   Copyright (c) 2009, 2021, MariaDB Corporation.

   This program is free software; you can redistribute it and/or modify
   it under the terms of the GNU General Public License as published by
   the Free Software Foundation; version 2 of the License.

   This program is distributed in the hope that it will be useful,
   but WITHOUT ANY WARRANTY; without even the implied warranty of
   MERCHANTABILITY or FITNESS FOR A PARTICULAR PURPOSE.  See the
   GNU General Public License for more details.

   You should have received a copy of the GNU General Public License
   along with this program; if not, write to the Free Software
   Foundation, Inc., 51 Franklin Street, Fifth Floor, Boston, MA  02110-1335  USA */

#ifndef SQL_CLASS_INCLUDED
#define SQL_CLASS_INCLUDED

/* Classes in mysql */

#include <atomic>
#include "dur_prop.h"
#include <waiting_threads.h>
#include "sql_const.h"
#include <mysql/plugin_audit.h>
#include "log.h"
#include "rpl_tblmap.h"
#include "mdl.h"
#include "field.h"                              // Create_field
#include "opt_trace_context.h"
#include "probes_mysql.h"
#include "sql_locale.h"     /* my_locale_st */
#include "sql_profile.h"    /* PROFILING */
#include "scheduler.h"      /* thd_scheduler */
#include "protocol.h"       /* Protocol_text, Protocol_binary */
#include "violite.h"        /* vio_is_connected */
#include "thr_lock.h"       /* thr_lock_type, THR_LOCK_DATA, THR_LOCK_INFO */
#include "thr_timer.h"
#include "thr_malloc.h"
#include "log_slow.h"      /* LOG_SLOW_DISABLE_... */
#include <my_tree.h>
#include "sql_digest_stream.h"            // sql_digest_state
#include <mysql/psi/mysql_stage.h>
#include <mysql/psi/mysql_statement.h>
#include <mysql/psi/mysql_idle.h>
#include <mysql/psi/mysql_table.h>
#include <mysql_com_server.h>
#include "session_tracker.h"
#include "backup.h"
#include "xa.h"

extern "C"
void set_thd_stage_info(void *thd,
                        const PSI_stage_info *new_stage,
                        PSI_stage_info *old_stage,
                        const char *calling_func,
                        const char *calling_file,
                        const unsigned int calling_line);

#define THD_STAGE_INFO(thd, stage) \
  (thd)->enter_stage(&stage, __func__, __FILE__, __LINE__)

#include "my_apc.h"
#include "rpl_gtid.h"

#include "wsrep_mysqld.h"
#ifdef WITH_WSREP
#include <inttypes.h>
/* wsrep-lib */
#include "wsrep_client_service.h"
#include "wsrep_client_state.h"
#include "wsrep_mutex.h"
#include "wsrep_condition_variable.h"

class Wsrep_applier_service;
#endif /* WITH_WSREP */

class Reprepare_observer;
class Relay_log_info;
struct rpl_group_info;
class Rpl_filter;
class Query_log_event;
class Load_log_event;
class Log_event_writer;
class sp_rcontext;
class sp_cache;
class Lex_input_stream;
class Parser_state;
class Rows_log_event;
class Sroutine_hash_entry;
class user_var_entry;
struct Trans_binlog_info;
class rpl_io_thread_info;
class rpl_sql_thread_info;
#ifdef HAVE_REPLICATION
struct Slave_info;
#endif

enum enum_ha_read_modes { RFIRST, RNEXT, RPREV, RLAST, RKEY, RNEXT_SAME };
enum enum_duplicates { DUP_ERROR, DUP_REPLACE, DUP_UPDATE };
enum enum_delay_key_write { DELAY_KEY_WRITE_NONE, DELAY_KEY_WRITE_ON,
			    DELAY_KEY_WRITE_ALL };
enum enum_slave_exec_mode { SLAVE_EXEC_MODE_STRICT,
                            SLAVE_EXEC_MODE_IDEMPOTENT,
                            SLAVE_EXEC_MODE_LAST_BIT };
enum enum_slave_run_triggers_for_rbr { SLAVE_RUN_TRIGGERS_FOR_RBR_NO,
                                       SLAVE_RUN_TRIGGERS_FOR_RBR_YES,
                                       SLAVE_RUN_TRIGGERS_FOR_RBR_LOGGING,
                                       SLAVE_RUN_TRIGGERS_FOR_RBR_ENFORCE};
enum enum_slave_type_conversions { SLAVE_TYPE_CONVERSIONS_ALL_LOSSY,
                                   SLAVE_TYPE_CONVERSIONS_ALL_NON_LOSSY};

/*
  MARK_COLUMNS_READ:  A column is goind to be read.
  MARK_COLUMNS_WRITE: A column is going to be written to.
  MARK_COLUMNS_READ:  A column is goind to be read.
                      A bit in read set is set to inform handler that the field
                      is to be read. If field list contains duplicates, then
                      thd->dup_field is set to point to the last found
                      duplicate.
  MARK_COLUMNS_WRITE: A column is going to be written to.
                      A bit is set in write set to inform handler that it needs
                      to update this field in write_row and update_row.
*/
enum enum_column_usage
{ COLUMNS_READ, COLUMNS_WRITE, MARK_COLUMNS_READ, MARK_COLUMNS_WRITE};

static inline bool should_mark_column(enum_column_usage column_usage)
{ return column_usage >= MARK_COLUMNS_READ; }

enum enum_filetype { FILETYPE_CSV, FILETYPE_XML };

enum enum_binlog_row_image {
  /** PKE in the before image and changed columns in the after image */
  BINLOG_ROW_IMAGE_MINIMAL= 0,
  /** Whenever possible, before and after image contain all columns except blobs. */
  BINLOG_ROW_IMAGE_NOBLOB= 1,
  /** All columns in both before and after image. */
  BINLOG_ROW_IMAGE_FULL= 2
};


/* Bits for different SQL modes modes (including ANSI mode) */
#define MODE_REAL_AS_FLOAT              (1ULL << 0)
#define MODE_PIPES_AS_CONCAT            (1ULL << 1)
#define MODE_ANSI_QUOTES                (1ULL << 2)
#define MODE_IGNORE_SPACE               (1ULL << 3)
#define MODE_IGNORE_BAD_TABLE_OPTIONS   (1ULL << 4)
#define MODE_ONLY_FULL_GROUP_BY         (1ULL << 5)
#define MODE_NO_UNSIGNED_SUBTRACTION    (1ULL << 6)
#define MODE_NO_DIR_IN_CREATE           (1ULL << 7)
#define MODE_POSTGRESQL                 (1ULL << 8)
#define MODE_ORACLE                     (1ULL << 9)
#define MODE_MSSQL                      (1ULL << 10)
#define MODE_DB2                        (1ULL << 11)
#define MODE_MAXDB                      (1ULL << 12)
#define MODE_NO_KEY_OPTIONS             (1ULL << 13)
#define MODE_NO_TABLE_OPTIONS           (1ULL << 14)
#define MODE_NO_FIELD_OPTIONS           (1ULL << 15)
#define MODE_MYSQL323                   (1ULL << 16)
#define MODE_MYSQL40                    (1ULL << 17)
#define MODE_ANSI                       (1ULL << 18)
#define MODE_NO_AUTO_VALUE_ON_ZERO      (1ULL << 19)
#define MODE_NO_BACKSLASH_ESCAPES       (1ULL << 20)
#define MODE_STRICT_TRANS_TABLES        (1ULL << 21)
#define MODE_STRICT_ALL_TABLES          (1ULL << 22)
#define MODE_NO_ZERO_IN_DATE            (1ULL << 23)
#define MODE_NO_ZERO_DATE               (1ULL << 24)
#define MODE_INVALID_DATES              (1ULL << 25)
#define MODE_ERROR_FOR_DIVISION_BY_ZERO (1ULL << 26)
#define MODE_TRADITIONAL                (1ULL << 27)
#define MODE_NO_AUTO_CREATE_USER        (1ULL << 28)
#define MODE_HIGH_NOT_PRECEDENCE        (1ULL << 29)
#define MODE_NO_ENGINE_SUBSTITUTION     (1ULL << 30)
#define MODE_PAD_CHAR_TO_FULL_LENGTH    (1ULL << 31)
/* SQL mode bits defined above are common for MariaDB and MySQL */
#define MODE_MASK_MYSQL_COMPATIBLE      0xFFFFFFFFULL
/* The following modes are specific to MariaDB */
#define MODE_EMPTY_STRING_IS_NULL       (1ULL << 32)
#define MODE_SIMULTANEOUS_ASSIGNMENT    (1ULL << 33)
#define MODE_TIME_ROUND_FRACTIONAL      (1ULL << 34)
/* The following modes are specific to MySQL */
#define MODE_MYSQL80_TIME_TRUNCATE_FRACTIONAL (1ULL << 32)


/* Bits for different old style modes */
#define OLD_MODE_NO_DUP_KEY_WARNINGS_WITH_IGNORE	(1 << 0)
#define OLD_MODE_NO_PROGRESS_INFO			(1 << 1)
#define OLD_MODE_ZERO_DATE_TIME_CAST                    (1 << 2)

extern char internal_table_name[2];
extern char empty_c_string[1];
extern MYSQL_PLUGIN_IMPORT const char **errmesg;

extern "C" LEX_STRING * thd_query_string (MYSQL_THD thd);
extern "C" unsigned long long thd_query_id(const MYSQL_THD thd);
extern "C" size_t thd_query_safe(MYSQL_THD thd, char *buf, size_t buflen);
extern "C" const char *thd_priv_user(MYSQL_THD thd,  size_t *length);
extern "C" const char *thd_priv_host(MYSQL_THD thd,  size_t *length);
extern "C" const char *thd_user_name(MYSQL_THD thd);
extern "C" const char *thd_client_host(MYSQL_THD thd);
extern "C" const char *thd_client_ip(MYSQL_THD thd);
extern "C" LEX_CSTRING *thd_current_db(MYSQL_THD thd);
extern "C" int thd_current_status(MYSQL_THD thd);
extern "C" enum enum_server_command thd_current_command(MYSQL_THD thd);

/**
  @class CSET_STRING
  @brief Character set armed LEX_STRING
*/
class CSET_STRING
{
private:
  LEX_STRING string;
  CHARSET_INFO *cs;
public:
  CSET_STRING() : cs(&my_charset_bin)
  {
    string.str= NULL;
    string.length= 0;
  }
  CSET_STRING(char *str_arg, size_t length_arg, CHARSET_INFO *cs_arg) :
  cs(cs_arg)
  {
    DBUG_ASSERT(cs_arg != NULL);
    string.str= str_arg;
    string.length= length_arg;
  }

  inline char *str() const { return string.str; }
  inline size_t length() const { return string.length; }
  CHARSET_INFO *charset() const { return cs; }

  friend LEX_STRING * thd_query_string (MYSQL_THD thd);
};


#define TC_HEURISTIC_RECOVER_COMMIT   1
#define TC_HEURISTIC_RECOVER_ROLLBACK 2
extern ulong tc_heuristic_recover;

typedef struct st_user_var_events
{
  user_var_entry *user_var_event;
  char *value;
  size_t length;
  Item_result type;
  uint charset_number;
  bool unsigned_flag;
} BINLOG_USER_VAR_EVENT;

/*
  The COPY_INFO structure is used by INSERT/REPLACE code.
  The schema of the row counting by the INSERT/INSERT ... ON DUPLICATE KEY
  UPDATE code:
    If a row is inserted then the copied variable is incremented.
    If a row is updated by the INSERT ... ON DUPLICATE KEY UPDATE and the
      new data differs from the old one then the copied and the updated
      variables are incremented.
    The touched variable is incremented if a row was touched by the update part
      of the INSERT ... ON DUPLICATE KEY UPDATE no matter whether the row
      was actually changed or not.
*/
typedef struct st_copy_info {
  ha_rows records; /**< Number of processed records */
  ha_rows deleted; /**< Number of deleted records */
  ha_rows updated; /**< Number of updated records */
  ha_rows copied;  /**< Number of copied records */
  ha_rows error_count;
  ha_rows touched; /* Number of touched records */
  enum enum_duplicates handle_duplicates;
  int escape_char, last_errno;
  bool ignore;
  /* for INSERT ... UPDATE */
  List<Item> *update_fields;
  List<Item> *update_values;
  /* for VIEW ... WITH CHECK OPTION */
  TABLE_LIST *view;
  TABLE_LIST *table_list;                       /* Normal table */
} COPY_INFO;


class Key_part_spec :public Sql_alloc {
public:
  LEX_CSTRING field_name;
  uint length;
  bool generated;
  Key_part_spec(const LEX_CSTRING *name, uint len, bool gen= false)
    : field_name(*name), length(len), generated(gen)
  {}
  bool operator==(const Key_part_spec& other) const;
  /**
    Construct a copy of this Key_part_spec. field_name is copied
    by-pointer as it is known to never change. At the same time
    'length' may be reset in mysql_prepare_create_table, and this
    is why we supply it with a copy.

    @return If out of memory, 0 is returned and an error is set in
    THD.
  */
  Key_part_spec *clone(MEM_ROOT *mem_root) const
  { return new (mem_root) Key_part_spec(*this); }
  bool check_key_for_blob(const class handler *file) const;
  bool check_key_length_for_blob() const;
  bool check_primary_key_for_blob(const class handler *file) const
  {
    return check_key_for_blob(file) || check_key_length_for_blob();
  }
  bool check_foreign_key_for_blob(const class handler *file) const
  {
    return check_key_for_blob(file) || check_key_length_for_blob();
  }
  bool init_multiple_key_for_blob(const class handler *file);
};


class Alter_drop :public Sql_alloc {
public:
  enum drop_type { KEY, COLUMN, FOREIGN_KEY, CHECK_CONSTRAINT, PERIOD };
  const char *name;
  enum drop_type type;
  bool drop_if_exists;
  Alter_drop(enum drop_type par_type,const char *par_name, bool par_exists)
    :name(par_name), type(par_type), drop_if_exists(par_exists)
  {
    DBUG_ASSERT(par_name != NULL);
  }
  /**
    Used to make a clone of this object for ALTER/CREATE TABLE
    @sa comment for Key_part_spec::clone
  */
  Alter_drop *clone(MEM_ROOT *mem_root) const
    { return new (mem_root) Alter_drop(*this); }
  const char *type_name()
  {
    return type == COLUMN ? "COLUMN" :
           type == CHECK_CONSTRAINT ? "CONSTRAINT" :
           type == PERIOD ? "PERIOD" :
           type == KEY ? "INDEX" : "FOREIGN KEY";
  }
};


class Alter_column :public Sql_alloc {
public:
  LEX_CSTRING name;
  LEX_CSTRING new_name;
  Virtual_column_info *default_value;
  bool alter_if_exists;
  Alter_column(LEX_CSTRING par_name, Virtual_column_info *expr, bool par_exists)
    :name(par_name), new_name{NULL, 0}, default_value(expr), alter_if_exists(par_exists) {}
  Alter_column(LEX_CSTRING par_name, LEX_CSTRING _new_name, bool exists)
    :name(par_name), new_name(_new_name), default_value(NULL), alter_if_exists(exists) {}
  /**
    Used to make a clone of this object for ALTER/CREATE TABLE
    @sa comment for Key_part_spec::clone
  */
  Alter_column *clone(MEM_ROOT *mem_root) const
    { return new (mem_root) Alter_column(*this); }
  bool is_rename()
  {
    DBUG_ASSERT(!new_name.str || !default_value);
    return new_name.str;
  }
};


class Alter_rename_key : public Sql_alloc
{
public:
  LEX_CSTRING old_name;
  LEX_CSTRING new_name;
  bool alter_if_exists;

  Alter_rename_key(LEX_CSTRING old_name_arg, LEX_CSTRING new_name_arg, bool exists)
      : old_name(old_name_arg), new_name(new_name_arg), alter_if_exists(exists) {}

  Alter_rename_key *clone(MEM_ROOT *mem_root) const
    { return new (mem_root) Alter_rename_key(*this); }

};


class Key :public Sql_alloc, public DDL_options {
public:
  enum Keytype { PRIMARY, UNIQUE, MULTIPLE, FULLTEXT, SPATIAL, FOREIGN_KEY};
  enum Keytype type;
  KEY_CREATE_INFO key_create_info;
  List<Key_part_spec> columns;
  LEX_CSTRING name;
  engine_option_value *option_list;
  bool generated;
  bool invisible;
  bool without_overlaps;
  Lex_ident period;

  Key(enum Keytype type_par, const LEX_CSTRING *name_arg,
      ha_key_alg algorithm_arg, bool generated_arg, DDL_options_st ddl_options)
    :DDL_options(ddl_options),
     type(type_par), key_create_info(default_key_create_info),
    name(*name_arg), option_list(NULL), generated(generated_arg),
    invisible(false), without_overlaps(false)
  {
    key_create_info.algorithm= algorithm_arg;
  }
  Key(enum Keytype type_par, const LEX_CSTRING *name_arg,
      KEY_CREATE_INFO *key_info_arg,
      bool generated_arg, List<Key_part_spec> *cols,
      engine_option_value *create_opt, DDL_options_st ddl_options)
    :DDL_options(ddl_options),
     type(type_par), key_create_info(*key_info_arg), columns(*cols),
    name(*name_arg), option_list(create_opt), generated(generated_arg),
    invisible(false), without_overlaps(false)
  {}
  Key(const Key &rhs, MEM_ROOT *mem_root);
  virtual ~Key() {}
  /* Equality comparison of keys (ignoring name) */
  friend bool foreign_key_prefix(Key *a, Key *b);
  /**
    Used to make a clone of this object for ALTER/CREATE TABLE
    @sa comment for Key_part_spec::clone
  */
  virtual Key *clone(MEM_ROOT *mem_root) const
    { return new (mem_root) Key(*this, mem_root); }
};


class Foreign_key: public Key {
public:
  enum fk_match_opt { FK_MATCH_UNDEF, FK_MATCH_FULL,
		      FK_MATCH_PARTIAL, FK_MATCH_SIMPLE};
  LEX_CSTRING constraint_name;
  LEX_CSTRING ref_db;
  LEX_CSTRING ref_table;
  List<Key_part_spec> ref_columns;
  enum enum_fk_option delete_opt, update_opt;
  enum fk_match_opt match_opt;
  Foreign_key(const LEX_CSTRING *name_arg, List<Key_part_spec> *cols,
              const LEX_CSTRING *constraint_name_arg,
	      const LEX_CSTRING *ref_db_arg, const LEX_CSTRING *ref_table_arg,
              List<Key_part_spec> *ref_cols,
              enum_fk_option delete_opt_arg, enum_fk_option update_opt_arg,
              fk_match_opt match_opt_arg,
	      DDL_options ddl_options)
    :Key(FOREIGN_KEY, name_arg, &default_key_create_info, 0, cols, NULL,
         ddl_options),
    constraint_name(*constraint_name_arg),
    ref_db(*ref_db_arg), ref_table(*ref_table_arg), ref_columns(*ref_cols),
    delete_opt(delete_opt_arg), update_opt(update_opt_arg),
    match_opt(match_opt_arg)
   {
    // We don't check for duplicate FKs.
    key_create_info.check_for_duplicate_indexes= false;
  }
 Foreign_key(const Foreign_key &rhs, MEM_ROOT *mem_root);
  /**
    Used to make a clone of this object for ALTER/CREATE TABLE
    @sa comment for Key_part_spec::clone
  */
  virtual Key *clone(MEM_ROOT *mem_root) const
  { return new (mem_root) Foreign_key(*this, mem_root); }
  /* Used to validate foreign key options */
  bool validate(List<Create_field> &table_fields);
};

typedef struct st_mysql_lock
{
  TABLE **table;
  THR_LOCK_DATA **locks;
  uint table_count,lock_count;
  uint flags;
} MYSQL_LOCK;


class LEX_COLUMN : public Sql_alloc
{
public:
  String column;
  privilege_t rights;
  LEX_COLUMN (const String& x,const  privilege_t & y ): column (x),rights (y) {}
};

class MY_LOCALE;

/**
  Query_cache_tls -- query cache thread local data.
*/

struct Query_cache_block;

struct Query_cache_tls
{
  /*
    'first_query_block' should be accessed only via query cache
    functions and methods to maintain proper locking.
  */
  Query_cache_block *first_query_block;
  void set_first_query_block(Query_cache_block *first_query_block_arg)
  {
    first_query_block= first_query_block_arg;
  }

  Query_cache_tls() :first_query_block(NULL) {}
};

/* SIGNAL / RESIGNAL / GET DIAGNOSTICS */

/**
  This enumeration list all the condition item names of a condition in the
  SQL condition area.
*/
typedef enum enum_diag_condition_item_name
{
  /*
    Conditions that can be set by the user (SIGNAL/RESIGNAL),
    and by the server implementation.
  */

  DIAG_CLASS_ORIGIN= 0,
  FIRST_DIAG_SET_PROPERTY= DIAG_CLASS_ORIGIN,
  DIAG_SUBCLASS_ORIGIN= 1,
  DIAG_CONSTRAINT_CATALOG= 2,
  DIAG_CONSTRAINT_SCHEMA= 3,
  DIAG_CONSTRAINT_NAME= 4,
  DIAG_CATALOG_NAME= 5,
  DIAG_SCHEMA_NAME= 6,
  DIAG_TABLE_NAME= 7,
  DIAG_COLUMN_NAME= 8,
  DIAG_CURSOR_NAME= 9,
  DIAG_MESSAGE_TEXT= 10,
  DIAG_MYSQL_ERRNO= 11,
  LAST_DIAG_SET_PROPERTY= DIAG_MYSQL_ERRNO
} Diag_condition_item_name;

/**
  Name of each diagnostic condition item.
  This array is indexed by Diag_condition_item_name.
*/
extern const LEX_CSTRING Diag_condition_item_names[];

/**
  These states are bit coded with HARD. For each state there must be a pair
  <state_even_num>, and <state_odd_num>_HARD.
*/
enum killed_state
{
  NOT_KILLED= 0,
  KILL_HARD_BIT= 1,                             /* Bit for HARD KILL */
  KILL_BAD_DATA= 2,
  KILL_BAD_DATA_HARD= 3,
  KILL_QUERY= 4,
  KILL_QUERY_HARD= 5,
  /*
    ABORT_QUERY signals to the query processor to stop execution ASAP without
    issuing an error. Instead a warning is issued, and when possible a partial
    query result is returned to the client.
  */
  ABORT_QUERY= 6,
  ABORT_QUERY_HARD= 7,
  KILL_TIMEOUT= 8,
  KILL_TIMEOUT_HARD= 9,
  /*
    When binlog reading thread connects to the server it kills
    all the binlog threads with the same ID.
  */
  KILL_SLAVE_SAME_ID= 10,
  /*
    All of the following killed states will kill the connection
    KILL_CONNECTION must be the first of these and it must start with
    an even number (becasue of HARD bit)!
  */
  KILL_CONNECTION= 12,
  KILL_CONNECTION_HARD= 13,
  KILL_SYSTEM_THREAD= 14,
  KILL_SYSTEM_THREAD_HARD= 15,
  KILL_SERVER= 16,
  KILL_SERVER_HARD= 17,
  /*
    Used in threadpool to signal wait timeout.
  */
  KILL_WAIT_TIMEOUT= 18,
  KILL_WAIT_TIMEOUT_HARD= 19

};

#define killed_mask_hard(killed) ((killed_state) ((killed) & ~KILL_HARD_BIT))

enum killed_type
{
  KILL_TYPE_ID,
  KILL_TYPE_USER,
  KILL_TYPE_QUERY
};

#include "sql_lex.h"				/* Must be here */

class Delayed_insert;
class select_result;
class Time_zone;

#define THD_SENTRY_MAGIC 0xfeedd1ff
#define THD_SENTRY_GONE  0xdeadbeef

#define THD_CHECK_SENTRY(thd) DBUG_ASSERT(thd->dbug_sentry == THD_SENTRY_MAGIC)

typedef struct system_variables
{
  /*
    How dynamically allocated system variables are handled:

    The global_system_variables and max_system_variables are "authoritative"
    They both should have the same 'version' and 'size'.
    When attempting to access a dynamic variable, if the session version
    is out of date, then the session version is updated and realloced if
    neccessary and bytes copied from global to make up for missing data.

    Note that one should use my_bool instead of bool here, as the variables
    are used with my_getopt.c
  */
  ulong dynamic_variables_version;
  char* dynamic_variables_ptr;
  uint dynamic_variables_head;    /* largest valid variable offset */
  uint dynamic_variables_size;    /* how many bytes are in use */
  
  ulonglong max_heap_table_size;
  ulonglong tmp_memory_table_size;
  ulonglong tmp_disk_table_size;
  ulonglong long_query_time;
  ulonglong max_statement_time;
  ulonglong optimizer_switch;
  ulonglong optimizer_trace;
  ulong optimizer_trace_max_mem_size;
  sql_mode_t sql_mode; ///< which non-standard SQL behaviour should be enabled
  sql_mode_t old_behavior; ///< which old SQL behaviour should be enabled
  ulonglong option_bits; ///< OPTION_xxx constants, e.g. OPTION_PROFILING
  ulonglong join_buff_space_limit;
  ulonglong log_slow_filter; 
  ulonglong log_slow_verbosity; 
  ulonglong log_slow_disabled_statements;
  ulonglong log_disabled_statements;
  ulonglong bulk_insert_buff_size;
  ulonglong join_buff_size;
  ulonglong sortbuff_size;
  ulonglong default_regex_flags;
  ulonglong max_mem_used;

  /**
     Place holders to store Multi-source variables in sys_var.cc during
     update and show of variables.
  */
  ulonglong slave_skip_counter;
  ulonglong max_relay_log_size;

  ha_rows select_limit;
  ha_rows max_join_size;
  ha_rows expensive_subquery_limit;
  ulong auto_increment_increment, auto_increment_offset;
#ifdef WITH_WSREP
  /*
    Stored values of the auto_increment_increment and auto_increment_offset
    that are will be restored when wsrep_auto_increment_control will be set
    to 'OFF', because the setting it to 'ON' leads to overwriting of the
    original values (which are set by the user) by calculated ones (which
    are based on the cluster size):
  */
  ulong saved_auto_increment_increment, saved_auto_increment_offset;
  ulong saved_lock_wait_timeout;
  ulonglong wsrep_gtid_seq_no;
#endif /* WITH_WSREP */
  uint eq_range_index_dive_limit;
  ulong column_compression_zlib_strategy;
  ulong lock_wait_timeout;
  ulong join_cache_level;
  ulong max_allowed_packet;
  ulong max_error_count;
  ulong max_length_for_sort_data;
  ulong max_recursive_iterations;
  ulong max_sort_length;
  ulong max_tmp_tables;
  ulong max_insert_delayed_threads;
  ulong min_examined_row_limit;
  ulong net_buffer_length;
  ulong net_interactive_timeout;
  ulong net_read_timeout;
  ulong net_retry_count;
  ulong net_wait_timeout;
  ulong net_write_timeout;
  ulong optimizer_prune_level;
  ulong optimizer_search_depth;
  ulong optimizer_selectivity_sampling_limit;
  ulong optimizer_use_condition_selectivity;
  ulong use_stat_tables;
  double sample_percentage;
  ulong histogram_size;
  ulong histogram_type;
  ulong preload_buff_size;
  ulong profiling_history_size;
  ulong read_buff_size;
  ulong read_rnd_buff_size;
  ulong mrr_buff_size;
  ulong div_precincrement;
  /* Total size of all buffers used by the subselect_rowid_merge_engine. */
  ulong rowid_merge_buff_size;
  ulong max_sp_recursion_depth;
  ulong default_week_format;
  ulong max_seeks_for_key;
  ulong range_alloc_block_size;
  ulong query_alloc_block_size;
  ulong query_prealloc_size;
  ulong trans_alloc_block_size;
  ulong trans_prealloc_size;
  ulong log_warnings;
  /* Flags for slow log filtering */
  ulong log_slow_rate_limit; 
  ulong binlog_format; ///< binlog format for this thd (see enum_binlog_format)
  ulong binlog_row_image;
  ulong progress_report_time;
  ulong completion_type;
  ulong query_cache_type;
  ulong tx_isolation;
  ulong updatable_views_with_limit;
  ulong alter_algorithm;
  int max_user_connections;
  ulong server_id;
  /**
    In slave thread we need to know in behalf of which
    thread the query is being run to replicate temp tables properly
  */
  my_thread_id pseudo_thread_id;
  /**
     When replicating an event group with GTID, keep these values around so
     slave binlog can receive the same GTID as the original.
  */
  uint32     gtid_domain_id;
  uint64     gtid_seq_no;

  uint group_concat_max_len;

  /**
    Default transaction access mode. READ ONLY (true) or READ WRITE (false).
  */
  my_bool tx_read_only;
  my_bool low_priority_updates;
  my_bool query_cache_wlock_invalidate;
  my_bool keep_files_on_create;

  my_bool old_mode;
  my_bool old_passwords;
  my_bool big_tables;
  my_bool only_standard_compliant_cte;
  my_bool query_cache_strip_comments;
  my_bool sql_log_slow;
  my_bool sql_log_bin;
  my_bool binlog_annotate_row_events;
  my_bool binlog_direct_non_trans_update;
  my_bool column_compression_zlib_wrap;

  plugin_ref table_plugin;
  plugin_ref tmp_table_plugin;
  plugin_ref enforced_table_plugin;

  /* Only charset part of these variables is sensible */
  CHARSET_INFO  *character_set_filesystem;
  CHARSET_INFO  *character_set_client;
  CHARSET_INFO  *character_set_results;

  /* Both charset and collation parts of these variables are important */
  CHARSET_INFO	*collation_server;
  CHARSET_INFO	*collation_database;
  CHARSET_INFO  *collation_connection;

  /* Names. These will be allocated in buffers in thd */
  LEX_CSTRING default_master_connection;

  /* Error messages */
  MY_LOCALE *lc_messages;
  const char ***errmsgs;             /* lc_messages->errmsg->errmsgs */

  /* Locale Support */
  MY_LOCALE *lc_time_names;

  Time_zone *time_zone;

  my_bool sysdate_is_now;

  /* deadlock detection */
  ulong wt_timeout_short, wt_deadlock_search_depth_short;
  ulong wt_timeout_long, wt_deadlock_search_depth_long;

  my_bool wsrep_on;
  my_bool wsrep_causal_reads;
  uint    wsrep_sync_wait;
  ulong   wsrep_retry_autocommit;
  ulonglong wsrep_trx_fragment_size;
  ulong   wsrep_trx_fragment_unit;
  ulong   wsrep_OSU_method;
  my_bool wsrep_dirty_reads;
  double long_query_time_double, max_statement_time_double;

  my_bool pseudo_slave_mode;

  char *session_track_system_variables;
  ulong session_track_transaction_info;
  my_bool session_track_schema;
  my_bool session_track_state_change;
#ifdef USER_VAR_TRACKING
  my_bool session_track_user_variables;
#endif // USER_VAR_TRACKING
  my_bool tcp_nodelay;

  ulong threadpool_priority;

  uint idle_transaction_timeout;
  uint idle_readonly_transaction_timeout;
  uint idle_write_transaction_timeout;
  uint column_compression_threshold;
  uint column_compression_zlib_level;
  uint in_subquery_conversion_threshold;
  ulong optimizer_max_sel_arg_weight;
  ulonglong max_rowid_filter_size;

  vers_asof_timestamp_t vers_asof_timestamp;
  ulong vers_alter_history;
} SV;

/**
  Per thread status variables.
  Must be long/ulong up to last_system_status_var so that
  add_to_status/add_diff_to_status can work.
*/

typedef struct system_status_var
{
  ulong column_compressions;
  ulong column_decompressions;
  ulong com_stat[(uint) SQLCOM_END];
  ulong com_create_tmp_table;
  ulong com_drop_tmp_table;
  ulong com_other;
  ulong com_multi;

  ulong com_stmt_prepare;
  ulong com_stmt_reprepare;
  ulong com_stmt_execute;
  ulong com_stmt_send_long_data;
  ulong com_stmt_fetch;
  ulong com_stmt_reset;
  ulong com_stmt_close;

  ulong com_register_slave;
  ulong created_tmp_disk_tables_;
  ulong created_tmp_tables_;
  ulong ha_commit_count;
  ulong ha_delete_count;
  ulong ha_read_first_count;
  ulong ha_read_last_count;
  ulong ha_read_key_count;
  ulong ha_read_next_count;
  ulong ha_read_prev_count;
  ulong ha_read_retry_count;
  ulong ha_read_rnd_count;
  ulong ha_read_rnd_next_count;
  ulong ha_read_rnd_deleted_count;

  /*
    This number doesn't include calls to the default implementation and
    calls made by range access. The intent is to count only calls made by
    BatchedKeyAccess.
  */
  ulong ha_mrr_init_count;
  ulong ha_mrr_key_refills_count;
  ulong ha_mrr_rowid_refills_count;

  ulong ha_rollback_count;
  ulong ha_update_count;
  ulong ha_write_count;
  /* The following are for internal temporary tables */
  ulong ha_tmp_update_count;
  ulong ha_tmp_write_count;
  ulong ha_tmp_delete_count;
  ulong ha_prepare_count;
  ulong ha_icp_attempts;
  ulong ha_icp_match;
  ulong ha_discover_count;
  ulong ha_savepoint_count;
  ulong ha_savepoint_rollback_count;
  ulong ha_external_lock_count;

  ulong opened_tables;
  ulong opened_shares;
  ulong opened_views;               /* +1 opening a view */

  ulong select_full_join_count_;
  ulong select_full_range_join_count_;
  ulong select_range_count_;
  ulong select_range_check_count_;
  ulong select_scan_count_;
  ulong update_scan_count;
  ulong delete_scan_count;
  ulong executed_triggers;
  ulong long_query_count;
  ulong filesort_merge_passes_;
  ulong filesort_range_count_;
  ulong filesort_rows_;
  ulong filesort_scan_count_;
  ulong filesort_pq_sorts_;

  /* Features used */
  ulong feature_custom_aggregate_functions; /* +1 when custom aggregate
                                            functions are used */
  ulong feature_dynamic_columns;    /* +1 when creating a dynamic column */
  ulong feature_fulltext;	    /* +1 when MATCH is used */
  ulong feature_gis;                /* +1 opening a table with GIS features */
  ulong feature_invisible_columns;     /* +1 opening a table with invisible column */
  ulong feature_json;		    /* +1 when JSON function appears in the statement */
  ulong feature_locale;		    /* +1 when LOCALE is set */
  ulong feature_subquery;	    /* +1 when subqueries are used */
  ulong feature_system_versioning;  /* +1 opening a table WITH SYSTEM VERSIONING */
  ulong feature_application_time_periods;
                                    /* +1 opening a table with application-time period */
  ulong feature_insert_returning;  /* +1 when INSERT...RETURNING is used */
  ulong feature_timezone;	    /* +1 when XPATH is used */
  ulong feature_trigger;	    /* +1 opening a table with triggers */
  ulong feature_xml;		    /* +1 when XPATH is used */
  ulong feature_window_functions;   /* +1 when window functions are used */

  /* From MASTER_GTID_WAIT usage */
  ulong master_gtid_wait_timeouts;          /* Number of timeouts */
  ulong master_gtid_wait_time;              /* Time in microseconds */
  ulong master_gtid_wait_count;

  ulong empty_queries;
  ulong access_denied_errors;
  ulong lost_connections;
  ulong max_statement_time_exceeded;
  /*
    Number of statements sent from the client
  */
  ulong questions;
  /*
    IMPORTANT!
    SEE last_system_status_var DEFINITION BELOW.
    Below 'last_system_status_var' are all variables that cannot be handled
    automatically by add_to_status()/add_diff_to_status().
  */
  ulonglong bytes_received;
  ulonglong bytes_sent;
  ulonglong rows_read;
  ulonglong rows_sent;
  ulonglong rows_tmp_read;
  ulonglong binlog_bytes_written;
  ulonglong table_open_cache_hits;
  ulonglong table_open_cache_misses;
  ulonglong table_open_cache_overflows;
  double last_query_cost;
  double cpu_time, busy_time;
  uint32 threads_running;
  /* Don't initialize */
  /* Memory used for thread local storage */
  int64 max_local_memory_used;
  volatile int64 local_memory_used;
  /* Memory allocated for global usage */
  volatile int64 global_memory_used;
} STATUS_VAR;

/*
  This is used for 'SHOW STATUS'. It must be updated to the last ulong
  variable in system_status_var which is makes sense to add to the global
  counter
*/

#define last_system_status_var questions
#define last_cleared_system_status_var local_memory_used

/** Number of contiguous global status variables */
constexpr int COUNT_GLOBAL_STATUS_VARS= int(offsetof(STATUS_VAR,
                                                     last_system_status_var) /
                                            sizeof(ulong)) + 1;

/*
  Global status variables
*/

extern ulong feature_files_opened_with_delayed_keys, feature_check_constraint;

void add_to_status(STATUS_VAR *to_var, STATUS_VAR *from_var);

void add_diff_to_status(STATUS_VAR *to_var, STATUS_VAR *from_var,
                        STATUS_VAR *dec_var);

uint calc_sum_of_all_status(STATUS_VAR *to);
static inline void calc_sum_of_all_status_if_needed(STATUS_VAR *to)
{
  if (to->local_memory_used == 0)
  {
    mysql_mutex_lock(&LOCK_status);
    *to= global_status_var;
    mysql_mutex_unlock(&LOCK_status);
    calc_sum_of_all_status(to);
    DBUG_ASSERT(to->local_memory_used);
  }
}

/*
  Update global_memory_used. We have to do this with atomic_add as the
  global value can change outside of LOCK_status.
*/
static inline void update_global_memory_status(int64 size)
{
  DBUG_PRINT("info", ("global memory_used: %lld  size: %lld",
                      (longlong) global_status_var.global_memory_used,
                      size));
  // workaround for gcc 4.2.4-1ubuntu4 -fPIE (from DEB_BUILD_HARDENING=1)
  int64 volatile * volatile ptr= &global_status_var.global_memory_used;
  my_atomic_add64_explicit(ptr, size, MY_MEMORY_ORDER_RELAXED);
}

/**
  Get collation by name, send error to client on failure.
  @param name     Collation name
  @param name_cs  Character set of the name string
  @return
  @retval         NULL on error
  @retval         Pointter to CHARSET_INFO with the given name on success
*/
static inline CHARSET_INFO *
mysqld_collation_get_by_name(const char *name,
                             CHARSET_INFO *name_cs= system_charset_info)
{
  CHARSET_INFO *cs;
  MY_CHARSET_LOADER loader;
  my_charset_loader_init_mysys(&loader);
  if (!(cs= my_collation_get_by_name(&loader, name, MYF(0))))
  {
    ErrConvString err(name, name_cs);
    my_error(ER_UNKNOWN_COLLATION, MYF(0), err.ptr());
    if (loader.error[0])
      push_warning_printf(current_thd,
                          Sql_condition::WARN_LEVEL_WARN,
                          ER_UNKNOWN_COLLATION, "%s", loader.error);
  }
  return cs;
}

static inline bool is_supported_parser_charset(CHARSET_INFO *cs)
{
  return MY_TEST(cs->mbminlen == 1 && cs->number != 17 /* filename */);
}

/** THD registry */
class THD_list_iterator
{
protected:
  I_List<THD> threads;
  mutable mysql_rwlock_t lock;

public:

  /**
    Iterates registered threads.

    @param action      called for every element
    @param argument    opque argument passed to action

    @return
      @retval 0 iteration completed successfully
      @retval 1 iteration was interrupted (action returned 1)
  */
  template <typename T> int iterate(my_bool (*action)(THD *thd, T *arg), T *arg= 0)
  {
    int res= 0;
    mysql_rwlock_rdlock(&lock);
    I_List_iterator<THD> it(threads);
    while (auto tmp= it++)
      if ((res= action(tmp, arg)))
        break;
    mysql_rwlock_unlock(&lock);
    return res;
  }
  static THD_list_iterator *iterator();
};

/**
  A counter of THDs

  It must be specified as a first base class of THD, so that increment is
  done before any other THD constructors and decrement - after any other THD
  destructors.

  Destructor unblocks close_conneciton() if there are no more THD's left.
*/
struct THD_count
{
  static Atomic_counter<uint32_t> count;
  static uint value() { return static_cast<uint>(count); }
  THD_count() { count++; }
  ~THD_count() { count--; }
};

#ifdef MYSQL_SERVER

void free_tmp_table(THD *thd, TABLE *entry);


/* The following macro is to make init of Query_arena simpler */
#ifdef DBUG_ASSERT_EXISTS
#define INIT_ARENA_DBUG_INFO is_backup_arena= 0; is_reprepared= FALSE;
#else
#define INIT_ARENA_DBUG_INFO
#endif

class Query_arena
{
public:
  /*
    List of items created in the parser for this query. Every item puts
    itself to the list on creation (see Item::Item() for details))
  */
  Item *free_list;
  MEM_ROOT *mem_root;                   // Pointer to current memroot
#ifdef DBUG_ASSERT_EXISTS
  bool is_backup_arena; /* True if this arena is used for backup. */
  bool is_reprepared;
#endif
  /*
    The states relfects three diffrent life cycles for three
    different types of statements:
    Prepared statement: STMT_INITIALIZED -> STMT_PREPARED -> STMT_EXECUTED.
    Stored procedure:   STMT_INITIALIZED_FOR_SP -> STMT_EXECUTED.
    Other statements:   STMT_CONVENTIONAL_EXECUTION never changes.
  */
  enum enum_state
  {
    STMT_INITIALIZED= 0, STMT_INITIALIZED_FOR_SP= 1, STMT_PREPARED= 2,
    STMT_CONVENTIONAL_EXECUTION= 3, STMT_EXECUTED= 4, STMT_ERROR= -1
  };

  enum_state state;

public:
  /* We build without RTTI, so dynamic_cast can't be used. */
  enum Type
  {
    STATEMENT, PREPARED_STATEMENT, STORED_PROCEDURE, TABLE_ARENA
  };

  Query_arena(MEM_ROOT *mem_root_arg, enum enum_state state_arg) :
    free_list(0), mem_root(mem_root_arg), state(state_arg)
  { INIT_ARENA_DBUG_INFO; }
  /*
    This constructor is used only when Query_arena is created as
    backup storage for another instance of Query_arena.
  */
  Query_arena() { INIT_ARENA_DBUG_INFO; }

  virtual Type type() const;
  virtual ~Query_arena() {};

  inline bool is_stmt_prepare() const { return state == STMT_INITIALIZED; }
  inline bool is_stmt_prepare_or_first_sp_execute() const
  { return (int)state < (int)STMT_PREPARED; }
  inline bool is_stmt_prepare_or_first_stmt_execute() const
  { return (int)state <= (int)STMT_PREPARED; }
  inline bool is_stmt_execute() const
  { return state == STMT_PREPARED || state == STMT_EXECUTED; }
  inline bool is_conventional() const
  { return state == STMT_CONVENTIONAL_EXECUTION; }

  inline void* alloc(size_t size) { return alloc_root(mem_root,size); }
  inline void* calloc(size_t size)
  {
    void *ptr;
    if (likely((ptr=alloc_root(mem_root,size))))
      bzero(ptr, size);
    return ptr;
  }
  inline char *strdup(const char *str)
  { return strdup_root(mem_root,str); }
  inline char *strmake(const char *str, size_t size)
  { return strmake_root(mem_root,str,size); }
  inline void *memdup(const void *str, size_t size)
  { return memdup_root(mem_root,str,size); }
  inline void *memdup_w_gap(const void *str, size_t size, size_t gap)
  {
    void *ptr;
    if (likely((ptr= alloc_root(mem_root,size+gap))))
      memcpy(ptr,str,size);
    return ptr;
  }

  void set_query_arena(Query_arena *set);

  void free_items();
  /* Close the active state associated with execution of this statement */
  virtual void cleanup_stmt();
};


class Query_arena_memroot: public Query_arena, public Sql_alloc
{
public:
  Query_arena_memroot(MEM_ROOT *mem_root_arg, enum enum_state state_arg) :
    Query_arena(mem_root_arg, state_arg)
  {}
  Query_arena_memroot() : Query_arena()
  {}

  virtual ~Query_arena_memroot() {}
};


class Query_arena_stmt
{
  THD *thd;
  Query_arena backup;
  Query_arena *arena;

public:
  Query_arena_stmt(THD *_thd);
  ~Query_arena_stmt();
  bool arena_replaced()
  {
    return arena != NULL;
  }
};


class Server_side_cursor;

/**
  @class Statement
  @brief State of a single command executed against this connection.

  One connection can contain a lot of simultaneously running statements,
  some of which could be:
   - prepared, that is, contain placeholders,
   - opened as cursors. We maintain 1 to 1 relationship between
     statement and cursor - if user wants to create another cursor for his
     query, we create another statement for it.
  To perform some action with statement we reset THD part to the state  of
  that statement, do the action, and then save back modified state from THD
  to the statement. It will be changed in near future, and Statement will
  be used explicitly.
*/

class Statement: public ilink, public Query_arena
{
  Statement(const Statement &rhs);              /* not implemented: */
  Statement &operator=(const Statement &rhs);   /* non-copyable */
public:
  /*
    Uniquely identifies each statement object in thread scope; change during
    statement lifetime. FIXME: must be const
  */
   ulong id;

  enum enum_column_usage column_usage;

  LEX_CSTRING name; /* name for named prepared statements */
  LEX *lex;                                     // parse tree descriptor
  /*
    Points to the query associated with this statement. It's const, but
    we need to declare it char * because all table handlers are written
    in C and need to point to it.

    Note that if we set query = NULL, we must at the same time set
    query_length = 0, and protect the whole operation with
    LOCK_thd_data mutex. To avoid crashes in races, if we do not
    know that thd->query cannot change at the moment, we should print
    thd->query like this:
      (1) reserve the LOCK_thd_data mutex;
      (2) print or copy the value of query and query_length
      (3) release LOCK_thd_data mutex.
    This printing is needed at least in SHOW PROCESSLIST and SHOW
    ENGINE INNODB STATUS.
  */
  CSET_STRING query_string;
  /*
    If opt_query_cache_strip_comments is set, this contains query without
    comments. If not set, it contains pointer to query_string.
  */
  String base_query;


  inline char *query() const { return query_string.str(); }
  inline uint32 query_length() const
  {
    return static_cast<uint32>(query_string.length());
  }
  inline char *query_end() const
  {
    return query_string.str() + query_string.length();
  }
  CHARSET_INFO *query_charset() const { return query_string.charset(); }
  void set_query_inner(const CSET_STRING &string_arg)
  {
    query_string= string_arg;
  }
  void set_query_inner(char *query_arg, uint32 query_length_arg,
                       CHARSET_INFO *cs_arg)
  {
    set_query_inner(CSET_STRING(query_arg, query_length_arg, cs_arg));
  }
  void reset_query_inner()
  {
    set_query_inner(CSET_STRING());
  }
  /**
    Name of the current (default) database.

    If there is the current (default) database, "db.str" contains its name. If
    there is no current (default) database, "db.str" is NULL and "db.length" is
    0. In other words, db must either be NULL, or contain a
    valid database name.
  */

  LEX_CSTRING db;

  /* This is set to 1 of last call to send_result_to_client() was ok */
  my_bool query_cache_is_applicable;

  /* This constructor is called for backup statements */
  Statement() {}

  Statement(LEX *lex_arg, MEM_ROOT *mem_root_arg,
            enum enum_state state_arg, ulong id_arg);
  virtual ~Statement();

  /* Assign execution context (note: not all members) of given stmt to self */
  virtual void set_statement(Statement *stmt);
  void set_n_backup_statement(Statement *stmt, Statement *backup);
  void restore_backup_statement(Statement *stmt, Statement *backup);
  /* return class type */
  virtual Type type() const;
};


/**
  Container for all statements created/used in a connection.
  Statements in Statement_map have unique Statement::id (guaranteed by id
  assignment in Statement::Statement)
  Non-empty statement names are unique too: attempt to insert a new statement
  with duplicate name causes older statement to be deleted

  Statements are auto-deleted when they are removed from the map and when the
  map is deleted.
*/

class Statement_map
{
public:
  Statement_map();

  int insert(THD *thd, Statement *statement);

  Statement *find_by_name(const LEX_CSTRING *name)
  {
    Statement *stmt;
    stmt= (Statement*)my_hash_search(&names_hash, (uchar*)name->str,
                                     name->length);
    return stmt;
  }

  Statement *find(ulong id)
  {
    if (last_found_statement == 0 || id != last_found_statement->id)
    {
      Statement *stmt;
      stmt= (Statement *) my_hash_search(&st_hash, (uchar *) &id, sizeof(id));
      if (stmt && stmt->name.str)
        return NULL;
      last_found_statement= stmt;
    }
    return last_found_statement;
  }
  /*
    Close all cursors of this connection that use tables of a storage
    engine that has transaction-specific state and therefore can not
    survive COMMIT or ROLLBACK. Currently all but MyISAM cursors are closed.
  */
  void close_transient_cursors();
  void erase(Statement *statement);
  /* Erase all statements (calls Statement destructor) */
  void reset();
  ~Statement_map();
private:
  HASH st_hash;
  HASH names_hash;
  I_List<Statement> transient_cursor_list;
  Statement *last_found_statement;
};

struct st_savepoint {
  struct st_savepoint *prev;
  char                *name;
  uint                 length;
  Ha_trx_info         *ha_list;
  /** State of metadata locks before this savepoint was set. */
  MDL_savepoint        mdl_savepoint;
};

/**
  @class Security_context
  @brief A set of THD members describing the current authenticated user.
*/

class Security_context {
public:
  Security_context()
   :master_access(NO_ACL),
    db_access(NO_ACL)
  {}                      /* Remove gcc warning */
  /*
    host - host of the client
    user - user of the client, set to NULL until the user has been read from
    the connection
    priv_user - The user privilege we are using. May be "" for anonymous user.
    ip - client IP
  */
  const char *host;
  const char *user, *ip;
  char   priv_user[USERNAME_LENGTH];
  char   proxy_user[USERNAME_LENGTH + MAX_HOSTNAME + 5];
  /* The host privilege we are using */
  char   priv_host[MAX_HOSTNAME];
  /* The role privilege we are using */
  char   priv_role[USERNAME_LENGTH];
  /* The external user (if available) */
  char   *external_user;
  /* points to host if host is available, otherwise points to ip */
  const char *host_or_ip;
  privilege_t master_access;            /* Global privileges from mysql.user */
  privilege_t db_access;                /* Privileges for current db */

  bool password_expired;

  void init();
  void destroy();
  void skip_grants();
  inline char *priv_host_name()
  {
    return (*priv_host ? priv_host : (char *)"%");
  }

  bool set_user(char *user_arg);

#ifndef NO_EMBEDDED_ACCESS_CHECKS
  bool
  change_security_context(THD *thd,
                          LEX_CSTRING *definer_user,
                          LEX_CSTRING *definer_host,
                          LEX_CSTRING *db,
                          Security_context **backup);

  void
  restore_security_context(THD *thd, Security_context *backup);
#endif
  bool user_matches(Security_context *);
  /**
    Check global access
    @param want_access The required privileges
    @param match_any if the security context must match all or any of the req.
   *                 privileges.
    @return True if the security context fulfills the access requirements.
  */
  bool check_access(const privilege_t want_access, bool match_any = false);
  bool is_priv_user(const char *user, const char *host);
};


/**
  A registry for item tree transformations performed during
  query optimization. We register only those changes which require
  a rollback to re-execute a prepared statement or stored procedure
  yet another time.
*/

struct Item_change_record;
class Item_change_list
{
  I_List<Item_change_record> change_list;
public:
  void nocheck_register_item_tree_change(Item **place, Item *old_value,
                                         MEM_ROOT *runtime_memroot);
  void check_and_register_item_tree_change(Item **place, Item **new_value,
                                           MEM_ROOT *runtime_memroot);
  void rollback_item_tree_changes();
  void move_elements_to(Item_change_list *to)
  {
    change_list.move_elements_to(&to->change_list);
  }
  bool is_empty() { return change_list.is_empty(); }
};


class Item_change_list_savepoint: public Item_change_list
{
public:
  Item_change_list_savepoint(Item_change_list *list)
  {
    list->move_elements_to(this);
  }
  void rollback(Item_change_list *list)
  {
    list->rollback_item_tree_changes();
    move_elements_to(list);
  }
  ~Item_change_list_savepoint()
  {
    DBUG_ASSERT(is_empty());
  }
};


/**
  Type of locked tables mode.
  See comment for THD::locked_tables_mode for complete description.
*/

enum enum_locked_tables_mode
{
  LTM_NONE= 0,
  LTM_LOCK_TABLES,
  LTM_PRELOCKED,
  LTM_PRELOCKED_UNDER_LOCK_TABLES,
  LTM_always_last
};

/**
  The following structure is an extension to TABLE_SHARE and is
  exclusively for temporary tables.

  @note:
  Although, TDC_element has data members (like next, prev &
  all_tables) to store the list of TABLE_SHARE & TABLE objects
  related to a particular TABLE_SHARE, they cannot be moved to
  TABLE_SHARE in order to be reused for temporary tables. This
  is because, as concurrent threads iterating through hash of
  TDC_element's may need access to all_tables, but if all_tables
  is made part of TABLE_SHARE, then TDC_element->share->all_tables
  is not always guaranteed to be valid, as TDC_element can live
  longer than TABLE_SHARE.
*/
struct TMP_TABLE_SHARE : public TABLE_SHARE
{
private:
  /*
   Link to all temporary table shares. Declared as private to
   avoid direct manipulation with those objects. One should
   use methods of I_P_List template instead.
  */
  TMP_TABLE_SHARE *tmp_next;
  TMP_TABLE_SHARE **tmp_prev;

  friend struct All_tmp_table_shares;

public:
  /*
    Doubly-linked (back-linked) lists of used and unused TABLE objects
    for this share.
  */
  All_share_tables_list all_tmp_tables;
};

/**
  Helper class which specifies which members of TMP_TABLE_SHARE are
  used for participation in the list of temporary tables.
*/

struct All_tmp_table_shares
{
  static inline TMP_TABLE_SHARE **next_ptr(TMP_TABLE_SHARE *l)
  {
    return &l->tmp_next;
  }
  static inline TMP_TABLE_SHARE ***prev_ptr(TMP_TABLE_SHARE *l)
  {
    return &l->tmp_prev;
  }
};

/* Also used in rpl_rli.h. */
typedef I_P_List <TMP_TABLE_SHARE, All_tmp_table_shares> All_tmp_tables_list;

/**
  Class that holds information about tables which were opened and locked
  by the thread. It is also used to save/restore this information in
  push_open_tables_state()/pop_open_tables_state().
*/

class Open_tables_state
{
public:
  /**
    As part of class THD, this member is set during execution
    of a prepared statement. When it is set, it is used
    by the locking subsystem to report a change in table metadata.

    When Open_tables_state part of THD is reset to open
    a system or INFORMATION_SCHEMA table, the member is cleared
    to avoid spurious ER_NEED_REPREPARE errors -- system and
    INFORMATION_SCHEMA tables are not subject to metadata version
    tracking.
    @sa check_and_update_table_version()
  */
  Reprepare_observer *m_reprepare_observer;

  /**
    List of regular tables in use by this thread. Contains temporary and
    base tables that were opened with @see open_tables().
  */
  TABLE *open_tables;

  /**
    A list of temporary tables used by this thread. This includes
    user-level temporary tables, created with CREATE TEMPORARY TABLE,
    and internal temporary tables, created, e.g., to resolve a SELECT,
    or for an intermediate table used in ALTER.
  */
  All_tmp_tables_list *temporary_tables;

  /*
    Derived tables.
  */
  TABLE *derived_tables;

  /* 
    Temporary tables created for recursive table references.
  */
  TABLE *rec_tables;

  /*
    During a MySQL session, one can lock tables in two modes: automatic
    or manual. In automatic mode all necessary tables are locked just before
    statement execution, and all acquired locks are stored in 'lock'
    member. Unlocking takes place automatically as well, when the
    statement ends.
    Manual mode comes into play when a user issues a 'LOCK TABLES'
    statement. In this mode the user can only use the locked tables.
    Trying to use any other tables will give an error.
    The locked tables are also stored in this member, however,
    thd->locked_tables_mode is turned on.  Manual locking is described in
    the 'LOCK_TABLES' chapter of the MySQL manual.
    See also lock_tables() for details.
  */
  MYSQL_LOCK *lock;

  /*
    CREATE-SELECT keeps an extra lock for the table being
    created. This field is used to keep the extra lock available for
    lower level routines, which would otherwise miss that lock.
   */
  MYSQL_LOCK *extra_lock;

  /*
    Enum enum_locked_tables_mode and locked_tables_mode member are
    used to indicate whether the so-called "locked tables mode" is on,
    and what kind of mode is active.

    Locked tables mode is used when it's necessary to open and
    lock many tables at once, for usage across multiple
    (sub-)statements.
    This may be necessary either for queries that use stored functions
    and triggers, in which case the statements inside functions and
    triggers may be executed many times, or for implementation of
    LOCK TABLES, in which case the opened tables are reused by all
    subsequent statements until a call to UNLOCK TABLES.

    The kind of locked tables mode employed for stored functions and
    triggers is also called "prelocked mode".
    In this mode, first open_tables() call to open the tables used
    in a statement analyses all functions used by the statement
    and adds all indirectly used tables to the list of tables to
    open and lock.
    It also marks the parse tree of the statement as requiring
    prelocking. After that, lock_tables() locks the entire list
    of tables and changes THD::locked_tables_modeto LTM_PRELOCKED.
    All statements executed inside functions or triggers
    use the prelocked tables, instead of opening their own ones.
    Prelocked mode is turned off automatically once close_thread_tables()
    of the main statement is called.
  */
  enum enum_locked_tables_mode locked_tables_mode;
  uint current_tablenr;

  enum enum_flags {
    BACKUPS_AVAIL = (1U << 0)     /* There are backups available */
  };

  /*
    Flags with information about the open tables state.
  */
  uint state_flags;
  /**
     This constructor initializes Open_tables_state instance which can only
     be used as backup storage. To prepare Open_tables_state instance for
     operations which open/lock/close tables (e.g. open_table()) one has to
     call init_open_tables_state().
  */
  Open_tables_state() : state_flags(0U) { }

  void set_open_tables_state(Open_tables_state *state)
  {
    *this= *state;
  }

  void reset_open_tables_state(THD *thd)
  {
    open_tables= 0;
    temporary_tables= 0;
    derived_tables= 0;
    rec_tables= 0;
    extra_lock= 0;
    lock= 0;
    locked_tables_mode= LTM_NONE;
    state_flags= 0U;
    m_reprepare_observer= NULL;
  }
};


/**
  Storage for backup of Open_tables_state. Must
  be used only to open system tables (TABLE_CATEGORY_SYSTEM
  and TABLE_CATEGORY_LOG).
*/

class Open_tables_backup: public Open_tables_state
{
public:
  /**
    When we backup the open tables state to open a system
    table or tables, we want to save state of metadata
    locks which were acquired before the backup. It is used
    to release metadata locks on system tables after they are
    no longer used.
  */
  MDL_savepoint mdl_system_tables_svp;
};

/**
  @class Sub_statement_state
  @brief Used to save context when executing a function or trigger

  operations on stat tables aren't technically a sub-statement, but they are
  similar in a sense that they cannot change the transaction status.
*/

/* Defines used for Sub_statement_state::in_sub_stmt */

#define SUB_STMT_TRIGGER 1
#define SUB_STMT_FUNCTION 2
#define SUB_STMT_STAT_TABLES 4


class Sub_statement_state
{
public:
  Discrete_interval auto_inc_interval_for_cur_row;
  Discrete_intervals_list auto_inc_intervals_forced;
  SAVEPOINT *savepoints;
  ulonglong option_bits;
  ulonglong first_successful_insert_id_in_prev_stmt;
  ulonglong first_successful_insert_id_in_cur_stmt, insert_id_for_cur_row;
  ulonglong limit_found_rows;
  ulonglong tmp_tables_size;
  ulonglong client_capabilities;
  ulonglong cuted_fields, sent_row_count, examined_row_count;
  ulonglong affected_rows;
  ulonglong bytes_sent_old;
  ulong     tmp_tables_used;
  ulong     tmp_tables_disk_used;
  ulong     query_plan_fsort_passes;
  ulong query_plan_flags; 
  uint in_sub_stmt;    /* 0,  SUB_STMT_TRIGGER or SUB_STMT_FUNCTION */
  bool enable_slow_log;
  bool last_insert_id_used;
  enum enum_check_fields count_cuted_fields;
};


/* Flags for the THD::system_thread variable */
enum enum_thread_type
{
  NON_SYSTEM_THREAD= 0,
  SYSTEM_THREAD_DELAYED_INSERT= 1,
  SYSTEM_THREAD_SLAVE_IO= 2,
  SYSTEM_THREAD_SLAVE_SQL= 4,
  SYSTEM_THREAD_EVENT_SCHEDULER= 8,
  SYSTEM_THREAD_EVENT_WORKER= 16,
  SYSTEM_THREAD_BINLOG_BACKGROUND= 32,
  SYSTEM_THREAD_SLAVE_BACKGROUND= 64,
  SYSTEM_THREAD_GENERIC= 128,
  SYSTEM_THREAD_SEMISYNC_MASTER_BACKGROUND= 256
};

inline char const *
show_system_thread(enum_thread_type thread)
{
#define RETURN_NAME_AS_STRING(NAME) case (NAME): return #NAME
  switch (thread) {
    static char buf[64];
    RETURN_NAME_AS_STRING(NON_SYSTEM_THREAD);
    RETURN_NAME_AS_STRING(SYSTEM_THREAD_DELAYED_INSERT);
    RETURN_NAME_AS_STRING(SYSTEM_THREAD_SLAVE_IO);
    RETURN_NAME_AS_STRING(SYSTEM_THREAD_SLAVE_SQL);
    RETURN_NAME_AS_STRING(SYSTEM_THREAD_EVENT_SCHEDULER);
    RETURN_NAME_AS_STRING(SYSTEM_THREAD_EVENT_WORKER);
    RETURN_NAME_AS_STRING(SYSTEM_THREAD_SLAVE_BACKGROUND);
    RETURN_NAME_AS_STRING(SYSTEM_THREAD_SEMISYNC_MASTER_BACKGROUND);
  default:
    sprintf(buf, "<UNKNOWN SYSTEM THREAD: %d>", thread);
    return buf;
  }
#undef RETURN_NAME_AS_STRING
}

/**
  This class represents the interface for internal error handlers.
  Internal error handlers are exception handlers used by the server
  implementation.
*/

class Internal_error_handler
{
protected:
  Internal_error_handler() :
    m_prev_internal_handler(NULL)
  {}

  virtual ~Internal_error_handler() {}

public:
  /**
    Handle a sql condition.
    This method can be implemented by a subclass to achieve any of the
    following:
    - mask a warning/error internally, prevent exposing it to the user,
    - mask a warning/error and throw another one instead.
    When this method returns true, the sql condition is considered
    'handled', and will not be propagated to upper layers.
    It is the responsability of the code installing an internal handler
    to then check for trapped conditions, and implement logic to recover
    from the anticipated conditions trapped during runtime.

    This mechanism is similar to C++ try/throw/catch:
    - 'try' correspond to <code>THD::push_internal_handler()</code>,
    - 'throw' correspond to <code>my_error()</code>,
    which invokes <code>my_message_sql()</code>,
    - 'catch' correspond to checking how/if an internal handler was invoked,
    before removing it from the exception stack with
    <code>THD::pop_internal_handler()</code>.

    @param thd the calling thread
    @param cond the condition raised.
    @return true if the condition is handled
  */
  virtual bool handle_condition(THD *thd,
                                uint sql_errno,
                                const char* sqlstate,
                                Sql_condition::enum_warning_level *level,
                                const char* msg,
                                Sql_condition ** cond_hdl) = 0;

private:
  Internal_error_handler *m_prev_internal_handler;
  friend class THD;
};


/**
  Implements the trivial error handler which cancels all error states
  and prevents an SQLSTATE to be set.
*/

class Dummy_error_handler : public Internal_error_handler
{
public:
  bool handle_condition(THD *thd,
                        uint sql_errno,
                        const char* sqlstate,
                        Sql_condition::enum_warning_level *level,
                        const char* msg,
                        Sql_condition ** cond_hdl)
  {
    /* Ignore error */
    return TRUE;
  }
  Dummy_error_handler() {}                    /* Remove gcc warning */
};


/**
  Implements the trivial error handler which counts errors as they happen.
*/

class Counting_error_handler : public Internal_error_handler
{
public:
  int errors;
  bool handle_condition(THD *thd,
                        uint sql_errno,
                        const char* sqlstate,
                        Sql_condition::enum_warning_level *level,
                        const char* msg,
                        Sql_condition ** cond_hdl)
  {
    if (*level == Sql_condition::WARN_LEVEL_ERROR)
      errors++;
    return false;
  }
  Counting_error_handler() : errors(0) {}
};


/**
  This class is an internal error handler implementation for
  DROP TABLE statements. The thing is that there may be warnings during
  execution of these statements, which should not be exposed to the user.
  This class is intended to silence such warnings.
*/

class Drop_table_error_handler : public Internal_error_handler
{
public:
  Drop_table_error_handler() {}

public:
  bool handle_condition(THD *thd,
                        uint sql_errno,
                        const char* sqlstate,
                        Sql_condition::enum_warning_level *level,
                        const char* msg,
                        Sql_condition ** cond_hdl);

private:
};


/**
  Internal error handler to process an error from MDL_context::upgrade_lock()
  and mysql_lock_tables(). Used by implementations of HANDLER READ and
  LOCK TABLES LOCAL.
*/

class MDL_deadlock_and_lock_abort_error_handler: public Internal_error_handler
{
public:
  virtual
  bool handle_condition(THD *thd,
                        uint sql_errno,
                        const char *sqlstate,
                        Sql_condition::enum_warning_level *level,
                        const char* msg,
                        Sql_condition **cond_hdl);

  bool need_reopen() const { return m_need_reopen; };
  void init() { m_need_reopen= FALSE; };
private:
  bool m_need_reopen;
};


/**
  Tables that were locked with LOCK TABLES statement.

  Encapsulates a list of TABLE_LIST instances for tables
  locked by LOCK TABLES statement, memory root for metadata locks,
  and, generally, the context of LOCK TABLES statement.

  In LOCK TABLES mode, the locked tables are kept open between
  statements.
  Therefore, we can't allocate metadata locks on execution memory
  root -- as well as tables, the locks need to stay around till
  UNLOCK TABLES is called.
  The locks are allocated in the memory root encapsulated in this
  class.

  Some SQL commands, like FLUSH TABLE or ALTER TABLE, demand that
  the tables they operate on are closed, at least temporarily.
  This class encapsulates a list of TABLE_LIST instances, one
  for each base table from LOCK TABLES list,
  which helps conveniently close the TABLEs when it's necessary
  and later reopen them.

  Implemented in sql_base.cc
*/

class Locked_tables_list
{
public:
  MEM_ROOT m_locked_tables_root;
private:
  TABLE_LIST *m_locked_tables;
  TABLE_LIST **m_locked_tables_last;
  /** An auxiliary array used only in reopen_tables(). */
  TABLE_LIST **m_reopen_array;
  /**
    Count the number of tables in m_locked_tables list. We can't
    rely on thd->lock->table_count because it excludes
    non-transactional temporary tables. We need to know
    an exact number of TABLE objects.
  */
  uint m_locked_tables_count;
public:
  bool some_table_marked_for_reopen;

  Locked_tables_list()
    :m_locked_tables(NULL),
    m_locked_tables_last(&m_locked_tables),
    m_reopen_array(NULL),
    m_locked_tables_count(0),
    some_table_marked_for_reopen(0)
  {
    init_sql_alloc(key_memory_locked_table_list, &m_locked_tables_root,
                   MEM_ROOT_BLOCK_SIZE, 0, MYF(MY_THREAD_SPECIFIC));
  }
  int unlock_locked_tables(THD *thd);
  int unlock_locked_table(THD *thd, MDL_ticket *mdl_ticket);
  ~Locked_tables_list()
  {
    reset();
  }
  void reset();
  bool init_locked_tables(THD *thd);
  TABLE_LIST *locked_tables() { return m_locked_tables; }
  void unlink_from_list(THD *thd, TABLE_LIST *table_list,
                        bool remove_from_locked_tables);
  void unlink_all_closed_tables(THD *thd,
                                MYSQL_LOCK *lock,
                                size_t reopen_count);
  bool reopen_tables(THD *thd, bool need_reopen);
  bool restore_lock(THD *thd, TABLE_LIST *dst_table_list, TABLE *table,
                    MYSQL_LOCK *lock);
  void add_back_last_deleted_lock(TABLE_LIST *dst_table_list);
  void mark_table_for_reopen(THD *thd, TABLE *table);
};


/**
  Storage engine specific thread local data.
*/

struct Ha_data
{
  /**
    Storage engine specific thread local data.
    Lifetime: one user connection.
  */
  void *ha_ptr;
  /**
    0: Life time: one statement within a transaction. If @@autocommit is
    on, also represents the entire transaction.
    @sa trans_register_ha()

    1: Life time: one transaction within a connection.
    If the storage engine does not participate in a transaction,
    this should not be used.
    @sa trans_register_ha()
  */
  Ha_trx_info ha_info[2];
  /**
    NULL: engine is not bound to this thread
    non-NULL: engine is bound to this thread, engine shutdown forbidden
  */
  plugin_ref lock;
  Ha_data() :ha_ptr(NULL) {}

  void reset()
  {
    ha_ptr= nullptr;
    for (auto &info : ha_info)
      info.reset();
    lock= nullptr;
  }
};

/**
  An instance of the global read lock in a connection.
  Implemented in lock.cc.
*/

class Global_read_lock
{
public:
  enum enum_grl_state
  {
    GRL_NONE,
    GRL_ACQUIRED,
    GRL_ACQUIRED_AND_BLOCKS_COMMIT
  };

  Global_read_lock()
    : m_state(GRL_NONE),
      m_mdl_global_read_lock(NULL)
  {}

  bool lock_global_read_lock(THD *thd);
  void unlock_global_read_lock(THD *thd);
  bool make_global_read_lock_block_commit(THD *thd);
  bool is_acquired() const { return m_state != GRL_NONE; }
  void set_explicit_lock_duration(THD *thd);
private:
  enum_grl_state m_state;
  /**
    Global read lock is acquired in two steps:
    1. acquire MDL_BACKUP_FTWRL1 in BACKUP namespace to prohibit DDL and DML
    2. upgrade to MDL_BACKUP_FTWRL2 to prohibit commits
  */
  MDL_ticket *m_mdl_global_read_lock;
};


/*
  Class to facilitate the commit of one transactions waiting for the commit of
  another transaction to complete first.

  This is used during (parallel) replication, to allow different transactions
  to be applied in parallel, but still commit in order.

  The transaction that wants to wait for a prior commit must first register
  to wait with register_wait_for_prior_commit(waitee). Such registration
  must be done holding the waitee->LOCK_wait_commit, to prevent the other
  THD from disappearing during the registration.

  Then during commit, if a THD is registered to wait, it will call
  wait_for_prior_commit() as part of ha_commit_trans(). If no wait is
  registered, or if the waitee for has already completed commit, then
  wait_for_prior_commit() returns immediately.

  And when a THD that may be waited for has completed commit (more precisely
  commit_ordered()), then it must call wakeup_subsequent_commits() to wake
  up any waiters. Note that this must be done at a point that is guaranteed
  to be later than any waiters registering themselves. It is safe to call
  wakeup_subsequent_commits() multiple times, as waiters are removed from
  registration as part of the wakeup.

  The reason for separate register and wait calls is that this allows to
  register the wait early, at a point where the waited-for THD is known to
  exist. And then the actual wait can be done much later, where the
  waited-for THD may have been long gone. By registering early, the waitee
  can signal before disappearing.
*/
struct wait_for_commit
{
  /*
    The LOCK_wait_commit protects the fields subsequent_commits_list and
    wakeup_subsequent_commits_running (for a waitee), and the pointer
    waitee and associated COND_wait_commit (for a waiter).
  */
  mysql_mutex_t LOCK_wait_commit;
  mysql_cond_t COND_wait_commit;
  /* List of threads that did register_wait_for_prior_commit() on us. */
  wait_for_commit *subsequent_commits_list;
  /* Link field for entries in subsequent_commits_list. */
  wait_for_commit *next_subsequent_commit;
  /*
    Our waitee, if we did register_wait_for_prior_commit(), and were not
    yet woken up. Else NULL.

    When this is cleared for wakeup, the COND_wait_commit condition is
    signalled.

    This pointer is protected by LOCK_wait_commit. But there is also a "fast
    path" where the waiter compares this to NULL without holding the lock.
    Such read must be done with acquire semantics (and all corresponding
    writes done with release semantics). This ensures that a wakeup with error
    is reliably detected as (waitee==NULL && wakeup_error != 0).
  */
  std::atomic<wait_for_commit *> waitee;
  /*
    Generic pointer for use by the transaction coordinator to optimise the
    waiting for improved group commit.

    Currently used by binlog TC to signal that a waiter is ready to commit, so
    that the waitee can grab it and group commit it directly. It is free to be
    used by another transaction coordinator for similar purposes.
  */
  void *opaque_pointer;
  /* The wakeup error code from the waitee. 0 means no error. */
  int wakeup_error;
  /*
    Flag set when wakeup_subsequent_commits_running() is active, see comments
    on that function for details.
  */
  bool wakeup_subsequent_commits_running;
  /*
    This flag can be set when a commit starts, but has not completed yet.
    It is used by binlog group commit to allow a waiting transaction T2 to
    join the group commit of an earlier transaction T1. When T1 has queued
    itself for group commit, it will set the commit_started flag. Then when
    T2 becomes ready to commit and needs to wait for T1 to commit first, T2
    can queue itself before waiting, and thereby participate in the same
    group commit as T1.
  */
  bool commit_started;

  void register_wait_for_prior_commit(wait_for_commit *waitee);
  int wait_for_prior_commit(THD *thd)
  {
    /*
      Quick inline check, to avoid function call and locking in the common case
      where no wakeup is registered, or a registered wait was already signalled.
    */
    if (waitee.load(std::memory_order_acquire))
      return wait_for_prior_commit2(thd);
    else
    {
      if (wakeup_error)
        my_error(ER_PRIOR_COMMIT_FAILED, MYF(0));
      return wakeup_error;
    }
  }
  void wakeup_subsequent_commits(int wakeup_error_arg)
  {
    /*
      Do the check inline, so only the wakeup case takes the cost of a function
      call for every commmit.

      Note that the check is done without locking. It is the responsibility of
      the user of the wakeup facility to ensure that no waiters can register
      themselves after the last call to wakeup_subsequent_commits().

      This avoids having to take another lock for every commit, which would be
      pointless anyway - even if we check under lock, there is nothing to
      prevent a waiter from arriving just after releasing the lock.
    */
    if (subsequent_commits_list)
      wakeup_subsequent_commits2(wakeup_error_arg);
  }
  void unregister_wait_for_prior_commit()
  {
    if (waitee.load(std::memory_order_relaxed))
      unregister_wait_for_prior_commit2();
    else
      wakeup_error= 0;
  }
  /*
    Remove a waiter from the list in the waitee. Used to unregister a wait.
    The caller must be holding the locks of both waiter and waitee.
  */
  void remove_from_list(wait_for_commit **next_ptr_ptr)
  {
    wait_for_commit *cur;

    while ((cur= *next_ptr_ptr) != NULL)
    {
      if (cur == this)
      {
        *next_ptr_ptr= this->next_subsequent_commit;
        break;
      }
      next_ptr_ptr= &cur->next_subsequent_commit;
    }
    waitee.store(NULL, std::memory_order_relaxed);
  }

  void wakeup(int wakeup_error);

  int wait_for_prior_commit2(THD *thd);
  void wakeup_subsequent_commits2(int wakeup_error);
  void unregister_wait_for_prior_commit2();

  wait_for_commit();
  ~wait_for_commit();
  void reinit();
};

extern "C" void my_message_sql(uint error, const char *str, myf MyFlags);


class Gap_time_tracker;

/*
  Thread context for Gap_time_tracker class.
*/
class Gap_time_tracker_data
{
public:
  Gap_time_tracker_data(): bill_to(NULL) {}

  Gap_time_tracker *bill_to;
  ulonglong start_time;

  void init() { bill_to = NULL; }
};

/**
  @class THD
  For each client connection we create a separate thread with THD serving as
  a thread/connection descriptor
*/

class THD: public THD_count, /* this must be first */
           public Statement,
           /*
             This is to track items changed during execution of a prepared
             statement/stored procedure. It's created by
             nocheck_register_item_tree_change() in memory root of THD,
             and freed in rollback_item_tree_changes().
             For conventional execution it's always empty.
           */
           public Item_change_list,
           public MDL_context_owner,
           public Open_tables_state
{
private:
  inline bool is_stmt_prepare() const
  { DBUG_ASSERT(0); return Statement::is_stmt_prepare(); }

  inline bool is_stmt_prepare_or_first_sp_execute() const
  { DBUG_ASSERT(0); return Statement::is_stmt_prepare_or_first_sp_execute(); }

  inline bool is_stmt_prepare_or_first_stmt_execute() const
  { DBUG_ASSERT(0); return Statement::is_stmt_prepare_or_first_stmt_execute(); }

  inline bool is_conventional() const
  { DBUG_ASSERT(0); return Statement::is_conventional(); }

public:
  MDL_context mdl_context;

  /* Used to execute base64 coded binlog events in MySQL server */
  Relay_log_info* rli_fake;
  rpl_group_info* rgi_fake;
  /* Slave applier execution context */
  rpl_group_info* rgi_slave;

  union {
    rpl_io_thread_info *rpl_io_info;
    rpl_sql_thread_info *rpl_sql_info;
  } system_thread_info;
  /* Used for BACKUP LOCK */
  MDL_ticket *mdl_backup_ticket, *mdl_backup_lock;
  /* Used to register that thread has a MDL_BACKUP_WAIT_COMMIT lock */
  MDL_request *backup_commit_lock;

  void reset_for_next_command(bool do_clear_errors= 1);
  /*
    Constant for THD::where initialization in the beginning of every query.

    It's needed because we do not save/restore THD::where normally during
    primary (non subselect) query execution.
  */
  static const char * const DEFAULT_WHERE;

#ifdef EMBEDDED_LIBRARY
  struct st_mysql  *mysql;
  unsigned long	 client_stmt_id;
  unsigned long  client_param_count;
  struct st_mysql_bind *client_params;
  char *extra_data;
  ulong extra_length;
  struct st_mysql_data *cur_data;
  struct st_mysql_data *first_data;
  struct st_mysql_data **data_tail;
  void clear_data_list();
  struct st_mysql_data *alloc_new_dataset();
  /*
    In embedded server it points to the statement that is processed
    in the current query. We store some results directly in statement
    fields then.
  */
  struct st_mysql_stmt *current_stmt;
#endif
#ifdef HAVE_QUERY_CACHE
  Query_cache_tls query_cache_tls;
#endif
  NET	  net;				// client connection descriptor
  /** Aditional network instrumentation for the server only. */
  NET_SERVER m_net_server_extension;
  scheduler_functions *scheduler;       // Scheduler for this connection
  Protocol *protocol;			// Current protocol
  Protocol_text   protocol_text;	// Normal protocol
  Protocol_binary protocol_binary;	// Binary protocol
  HASH    user_vars;			// hash for user variables
  String  packet;			// dynamic buffer for network I/O
  String  convert_buffer;               // buffer for charset conversions
  struct  my_rnd_struct rand;		// used for authentication
  struct  system_variables variables;	// Changeable local variables
  struct  system_status_var status_var; // Per thread statistic vars
  struct  system_status_var org_status_var; // For user statistics
  struct  system_status_var *initial_status_var; /* used by show status */
  THR_LOCK_INFO lock_info;              // Locking info of this thread
  /**
    Protects THD data accessed from other threads:
    - thd->query and thd->query_length (used by SHOW ENGINE
      INNODB STATUS and SHOW PROCESSLIST
    - thd->db (used in SHOW PROCESSLIST)
    Is locked when THD is deleted.
  */
  mutable mysql_mutex_t LOCK_thd_data;
  /*
    Protects:
    - kill information
    - mysys_var (used by KILL statement and shutdown).
    - Also ensures that THD is not deleted while mutex is hold
  */
  mutable mysql_mutex_t LOCK_thd_kill;

  /* all prepared statements and cursors of this connection */
  Statement_map stmt_map;

  /* Last created prepared statement */
  Statement *last_stmt;
  inline void set_last_stmt(Statement *stmt)
  { last_stmt= (is_error() ? NULL : stmt); }
  inline void clear_last_stmt() { last_stmt= NULL; }

  /*
    A pointer to the stack frame of handle_one_connection(),
    which is called first in the thread for handling a client
  */
  char	  *thread_stack;

  /**
    Currently selected catalog.
  */
  char *catalog;

  /**
    @note
    Some members of THD (currently 'Statement::db',
    'catalog' and 'query')  are set and alloced by the slave SQL thread
    (for the THD of that thread); that thread is (and must remain, for now)
    the only responsible for freeing these 3 members. If you add members
    here, and you add code to set them in replication, don't forget to
    free_them_and_set_them_to_0 in replication properly. For details see
    the 'err:' label of the handle_slave_sql() in sql/slave.cc.

    @see handle_slave_sql
  */

  Security_context main_security_ctx;
  Security_context *security_ctx;
  Security_context *security_context() const { return security_ctx; }
  void set_security_context(Security_context *sctx) { security_ctx = sctx; }

  /*
    Points to info-string that we show in SHOW PROCESSLIST
    You are supposed to update thd->proc_info only if you have coded
    a time-consuming piece that MySQL can get stuck in for a long time.

    Set it using the  thd_proc_info(THD *thread, const char *message)
    macro/function.

    This member is accessed and assigned without any synchronization.
    Therefore, it may point only to constant (statically
    allocated) strings, which memory won't go away over time.
  */
  const char *proc_info;

  void set_psi(PSI_thread *psi)
  {
    my_atomic_storeptr((void*volatile*)&m_psi, psi);
  }

  PSI_thread* get_psi()
  {
    return static_cast<PSI_thread*>(my_atomic_loadptr((void*volatile*)&m_psi));
  }

private:
  unsigned int m_current_stage_key;

  /** Performance schema thread instrumentation for this session. */
  PSI_thread *m_psi;

public:
  void enter_stage(const PSI_stage_info *stage,
                   const char *calling_func,
                   const char *calling_file,
                   const unsigned int calling_line)
  {
    DBUG_PRINT("THD::enter_stage", ("%s at %s:%d", stage->m_name,
                                    calling_file, calling_line));
    DBUG_ASSERT(stage);
    m_current_stage_key= stage->m_key;
    proc_info= stage->m_name;
#if defined(ENABLED_PROFILING)
    profiling.status_change(proc_info, calling_func, calling_file,
                            calling_line);
#endif
#ifdef HAVE_PSI_THREAD_INTERFACE
    m_stage_progress_psi= MYSQL_SET_STAGE(m_current_stage_key, calling_file, calling_line);
#endif
  }

  void backup_stage(PSI_stage_info *stage)
  {
    stage->m_key= m_current_stage_key;
    stage->m_name= proc_info;
  }

  const char *get_proc_info() const
  { return proc_info; }

  /*
    Used in error messages to tell user in what part of MySQL we found an
    error. E. g. when where= "having clause", if fix_fields() fails, user
    will know that the error was in having clause.
  */
  const char *where;

  /* Needed by MariaDB semi sync replication */
  Trans_binlog_info *semisync_info;
  /* If this is a semisync slave connection. */
  bool semi_sync_slave;
  ulonglong client_capabilities;  /* What the client supports */
  ulong max_client_packet_length;

  HASH		handler_tables_hash;
  /*
    A thread can hold named user-level locks. This variable
    contains granted tickets if a lock is present. See item_func.cc and
    chapter 'Miscellaneous functions', for functions GET_LOCK, RELEASE_LOCK.
  */
  HASH ull_hash;
  /* Hash of used seqeunces (for PREVIOUS value) */
  HASH sequences;
#ifdef DBUG_ASSERT_EXISTS
  uint dbug_sentry; // watch out for memory corruption
#endif
  struct st_my_thread_var *mysys_var;

  /* Original charset number from the first client packet, or COM_CHANGE_USER*/
  CHARSET_INFO *org_charset;
private:
  /*
    Type of current query: COM_STMT_PREPARE, COM_QUERY, etc. Set from
    first byte of the packet in do_command()
  */
  enum enum_server_command m_command;

public:
  uint32     file_id;			// for LOAD DATA INFILE
  /* remote (peer) port */
  uint16     peer_port;
  my_time_t  start_time;             // start_time and its sec_part 
  ulong      start_time_sec_part;    // are almost always used separately
  my_hrtime_t user_time;
  // track down slow pthread_create
  ulonglong  prior_thr_create_utime, thr_create_utime;
  ulonglong  start_utime, utime_after_lock, utime_after_query;
  /* This can be used by handlers to send signals to the SQL level */
  ulonglong  replication_flags;
  // Process indicator
  struct {
    /*
      true, if the currently running command can send progress report
      packets to a client. Set by mysql_execute_command() for safe commands
      See CF_REPORT_PROGRESS
    */
    bool       report_to_client;
    /*
      true, if we will send progress report packets to a client
      (client has requested them, see MARIADB_CLIENT_PROGRESS; report_to_client
      is true; not in sub-statement)
    */
    bool       report;
    uint       stage, max_stage;
    ulonglong  counter, max_counter;
    ulonglong  next_report_time;
    Query_arena *arena;
  } progress;

  thr_lock_type update_lock_default;
  Delayed_insert *di;

  /* <> 0 if we are inside of trigger or stored function. */
  uint in_sub_stmt;
  /* True when opt_userstat_running is set at start of query */
  bool userstat_running;
  /*
    True if we have to log all errors. Are set by some engines to temporary
    force errors to the error log.
  */
  bool log_all_errors;

  /* Do not set socket timeouts for wait_timeout (used with threadpool) */
  bool skip_wait_timeout;

  bool prepare_derived_at_open;

  /* Set to 1 if status of this THD is already in global status */
  bool status_in_global;

  /* 
    To signal that the tmp table to be created is created for materialized
    derived table or a view.
  */ 
  bool create_tmp_table_for_derived;

  bool save_prep_leaf_list;

  /* container for handler's private per-connection data */
  Ha_data ha_data[MAX_HA];

  /**
    Bit field for the state of binlog warnings.

    The first Lex::BINLOG_STMT_UNSAFE_COUNT bits list all types of
    unsafeness that the current statement has.

    This must be a member of THD and not of LEX, because warnings are
    detected and issued in different places (@c
    decide_logging_format() and @c binlog_query(), respectively).
    Between these calls, the THD->lex object may change; e.g., if a
    stored routine is invoked.  Only THD persists between the calls.
  */
  uint32 binlog_unsafe_warning_flags;

#ifndef MYSQL_CLIENT
  binlog_cache_mngr *  binlog_setup_trx_data();

  /*
    Public interface to write RBR events to the binlog
  */
  void binlog_start_trans_and_stmt();
  void binlog_set_stmt_begin();
  int binlog_write_row(TABLE* table, bool is_transactional,
                       const uchar *buf);
  int binlog_delete_row(TABLE* table, bool is_transactional,
                        const uchar *buf);
  int binlog_update_row(TABLE* table, bool is_transactional,
                        const uchar *old_data, const uchar *new_data);
  bool prepare_handlers_for_update(uint flag);
  bool binlog_write_annotated_row(Log_event_writer *writer);
  void binlog_prepare_for_row_logging();
  bool binlog_write_table_maps();
  bool binlog_write_table_map(TABLE *table, bool with_annotate);
  static void binlog_prepare_row_images(TABLE* table);

  void set_server_id(uint32 sid) { variables.server_id = sid; }

  /*
    Member functions to handle pending event for row-level logging.
  */
  template <class RowsEventT> Rows_log_event*
    binlog_prepare_pending_rows_event(TABLE* table, uint32 serv_id,
                                      size_t needed,
                                      bool is_transactional,
                                      RowsEventT* hint);
  Rows_log_event* binlog_get_pending_rows_event(bool is_transactional) const;
  void binlog_set_pending_rows_event(Rows_log_event* ev, bool is_transactional);
  inline int binlog_flush_pending_rows_event(bool stmt_end)
  {
    return (binlog_flush_pending_rows_event(stmt_end, FALSE) || 
            binlog_flush_pending_rows_event(stmt_end, TRUE));
  }
  int binlog_flush_pending_rows_event(bool stmt_end, bool is_transactional);
  int binlog_remove_pending_rows_event(bool clear_maps, bool is_transactional);

  /**
    Determine the binlog format of the current statement.

    @retval 0 if the current statement will be logged in statement
    format.
    @retval nonzero if the current statement will be logged in row
    format.
   */
  int is_current_stmt_binlog_format_row() const {
    DBUG_ASSERT(current_stmt_binlog_format == BINLOG_FORMAT_STMT ||
                current_stmt_binlog_format == BINLOG_FORMAT_ROW);
    return current_stmt_binlog_format == BINLOG_FORMAT_ROW;
  }
  /**
    Determine if binlogging is disabled for this session
    @retval 0 if the current statement binlogging is disabled
              (could be because of binlog closed/binlog option
               is set to false).
    @retval 1 if the current statement will be binlogged
  */
  inline bool is_current_stmt_binlog_disabled() const
  {
    return (!(variables.option_bits & OPTION_BIN_LOG) ||
            !mysql_bin_log.is_open());
  }

  enum binlog_filter_state
  {
    BINLOG_FILTER_UNKNOWN,
    BINLOG_FILTER_CLEAR,
    BINLOG_FILTER_SET
  };

  inline void reset_binlog_local_stmt_filter()
  {
    m_binlog_filter_state= BINLOG_FILTER_UNKNOWN;
  }

  inline void clear_binlog_local_stmt_filter()
  {
    DBUG_ASSERT(m_binlog_filter_state == BINLOG_FILTER_UNKNOWN);
    m_binlog_filter_state= BINLOG_FILTER_CLEAR;
  }

  inline void set_binlog_local_stmt_filter()
  {
    DBUG_ASSERT(m_binlog_filter_state == BINLOG_FILTER_UNKNOWN);
    m_binlog_filter_state= BINLOG_FILTER_SET;
  }

  inline binlog_filter_state get_binlog_local_stmt_filter()
  {
    return m_binlog_filter_state;
  }

private:
  /**
    Indicate if the current statement should be discarded
    instead of written to the binlog.
    This is used to discard special statements, such as
    DML or DDL that affects only 'local' (non replicated)
    tables, such as performance_schema.*
  */
  binlog_filter_state m_binlog_filter_state;

  /**
    Indicates the format in which the current statement will be
    logged.  This can only be set from @c decide_logging_format().
  */
  enum_binlog_format current_stmt_binlog_format;

public:

  /* 1 if binlog table maps has been written */
  bool binlog_table_maps;

  void issue_unsafe_warnings();
  void reset_unsafe_warnings()
  { binlog_unsafe_warning_flags= 0; }

  void reset_binlog_for_next_statement()
  {
    binlog_table_maps= 0;
  }
  bool binlog_table_should_be_logged(const LEX_CSTRING *db);

#endif /* MYSQL_CLIENT */

public:

  struct st_transactions {
    SAVEPOINT *savepoints;
    THD_TRANS all;			// Trans since BEGIN WORK
    THD_TRANS stmt;			// Trans for current statement
    bool on;                            // see ha_enable_transaction()
    XID_STATE xid_state;
    XID implicit_xid;
    WT_THD wt;                          ///< for deadlock detection
    Rows_log_event *m_pending_rows_event;

    struct st_trans_time : public timeval
    {
      void reset(THD *thd)
      {
        tv_sec= thd->query_start();
        tv_usec= (long) thd->query_start_sec_part();
      }
    } start_time;

    /*
       Tables changed in transaction (that must be invalidated in query cache).
       List contain only transactional tables, that not invalidated in query
       cache (instead of full list of changed in transaction tables).
    */
    CHANGED_TABLE_LIST* changed_tables;
    MEM_ROOT mem_root; // Transaction-life memory allocation pool
    void cleanup()
    {
      DBUG_ENTER("THD::st_transactions::cleanup");
      changed_tables= 0;
      savepoints= 0;
      implicit_xid.null();
      free_root(&mem_root,MYF(MY_KEEP_PREALLOC));
      DBUG_VOID_RETURN;
    }
    void free()
    {
      free_root(&mem_root,MYF(0));
    }
    bool is_active()
    {
      return (all.ha_list != NULL);
    }
    bool is_empty()
    {
      return all.is_empty() && stmt.is_empty();
    }
    st_transactions()
    {
      bzero((char*)this, sizeof(*this));
      implicit_xid.null();
      init_sql_alloc(key_memory_thd_transactions, &mem_root,
                     ALLOC_ROOT_MIN_BLOCK_SIZE, 0, MYF(MY_THREAD_SPECIFIC));
    }
  } default_transaction, *transaction;
  Global_read_lock global_read_lock;
  Field      *dup_field;
#ifndef __WIN__
  sigset_t signals;
#endif
#ifdef SIGNAL_WITH_VIO_CLOSE
  Vio* active_vio;
#endif

  /*
    A permanent memory area of the statement. For conventional
    execution, the parsed tree and execution runtime reside in the same
    memory root. In this case stmt_arena points to THD. In case of
    a prepared statement or a stored procedure statement, thd->mem_root
    conventionally points to runtime memory, and thd->stmt_arena
    points to the memory of the PS/SP, where the parsed tree of the
    statement resides. Whenever you need to perform a permanent
    transformation of a parsed tree, you should allocate new memory in
    stmt_arena, to allow correct re-execution of PS/SP.
    Note: in the parser, stmt_arena == thd, even for PS/SP.
  */
  Query_arena *stmt_arena;

  void *bulk_param;

  /*
    map for tables that will be updated for a multi-table update query
    statement, for other query statements, this will be zero.
  */
  table_map table_map_for_update;

  /* Tells if LAST_INSERT_ID(#) was called for the current statement */
  bool arg_of_last_insert_id_function;
  /*
    ALL OVER THIS FILE, "insert_id" means "*automatically generated* value for
    insertion into an auto_increment column".
  */
  /*
    This is the first autogenerated insert id which was *successfully*
    inserted by the previous statement (exactly, if the previous statement
    didn't successfully insert an autogenerated insert id, then it's the one
    of the statement before, etc).
    It can also be set by SET LAST_INSERT_ID=# or SELECT LAST_INSERT_ID(#).
    It is returned by LAST_INSERT_ID().
  */
  ulonglong  first_successful_insert_id_in_prev_stmt;
  /*
    Variant of the above, used for storing in statement-based binlog. The
    difference is that the one above can change as the execution of a stored
    function progresses, while the one below is set once and then does not
    change (which is the value which statement-based binlog needs).
  */
  ulonglong  first_successful_insert_id_in_prev_stmt_for_binlog;
  /*
    This is the first autogenerated insert id which was *successfully*
    inserted by the current statement. It is maintained only to set
    first_successful_insert_id_in_prev_stmt when statement ends.
  */
  ulonglong  first_successful_insert_id_in_cur_stmt;
  /*
    We follow this logic:
    - when stmt starts, first_successful_insert_id_in_prev_stmt contains the
    first insert id successfully inserted by the previous stmt.
    - as stmt makes progress, handler::insert_id_for_cur_row changes;
    every time get_auto_increment() is called,
    auto_inc_intervals_in_cur_stmt_for_binlog is augmented with the
    reserved interval (if statement-based binlogging).
    - at first successful insertion of an autogenerated value,
    first_successful_insert_id_in_cur_stmt is set to
    handler::insert_id_for_cur_row.
    - when stmt goes to binlog,
    auto_inc_intervals_in_cur_stmt_for_binlog is binlogged if
    non-empty.
    - when stmt ends, first_successful_insert_id_in_prev_stmt is set to
    first_successful_insert_id_in_cur_stmt.
  */
  /*
    stmt_depends_on_first_successful_insert_id_in_prev_stmt is set when
    LAST_INSERT_ID() is used by a statement.
    If it is set, first_successful_insert_id_in_prev_stmt_for_binlog will be
    stored in the statement-based binlog.
    This variable is CUMULATIVE along the execution of a stored function or
    trigger: if one substatement sets it to 1 it will stay 1 until the
    function/trigger ends, thus making sure that
    first_successful_insert_id_in_prev_stmt_for_binlog does not change anymore
    and is propagated to the caller for binlogging.
  */
  bool       stmt_depends_on_first_successful_insert_id_in_prev_stmt;
  /*
    List of auto_increment intervals reserved by the thread so far, for
    storage in the statement-based binlog.
    Note that its minimum is not first_successful_insert_id_in_cur_stmt:
    assuming a table with an autoinc column, and this happens:
    INSERT INTO ... VALUES(3);
    SET INSERT_ID=3; INSERT IGNORE ... VALUES (NULL);
    then the latter INSERT will insert no rows
    (first_successful_insert_id_in_cur_stmt == 0), but storing "INSERT_ID=3"
    in the binlog is still needed; the list's minimum will contain 3.
    This variable is cumulative: if several statements are written to binlog
    as one (stored functions or triggers are used) this list is the
    concatenation of all intervals reserved by all statements.
  */
  Discrete_intervals_list auto_inc_intervals_in_cur_stmt_for_binlog;
  /* Used by replication and SET INSERT_ID */
  Discrete_intervals_list auto_inc_intervals_forced;
  /*
    There is BUG#19630 where statement-based replication of stored
    functions/triggers with two auto_increment columns breaks.
    We however ensure that it works when there is 0 or 1 auto_increment
    column; our rules are
    a) on master, while executing a top statement involving substatements,
    first top- or sub- statement to generate auto_increment values wins the
    exclusive right to see its values be written to binlog (the write
    will be done by the statement or its caller), and the losers won't see
    their values be written to binlog.
    b) on slave, while replicating a top statement involving substatements,
    first top- or sub- statement to need to read auto_increment values from
    the master's binlog wins the exclusive right to read them (so the losers
    won't read their values from binlog but instead generate on their own).
    a) implies that we mustn't backup/restore
    auto_inc_intervals_in_cur_stmt_for_binlog.
    b) implies that we mustn't backup/restore auto_inc_intervals_forced.

    If there are more than 1 auto_increment columns, then intervals for
    different columns may mix into the
    auto_inc_intervals_in_cur_stmt_for_binlog list, which is logically wrong,
    but there is no point in preventing this mixing by preventing intervals
    from the secondly inserted column to come into the list, as such
    prevention would be wrong too.
    What will happen in the case of
    INSERT INTO t1 (auto_inc) VALUES(NULL);
    where t1 has a trigger which inserts into an auto_inc column of t2, is
    that in binlog we'll store the interval of t1 and the interval of t2 (when
    we store intervals, soon), then in slave, t1 will use both intervals, t2
    will use none; if t1 inserts the same number of rows as on master,
    normally the 2nd interval will not be used by t1, which is fine. t2's
    values will be wrong if t2's internal auto_increment counter is different
    from what it was on master (which is likely). In 5.1, in mixed binlogging
    mode, row-based binlogging is used for such cases where two
    auto_increment columns are inserted.
  */
  inline void record_first_successful_insert_id_in_cur_stmt(ulonglong id_arg)
  {
    if (first_successful_insert_id_in_cur_stmt == 0)
      first_successful_insert_id_in_cur_stmt= id_arg;
  }
  inline ulonglong read_first_successful_insert_id_in_prev_stmt(void)
  {
    if (!stmt_depends_on_first_successful_insert_id_in_prev_stmt)
    {
      /* It's the first time we read it */
      first_successful_insert_id_in_prev_stmt_for_binlog=
        first_successful_insert_id_in_prev_stmt;
      stmt_depends_on_first_successful_insert_id_in_prev_stmt= 1;
    }
    return first_successful_insert_id_in_prev_stmt;
  }
  /*
    Used by Intvar_log_event::do_apply_event() and by "SET INSERT_ID=#"
    (mysqlbinlog). We'll soon add a variant which can take many intervals in
    argument.
  */
  inline void force_one_auto_inc_interval(ulonglong next_id)
  {
    auto_inc_intervals_forced.empty(); // in case of multiple SET INSERT_ID
    auto_inc_intervals_forced.append(next_id, ULONGLONG_MAX, 0);
  }

  ulonglong  limit_found_rows;

private:
  /**
    Stores the result of ROW_COUNT() function.

    ROW_COUNT() function is a MySQL extention, but we try to keep it
    similar to ROW_COUNT member of the GET DIAGNOSTICS stack of the SQL
    standard (see SQL99, part 2, search for ROW_COUNT). It's value is
    implementation defined for anything except INSERT, DELETE, UPDATE.

    ROW_COUNT is assigned according to the following rules:

      - In my_ok():
        - for DML statements: to the number of affected rows;
        - for DDL statements: to 0.

      - In my_eof(): to -1 to indicate that there was a result set.

        We derive this semantics from the JDBC specification, where int
        java.sql.Statement.getUpdateCount() is defined to (sic) "return the
        current result as an update count; if the result is a ResultSet
        object or there are no more results, -1 is returned".

      - In my_error(): to -1 to be compatible with the MySQL C API and
        MySQL ODBC driver.

      - For SIGNAL statements: to 0 per WL#2110 specification (see also
        sql_signal.cc comment). Zero is used since that's the "default"
        value of ROW_COUNT in the diagnostics area.
  */

  longlong m_row_count_func;    /* For the ROW_COUNT() function */

public:
  inline longlong get_row_count_func() const
  {
    return m_row_count_func;
  }

  inline void set_row_count_func(longlong row_count_func)
  {
    m_row_count_func= row_count_func;
  }
  inline void set_affected_rows(longlong row_count_func)
  {
    /*
      We have to add to affected_rows (used by slow log), as otherwise
      information for 'call' will be wrong
    */
    affected_rows+= (row_count_func >= 0 ? row_count_func : 0);
  }

  ha_rows    cuted_fields;

private:
  /*
    number of rows we actually sent to the client, including "synthetic"
    rows in ROLLUP etc.
  */
  ha_rows    m_sent_row_count;

  /**
    Number of rows read and/or evaluated for a statement. Used for
    slow log reporting.

    An examined row is defined as a row that is read and/or evaluated
    according to a statement condition, including in
    create_sort_index(). Rows may be counted more than once, e.g., a
    statement including ORDER BY could possibly evaluate the row in
    filesort() before reading it for e.g. update.
  */
  ha_rows    m_examined_row_count;

public:
  ha_rows get_sent_row_count() const
  { return m_sent_row_count; }

  ha_rows get_examined_row_count() const
  { return m_examined_row_count; }

  ulonglong get_affected_rows() const
  { return affected_rows; }

  void set_sent_row_count(ha_rows count);
  void set_examined_row_count(ha_rows count);

  void inc_sent_row_count(ha_rows count);
  void inc_examined_row_count(ha_rows count);

  void inc_status_created_tmp_disk_tables();
  void inc_status_created_tmp_files();
  void inc_status_created_tmp_tables();
  void inc_status_select_full_join();
  void inc_status_select_full_range_join();
  void inc_status_select_range();
  void inc_status_select_range_check();
  void inc_status_select_scan();
  void inc_status_sort_merge_passes();
  void inc_status_sort_range();
  void inc_status_sort_rows(ha_rows count);
  void inc_status_sort_scan();
  void set_status_no_index_used();
  void set_status_no_good_index_used();

  /**
    The number of rows and/or keys examined by the query, both read,
    changed or written.
  */
  ulonglong accessed_rows_and_keys;

  /**
    Check if the number of rows accessed by a statement exceeded
    LIMIT ROWS EXAMINED. If so, signal the query engine to stop execution.
  */
  void check_limit_rows_examined()
  {
    if (++accessed_rows_and_keys > lex->limit_rows_examined_cnt)
      set_killed(ABORT_QUERY);
  }

  USER_CONN *user_connect;
  CHARSET_INFO *db_charset;
#if defined(ENABLED_PROFILING)
  PROFILING  profiling;
#endif

  /** Current stage progress instrumentation. */
  PSI_stage_progress *m_stage_progress_psi;
  /** Current statement digest. */
  sql_digest_state *m_digest;
  /** Current statement digest token array. */
  unsigned char *m_token_array;
  /** Top level statement digest. */
  sql_digest_state m_digest_state;

  /** Current statement instrumentation. */
  PSI_statement_locker *m_statement_psi;
#ifdef HAVE_PSI_STATEMENT_INTERFACE
  /** Current statement instrumentation state. */
  PSI_statement_locker_state m_statement_state;
#endif /* HAVE_PSI_STATEMENT_INTERFACE */

  /** Current transaction instrumentation. */
  PSI_transaction_locker *m_transaction_psi;
#ifdef HAVE_PSI_TRANSACTION_INTERFACE
  /** Current transaction instrumentation state. */
  PSI_transaction_locker_state m_transaction_state;
#endif /* HAVE_PSI_TRANSACTION_INTERFACE */

  /** Idle instrumentation. */
  PSI_idle_locker *m_idle_psi;
#ifdef HAVE_PSI_IDLE_INTERFACE
  /** Idle instrumentation state. */
  PSI_idle_locker_state m_idle_state;
#endif /* HAVE_PSI_IDLE_INTERFACE */

  /*
    Id of current query. Statement can be reused to execute several queries
    query_id is global in context of the whole MySQL server.
    ID is automatically generated from mutex-protected counter.
    It's used in handler code for various purposes: to check which columns
    from table are necessary for this select, to check if it's necessary to
    update auto-updatable fields (like auto_increment and timestamp).
  */
  query_id_t query_id;
  privilege_t col_access;

  /* Statement id is thread-wide. This counter is used to generate ids */
  ulong      statement_id_counter;
  ulong	     rand_saved_seed1, rand_saved_seed2;

  /* The following variables are used when printing to slow log */
  ulong      query_plan_flags; 
  ulong      query_plan_fsort_passes; 
  ulong      tmp_tables_used;
  ulong      tmp_tables_disk_used;
  ulonglong  tmp_tables_size;
  ulonglong  bytes_sent_old;
  ulonglong  affected_rows;                     /* Number of changed rows */

  Opt_trace_context opt_trace;
  pthread_t  real_id;                           /* For debugging */
  my_thread_id  thread_id, thread_dbug_id;
  uint32      os_thread_id;
  uint	     tmp_table, global_disable_checkpoint;
  uint	     server_status,open_options;
  enum enum_thread_type system_thread;
  enum backup_stages current_backup_stage;
#ifdef WITH_WSREP
  bool wsrep_desynced_backup_stage;
#endif /* WITH_WSREP */
  /*
    Current or next transaction isolation level.
    When a connection is established, the value is taken from
    @@session.tx_isolation (default transaction isolation for
    the session), which is in turn taken from @@global.tx_isolation
    (the global value).
    If there is no transaction started, this variable
    holds the value of the next transaction's isolation level.
    When a transaction starts, the value stored in this variable
    becomes "actual".
    At transaction commit or rollback, we assign this variable
    again from @@session.tx_isolation.
    The only statement that can otherwise change the value
    of this variable is SET TRANSACTION ISOLATION LEVEL.
    Its purpose is to effect the isolation level of the next
    transaction in this session. When this statement is executed,
    the value in this variable is changed. However, since
    this statement is only allowed when there is no active
    transaction, this assignment (naturally) only affects the
    upcoming transaction.
    At the end of the current active transaction the value is
    be reset again from @@session.tx_isolation, as described
    above.
  */
  enum_tx_isolation tx_isolation;
  /*
    Current or next transaction access mode.
    See comment above regarding tx_isolation.
  */
  bool              tx_read_only;
  enum_check_fields count_cuted_fields;

  DYNAMIC_ARRAY user_var_events;        /* For user variables replication */
  MEM_ROOT      *user_var_events_alloc; /* Allocate above array elements here */

  /*
    Define durability properties that engines may check to
    improve performance. Not yet used in MariaDB
  */
  enum durability_properties durability_property;
 
  /*
    If checking this in conjunction with a wait condition, please
    include a check after enter_cond() if you want to avoid a race
    condition. For details see the implementation of awake(),
    especially the "broadcast" part.
  */
  killed_state volatile killed;

  /*
    The following is used if one wants to have a specific error number and
    text for the kill
  */
  struct err_info
  {
    int no;
    const char msg[256];
  } *killed_err;

  /* See also thd_killed() */
  inline bool check_killed(bool dont_send_error_message= 0)
  {
    if (unlikely(killed))
    {
      if (!dont_send_error_message)
        send_kill_message();
      return TRUE;
    }
    if (apc_target.have_apc_requests())
      apc_target.process_apc_requests(); 
    return FALSE;
  }

  /* scramble - random string sent to client on handshake */
  char	     scramble[SCRAMBLE_LENGTH+1];

  /*
    If this is a slave, the name of the connection stored here.
    This is used for taging error messages in the log files.
  */
  LEX_CSTRING connection_name;
  char       default_master_connection_buff[MAX_CONNECTION_NAME+1];
  uint8      password; /* 0, 1 or 2 */
  uint8      failed_com_change_user;
  bool       slave_thread;
  bool	     no_errors;

  /**
    Set to TRUE if execution of the current compound statement
    can not continue. In particular, disables activation of
    CONTINUE or EXIT handlers of stored routines.
    Reset in the end of processing of the current user request, in
    @see THD::reset_for_next_command().
  */
  bool is_fatal_error;
  /**
    Set by a storage engine to request the entire
    transaction (that possibly spans multiple engines) to
    rollback. Reset in ha_rollback.
  */
  bool       transaction_rollback_request;
  /**
    TRUE if we are in a sub-statement and the current error can
    not be safely recovered until we left the sub-statement mode.
    In particular, disables activation of CONTINUE and EXIT
    handlers inside sub-statements. E.g. if it is a deadlock
    error and requires a transaction-wide rollback, this flag is
    raised (traditionally, MySQL first has to close all the reads
    via @see handler::ha_index_or_rnd_end() and only then perform
    the rollback).
    Reset to FALSE when we leave the sub-statement mode.
  */
  bool       is_fatal_sub_stmt_error;
  bool	     rand_used, time_zone_used;
  bool       query_start_sec_part_used;
  /* for IS NULL => = last_insert_id() fix in remove_eq_conds() */
  bool       substitute_null_with_insert_id;
  bool	     in_lock_tables;
  bool       bootstrap, cleanup_done, free_connection_done;

  /**  is set if some thread specific value(s) used in a statement. */
  bool       thread_specific_used;
  /**  
    is set if a statement accesses a temporary table created through
    CREATE TEMPORARY TABLE. 
  */
private:
  bool       charset_is_system_charset, charset_is_collation_connection;
  bool       charset_is_character_set_filesystem;
public:
  bool       enable_slow_log;    /* Enable slow log for current statement */
  bool	     abort_on_warning;
  bool 	     got_warning;       /* Set on call to push_warning() */
  /* set during loop of derived table processing */
  bool       derived_tables_processing;
  bool       tablespace_op;	/* This is TRUE in DISCARD/IMPORT TABLESPACE */
  /* True if we have to log the current statement */
  bool	     log_current_statement;
  /**
    True if a slave error. Causes the slave to stop. Not the same
    as the statement execution error (is_error()), since
    a statement may be expected to return an error, e.g. because
    it returned an error on master, and this is OK on the slave.
  */
  bool       is_slave_error;
  /* True if we have printed something to the error log for this statement */
  bool       error_printed_to_log;

  /*
    True when a transaction is queued up for binlog group commit.
    Used so that if another transaction needs to wait for a row lock held by
    this transaction, it can signal to trigger the group commit immediately,
    skipping the normal --binlog-commit-wait-count wait.
  */
  bool waiting_on_group_commit;
  /*
    Set true when another transaction goes to wait on a row lock held by this
    transaction. Used together with waiting_on_group_commit.
  */
  bool has_waiter;
  /*
    In case of a slave, set to the error code the master got when executing
    the query. 0 if no error on the master.
  */
  int	     slave_expected_error;
  enum_sql_command last_sql_command;  // Last sql_command exceuted in mysql_execute_command()

  sp_rcontext *spcont;		// SP runtime context
  sp_cache   *sp_proc_cache;
  sp_cache   *sp_func_cache;
  sp_cache   *sp_package_spec_cache;
  sp_cache   *sp_package_body_cache;

  /** number of name_const() substitutions, see sp_head.cc:subst_spvars() */
  uint       query_name_consts;

  NET*       slave_net;			// network connection from slave -> m.

  /*
    Used to update global user stats.  The global user stats are updated
    occasionally with the 'diff' variables.  After the update, the 'diff'
    variables are reset to 0.
  */
  /* Time when the current thread connected to MySQL. */
  time_t current_connect_time;
  /* Last time when THD stats were updated in global_user_stats. */
  time_t last_global_update_time;
  /* Number of commands not reflected in global_user_stats yet. */
  uint select_commands, update_commands, other_commands;
  ulonglong start_cpu_time;
  ulonglong start_bytes_received;

  /* Used by the sys_var class to store temporary values */
  union
  {
    my_bool   my_bool_value;
    int       int_value;
    uint      uint_value;
    long      long_value;
    ulong     ulong_value;
    ulonglong ulonglong_value;
    double    double_value;
    void      *ptr_value;
  } sys_var_tmp;

  struct {
    /*
      If true, mysql_bin_log::write(Log_event) call will not write events to
      binlog, and maintain 2 below variables instead (use
      mysql_bin_log.start_union_events to turn this on)
    */
    bool do_union;
    /*
      If TRUE, at least one mysql_bin_log::write(Log_event) call has been
      made after last mysql_bin_log.start_union_events() call.
    */
    bool unioned_events;
    /*
      If TRUE, at least one mysql_bin_log::write(Log_event e), where
      e.cache_stmt == TRUE call has been made after last
      mysql_bin_log.start_union_events() call.
    */
    bool unioned_events_trans;
    /*
      'queries' (actually SP statements) that run under inside this binlog
      union have thd->query_id >= first_query_id.
    */
    query_id_t first_query_id;
  } binlog_evt_union;

  /**
    Internal parser state.
    Note that since the parser is not re-entrant, we keep only one parser
    state here. This member is valid only when executing code during parsing.
  */
  Parser_state *m_parser_state;

  Locked_tables_list locked_tables_list;

#ifdef WITH_PARTITION_STORAGE_ENGINE
  partition_info *work_part_info;
#endif

#ifndef EMBEDDED_LIBRARY
  /**
    Array of active audit plugins which have been used by this THD.
    This list is later iterated to invoke release_thd() on those
    plugins.
  */
  DYNAMIC_ARRAY audit_class_plugins;
  /**
    Array of bits indicating which audit classes have already been
    added to the list of audit plugins which are currently in use.
  */
  unsigned long audit_class_mask[MYSQL_AUDIT_CLASS_MASK_SIZE];
  int audit_plugin_version;
#endif

#if defined(ENABLED_DEBUG_SYNC)
  /* Debug Sync facility. See debug_sync.cc. */
  struct st_debug_sync_control *debug_sync_control;
#endif /* defined(ENABLED_DEBUG_SYNC) */
  /**
    @param id                thread identifier
    @param is_wsrep_applier  thread type
  */
  THD(my_thread_id id, bool is_wsrep_applier= false);

  ~THD();

  void init();
  /*
    Initialize memory roots necessary for query processing and (!)
    pre-allocate memory for it. We can't do that in THD constructor because
    there are use cases (acl_init, delayed inserts, watcher threads,
    killing mysqld) where it's vital to not allocate excessive and not used
    memory. Note, that we still don't return error from init_for_queries():
    if preallocation fails, we should notice that at the first call to
    alloc_root.
  */
  void init_for_queries();
  void update_all_stats();
  void update_stats(void);
  void change_user(void);
  void cleanup(void);
  void cleanup_after_query();
  void free_connection();
  void reset_for_reuse();
  void store_globals();
  void reset_globals();
  bool trace_started()
  {
    return opt_trace.is_started();
  }
#ifdef SIGNAL_WITH_VIO_CLOSE
  inline void set_active_vio(Vio* vio)
  {
    mysql_mutex_lock(&LOCK_thd_data);
    active_vio = vio;
    mysql_mutex_unlock(&LOCK_thd_data);
  }
  inline void clear_active_vio()
  {
    mysql_mutex_lock(&LOCK_thd_data);
    active_vio = 0;
    mysql_mutex_unlock(&LOCK_thd_data);
  }
  void close_active_vio();
#endif
  void awake_no_mutex(killed_state state_to_set);
  void awake(killed_state state_to_set)
  {
    mysql_mutex_lock(&LOCK_thd_kill);
    mysql_mutex_lock(&LOCK_thd_data);
    awake_no_mutex(state_to_set);
    mysql_mutex_unlock(&LOCK_thd_data);
    mysql_mutex_unlock(&LOCK_thd_kill);
  }
  void abort_current_cond_wait(bool force);
 
  /** Disconnect the associated communication endpoint. */
  void disconnect();


  /*
    Allows this thread to serve as a target for others to schedule Async 
    Procedure Calls on.

    It's possible to schedule any code to be executed this way, by
    inheriting from the Apc_call object. Currently, only
    Show_explain_request uses this.
  */
  Apc_target apc_target;

  Gap_time_tracker_data gap_tracker_data;
#ifndef MYSQL_CLIENT
  enum enum_binlog_query_type {
    /* The query can be logged in row format or in statement format. */
    ROW_QUERY_TYPE,
    
    /* The query has to be logged in statement format. */
    STMT_QUERY_TYPE,
    
    QUERY_TYPE_COUNT
  };

  int binlog_query(enum_binlog_query_type qtype,
                   char const *query, ulong query_len, bool is_trans,
                   bool direct, bool suppress_use,
                   int errcode);
  bool binlog_current_query_unfiltered();
#endif

  inline void
  enter_cond(mysql_cond_t *cond, mysql_mutex_t* mutex,
             const PSI_stage_info *stage, PSI_stage_info *old_stage,
             const char *src_function, const char *src_file,
             int src_line)
  {
    mysql_mutex_assert_owner(mutex);
    mysys_var->current_mutex = mutex;
    mysys_var->current_cond = cond;
    if (old_stage)
      backup_stage(old_stage);
    if (stage)
      enter_stage(stage, src_function, src_file, src_line);
  }
  inline void exit_cond(const PSI_stage_info *stage,
                        const char *src_function, const char *src_file,
                        int src_line)
  {
    /*
      Putting the mutex unlock in thd->exit_cond() ensures that
      mysys_var->current_mutex is always unlocked _before_ mysys_var->mutex is
      locked (if that would not be the case, you'll get a deadlock if someone
      does a THD::awake() on you).
    */
    mysql_mutex_unlock(mysys_var->current_mutex);
    mysql_mutex_lock(&mysys_var->mutex);
    mysys_var->current_mutex = 0;
    mysys_var->current_cond = 0;
    if (stage)
      enter_stage(stage, src_function, src_file, src_line);
    mysql_mutex_unlock(&mysys_var->mutex);
    return;
  }
  virtual int is_killed() { return killed; }
  virtual THD* get_thd() { return this; }

  /**
    A callback to the server internals that is used to address
    special cases of the locking protocol.
    Invoked when acquiring an exclusive lock, for each thread that
    has a conflicting shared metadata lock.

    This function:
    - aborts waiting of the thread on a data lock, to make it notice
      the pending exclusive lock and back off.
    - if the thread is an INSERT DELAYED thread, sends it a KILL
      signal to terminate it.

    @note This function does not wait for the thread to give away its
          locks. Waiting is done outside for all threads at once.

    @param ctx_in_use           The MDL context owner (thread) to wake up.
    @param needs_thr_lock_abort Indicates that to wake up thread
                                this call needs to abort its waiting
                                on table-level lock.

    @retval  TRUE  if the thread was woken up
    @retval  FALSE otherwise.
   */
  virtual bool notify_shared_lock(MDL_context_owner *ctx_in_use,
                                  bool needs_thr_lock_abort);

  // End implementation of MDL_context_owner interface.

  inline bool is_strict_mode() const
  {
    return (bool) (variables.sql_mode & (MODE_STRICT_TRANS_TABLES |
                                         MODE_STRICT_ALL_TABLES));
  }
  inline bool backslash_escapes() const
  {
    return !MY_TEST(variables.sql_mode & MODE_NO_BACKSLASH_ESCAPES);
  }
  const Type_handler *type_handler_for_datetime() const;
  bool timestamp_to_TIME(MYSQL_TIME *ltime, my_time_t ts,
                         ulong sec_part, date_mode_t fuzzydate);
  inline my_time_t query_start() { return start_time; }
  inline ulong query_start_sec_part()
  { query_start_sec_part_used=1; return start_time_sec_part; }
  MYSQL_TIME query_start_TIME();
  time_round_mode_t temporal_round_mode() const
  {
    return variables.sql_mode & MODE_TIME_ROUND_FRACTIONAL ?
           TIME_FRAC_ROUND : TIME_FRAC_TRUNCATE;
  }

private:
  struct {
    my_hrtime_t start;
    my_time_t sec;
    ulong sec_part;
  } system_time;

  void set_system_time()
  {
    my_hrtime_t hrtime= my_hrtime();
    my_time_t sec= hrtime_to_my_time(hrtime);
    ulong sec_part= hrtime_sec_part(hrtime);
    if (sec > system_time.sec ||
        (sec == system_time.sec && sec_part > system_time.sec_part) ||
        hrtime.val < system_time.start.val)
    {
      system_time.sec= sec;
      system_time.sec_part= sec_part;
      system_time.start= hrtime;
    }
    else
    {
      if (system_time.sec_part < TIME_MAX_SECOND_PART)
        system_time.sec_part++;
      else
      {
        system_time.sec++;
        system_time.sec_part= 0;
      }
    }
  }

public:
  timeval transaction_time()
  {
    if (!in_multi_stmt_transaction_mode())
      transaction->start_time.reset(this);
    return transaction->start_time;
  }

  inline void set_start_time()
  {
    if (user_time.val)
    {
      start_time= hrtime_to_my_time(user_time);
      start_time_sec_part= hrtime_sec_part(user_time);
    }
    else
    {
      set_system_time();
      start_time= system_time.sec;
      start_time_sec_part= system_time.sec_part;
    }
    PSI_CALL_set_thread_start_time(start_time);
  }
  inline void set_time()
  {
    set_start_time();
    start_utime= utime_after_lock= microsecond_interval_timer();
  }
  /* only used in SET @@timestamp=... */
  inline void set_time(my_hrtime_t t)
  {
    user_time= t;
    set_time();
  }
  /*
    this is only used by replication and BINLOG command.
    usecs > TIME_MAX_SECOND_PART means "was not in binlog"
  */
  inline void set_time(my_time_t t, ulong sec_part)
  {
    if (opt_secure_timestamp > (slave_thread ? SECTIME_REPL : SECTIME_SUPER))
      set_time();                 // note that BINLOG itself requires SUPER
    else
    {
      if (sec_part <= TIME_MAX_SECOND_PART)
      {
        start_time= system_time.sec= t;
        start_time_sec_part= system_time.sec_part= sec_part;
      }
      else if (t != system_time.sec)
      {
        start_time= system_time.sec= t;
        start_time_sec_part= system_time.sec_part= 0;
      }
      else
      {
        start_time= t;
        start_time_sec_part= ++system_time.sec_part;
      }
      user_time.val= hrtime_from_time(start_time) + start_time_sec_part;
      PSI_CALL_set_thread_start_time(start_time);
      start_utime= utime_after_lock= microsecond_interval_timer();
    }
  }
  void set_time_after_lock()
  {
    utime_after_lock= microsecond_interval_timer();
    MYSQL_SET_STATEMENT_LOCK_TIME(m_statement_psi,
                                  (utime_after_lock - start_utime));
  }
  ulonglong current_utime()  { return microsecond_interval_timer(); }

  /* Tell SHOW PROCESSLIST to show time from this point */
  inline void set_time_for_next_stage()
  {
    utime_after_query= current_utime();
  }

  /**
   Update server status after execution of a top level statement.
   Currently only checks if a query was slow, and assigns
   the status accordingly.
   Evaluate the current time, and if it exceeds the long-query-time
   setting, mark the query as slow.
  */
  void update_server_status()
  {
    set_time_for_next_stage();
    if (utime_after_query >= utime_after_lock + variables.long_query_time)
      server_status|= SERVER_QUERY_WAS_SLOW;
  }
  inline ulonglong found_rows(void)
  {
    return limit_found_rows;
  }
  /**
    Returns TRUE if session is in a multi-statement transaction mode.

    OPTION_NOT_AUTOCOMMIT: When autocommit is off, a multi-statement
    transaction is implicitly started on the first statement after a
    previous transaction has been ended.

    OPTION_BEGIN: Regardless of the autocommit status, a multi-statement
    transaction can be explicitly started with the statements "START
    TRANSACTION", "BEGIN [WORK]", "[COMMIT | ROLLBACK] AND CHAIN", etc.

    Note: this doesn't tell you whether a transaction is active.
    A session can be in multi-statement transaction mode, and yet
    have no active transaction, e.g., in case of:
    set @@autocommit=0;
    set @a= 3;                                     <-- these statements don't
    set transaction isolation level serializable;  <-- start an active
    flush tables;                                  <-- transaction

    I.e. for the above scenario this function returns TRUE, even
    though no active transaction has begun.
    @sa in_active_multi_stmt_transaction()
  */
  inline bool in_multi_stmt_transaction_mode()
  {
    return variables.option_bits & (OPTION_NOT_AUTOCOMMIT | OPTION_BEGIN);
  }
  /**
    TRUE if the session is in a multi-statement transaction mode
    (@sa in_multi_stmt_transaction_mode()) *and* there is an
    active transaction, i.e. there is an explicit start of a
    transaction with BEGIN statement, or implicit with a
    statement that uses a transactional engine.

    For example, these scenarios don't start an active transaction
    (even though the server is in multi-statement transaction mode):

    set @@autocommit=0;
    select * from nontrans_table;
    set @var=TRUE;
    flush tables;

    Note, that even for a statement that starts a multi-statement
    transaction (i.e. select * from trans_table), this
    flag won't be set until we open the statement's tables
    and the engines register themselves for the transaction
    (see trans_register_ha()),
    hence this method is reliable to use only after
    open_tables() has completed.

    Why do we need a flag?
    ----------------------
    We need to maintain a (at first glance redundant)
    session flag, rather than looking at thd->transaction.all.ha_list
    because of explicit start of a transaction with BEGIN. 

    I.e. in case of
    BEGIN;
    select * from nontrans_t1; <-- in_active_multi_stmt_transaction() is true
  */
  inline bool in_active_multi_stmt_transaction()
  {
    return server_status & SERVER_STATUS_IN_TRANS;
  }
  /* Commit both statement and full transaction */
  int commit_whole_transaction_and_close_tables();
  void give_protection_error();
  /*
    Give an error if any of the following is true for this connection
    - BACKUP STAGE is active
    - FLUSH TABLE WITH READ LOCK is active
    - BACKUP LOCK table_name is active
  */
  inline bool has_read_only_protection()
  {
    if (current_backup_stage == BACKUP_FINISHED &&
        !global_read_lock.is_acquired() &&
        !mdl_backup_lock)
      return FALSE;
    give_protection_error();
    return TRUE;
  }
  inline bool fill_information_schema_tables()
  {
    return !stmt_arena->is_stmt_prepare();
  }
  inline void* trans_alloc(size_t size)
  {
    return alloc_root(&transaction->mem_root,size);
  }

  LEX_CSTRING strmake_lex_cstring(const char *str, size_t length)
  {
    const char *tmp= strmake_root(mem_root, str, length);
    if (!tmp)
      return {0,0};
    return {tmp, length};
  }
  LEX_CSTRING strmake_lex_cstring(const LEX_CSTRING &from)
  {
    return strmake_lex_cstring(from.str, from.length);
  }

  LEX_STRING *make_lex_string(LEX_STRING *lex_str, const char* str, size_t length)
  {
    if (!(lex_str->str= strmake_root(mem_root, str, length)))
    {
      lex_str->length= 0;
      return 0;
    }
    lex_str->length= length;
    return lex_str;
  }
  LEX_CSTRING *make_lex_string(LEX_CSTRING *lex_str, const char* str, size_t length)
  {
    if (!(lex_str->str= strmake_root(mem_root, str, length)))
    {
      lex_str->length= 0;
      return 0;
    }
    lex_str->length= length;
    return lex_str;
  }
  // Remove double quotes:  aaa""bbb -> aaa"bbb
  bool quote_unescape(LEX_CSTRING *dst, const LEX_CSTRING *src, char quote)
  {
    const char *tmp= src->str;
    const char *tmpend= src->str + src->length;
    char *to;
    if (!(dst->str= to= (char *) alloc(src->length + 1)))
    {
      dst->length= 0; // Safety
      return true;
    }
    for ( ; tmp < tmpend; )
    {
      if ((*to++= *tmp++) == quote)
        tmp++;                                  // Skip double quotes
    }
    *to= 0;                                     // End null for safety
    dst->length= to - dst->str;
    return false;
  }

  LEX_CSTRING *make_clex_string(const char* str, size_t length)
  {
    LEX_CSTRING *lex_str;
    char *tmp;
    if (unlikely(!(lex_str= (LEX_CSTRING *)alloc_root(mem_root,
                                                      sizeof(LEX_CSTRING) +
                                                      length+1))))
      return 0;
    tmp= (char*) (lex_str+1);
    lex_str->str= tmp;
    memcpy(tmp, str, length);
    tmp[length]= 0;
    lex_str->length= length;
    return lex_str;
  }
  LEX_CSTRING *make_clex_string(const LEX_CSTRING from)
  {
    return make_clex_string(from.str, from.length);
  }

  // Allocate LEX_STRING for character set conversion
  bool alloc_lex_string(LEX_STRING *dst, size_t length)
  {
    if (likely((dst->str= (char*) alloc(length))))
      return false;
    dst->length= 0;  // Safety
    return true;     // EOM
  }
  bool convert_string(LEX_STRING *to, CHARSET_INFO *to_cs,
		      const char *from, size_t from_length,
		      CHARSET_INFO *from_cs);
  bool convert_string(LEX_CSTRING *to, CHARSET_INFO *to_cs,
                      const char *from, size_t from_length,
                      CHARSET_INFO *from_cs)
  {
    LEX_STRING tmp;
    bool rc= convert_string(&tmp, to_cs, from, from_length, from_cs);
    to->str= tmp.str;
    to->length= tmp.length;
    return rc;
  }
  bool convert_string(LEX_CSTRING *to, CHARSET_INFO *tocs,
                      const LEX_CSTRING *from, CHARSET_INFO *fromcs,
                      bool simple_copy_is_possible)
  {
    if (!simple_copy_is_possible)
      return unlikely(convert_string(to, tocs, from->str, from->length, fromcs));
    *to= *from;
    return false;
  }
  /*
    Convert a strings between character sets.
    Uses my_convert_fix(), which uses an mb_wc .. mc_mb loop internally.
    dstcs and srccs cannot be &my_charset_bin.
  */
  bool convert_fix(CHARSET_INFO *dstcs, LEX_STRING *dst,
                   CHARSET_INFO *srccs, const char *src, size_t src_length,
                   String_copier *status);

  /*
    Same as above, but additionally sends ER_INVALID_CHARACTER_STRING
    in case of bad byte sequences or Unicode conversion problems.
  */
  bool convert_with_error(CHARSET_INFO *dstcs, LEX_STRING *dst,
                          CHARSET_INFO *srccs,
                          const char *src, size_t src_length);
  /*
    If either "dstcs" or "srccs" is &my_charset_bin,
    then performs native copying using copy_fix().
    Otherwise, performs Unicode conversion using convert_fix().
  */
  bool copy_fix(CHARSET_INFO *dstcs, LEX_STRING *dst,
                CHARSET_INFO *srccs, const char *src, size_t src_length,
                String_copier *status);

  /*
    Same as above, but additionally sends ER_INVALID_CHARACTER_STRING
    in case of bad byte sequences or Unicode conversion problems.
  */
  bool copy_with_error(CHARSET_INFO *dstcs, LEX_STRING *dst,
                       CHARSET_INFO *srccs, const char *src, size_t src_length);

  bool convert_string(String *s, CHARSET_INFO *from_cs, CHARSET_INFO *to_cs);

  /*
    Check if the string is wellformed, raise an error if not wellformed.
    @param str    - The string to check.
    @param length - the string length.
  */
  bool check_string_for_wellformedness(const char *str,
                                       size_t length,
                                       CHARSET_INFO *cs) const;

  bool to_ident_sys_alloc(Lex_ident_sys_st *to, const Lex_ident_cli_st *from);

  /*
    Create a string literal with optional client->connection conversion.
    @param str        - the string in the client character set
    @param length     - length of the string
    @param repertoire - the repertoire of the string
  */
  Item_basic_constant *make_string_literal(const char *str, size_t length,
                                           my_repertoire_t repertoire);
  Item_basic_constant *make_string_literal(const Lex_string_with_metadata_st &str)
  {
    my_repertoire_t repertoire= str.repertoire(variables.character_set_client);
    return make_string_literal(str.str, str.length, repertoire);
  }
  Item_basic_constant *make_string_literal_nchar(const Lex_string_with_metadata_st &str);
  Item_basic_constant *make_string_literal_charset(const Lex_string_with_metadata_st &str,
                                                   CHARSET_INFO *cs);
  bool make_text_string_sys(LEX_CSTRING *to,
                            const Lex_string_with_metadata_st *from)
  {
    return convert_string(to, system_charset_info,
                          from, charset(), charset_is_system_charset);
  }
  bool make_text_string_connection(LEX_CSTRING *to,
                                   const Lex_string_with_metadata_st *from)
  {
    return convert_string(to, variables.collation_connection,
                          from, charset(), charset_is_collation_connection);
  }
  bool make_text_string_filesystem(LEX_CSTRING *to,
                                   const Lex_string_with_metadata_st *from)
  {
    return convert_string(to, variables.character_set_filesystem,
                          from, charset(), charset_is_character_set_filesystem);
  }
  void add_changed_table(TABLE *table);
  void add_changed_table(const char *key, size_t key_length);
  CHANGED_TABLE_LIST * changed_table_dup(const char *key, size_t key_length);
  int prepare_explain_fields(select_result *result, List<Item> *field_list,
                             uint8 explain_flags, bool is_analyze);
  int send_explain_fields(select_result *result, uint8 explain_flags,
                          bool is_analyze);
  void make_explain_field_list(List<Item> &field_list, uint8 explain_flags,
                               bool is_analyze);
  void make_explain_json_field_list(List<Item> &field_list, bool is_analyze);

  /**
    Clear the current error, if any.
    We do not clear is_fatal_error or is_fatal_sub_stmt_error since we
    assume this is never called if the fatal error is set.

    @todo: To silence an error, one should use Internal_error_handler
    mechanism. Issuing an error that can be possibly later "cleared" is not
    compatible with other installed error handlers and audit plugins.
  */
  inline void clear_error(bool clear_diagnostics= 0)
  {
    DBUG_ENTER("clear_error");
    if (get_stmt_da()->is_error() || clear_diagnostics)
      get_stmt_da()->reset_diagnostics_area();
    is_slave_error= 0;
    if (killed == KILL_BAD_DATA)
      reset_killed();
    DBUG_VOID_RETURN;
  }

#ifndef EMBEDDED_LIBRARY
  inline bool vio_ok() const { return net.vio != 0; }
  /** Return FALSE if connection to client is broken. */
  bool is_connected()
  {
    /*
      All system threads (e.g., the slave IO thread) are connected but
      not using vio. So this function always returns true for all
      system threads.
    */
    return system_thread || (vio_ok() ? vio_is_connected(net.vio) : FALSE);
  }
#else
  inline bool vio_ok() const { return TRUE; }
  inline bool is_connected() { return TRUE; }
#endif
  /**
    Mark the current error as fatal. Warning: this does not
    set any error, it sets a property of the error, so must be
    followed or prefixed with my_error().
  */
  inline void fatal_error()
  {
    DBUG_ASSERT(get_stmt_da()->is_error() || killed);
    is_fatal_error= 1;
    DBUG_PRINT("error",("Fatal error set"));
  }
  /**
    TRUE if there is an error in the error stack.

    Please use this method instead of direct access to
    net.report_error.

    If TRUE, the current (sub)-statement should be aborted.
    The main difference between this member and is_fatal_error
    is that a fatal error can not be handled by a stored
    procedure continue handler, whereas a normal error can.

    To raise this flag, use my_error().
  */
  inline bool is_error() const { return m_stmt_da->is_error(); }
  void set_bulk_execution(void *bulk)
  {
    bulk_param= bulk;
    m_stmt_da->set_bulk_execution(MY_TEST(bulk));
  }
  bool is_bulk_op() const { return MY_TEST(bulk_param); }

  /// Returns Diagnostics-area for the current statement.
  Diagnostics_area *get_stmt_da()
  { return m_stmt_da; }

  /// Returns Diagnostics-area for the current statement.
  const Diagnostics_area *get_stmt_da() const
  { return m_stmt_da; }

  /// Sets Diagnostics-area for the current statement.
  void set_stmt_da(Diagnostics_area *da)
  { m_stmt_da= da; }

  inline CHARSET_INFO *charset() const { return variables.character_set_client; }
  void update_charset();
  void update_charset(CHARSET_INFO *character_set_client,
                      CHARSET_INFO *collation_connection)
  {
    variables.character_set_client= character_set_client;
    variables.collation_connection= collation_connection;
    update_charset();
  }
  void update_charset(CHARSET_INFO *character_set_client,
                      CHARSET_INFO *collation_connection,
                      CHARSET_INFO *character_set_results)
  {
    variables.character_set_client= character_set_client;
    variables.collation_connection= collation_connection;
    variables.character_set_results= character_set_results;
    update_charset();
  }

  inline Query_arena *activate_stmt_arena_if_needed(Query_arena *backup)
  {
    /*
      Use the persistent arena if we are in a prepared statement or a stored
      procedure statement and we have not already changed to use this arena.
    */
    if (!stmt_arena->is_conventional() && mem_root != stmt_arena->mem_root)
    {
      set_n_backup_active_arena(stmt_arena, backup);
      return stmt_arena;
    }
    return 0;
  }


  bool is_item_tree_change_register_required()
  {
    return !stmt_arena->is_conventional()
           || stmt_arena->type() == Query_arena::TABLE_ARENA;
  }

  void change_item_tree(Item **place, Item *new_value)
  {
    DBUG_ENTER("THD::change_item_tree");
    DBUG_PRINT("enter", ("Register: %p (%p) <- %p",
                       *place, place, new_value));
    /* TODO: check for OOM condition here */
    if (is_item_tree_change_register_required())
      nocheck_register_item_tree_change(place, *place, mem_root);
    *place= new_value;
    DBUG_VOID_RETURN;
  }
  /**
    Make change in item tree after checking whether it needs registering


    @param place         place where we should assign new value
    @param new_value     place of the new value

    @details
    see check_and_register_item_tree_change details
  */
  void check_and_register_item_tree(Item **place, Item **new_value)
  {
    if (!stmt_arena->is_conventional())
      check_and_register_item_tree_change(place, new_value, mem_root);
    /*
      We have to use memcpy instead of  *place= *new_value merge to
      avoid problems with strict aliasing.
    */
    memcpy((char*) place, new_value, sizeof(*new_value));
  }

  /*
    Cleanup statement parse state (parse tree, lex) and execution
    state after execution of a non-prepared SQL statement.
  */
  void end_statement();

  /*
    Mark thread to be killed, with optional error number and string.
    string is not released, so it has to be allocted on thd mem_root
    or be a global string

    Ensure that we don't replace a kill with a lesser one. For example
    if user has done 'kill_connection' we shouldn't replace it with
    KILL_QUERY.
  */
  inline void set_killed(killed_state killed_arg,
                         int killed_errno_arg= 0,
                         const char *killed_err_msg_arg= 0)
  {
    mysql_mutex_lock(&LOCK_thd_kill);
    set_killed_no_mutex(killed_arg, killed_errno_arg, killed_err_msg_arg);
    mysql_mutex_unlock(&LOCK_thd_kill);
  }
  /*
    This is only used by THD::awake where we need to keep the lock mutex
    locked over some time.
    It's ok to have this inline, as in most cases killed_errno_arg will
    be a constant 0 and most of the function will disappear.
  */
  inline void set_killed_no_mutex(killed_state killed_arg,
                                  int killed_errno_arg= 0,
                                  const char *killed_err_msg_arg= 0)
  {
    if (killed <= killed_arg)
    {
      killed= killed_arg;
      if (killed_errno_arg)
      {
        /*
          If alloc fails, we only remember the killed flag.
          The worst things that can happen is that we get
          a suboptimal error message.
        */
        killed_err= (err_info*) alloc_root(&main_mem_root, sizeof(*killed_err));
        if (likely(killed_err))
        {
          killed_err->no= killed_errno_arg;
          ::strmake((char*) killed_err->msg, killed_err_msg_arg,
                    sizeof(killed_err->msg)-1);
        }
      }
    }
  }
  int killed_errno();
  void reset_killed();
  inline void reset_kill_query()
  {
    if (killed < KILL_CONNECTION)
    {
      reset_killed();
      mysys_var->abort= 0;
    }
  }
  inline void send_kill_message()
  {
    mysql_mutex_lock(&LOCK_thd_kill);
    int err= killed_errno();
    if (err)
      my_message(err, killed_err ? killed_err->msg : ER_THD(this, err), MYF(0));
    mysql_mutex_unlock(&LOCK_thd_kill);
  }
  /* return TRUE if we will abort query if we make a warning now */
  inline bool really_abort_on_warning()
  {
    return (abort_on_warning &&
            (!transaction->stmt.modified_non_trans_table ||
             (variables.sql_mode & MODE_STRICT_ALL_TABLES)));
  }
  void set_status_var_init();
  void reset_n_backup_open_tables_state(Open_tables_backup *backup);
  void restore_backup_open_tables_state(Open_tables_backup *backup);
  void reset_sub_statement_state(Sub_statement_state *backup, uint new_state);
  void restore_sub_statement_state(Sub_statement_state *backup);
  void store_slow_query_state(Sub_statement_state *backup);
  void reset_slow_query_state();
  void add_slow_query_state(Sub_statement_state *backup);
  void set_n_backup_active_arena(Query_arena *set, Query_arena *backup);
  void restore_active_arena(Query_arena *set, Query_arena *backup);

  inline void get_binlog_format(enum_binlog_format *format,
                                enum_binlog_format *current_format)
  {
    *format= (enum_binlog_format) variables.binlog_format;
    *current_format= current_stmt_binlog_format;
  }
  inline enum_binlog_format get_current_stmt_binlog_format()
  {
    return current_stmt_binlog_format;
  }
  inline void set_binlog_format(enum_binlog_format format,
                                enum_binlog_format current_format)
  {
    DBUG_ENTER("set_binlog_format");
    variables.binlog_format= format;
    current_stmt_binlog_format= current_format;
    DBUG_VOID_RETURN;
  }
  inline void set_binlog_format_stmt()
  {
    DBUG_ENTER("set_binlog_format_stmt");
    variables.binlog_format=    BINLOG_FORMAT_STMT;
    current_stmt_binlog_format= BINLOG_FORMAT_STMT;
    DBUG_VOID_RETURN;
  }
  /*
    @todo Make these methods private or remove them completely.  Only
    decide_logging_format should call them. /Sven
  */
  inline void set_current_stmt_binlog_format_row_if_mixed()
  {
    DBUG_ENTER("set_current_stmt_binlog_format_row_if_mixed");
    /*
      This should only be called from decide_logging_format.

      @todo Once we have ensured this, uncomment the following
      statement, remove the big comment below that, and remove the
      in_sub_stmt==0 condition from the following 'if'.
    */
    /* DBUG_ASSERT(in_sub_stmt == 0); */
    /*
      If in a stored/function trigger, the caller should already have done the
      change. We test in_sub_stmt to prevent introducing bugs where people
      wouldn't ensure that, and would switch to row-based mode in the middle
      of executing a stored function/trigger (which is too late, see also
      reset_current_stmt_binlog_format_row()); this condition will make their
      tests fail and so force them to propagate the
      lex->binlog_row_based_if_mixed upwards to the caller.
    */
    if ((wsrep_binlog_format() == BINLOG_FORMAT_MIXED) && (in_sub_stmt == 0))
      set_current_stmt_binlog_format_row();

    DBUG_VOID_RETURN;
  }

  inline void set_current_stmt_binlog_format(enum_binlog_format format)
  {
    current_stmt_binlog_format= format;
  }

  inline void set_current_stmt_binlog_format_row()
  {
    DBUG_ENTER("set_current_stmt_binlog_format_row");
    current_stmt_binlog_format= BINLOG_FORMAT_ROW;
    DBUG_VOID_RETURN;
  }
  /* Set binlog format temporarily to statement. Returns old format */
  inline enum_binlog_format set_current_stmt_binlog_format_stmt()
  {
    enum_binlog_format orig_format= current_stmt_binlog_format;
    DBUG_ENTER("set_current_stmt_binlog_format_stmt");
    current_stmt_binlog_format= BINLOG_FORMAT_STMT;
    DBUG_RETURN(orig_format);
  }
  inline void restore_stmt_binlog_format(enum_binlog_format format)
  {
    DBUG_ENTER("restore_stmt_binlog_format");
    DBUG_ASSERT(!is_current_stmt_binlog_format_row());
    current_stmt_binlog_format= format;
    DBUG_VOID_RETURN;
  }
  inline void reset_current_stmt_binlog_format_row()
  {
    DBUG_ENTER("reset_current_stmt_binlog_format_row");
    /*
      If there are temporary tables, don't reset back to
      statement-based. Indeed it could be that:
      CREATE TEMPORARY TABLE t SELECT UUID(); # row-based
      # and row-based does not store updates to temp tables
      # in the binlog.
      INSERT INTO u SELECT * FROM t; # stmt-based
      and then the INSERT will fail as data inserted into t was not logged.
      So we continue with row-based until the temp table is dropped.
      If we are in a stored function or trigger, we mustn't reset in the
      middle of its execution (as the binary logging way of a stored function
      or trigger is decided when it starts executing, depending for example on
      the caller (for a stored function: if caller is SELECT or
      INSERT/UPDATE/DELETE...).
    */
    DBUG_PRINT("debug",
               ("temporary_tables: %s, in_sub_stmt: %s, system_thread: %s",
                YESNO(has_thd_temporary_tables()), YESNO(in_sub_stmt),
                show_system_thread(system_thread)));
    if (in_sub_stmt == 0)
    {
      if (wsrep_binlog_format() == BINLOG_FORMAT_ROW)
        set_current_stmt_binlog_format_row();
      else if (!has_thd_temporary_tables())
        set_current_stmt_binlog_format_stmt();
    }
    DBUG_VOID_RETURN;
  }

  /**
    Set the current database; use deep copy of C-string.

    @param new_db     a pointer to the new database name.
    @param new_db_len length of the new database name.

    Initialize the current database from a NULL-terminated string with
    length. If we run out of memory, we free the current database and
    return TRUE.  This way the user will notice the error as there will be
    no current database selected (in addition to the error message set by
    malloc).

    @note This operation just sets {db, db_length}. Switching the current
    database usually involves other actions, like switching other database
    attributes including security context. In the future, this operation
    will be made private and more convenient interface will be provided.

    @return Operation status
      @retval FALSE Success
      @retval TRUE  Out-of-memory error
  */
  bool set_db(const LEX_CSTRING *new_db);

  /** Set the current database, without copying */
  void reset_db(const LEX_CSTRING *new_db);

  /*
    Copy the current database to the argument. Use the current arena to
    allocate memory for a deep copy: current database may be freed after
    a statement is parsed but before it's executed.

    Can only be called by owner of thd (no mutex protection)
  */
  bool copy_db_to(LEX_CSTRING *to)
  {
    if (db.str == NULL)
    {
      /*
        No default database is set. In this case if it's guaranteed that
        no CTE can be used in the statement then we can throw an error right
        now at the parser stage. Otherwise the decision about throwing such
        a message must be postponed until a post-parser stage when we are able
        to resolve all CTE names as we don't need this message to be thrown
        for any CTE references.
      */
      if (!lex->with_cte_resolution)
        my_message(ER_NO_DB_ERROR, ER(ER_NO_DB_ERROR), MYF(0));
      return TRUE;
    }

    to->str= strmake(db.str, db.length);
    to->length= db.length;
    return to->str == NULL;                     /* True on error */
  }
  /* Get db name or "". Use for printing current db */
  const char *get_db()
  { return safe_str(db.str); }

  thd_scheduler event_scheduler;

public:
  inline Internal_error_handler *get_internal_handler()
  { return m_internal_handler; }

  /**
    Add an internal error handler to the thread execution context.
    @param handler the exception handler to add
  */
  void push_internal_handler(Internal_error_handler *handler);

private:
  /**
    Handle a sql condition.
    @param sql_errno the condition error number
    @param sqlstate the condition sqlstate
    @param level the condition level
    @param msg the condition message text
    @param[out] cond_hdl the sql condition raised, if any
    @return true if the condition is handled
  */
  bool handle_condition(uint sql_errno,
                        const char* sqlstate,
                        Sql_condition::enum_warning_level *level,
                        const char* msg,
                        Sql_condition ** cond_hdl);

public:
  /**
    Remove the error handler last pushed.
  */
  Internal_error_handler *pop_internal_handler();

  /**
    Raise an exception condition.
    @param code the MYSQL_ERRNO error code of the error
  */
  void raise_error(uint code);

  /**
    Raise an exception condition, with a formatted message.
    @param code the MYSQL_ERRNO error code of the error
  */
  void raise_error_printf(uint code, ...);

  /**
    Raise a completion condition (warning).
    @param code the MYSQL_ERRNO error code of the warning
  */
  void raise_warning(uint code);

  /**
    Raise a completion condition (warning), with a formatted message.
    @param code the MYSQL_ERRNO error code of the warning
  */
  void raise_warning_printf(uint code, ...);

  /**
    Raise a completion condition (note), with a fixed message.
    @param code the MYSQL_ERRNO error code of the note
  */
  void raise_note(uint code);

  /**
    Raise an completion condition (note), with a formatted message.
    @param code the MYSQL_ERRNO error code of the note
  */
  void raise_note_printf(uint code, ...);

  /**
    @brief Push an error message into MySQL error stack with line
    and position information.

    This function provides semantic action implementers with a way
    to push the famous "You have a syntax error near..." error
    message into the error stack, which is normally produced only if
    a parse error is discovered internally by the Bison generated
    parser.
  */
  void parse_error(const char *err_text, const char *yytext)
  {
    Lex_input_stream *lip= &m_parser_state->m_lip;
    if (!yytext && !(yytext= lip->get_tok_start()))
        yytext= "";
    /* Push an error into the error stack */
    ErrConvString err(yytext, strlen(yytext), variables.character_set_client);
    my_printf_error(ER_PARSE_ERROR,  ER_THD(this, ER_PARSE_ERROR), MYF(0),
                    err_text, err.ptr(), lip->yylineno);
  }
  void parse_error(uint err_number, const char *yytext= 0)
  {
    parse_error(ER_THD(this, err_number), yytext);
  }
  void parse_error()
  {
    parse_error(ER_SYNTAX_ERROR);
  }
#ifdef mysqld_error_find_printf_error_used
  void parse_error(const char *t)
  {
  }
#endif
private:
  /*
    Only the implementation of the SIGNAL and RESIGNAL statements
    is permitted to raise SQL conditions in a generic way,
    or to raise them by bypassing handlers (RESIGNAL).
    To raise a SQL condition, the code should use the public
    raise_error() or raise_warning() methods provided by class THD.
  */
  friend class Sql_cmd_common_signal;
  friend class Sql_cmd_signal;
  friend class Sql_cmd_resignal;
  friend void push_warning(THD*, Sql_condition::enum_warning_level, uint, const char*);
  friend void my_message_sql(uint, const char *, myf);

  /**
    Raise a generic SQL condition.
    @param sql_errno the condition error number
    @param sqlstate the condition SQLSTATE
    @param level the condition level
    @param msg the condition message text
    @return The condition raised, or NULL
  */
  Sql_condition*
  raise_condition(uint sql_errno,
                  const char* sqlstate,
                  Sql_condition::enum_warning_level level,
                  const char* msg)
  {
    return raise_condition(sql_errno, sqlstate, level,
                           Sql_user_condition_identity(), msg);
  }

  /**
    Raise a generic or a user defined SQL condition.
    @param ucid      - the user condition identity
                       (or an empty identity if not a user condition)
    @param sql_errno - the condition error number
    @param sqlstate  - the condition SQLSTATE
    @param level     - the condition level
    @param msg       - the condition message text
    @return The condition raised, or NULL
  */
  Sql_condition*
  raise_condition(uint sql_errno,
                  const char* sqlstate,
                  Sql_condition::enum_warning_level level,
                  const Sql_user_condition_identity &ucid,
                  const char* msg);

  Sql_condition*
  raise_condition(const Sql_condition *cond)
  {
    Sql_condition *raised= raise_condition(cond->get_sql_errno(),
                                           cond->get_sqlstate(),
                                           cond->get_level(),
                                           *cond/*Sql_user_condition_identity*/,
                                           cond->get_message_text());
    if (raised)
      raised->copy_opt_attributes(cond);
    return raised;
  }

private:
  void push_warning_truncated_priv(Sql_condition::enum_warning_level level,
                                   uint sql_errno,
                                   const char *type_str, const char *val)
  {
    DBUG_ASSERT(sql_errno == ER_TRUNCATED_WRONG_VALUE ||
                sql_errno == ER_WRONG_VALUE);
    char buff[MYSQL_ERRMSG_SIZE];
    CHARSET_INFO *cs= &my_charset_latin1;
    cs->cset->snprintf(cs, buff, sizeof(buff),
                       ER_THD(this, sql_errno), type_str, val);
    /*
      Note: the format string can vary between ER_TRUNCATED_WRONG_VALUE
      and ER_WRONG_VALUE, but the code passed to push_warning() is
      always ER_TRUNCATED_WRONG_VALUE. This is intentional.
    */
    push_warning(this, level, ER_TRUNCATED_WRONG_VALUE, buff);
  }
public:
  void push_warning_truncated_wrong_value(Sql_condition::enum_warning_level level,
                                          const char *type_str, const char *val)
  {
    return push_warning_truncated_priv(level, ER_TRUNCATED_WRONG_VALUE,
                                       type_str, val);
  }
  void push_warning_wrong_value(Sql_condition::enum_warning_level level,
                                const char *type_str, const char *val)
  {
    return push_warning_truncated_priv(level, ER_WRONG_VALUE, type_str, val);
  }
  void push_warning_truncated_wrong_value(const char *type_str, const char *val)
  {
    return push_warning_truncated_wrong_value(Sql_condition::WARN_LEVEL_WARN,
                                              type_str, val);
  }
  void push_warning_truncated_value_for_field(Sql_condition::enum_warning_level
                                              level, const char *type_str,
                                              const char *val,
                                              const char *db_name,
                                              const char *table_name,
                                              const char *name)
  {
    DBUG_ASSERT(name);
    char buff[MYSQL_ERRMSG_SIZE];
    CHARSET_INFO *cs= &my_charset_latin1;

    if (!db_name)
      db_name= "";
    if (!table_name)
      table_name= "";
    cs->cset->snprintf(cs, buff, sizeof(buff),
                       ER_THD(this, ER_TRUNCATED_WRONG_VALUE_FOR_FIELD),
                       type_str, val, db_name, table_name, name,
                       (ulong) get_stmt_da()->current_row_for_warning());
    push_warning(this, level, ER_TRUNCATED_WRONG_VALUE, buff);

  }
  void push_warning_wrong_or_truncated_value(Sql_condition::enum_warning_level level,
                                             bool totally_useless_value,
                                             const char *type_str,
                                             const char *val,
                                             const char *db_name,
                                             const char *table_name,
                                             const char *field_name)
  {
    if (field_name)
      push_warning_truncated_value_for_field(level, type_str, val,
                                             db_name, table_name, field_name);
    else if (totally_useless_value)
      push_warning_wrong_value(level, type_str, val);
    else
      push_warning_truncated_wrong_value(level, type_str, val);
  }

public:
  /** Overloaded to guard query/query_length fields */
  virtual void set_statement(Statement *stmt);
  void set_command(enum enum_server_command command)
  {
    m_command= command;
#ifdef HAVE_PSI_THREAD_INTERFACE
    PSI_STATEMENT_CALL(set_thread_command)(m_command);
#endif
  }
  inline enum enum_server_command get_command() const
  { return m_command; }

  /**
    Assign a new value to thd->query and thd->query_id and mysys_var.
    Protected with LOCK_thd_data mutex.
  */
  void set_query(char *query_arg, size_t query_length_arg,
                 CHARSET_INFO *cs_arg)
  {
    set_query(CSET_STRING(query_arg, query_length_arg, cs_arg));
  }
  void set_query(char *query_arg, size_t query_length_arg) /*Mutex protected*/
  {
    set_query(CSET_STRING(query_arg, query_length_arg, charset()));
  }
  void set_query(const CSET_STRING &string_arg)
  {
    mysql_mutex_lock(&LOCK_thd_data);
    set_query_inner(string_arg);
    mysql_mutex_unlock(&LOCK_thd_data);

    PSI_CALL_set_thread_info(query(), query_length());
  }
  void reset_query()               /* Mutex protected */
  { set_query(CSET_STRING()); }
  void set_query_and_id(char *query_arg, uint32 query_length_arg,
                        CHARSET_INFO *cs, query_id_t new_query_id);
  void set_query_id(query_id_t new_query_id)
  {
    query_id= new_query_id;
#ifdef WITH_WSREP
    if (WSREP_NNULL(this))
    {
      set_wsrep_next_trx_id(query_id);
      WSREP_DEBUG("assigned new next trx id: %" PRIu64, wsrep_next_trx_id());
    }
#endif /* WITH_WSREP */
  }
  void set_open_tables(TABLE *open_tables_arg)
  {
    mysql_mutex_lock(&LOCK_thd_data);
    open_tables= open_tables_arg;
    mysql_mutex_unlock(&LOCK_thd_data);
  }
  void set_mysys_var(struct st_my_thread_var *new_mysys_var);
  void enter_locked_tables_mode(enum_locked_tables_mode mode_arg)
  {
    DBUG_ASSERT(locked_tables_mode == LTM_NONE);

    if (mode_arg == LTM_LOCK_TABLES)
    {
      /*
        When entering LOCK TABLES mode we should set explicit duration
        for all metadata locks acquired so far in order to avoid releasing
        them till UNLOCK TABLES statement.
        We don't do this when entering prelocked mode since sub-statements
        don't release metadata locks and restoring status-quo after leaving
        prelocking mode gets complicated.
      */
      mdl_context.set_explicit_duration_for_all_locks();
    }

    locked_tables_mode= mode_arg;
  }
  void leave_locked_tables_mode();
  /* Relesae transactional locks if there are no active transactions */
  void release_transactional_locks()
  {
    if (!(server_status &
          (SERVER_STATUS_IN_TRANS | SERVER_STATUS_IN_TRANS_READONLY)))
      mdl_context.release_transactional_locks(this);
  }
  int decide_logging_format(TABLE_LIST *tables);
  /*
   In Some cases when decide_logging_format is called it does not have all
   information to decide the logging format. So that cases we call decide_logging_format_2
   at later stages in execution.
   One example would be binlog format for IODKU but column with unique key is not inserted.
   We don't have inserted columns info when we call decide_logging_format so on later stage we call
   decide_logging_format_low

   @returns 0 if no format is changed
            1 if there is change in binlog format
  */
  int decide_logging_format_low(TABLE *table);

  enum need_invoker { INVOKER_NONE=0, INVOKER_USER, INVOKER_ROLE};
  void binlog_invoker(bool role) { m_binlog_invoker= role ? INVOKER_ROLE : INVOKER_USER; }
  enum need_invoker need_binlog_invoker() { return m_binlog_invoker; }
  void get_definer(LEX_USER *definer, bool role);
  void set_invoker(const LEX_CSTRING *user, const LEX_CSTRING *host)
  {
    invoker.user= *user;
    invoker.host= *host;
  }
  LEX_CSTRING get_invoker_user() { return invoker.user; }
  LEX_CSTRING get_invoker_host() { return invoker.host; }
  bool has_invoker() { return invoker.user.length > 0; }

  void print_aborted_warning(uint threshold, const char *reason)
  {
    if (global_system_variables.log_warnings > threshold)
    {
      Security_context *sctx= &main_security_ctx;
      sql_print_warning(ER_THD(this, ER_NEW_ABORTING_CONNECTION),
                        thread_id, (db.str ? db.str : "unconnected"),
                        sctx->user ? sctx->user : "unauthenticated",
                        sctx->host_or_ip, reason);
    }
  }

public:
  void clear_wakeup_ready() { wakeup_ready= false; }
  /*
    Sleep waiting for others to wake us up with signal_wakeup_ready().
    Must call clear_wakeup_ready() before waiting.
  */
  void wait_for_wakeup_ready();
  /* Wake this thread up from wait_for_wakeup_ready(). */
  void signal_wakeup_ready();

  void add_status_to_global()
  {
    DBUG_ASSERT(status_in_global == 0);
    mysql_mutex_lock(&LOCK_status);
    add_to_status(&global_status_var, &status_var);
    /* Mark that this THD status has already been added in global status */
    status_var.global_memory_used= 0;
    status_in_global= 1;
    mysql_mutex_unlock(&LOCK_status);
  }

  wait_for_commit *wait_for_commit_ptr;
  int wait_for_prior_commit()
  {
    if (wait_for_commit_ptr)
      return wait_for_commit_ptr->wait_for_prior_commit(this);
    return 0;
  }
  void wakeup_subsequent_commits(int wakeup_error)
  {
    if (wait_for_commit_ptr)
      wait_for_commit_ptr->wakeup_subsequent_commits(wakeup_error);
  }
  wait_for_commit *suspend_subsequent_commits() {
    wait_for_commit *suspended= wait_for_commit_ptr;
    wait_for_commit_ptr= NULL;
    return suspended;
  }
  void resume_subsequent_commits(wait_for_commit *suspended) {
    DBUG_ASSERT(!wait_for_commit_ptr);
    wait_for_commit_ptr= suspended;
  }

  void mark_transaction_to_rollback(bool all);
  bool internal_transaction() { return transaction != &default_transaction; }
private:

  /** The current internal error handler for this thread, or NULL. */
  Internal_error_handler *m_internal_handler;

  /**
    The lex to hold the parsed tree of conventional (non-prepared) queries.
    Whereas for prepared and stored procedure statements we use an own lex
    instance for each new query, for conventional statements we reuse
    the same lex. (@see mysql_parse for details).
  */
  LEX main_lex;
  /**
    This memory root is used for two purposes:
    - for conventional queries, to allocate structures stored in main_lex
    during parsing, and allocate runtime data (execution plan, etc.)
    during execution.
    - for prepared queries, only to allocate runtime data. The parsed
    tree itself is reused between executions and thus is stored elsewhere.
  */
  MEM_ROOT main_mem_root;
  Diagnostics_area main_da;
  Diagnostics_area *m_stmt_da;

  /**
    It will be set if CURRENT_USER() or CURRENT_ROLE() is called in account
    management statements or default definer is set in CREATE/ALTER SP, SF,
    Event, TRIGGER or VIEW statements.

    Current user or role will be binlogged into Query_log_event if
    m_binlog_invoker is not NONE; It will be stored into invoker_host and
    invoker_user by SQL thread.
   */
  enum need_invoker m_binlog_invoker;

  /**
    It points to the invoker in the Query_log_event.
    SQL thread use it as the default definer in CREATE/ALTER SP, SF, Event,
    TRIGGER or VIEW statements or current user in account management
    statements if it is not NULL.
   */
  AUTHID invoker;

public:
  Session_tracker session_tracker;
  /*
    Flag, mutex and condition for a thread to wait for a signal from another
    thread.

    Currently used to wait for group commit to complete, can also be used for
    other purposes.
  */
  bool wakeup_ready;
  mysql_mutex_t LOCK_wakeup_ready;
  mysql_cond_t COND_wakeup_ready;
  /*
    The GTID assigned to the last commit. If no GTID was assigned to any commit
    so far, this is indicated by last_commit_gtid.seq_no == 0.
  */
private:
  rpl_gtid m_last_commit_gtid;

public:
  rpl_gtid get_last_commit_gtid() { return m_last_commit_gtid; }
  void set_last_commit_gtid(rpl_gtid &gtid);


  LF_PINS *tdc_hash_pins;
  LF_PINS *xid_hash_pins;
  bool fix_xid_hash_pins();

  const XID *get_xid() const
  {
#ifdef WITH_WSREP
    if (!wsrep_xid.is_null())
      return &wsrep_xid;
#endif /* WITH_WSREP */
    return (transaction->xid_state.is_explicit_XA() ?
            transaction->xid_state.get_xid() :
            &transaction->implicit_xid);
  }

/* Members related to temporary tables. */
public:
  /* Opened table states. */
  enum Temporary_table_state {
    TMP_TABLE_IN_USE,
    TMP_TABLE_NOT_IN_USE,
    TMP_TABLE_ANY
  };
  bool has_thd_temporary_tables();
  bool has_temporary_tables();

  TABLE *create_and_open_tmp_table(LEX_CUSTRING *frm,
                                   const char *path,
                                   const char *db,
                                   const char *table_name,
                                   bool open_internal_tables);

  TABLE *find_temporary_table(const char *db, const char *table_name,
                              Temporary_table_state state= TMP_TABLE_IN_USE);
  TABLE *find_temporary_table(const TABLE_LIST *tl,
                              Temporary_table_state state= TMP_TABLE_IN_USE);

  TMP_TABLE_SHARE *find_tmp_table_share_w_base_key(const char *key,
                                                   uint key_length);
  TMP_TABLE_SHARE *find_tmp_table_share(const char *db,
                                        const char *table_name);
  TMP_TABLE_SHARE *find_tmp_table_share(const TABLE_LIST *tl);
  TMP_TABLE_SHARE *find_tmp_table_share(const char *key, size_t key_length);

  bool open_temporary_table(TABLE_LIST *tl);
  bool open_temporary_tables(TABLE_LIST *tl);

  bool close_temporary_tables();
  bool rename_temporary_table(TABLE *table, const LEX_CSTRING *db,
                              const LEX_CSTRING *table_name);
  bool drop_temporary_table(TABLE *table, bool *is_trans, bool delete_table);
  bool rm_temporary_table(handlerton *hton, const char *path);
  void mark_tmp_tables_as_free_for_reuse();
  void mark_tmp_table_as_free_for_reuse(TABLE *table);

  TMP_TABLE_SHARE* save_tmp_table_share(TABLE *table);
  void restore_tmp_table_share(TMP_TABLE_SHARE *share);
  void close_unused_temporary_table_instances(const TABLE_LIST *tl);

private:
  /* Whether a lock has been acquired? */
  bool m_tmp_tables_locked;

  uint create_tmp_table_def_key(char *key, const char *db,
                                const char *table_name);
  TMP_TABLE_SHARE *create_temporary_table(LEX_CUSTRING *frm,
                                          const char *path, const char *db,
                                          const char *table_name);
  TABLE *find_temporary_table(const char *key, uint key_length,
                              Temporary_table_state state);
  TABLE *open_temporary_table(TMP_TABLE_SHARE *share, const char *alias);
  bool find_and_use_tmp_table(const TABLE_LIST *tl, TABLE **out_table);
  bool use_temporary_table(TABLE *table, TABLE **out_table);
  void close_temporary_table(TABLE *table);
  bool log_events_and_free_tmp_shares();
  void free_tmp_table_share(TMP_TABLE_SHARE *share, bool delete_table);
  void free_temporary_table(TABLE *table);
  bool lock_temporary_tables();
  void unlock_temporary_tables();

  inline uint tmpkeyval(TMP_TABLE_SHARE *share)
  {
    return uint4korr(share->table_cache_key.str +
                     share->table_cache_key.length - 4);
  }

  inline TMP_TABLE_SHARE *tmp_table_share(TABLE *table)
  {
    DBUG_ASSERT(table->s->tmp_table);
    return static_cast<TMP_TABLE_SHARE *>(table->s);
  }

public:
#ifdef HAVE_REPLICATION
  /*
    If we do a purge of binary logs, log index info of the threads
    that are currently reading it needs to be adjusted. To do that
    each thread that is using LOG_INFO needs to adjust the pointer to it
  */
  LOG_INFO *current_linfo;
  Slave_info *slave_info;

  void set_current_linfo(LOG_INFO *linfo);
  void reset_current_linfo() { set_current_linfo(0); }

  int register_slave(uchar *packet, size_t packet_length);
  void unregister_slave();
  bool is_binlog_dump_thread();
#endif

  inline ulong wsrep_binlog_format() const
  {
    return WSREP_BINLOG_FORMAT(variables.binlog_format);
  }

#ifdef WITH_WSREP
  bool                      wsrep_applier; /* dedicated slave applier thread */
  bool                      wsrep_applier_closing; /* applier marked to close */
  bool                      wsrep_client_thread; /* to identify client threads*/
  query_id_t                wsrep_last_query_id;
  XID                       wsrep_xid;

  /** This flag denotes that record locking should be skipped during INSERT
  and gap locking during SELECT. Only used by the streaming replication thread
  that only modifies the wsrep_schema.SR table. */
  my_bool                   wsrep_skip_locking;

  mysql_cond_t              COND_wsrep_thd;

  // changed from wsrep_seqno_t to wsrep_trx_meta_t in wsrep API rev 75
  uint32                    wsrep_rand;
  rpl_group_info            *wsrep_rgi;
  bool                      wsrep_converted_lock_session;
  char                      wsrep_info[128]; /* string for dynamic proc info */
  ulong                     wsrep_retry_counter; // of autocommit
  bool                      wsrep_PA_safe;
  char*                     wsrep_retry_query;
  size_t                    wsrep_retry_query_len;
  enum enum_server_command  wsrep_retry_command;
  enum wsrep_consistency_check_mode 
                            wsrep_consistency_check;
  std::vector<wsrep::provider::status_variable> wsrep_status_vars;
  int                       wsrep_mysql_replicated;
  const char*               wsrep_TOI_pre_query; /* a query to apply before 
                                                    the actual TOI query */
  size_t                    wsrep_TOI_pre_query_len;
  wsrep_po_handle_t         wsrep_po_handle;
  size_t                    wsrep_po_cnt;
  void                      *wsrep_apply_format;
  uchar*                    wsrep_rbr_buf;
  wsrep_gtid_t              wsrep_sync_wait_gtid;
  uint64                    wsrep_last_written_gtid_seqno;
  uint64                    wsrep_current_gtid_seqno;
  ulong                     wsrep_affected_rows;
  bool                      wsrep_has_ignored_error;

  /*
    When enabled, do not replicate/binlog updates from the current table that's
    being processed. At the moment, it is used to keep mysql.gtid_slave_pos
    table updates from being replicated to other nodes via galera replication.
  */
  bool                      wsrep_ignore_table;
  /* thread who has started kill for this THD protected by LOCK_thd_data*/
  my_thread_id              wsrep_aborter;

  /*
    Transaction id:
    * m_wsrep_next_trx_id is assigned on the first query after
      wsrep_next_trx_id() return WSREP_UNDEFINED_TRX_ID
    * Each storage engine must assign value of wsrep_next_trx_id()
      when the transaction starts.
    * Effective transaction id is returned via wsrep_trx_id()
   */
  /*
    Return effective transaction id
  */
  wsrep_trx_id_t wsrep_trx_id() const
  {
    return m_wsrep_client_state.transaction().id().get();
  }


  /*
    Set next trx id
   */
  void set_wsrep_next_trx_id(query_id_t query_id)
  {
    m_wsrep_next_trx_id = (wsrep_trx_id_t) query_id;
  }
  /*
    Return next trx id
   */
  wsrep_trx_id_t wsrep_next_trx_id() const
  {
    return m_wsrep_next_trx_id;
  }

private:
  wsrep_trx_id_t m_wsrep_next_trx_id; /* cast from query_id_t */
  /* wsrep-lib */
  Wsrep_mutex m_wsrep_mutex;
  Wsrep_condition_variable m_wsrep_cond;
  Wsrep_client_service m_wsrep_client_service;
  Wsrep_client_state m_wsrep_client_state;

public:
  Wsrep_client_state& wsrep_cs() { return m_wsrep_client_state; }
  const Wsrep_client_state& wsrep_cs() const { return m_wsrep_client_state; }
  const wsrep::transaction& wsrep_trx() const
  { return m_wsrep_client_state.transaction(); }
  const wsrep::streaming_context& wsrep_sr() const
  { return m_wsrep_client_state.transaction().streaming_context(); }
  /* Pointer to applier service for streaming THDs. This is needed to
     be able to delete applier service object in case of background
     rollback. */
  Wsrep_applier_service* wsrep_applier_service;
  /* wait_for_commit struct for binlog group commit */
  wait_for_commit wsrep_wfc;
#endif /* WITH_WSREP */

  /* Handling of timeouts for commands */
  thr_timer_t query_timer;

public:
  void set_query_timer()
  {
#ifndef EMBEDDED_LIBRARY
    /*
      Don't start a query timer if
      - If timeouts are not set
      - if we are in a stored procedure or sub statement
      - If this is a slave thread
      - If we already have set a timeout (happens when running prepared
        statements that calls mysql_execute_command())
    */
    if (!variables.max_statement_time || spcont  || in_sub_stmt ||
        slave_thread || query_timer.expired == 0)
      return;
    thr_timer_settime(&query_timer, variables.max_statement_time);
#endif
  }
  void reset_query_timer()
  {
#ifndef EMBEDDED_LIBRARY
    if (spcont || in_sub_stmt || slave_thread)
      return;
    if (!query_timer.expired)
      thr_timer_end(&query_timer);
#endif
  }
  void restore_set_statement_var()
  {
    main_lex.restore_set_statement_var();
  }
  /* Copy relevant `stmt` transaction flags to `all` transaction. */
  void merge_unsafe_rollback_flags()
  {
<<<<<<< HEAD
    if (transaction->stmt.modified_non_trans_table)
      transaction->all.modified_non_trans_table= TRUE;
    transaction->all.m_unsafe_rollback_flags|=
      (transaction->stmt.m_unsafe_rollback_flags &
       (THD_TRANS::DID_WAIT | THD_TRANS::CREATED_TEMP_TABLE |
=======
    if (transaction.stmt.modified_non_trans_table)
      transaction.all.modified_non_trans_table= TRUE;
    transaction.all.m_unsafe_rollback_flags|=
      (transaction.stmt.m_unsafe_rollback_flags &
       (THD_TRANS::MODIFIED_NON_TRANS_TABLE |
        THD_TRANS::DID_WAIT | THD_TRANS::CREATED_TEMP_TABLE |
>>>>>>> a19ab673
        THD_TRANS::DROPPED_TEMP_TABLE | THD_TRANS::DID_DDL |
        THD_TRANS::EXECUTED_TABLE_ADMIN_CMD));
  }

  uint get_net_wait_timeout()
  {
    if (in_active_multi_stmt_transaction())
    {
      if (transaction->all.is_trx_read_write())
      {
        if (variables.idle_write_transaction_timeout > 0)
          return variables.idle_write_transaction_timeout;
      }
      else
      {
        if (variables.idle_readonly_transaction_timeout > 0)
          return variables.idle_readonly_transaction_timeout;
      }

      if (variables.idle_transaction_timeout > 0)
        return variables.idle_transaction_timeout;
    }

    return variables.net_wait_timeout;
  }

  /**
    Switch to a sublex, to parse a substatement or an expression.
  */
  void set_local_lex(sp_lex_local *sublex)
  {
    DBUG_ASSERT(lex->sphead);
    lex= sublex;
    /* Reset part of parser state which needs this. */
    m_parser_state->m_yacc.reset_before_substatement();
  }

  /**
    Switch back from a sublex (currently pointed by this->lex) to the old lex.
    Sublex is merged to "oldlex" and this->lex is set to "oldlex".

    This method is called after parsing a substatement or an expression.
    set_local_lex() must be previously called.
    @param oldlex - The old lex which was active before set_local_lex().
    @returns      - false on success, true on error (failed to merge LEX's).

    See also sp_head::merge_lex().
  */
  bool restore_from_local_lex_to_old_lex(LEX *oldlex);

  Item *sp_fix_func_item(Item **it_addr);
  Item *sp_prepare_func_item(Item **it_addr, uint cols= 1);
  bool sp_eval_expr(Field *result_field, Item **expr_item_ptr);

  bool sql_parser(LEX *old_lex, LEX *lex,
                  char *str, uint str_len, bool stmt_prepare_mode);

};


/*
  Start a new independent transaction for the THD.
  The old one is stored in this object and restored when calling
  restore_old_transaction() or when the object is freed
*/

class start_new_trans
{
  /* container for handler's private per-connection data */
  Ha_data old_ha_data[MAX_HA];
  struct THD::st_transactions *old_transaction, new_transaction;
  Open_tables_backup open_tables_state_backup;
  MDL_savepoint mdl_savepoint;
  PSI_transaction_locker *m_transaction_psi;
  THD *org_thd;
  uint in_sub_stmt;
  uint server_status;
  my_bool wsrep_on;

public:
  start_new_trans(THD *thd);
  ~start_new_trans()
  {
    destroy();
  }
  void destroy()
  {
    if (org_thd)                                // Safety
      restore_old_transaction();
    new_transaction.free();
  }
  void restore_old_transaction();
};

/** A short cut for thd->get_stmt_da()->set_ok_status(). */

inline void
my_ok(THD *thd, ulonglong affected_rows_arg= 0, ulonglong id= 0,
        const char *message= NULL)
{
  thd->set_row_count_func(affected_rows_arg);
  thd->set_affected_rows(affected_rows_arg);
  thd->get_stmt_da()->set_ok_status(affected_rows_arg, id, message);
}


/** A short cut for thd->get_stmt_da()->set_eof_status(). */

inline void
my_eof(THD *thd)
{
  thd->set_row_count_func(-1);
  thd->get_stmt_da()->set_eof_status(thd);

  TRANSACT_TRACKER(add_trx_state(thd, TX_RESULT_SET));
}

#define tmp_disable_binlog(A)                                              \
  {ulonglong tmp_disable_binlog__save_options= (A)->variables.option_bits; \
  (A)->variables.option_bits&= ~OPTION_BIN_LOG;                            \
  (A)->variables.option_bits|= OPTION_BIN_TMP_LOG_OFF;

#define reenable_binlog(A)                                                  \
  (A)->variables.option_bits= tmp_disable_binlog__save_options; }


inline date_conv_mode_t sql_mode_for_dates(THD *thd)
{
  static_assert((date_conv_mode_t::KNOWN_MODES &
                time_round_mode_t::KNOWN_MODES) == 0,
                "date_conv_mode_t and time_round_mode_t must use different "
                "bit values");
  static_assert(MODE_NO_ZERO_DATE    == date_mode_t::NO_ZERO_DATE &&
                MODE_NO_ZERO_IN_DATE == date_mode_t::NO_ZERO_IN_DATE &&
                MODE_INVALID_DATES   == date_mode_t::INVALID_DATES,
                "sql_mode_t and date_mode_t values must be equal");
  return date_conv_mode_t(thd->variables.sql_mode &
          (MODE_NO_ZERO_DATE | MODE_NO_ZERO_IN_DATE | MODE_INVALID_DATES));
}

/*
  Used to hold information about file and file structure in exchange
  via non-DB file (...INTO OUTFILE..., ...LOAD DATA...)
  XXX: We never call destructor for objects of this class.
*/

class sql_exchange :public Sql_alloc
{
public:
  enum enum_filetype filetype; /* load XML, Added by Arnold & Erik */
  const char *file_name;
  String *field_term,*enclosed,*line_term,*line_start,*escaped;
  bool opt_enclosed;
  bool dumpfile;
  ulong skip_lines;
  CHARSET_INFO *cs;
  sql_exchange(const char *name, bool dumpfile_flag,
               enum_filetype filetype_arg= FILETYPE_CSV);
  bool escaped_given(void) const;
};

/*
  This is used to get result from a select
*/

class JOIN;

/* Pure interface for sending tabular data */
class select_result_sink: public Sql_alloc
{
public:
  THD *thd;
  select_result_sink(THD *thd_arg): thd(thd_arg) {}
  inline int send_data_with_check(List<Item> &items,
                              SELECT_LEX_UNIT *u,
                              ha_rows sent)
  {
    if (u->lim.check_offset(sent))
      return 0;

    if (u->thd->killed == ABORT_QUERY)
      return 0;

    return send_data(items);
  }
  /*
    send_data returns 0 on ok, 1 on error and -1 if data was ignored, for
    example for a duplicate row entry written to a temp table.
  */
  virtual int send_data(List<Item> &items)=0;
  virtual ~select_result_sink() {};
  void reset(THD *thd_arg) { thd= thd_arg; }
};

class select_result_interceptor;

/*
  Interface for sending tabular data, together with some other stuff:

  - Primary purpose seems to be seding typed tabular data:
     = the DDL is sent with send_fields()
     = the rows are sent with send_data()
  Besides that,
  - there seems to be an assumption that the sent data is a result of 
    SELECT_LEX_UNIT *unit,
  - nest_level is used by SQL parser
*/

class select_result :public select_result_sink 
{
protected:
  /* 
    All descendant classes have their send_data() skip the first 
    unit->offset_limit_cnt rows sent.  Select_materialize
    also uses unit->get_column_types().
  */
  SELECT_LEX_UNIT *unit;
  /* Something used only by the parser: */
public:
  ha_rows est_records;  /* estimated number of records in the result */
  select_result(THD *thd_arg): select_result_sink(thd_arg), est_records(0) {}
  void set_unit(SELECT_LEX_UNIT *unit_arg) { unit= unit_arg; }
  virtual ~select_result() {};
  /**
    Change wrapped select_result.

    Replace the wrapped result object with new_result and call
    prepare() and prepare2() on new_result.

    This base class implementation doesn't wrap other select_results.

    @param new_result The new result object to wrap around

    @retval false Success
    @retval true  Error
  */
  virtual bool change_result(select_result *new_result)
  {
    return false;
  }
  virtual int prepare(List<Item> &list, SELECT_LEX_UNIT *u)
  {
    unit= u;
    return 0;
  }
  virtual int prepare2(JOIN *join) { return 0; }
  /*
    Because of peculiarities of prepared statements protocol
    we need to know number of columns in the result set (if
    there is a result set) apart from sending columns metadata.
  */
  virtual uint field_count(List<Item> &fields) const
  { return fields.elements; }
  virtual bool send_result_set_metadata(List<Item> &list, uint flags)=0;
  virtual bool initialize_tables (JOIN *join) { return 0; }
  virtual bool send_eof()=0;
  /**
    Check if this query returns a result set and therefore is allowed in
    cursors and set an error message if it is not the case.

    @retval FALSE     success
    @retval TRUE      error, an error message is set
  */
  virtual bool check_simple_select() const;
  virtual void abort_result_set() {}
  /*
    Cleanup instance of this class for next execution of a prepared
    statement/stored procedure.
  */
  virtual void cleanup();
  void set_thd(THD *thd_arg) { thd= thd_arg; }
  void reset(THD *thd_arg)
  {
    select_result_sink::reset(thd_arg);
    unit= NULL;
  }
#ifdef EMBEDDED_LIBRARY
  virtual void begin_dataset() {}
#else
  void begin_dataset() {}
#endif
  virtual void update_used_tables() {}

  /* this method is called just before the first row of the table can be read */
  virtual void prepare_to_read_rows() {}

  void remove_offset_limit()
  {
    unit->lim.remove_offset();
  }

  /*
    This returns
    - NULL if the class sends output row to the client
    - this if the output is set elsewhere (a file, @variable, or table).
  */
  virtual select_result_interceptor *result_interceptor()=0;

  /*
    This method is used to distinguish an normal SELECT from the cursor
    structure discovery for cursor%ROWTYPE routine variables.
    If this method returns "true", then a SELECT execution performs only
    all preparation stages, but does not fetch any rows.
  */
  virtual bool view_structure_only() const { return false; }
};


/*
  This is a select_result_sink which simply writes all data into a (temporary)
  table. Creation/deletion of the table is outside of the scope of the class
  
  It is aimed at capturing SHOW EXPLAIN output, so:
  - Unlike select_result class, we don't assume that the sent data is an 
    output of a SELECT_LEX_UNIT (and so we don't apply "LIMIT x,y" from the
    unit)
  - We don't try to convert the target table to MyISAM 
*/

class select_result_explain_buffer : public select_result_sink
{
public:
  select_result_explain_buffer(THD *thd_arg, TABLE *table_arg) : 
    select_result_sink(thd_arg), dst_table(table_arg) {};

  TABLE *dst_table; /* table to write into */

  /* The following is called in the child thread: */
  int send_data(List<Item> &items);
};


/*
  This is a select_result_sink which stores the data in text form.

  It is only used to save EXPLAIN output.
*/

class select_result_text_buffer : public select_result_sink
{
public:
  select_result_text_buffer(THD *thd_arg): select_result_sink(thd_arg) {}
  int send_data(List<Item> &items);
  bool send_result_set_metadata(List<Item> &fields, uint flag);

  void save_to(String *res);
private:
  int append_row(List<Item> &items, bool send_names);

  List<char*> rows;
  int n_columns;
};


/*
  Base class for select_result descendands which intercept and
  transform result set rows. As the rows are not sent to the client,
  sending of result set metadata should be suppressed as well.
*/

class select_result_interceptor: public select_result
{
public:
  select_result_interceptor(THD *thd_arg):
    select_result(thd_arg), suppress_my_ok(false)
  {
    DBUG_ENTER("select_result_interceptor::select_result_interceptor");
    DBUG_PRINT("enter", ("this %p", this));
    DBUG_VOID_RETURN;
  }              /* Remove gcc warning */
  uint field_count(List<Item> &fields) const { return 0; }
  bool send_result_set_metadata(List<Item> &fields, uint flag) { return FALSE; }
  select_result_interceptor *result_interceptor() { return this; }

  /*
    Instruct the object to not call my_ok(). Client output will be handled
    elsewhere. (this is used by ANALYZE $stmt feature).
  */
  void disable_my_ok_calls() { suppress_my_ok= true; }
  void reset(THD *thd_arg)
  {
    select_result::reset(thd_arg);
    suppress_my_ok= false;
  }
protected:
  bool suppress_my_ok;
};


class sp_cursor_statistics
{
protected:
  ulonglong m_fetch_count; // Number of FETCH commands since last OPEN
  ulonglong m_row_count;   // Number of successful FETCH since last OPEN
  bool m_found;            // If last FETCH fetched a row
public:
  sp_cursor_statistics()
   :m_fetch_count(0),
    m_row_count(0),
    m_found(false)
  { }
  bool found() const
  { return m_found; }

  ulonglong row_count() const
  { return m_row_count; }

  ulonglong fetch_count() const
  { return m_fetch_count; }
  void reset() { *this= sp_cursor_statistics(); }
};


/* A mediator between stored procedures and server side cursors */
class sp_lex_keeper;
class sp_cursor: public sp_cursor_statistics
{
private:
  /// An interceptor of cursor result set used to implement
  /// FETCH <cname> INTO <varlist>.
  class Select_fetch_into_spvars: public select_result_interceptor
  {
    List<sp_variable> *spvar_list;
    uint field_count;
    bool m_view_structure_only;
    bool send_data_to_variable_list(List<sp_variable> &vars, List<Item> &items);
  public:
    Select_fetch_into_spvars(THD *thd_arg, bool view_structure_only)
     :select_result_interceptor(thd_arg),
      m_view_structure_only(view_structure_only)
    {}
    void reset(THD *thd_arg)
    {
      select_result_interceptor::reset(thd_arg);
      spvar_list= NULL;
      field_count= 0;
    }
    uint get_field_count() { return field_count; }
    void set_spvar_list(List<sp_variable> *vars) { spvar_list= vars; }

    virtual bool send_eof() { return FALSE; }
    virtual int send_data(List<Item> &items);
    virtual int prepare(List<Item> &list, SELECT_LEX_UNIT *u);
    virtual bool view_structure_only() const { return m_view_structure_only; }
};

public:
  sp_cursor()
   :result(NULL, false),
    m_lex_keeper(NULL),
    server_side_cursor(NULL)
  { }
  sp_cursor(THD *thd_arg, sp_lex_keeper *lex_keeper, bool view_structure_only)
   :result(thd_arg, view_structure_only),
    m_lex_keeper(lex_keeper),
    server_side_cursor(NULL)
  {}

  virtual ~sp_cursor()
  { destroy(); }

  sp_lex_keeper *get_lex_keeper() { return m_lex_keeper; }

  int open(THD *thd);

  int close(THD *thd);

  my_bool is_open()
  { return MY_TEST(server_side_cursor); }

  int fetch(THD *, List<sp_variable> *vars, bool error_on_no_data);

  bool export_structure(THD *thd, Row_definition_list *list);

  void reset(THD *thd_arg, sp_lex_keeper *lex_keeper)
  {
    sp_cursor_statistics::reset();
    result.reset(thd_arg);
    m_lex_keeper= lex_keeper;
    server_side_cursor= NULL;
  }

private:
  Select_fetch_into_spvars result;
  sp_lex_keeper *m_lex_keeper;
  Server_side_cursor *server_side_cursor;
  void destroy();
};


class select_send :public select_result {
  /**
    True if we have sent result set metadata to the client.
    In this case the client always expects us to end the result
    set with an eof or error packet
  */
  bool is_result_set_started;
public:
  select_send(THD *thd_arg):
    select_result(thd_arg), is_result_set_started(FALSE) {}
  bool send_result_set_metadata(List<Item> &list, uint flags);
  int send_data(List<Item> &items);
  bool send_eof();
  virtual bool check_simple_select() const { return FALSE; }
  void abort_result_set();
  virtual void cleanup();
  select_result_interceptor *result_interceptor() { return NULL; }
};


/*
  We need this class, because select_send::send_eof() will call ::my_eof.

  See also class Protocol_discard.
*/

class select_send_analyze : public select_send
{
  bool send_result_set_metadata(List<Item> &list, uint flags) { return 0; }
  bool send_eof() { return 0; }
  void abort_result_set() {}
public:
  select_send_analyze(THD *thd_arg): select_send(thd_arg) {}
};


class select_to_file :public select_result_interceptor {
protected:
  sql_exchange *exchange;
  File file;
  IO_CACHE cache;
  ha_rows row_count;
  char path[FN_REFLEN];

public:
  select_to_file(THD *thd_arg, sql_exchange *ex):
    select_result_interceptor(thd_arg), exchange(ex), file(-1),row_count(0L)
  { path[0]=0; }
  ~select_to_file();
  bool send_eof();
  void cleanup();
};


#define ESCAPE_CHARS "ntrb0ZN" // keep synchronous with READ_INFO::unescape


/*
 List of all possible characters of a numeric value text representation.
*/
#define NUMERIC_CHARS ".0123456789e+-"


class select_export :public select_to_file {
  uint field_term_length;
  int field_sep_char,escape_char,line_sep_char;
  int field_term_char; // first char of FIELDS TERMINATED BY or MAX_INT
  /*
    The is_ambiguous_field_sep field is true if a value of the field_sep_char
    field is one of the 'n', 't', 'r' etc characters
    (see the READ_INFO::unescape method and the ESCAPE_CHARS constant value).
  */
  bool is_ambiguous_field_sep;
  /*
     The is_ambiguous_field_term is true if field_sep_char contains the first
     char of the FIELDS TERMINATED BY (ENCLOSED BY is empty), and items can
     contain this character.
  */
  bool is_ambiguous_field_term;
  /*
    The is_unsafe_field_sep field is true if a value of the field_sep_char
    field is one of the '0'..'9', '+', '-', '.' and 'e' characters
    (see the NUMERIC_CHARS constant value).
  */
  bool is_unsafe_field_sep;
  bool fixed_row_size;
  CHARSET_INFO *write_cs; // output charset
public:
  select_export(THD *thd_arg, sql_exchange *ex): select_to_file(thd_arg, ex) {}
  ~select_export();
  int prepare(List<Item> &list, SELECT_LEX_UNIT *u);
  int send_data(List<Item> &items);
};


class select_dump :public select_to_file {
public:
  select_dump(THD *thd_arg, sql_exchange *ex): select_to_file(thd_arg, ex) {}
  int prepare(List<Item> &list, SELECT_LEX_UNIT *u);
  int send_data(List<Item> &items);
};


class select_insert :public select_result_interceptor {
 public:
  select_result *sel_result;
  TABLE_LIST *table_list;
  TABLE *table;
  List<Item> *fields;
  ulonglong autoinc_value_of_last_inserted_row; // autogenerated or not
  COPY_INFO info;
  bool insert_into_view;
  select_insert(THD *thd_arg, TABLE_LIST *table_list_par, TABLE *table_par,
                List<Item> *fields_par, List<Item> *update_fields,
                List<Item> *update_values, enum_duplicates duplic,
                bool ignore, select_result *sel_ret_list);
  ~select_insert();
  int prepare(List<Item> &list, SELECT_LEX_UNIT *u);
  virtual int prepare2(JOIN *join);
  virtual int send_data(List<Item> &items);
  virtual void store_values(List<Item> &values);
  virtual bool can_rollback_data() { return 0; }
  bool prepare_eof();
  bool send_ok_packet();
  bool send_eof();
  virtual void abort_result_set();
  /* not implemented: select_insert is never re-used in prepared statements */
  void cleanup();
};


class select_create: public select_insert {
  TABLE_LIST *create_table;
  Table_specification_st *create_info;
  TABLE_LIST *select_tables;
  Alter_info *alter_info;
  Field **field;
  /* lock data for tmp table */
  MYSQL_LOCK *m_lock;
  /* m_lock or thd->extra_lock */
  MYSQL_LOCK **m_plock;
  bool       exit_done;
  TMP_TABLE_SHARE *saved_tmp_table_share;

public:
  select_create(THD *thd_arg, TABLE_LIST *table_arg,
                Table_specification_st *create_info_par,
                Alter_info *alter_info_arg,
                List<Item> &select_fields,enum_duplicates duplic, bool ignore,
                TABLE_LIST *select_tables_arg):
    select_insert(thd_arg, table_arg, NULL, &select_fields, 0, 0, duplic,
                  ignore, NULL),
    create_table(table_arg),
    create_info(create_info_par),
    select_tables(select_tables_arg),
    alter_info(alter_info_arg),
    m_plock(NULL), exit_done(0),
    saved_tmp_table_share(0)
    {}
  int prepare(List<Item> &list, SELECT_LEX_UNIT *u);

  void store_values(List<Item> &values);
  bool send_eof();
  virtual void abort_result_set();
  virtual bool can_rollback_data() { return 1; }

  // Needed for access from local class MY_HOOKS in prepare(), since thd is proteted.
  const THD *get_thd(void) { return thd; }
  const HA_CREATE_INFO *get_create_info() { return create_info; };
  int prepare2(JOIN *join) { return 0; }

private:
  TABLE *create_table_from_items(THD *thd,
                                  List<Item> *items,
                                  MYSQL_LOCK **lock,
                                  TABLEOP_HOOKS *hooks);
};

#include <myisam.h>

#ifdef WITH_ARIA_STORAGE_ENGINE
#include <maria.h>
#else
#undef USE_ARIA_FOR_TMP_TABLES
#endif

#ifdef USE_ARIA_FOR_TMP_TABLES
#define TMP_ENGINE_COLUMNDEF MARIA_COLUMNDEF
#define TMP_ENGINE_HTON maria_hton
#define TMP_ENGINE_NAME "Aria"
inline uint tmp_table_max_key_length() { return maria_max_key_length(); }
inline uint tmp_table_max_key_parts() { return maria_max_key_segments(); }
#else
#define TMP_ENGINE_COLUMNDEF MI_COLUMNDEF
#define TMP_ENGINE_HTON myisam_hton
#define TMP_ENGINE_NAME "MyISAM"
inline uint tmp_table_max_key_length() { return MI_MAX_KEY_LENGTH; }
inline uint tmp_table_max_key_parts() { return MI_MAX_KEY_SEG; }
#endif

/*
  Param to create temporary tables when doing SELECT:s
  NOTE
    This structure is copied using memcpy as a part of JOIN.
*/

class TMP_TABLE_PARAM :public Sql_alloc
{
public:
  List<Item> copy_funcs;
  Copy_field *copy_field, *copy_field_end;
  uchar	    *group_buff;
  Item	    **items_to_copy;			/* Fields in tmp table */
  TMP_ENGINE_COLUMNDEF *recinfo, *start_recinfo;
  KEY *keyinfo;
  ha_rows end_write_records;
  /**
    Number of normal fields in the query, including those referred to
    from aggregate functions. Hence, "SELECT `field1`,
    SUM(`field2`) from t1" sets this counter to 2.

    @see count_field_types
  */
  uint	field_count; 
  /**
    Number of fields in the query that have functions. Includes both
    aggregate functions (e.g., SUM) and non-aggregates (e.g., RAND).
    Also counts functions referred to from aggregate functions, i.e.,
    "SELECT SUM(RAND())" sets this counter to 2.

    @see count_field_types
  */
  uint  func_count;  
  /**
    Number of fields in the query that have aggregate functions. Note
    that the optimizer may choose to optimize away these fields by
    replacing them with constants, in which case sum_func_count will
    need to be updated.

    @see opt_sum_query, count_field_types
  */
  uint  sum_func_count;   
  uint  hidden_field_count;
  uint	group_parts,group_length,group_null_parts;
  uint	quick_group;
  /**
    Enabled when we have atleast one outer_sum_func. Needed when used
    along with distinct.

    @see create_tmp_table
  */
  bool  using_outer_summary_function;
  CHARSET_INFO *table_charset;
  bool schema_table;
  /* TRUE if the temp table is created for subquery materialization. */
  bool materialized_subquery;
  /* TRUE if all columns of the table are guaranteed to be non-nullable */
  bool force_not_null_cols;
  /*
    True if GROUP BY and its aggregate functions are already computed
    by a table access method (e.g. by loose index scan). In this case
    query execution should not perform aggregation and should treat
    aggregate functions as normal functions.
  */
  bool precomputed_group_by;
  bool force_copy_fields;
  /*
    If TRUE, create_tmp_field called from create_tmp_table will convert
    all BIT fields to 64-bit longs. This is a workaround the limitation
    that MEMORY tables cannot index BIT columns.
  */
  bool bit_fields_as_long;
  /*
    Whether to create or postpone actual creation of this temporary table.
    TRUE <=> create_tmp_table will create only the TABLE structure.
  */
  bool skip_create_table;

  TMP_TABLE_PARAM()
    :copy_field(0), group_parts(0),
     group_length(0), group_null_parts(0),
     using_outer_summary_function(0),
     schema_table(0), materialized_subquery(0), force_not_null_cols(0),
     precomputed_group_by(0),
     force_copy_fields(0), bit_fields_as_long(0), skip_create_table(0)
  {}
  ~TMP_TABLE_PARAM()
  {
    cleanup();
  }
  void init(void);
  inline void cleanup(void)
  {
    if (copy_field)				/* Fix for Intel compiler */
    {
      delete [] copy_field;
      copy_field= NULL;
      copy_field_end= NULL;
    }
  }
};


class select_unit :public select_result_interceptor
{
protected:
  uint curr_step, prev_step, curr_sel;
  enum sub_select_type step;
public:
  TMP_TABLE_PARAM tmp_table_param;
  /* Number of additional (hidden) field of the used temporary table */
  int addon_cnt;
  int write_err; /* Error code from the last send_data->ha_write_row call. */
  TABLE *table;

  select_unit(THD *thd_arg):
    select_result_interceptor(thd_arg), addon_cnt(0), table(0)
  {
    init();
    tmp_table_param.init();
  }
  int prepare(List<Item> &list, SELECT_LEX_UNIT *u);
  /**
    Do prepare() and prepare2() if they have been postponed until
    column type information is computed (used by select_union_direct).

    @param types Column types

    @return false on success, true on failure
  */
  virtual bool postponed_prepare(List<Item> &types)
  { return false; }
  int send_data(List<Item> &items);
  int write_record();
  int update_counter(Field *counter, longlong value);
  int delete_record();
  bool send_eof();
  virtual bool flush();
  void cleanup();
  virtual bool create_result_table(THD *thd, List<Item> *column_types,
                                   bool is_distinct, ulonglong options,
                                   const LEX_CSTRING *alias,
                                   bool bit_fields_as_long,
                                   bool create_table,
                                   bool keep_row_order,
                                   uint hidden);
  TMP_TABLE_PARAM *get_tmp_table_param() { return &tmp_table_param; }
  void init()
  {
    curr_step= prev_step= 0;
    curr_sel= UINT_MAX;
    step= UNION_TYPE;
    write_err= 0;
  }
  virtual void change_select();
  virtual bool force_enable_index_if_needed() { return false; }
};


/**
  @class select_unit_ext

  The class used when processing rows produced by operands of query expressions
  containing INTERSECT ALL and/or EXCEPT all operations. One or two extra fields
  of the temporary to store the rows of the partial and final result can be employed.
  Both of them contain counters. The second additional field is used only when
  the processed query expression contains INTERSECT ALL.

  Consider how these extra fields are used.

  Let
    table t1 (f char(8))
    table t2 (f char(8))
    table t3 (f char(8))
  contain the following sets:
    ("b"),("a"),("d"),("c"),("b"),("a"),("c"),("a")
    ("c"),("b"),("c"),("c"),("a"),("b"),("g")
    ("c"),("a"),("b"),("d"),("b"),("e")

  - Let's demonstrate how the the set operation INTERSECT ALL is proceesed
    for the query
              SELECT f FROM t1 INTERSECT ALL SELECT f FROM t2

    When send_data() is called for the rows of the first operand we put
    the processed record into the temporary table if there was no such record
    setting dup_cnt field to 1 and add_cnt field to 0 and increment the
    counter in the dup_cnt field by one otherwise. We get

      |add_cnt|dup_cnt| f |
      |0      |2      |b  |
      |0      |3      |a  |
      |0      |1      |d  |
      |0      |2      |c  |

    The call of send_eof() for the first operand swaps the values stored in
    dup_cnt and add_cnt. After this, we'll see the following rows in the
    temporary table

      |add_cnt|dup_cnt| f |
      |2      |0      |b  |
      |3      |0      |a  |
      |1      |0      |d  |
      |2      |0      |c  |

    When send_data() is called for the rows of the second operand we increment
    the counter in dup_cnt if the processed row is found in the table and do
    nothing otherwise. As a result we get

      |add_cnt|dup_cnt| f |
      |2      |2      |b  |
      |3      |1      |a  |
      |1      |0      |d  |
      |2      |3      |c  |

    At the call of send_eof() for the second operand first we disable index.
    Then for each record, the minimum of counters from dup_cnt and add_cnt m is
    taken. If m == 0 then the record is deleted. Otherwise record is replaced
    with m copies of it. Yet the counter in this copies are set to 1 for
    dup_cnt and to 0 for add_cnt

      |add_cnt|dup_cnt| f |
      |0      |1      |b  |
      |0      |1      |b  |
      |0      |1      |a  |
      |0      |1      |c  |
      |0      |1      |c  |

  - Let's demonstrate how the the set operation EXCEPT ALL is proceesed
    for the query
              SELECT f FROM t1 EXCEPT ALL SELECT f FROM t3

    Only one additional counter field dup_cnt is used for EXCEPT ALL.
    After the first operand has been processed we have in the temporary table

      |dup_cnt| f |
      |2      |b  |
      |3      |a  |
      |1      |d  |
      |2      |c  |

    When send_data() is called for the rows of the second operand we decrement
    the counter in dup_cnt if the processed row is found in the table and do
    nothing otherwise. If the counter becomes 0 we delete the record

      |dup_cnt| f |
      |2      |a  |
      |1      |c  |

    Finally at the call of send_eof() for the second operand we disable index
    unfold rows adding duplicates

      |dup_cnt| f |
      |1      |a  |
      |1      |a  |
      |1      |c  |
 */

class select_unit_ext :public select_unit
{
public:
  select_unit_ext(THD *thd_arg):
    select_unit(thd_arg), increment(0), is_index_enabled(TRUE), 
    curr_op_type(UNSPECIFIED)
  {
  };
  int send_data(List<Item> &items);
  void change_select();
  int unfold_record(ha_rows cnt);
  bool send_eof();
  bool force_enable_index_if_needed()
  {
    is_index_enabled= true;
    return true;
  }
  bool disable_index_if_needed(SELECT_LEX *curr_sl);
  
  /* 
    How to change increment/decrement the counter in duplicate_cnt field 
    when processing a record produced by the current operand in send_data().
    The value can be 1 or -1
  */
  int increment;
  /* TRUE <=> the index of the result temporary table is enabled */
  bool is_index_enabled;
  /* The type of the set operation currently executed */
  enum set_op_type curr_op_type;
  /* 
    Points to the extra field of the temporary table where
    duplicate counters are stored
  */ 
  Field *duplicate_cnt;
  /* 
    Points to the extra field of the temporary table where additional
    counters used only for INTERSECT ALL operations are stored
  */
  Field *additional_cnt;
};

class select_union_recursive :public select_unit
{
 public:
  /* The temporary table with the new records generated by one iterative step */
  TABLE *incr_table;
  /* The TMP_TABLE_PARAM structure used to create incr_table */
  TMP_TABLE_PARAM incr_table_param;
  /* One of tables from the list rec_tables (determined dynamically) */
  TABLE *first_rec_table_to_update;
  /*
    The list of all recursive table references to the CTE for whose
    specification this select_union_recursive was created
 */
  List<TABLE_LIST> rec_table_refs;
  /*
    The count of how many times cleanup() was called with cleaned==false
    for the unit specifying the recursive CTE for which this object was created
    or for the unit specifying a CTE that mutually recursive with this CTE.
  */
  uint cleanup_count;

  select_union_recursive(THD *thd_arg):
    select_unit(thd_arg),
    incr_table(0), first_rec_table_to_update(0), cleanup_count(0)
  { incr_table_param.init(); };

  int send_data(List<Item> &items);
  bool create_result_table(THD *thd, List<Item> *column_types,
                           bool is_distinct, ulonglong options,
                           const LEX_CSTRING *alias,
                           bool bit_fields_as_long,
                           bool create_table,
                           bool keep_row_order,
                           uint hidden);
  void cleanup();
};

/**
  UNION result that is passed directly to the receiving select_result
  without filling a temporary table.

  Function calls are forwarded to the wrapped select_result, but some
  functions are expected to be called only once for each query, so
  they are only executed for the first SELECT in the union (execept
  for send_eof(), which is executed only for the last SELECT).

  This select_result is used when a UNION is not DISTINCT and doesn't
  have a global ORDER BY clause. @see st_select_lex_unit::prepare().
*/

class select_union_direct :public select_unit
{
private:
  /* Result object that receives all rows */
  select_result *result;
  /* The last SELECT_LEX of the union */
  SELECT_LEX *last_select_lex;

  /* Wrapped result has received metadata */
  bool done_send_result_set_metadata;
  /* Wrapped result has initialized tables */
  bool done_initialize_tables;

  /* Accumulated limit_found_rows */
  ulonglong limit_found_rows;

  /* Number of rows offset */
  ha_rows offset;
  /* Number of rows limit + offset, @see select_union_direct::send_data() */
  ha_rows limit;

public:
  /* Number of rows in the union */
  ha_rows send_records; 
  select_union_direct(THD *thd_arg, select_result *result_arg,
                      SELECT_LEX *last_select_lex_arg):
  select_unit(thd_arg), result(result_arg),
    last_select_lex(last_select_lex_arg),
    done_send_result_set_metadata(false), done_initialize_tables(false),
    limit_found_rows(0)
    { send_records= 0; }
  bool change_result(select_result *new_result);
  uint field_count(List<Item> &fields) const
  {
    // Only called for top-level select_results, usually select_send
    DBUG_ASSERT(false); /* purecov: inspected */
    return 0; /* purecov: inspected */
  }
  bool postponed_prepare(List<Item> &types);
  bool send_result_set_metadata(List<Item> &list, uint flags);
  int send_data(List<Item> &items);
  bool initialize_tables (JOIN *join);
  bool send_eof();
  bool flush() { return false; }
  bool check_simple_select() const
  {
    /* Only called for top-level select_results, usually select_send */
    DBUG_ASSERT(false); /* purecov: inspected */
    return false; /* purecov: inspected */
  }
  void abort_result_set()
  {
    result->abort_result_set(); /* purecov: inspected */
  }
  void cleanup()
  {
    send_records= 0;
  }
  void set_thd(THD *thd_arg)
  {
    /*
      Only called for top-level select_results, usually select_send,
      and for the results of subquery engines
      (select_<something>_subselect).
    */
    DBUG_ASSERT(false); /* purecov: inspected */
  }
  void remove_offset_limit()
  {
    // EXPLAIN should never output to a select_union_direct
    DBUG_ASSERT(false); /* purecov: inspected */
  }
  void begin_dataset()
  {
    // Only called for sp_cursor::Select_fetch_into_spvars
    DBUG_ASSERT(false); /* purecov: inspected */
  }
};


/* Base subselect interface class */
class select_subselect :public select_result_interceptor
{
protected:
  Item_subselect *item;
public:
  select_subselect(THD *thd_arg, Item_subselect *item_arg):
    select_result_interceptor(thd_arg), item(item_arg) {}
  int send_data(List<Item> &items)=0;
  bool send_eof() { return 0; };
};

/* Single value subselect interface class */
class select_singlerow_subselect :public select_subselect
{
public:
  select_singlerow_subselect(THD *thd_arg, Item_subselect *item_arg):
    select_subselect(thd_arg, item_arg)
  {}
  int send_data(List<Item> &items);
};


/*
  This class specializes select_union to collect statistics about the
  data stored in the temp table. Currently the class collects statistcs
  about NULLs.
*/

class select_materialize_with_stats : public select_unit
{
protected:
  class Column_statistics
  {
  public:
    /* Count of NULLs per column. */
    ha_rows null_count;
    /* The row number that contains the first NULL in a column. */
    ha_rows min_null_row;
    /* The row number that contains the last NULL in a column. */
    ha_rows max_null_row;
  };

  /* Array of statistics data per column. */
  Column_statistics* col_stat;

  /*
    The number of columns in the biggest sub-row that consists of only
    NULL values.
  */
  uint max_nulls_in_row;
  /*
    Count of rows writtent to the temp table. This is redundant as it is
    already stored in handler::stats.records, however that one is relatively
    expensive to compute (given we need that for evry row).
  */
  ha_rows count_rows;

protected:
  void reset();

public:
  select_materialize_with_stats(THD *thd_arg): select_unit(thd_arg)
  { tmp_table_param.init(); }
  bool create_result_table(THD *thd, List<Item> *column_types,
                           bool is_distinct, ulonglong options,
                           const LEX_CSTRING *alias,
                           bool bit_fields_as_long,
                           bool create_table,
                           bool keep_row_order,
                           uint hidden);
  bool init_result_table(ulonglong select_options);
  int send_data(List<Item> &items);
  void cleanup();
  ha_rows get_null_count_of_col(uint idx)
  {
    DBUG_ASSERT(idx < table->s->fields);
    return col_stat[idx].null_count;
  }
  ha_rows get_max_null_of_col(uint idx)
  {
    DBUG_ASSERT(idx < table->s->fields);
    return col_stat[idx].max_null_row;
  }
  ha_rows get_min_null_of_col(uint idx)
  {
    DBUG_ASSERT(idx < table->s->fields);
    return col_stat[idx].min_null_row;
  }
  uint get_max_nulls_in_row() { return max_nulls_in_row; }
};


/* used in independent ALL/ANY optimisation */
class select_max_min_finder_subselect :public select_subselect
{
  Item_cache *cache;
  bool (select_max_min_finder_subselect::*op)();
  bool fmax;
  bool is_all;
public:
  select_max_min_finder_subselect(THD *thd_arg, Item_subselect *item_arg,
                                  bool mx, bool all):
    select_subselect(thd_arg, item_arg), cache(0), fmax(mx), is_all(all)
  {}
  void cleanup();
  int send_data(List<Item> &items);
  bool cmp_real();
  bool cmp_int();
  bool cmp_decimal();
  bool cmp_str();
};

/* EXISTS subselect interface class */
class select_exists_subselect :public select_subselect
{
public:
  select_exists_subselect(THD *thd_arg, Item_subselect *item_arg):
    select_subselect(thd_arg, item_arg) {}
  int send_data(List<Item> &items);
};


/*
  Optimizer and executor structure for the materialized semi-join info. This
  structure contains
   - The sj-materialization temporary table
   - Members needed to make index lookup or a full scan of the temptable.
*/
class POSITION;

class SJ_MATERIALIZATION_INFO : public Sql_alloc
{
public:
  /* Optimal join sub-order */
  POSITION *positions;

  uint tables; /* Number of tables in the sj-nest */

  /* Number of rows in the materialized table, before the de-duplication */
  double rows_with_duplicates;

  /* Expected #rows in the materialized table, after de-duplication */
  double rows;

  /* 
    Cost to materialize - execute the sub-join and write rows into temp.table
  */
  Cost_estimate materialization_cost;

  /* Cost to make one lookup in the temptable */
  Cost_estimate lookup_cost;
  
  /* Cost of scanning the materialized table */
  Cost_estimate scan_cost;

  /* --- Execution structures ---------- */
  
  /*
    TRUE <=> This structure is used for execution. We don't necessarily pick
    sj-materialization, so some of SJ_MATERIALIZATION_INFO structures are not
    used by materialization
  */
  bool is_used;
  
  bool materialized; /* TRUE <=> materialization already performed */
  /*
    TRUE  - the temptable is read with full scan
    FALSE - we use the temptable for index lookups
  */
  bool is_sj_scan; 
  
  /* The temptable and its related info */
  TMP_TABLE_PARAM sjm_table_param;
  List<Item> sjm_table_cols;
  TABLE *table;

  /* Structure used to make index lookups */
  struct st_table_ref *tab_ref;
  Item *in_equality; /* See create_subq_in_equalities() */

  Item *join_cond; /* See comments in make_join_select() */
  Copy_field *copy_field; /* Needed for SJ_Materialization scan */
};


/* Structs used when sorting */
struct SORT_FIELD_ATTR
{
  /*
    If using mem-comparable fixed-size keys:
    length of the mem-comparable image of the field, in bytes.

    If using packed keys: still the same? Not clear what is the use of it.
  */
  uint length;

  /*
    For most datatypes, this is 0.
    The exception are the VARBINARY columns.
    For those columns, the comparison actually compares

      (value_prefix(N), suffix=length(value))

    Here value_prefix is either the whole value or its prefix if it was too
    long, and the suffix is the length of the original value.
    (this way, for values X and Y:  if X=prefix(Y) then X compares as less
    than Y
  */
  uint suffix_length;

  /*
    If using packed keys, number of bytes that are used to store the length
    of the packed key.

  */
  uint length_bytes;

  /* Max. length of the original value, in bytes */
  uint original_length;
  enum Type { FIXED_SIZE, VARIABLE_SIZE } type;
  /*
    TRUE  : if the item or field is NULLABLE
    FALSE : otherwise
  */
  bool maybe_null;
  CHARSET_INFO *cs;
  uint pack_sort_string(uchar *to, const Binary_string *str,
                        CHARSET_INFO *cs) const;
  int compare_packed_fixed_size_vals(uchar *a, size_t *a_len,
                                     uchar *b, size_t *b_len);
  int compare_packed_varstrings(uchar *a, size_t *a_len,
                                uchar *b, size_t *b_len);
  bool check_if_packing_possible(THD *thd) const;
  bool is_variable_sized() { return type == VARIABLE_SIZE; }
  void set_length_and_original_length(THD *thd, uint length_arg);
};


struct SORT_FIELD: public SORT_FIELD_ATTR
{
  Field *field;				/* Field to sort */
  Item	*item;				/* Item if not sorting fields */
  bool reverse;				/* if descending sort */
};


typedef struct st_sort_buffer {
  uint index;					/* 0 or 1 */
  uint sort_orders;
  uint change_pos;				/* If sort-fields changed */
  char **buff;
  SORT_FIELD *sortorder;
} SORT_BUFFER;

/* Structure for db & table in sql_yacc */

class Table_ident :public Sql_alloc
{
public:
  LEX_CSTRING db;
  LEX_CSTRING table;
  SELECT_LEX_UNIT *sel;
  inline Table_ident(THD *thd, const LEX_CSTRING *db_arg,
                     const LEX_CSTRING *table_arg,
		     bool force)
    :table(*table_arg), sel((SELECT_LEX_UNIT *)0)
  {
    if (!force && (thd->client_capabilities & CLIENT_NO_SCHEMA))
      db= null_clex_str;
    else
      db= *db_arg;
  }
  inline Table_ident(const LEX_CSTRING *table_arg)
    :table(*table_arg), sel((SELECT_LEX_UNIT *)0)
  {
    db= null_clex_str;
  }
  /*
    This constructor is used only for the case when we create a derived
    table. A derived table has no name and doesn't belong to any database.
    Later, if there was an alias specified for the table, it will be set
    by add_table_to_list.
  */
  inline Table_ident(SELECT_LEX_UNIT *s) : sel(s)
  {
    /* We must have a table name here as this is used with add_table_to_list */
    db.str= empty_c_string;                    /* a subject to casedn_str */
    db.length= 0;
    table.str= internal_table_name;
    table.length=1;
  }
  bool is_derived_table() const { return MY_TEST(sel); }
  inline void change_db(LEX_CSTRING *db_name)
  {
    db= *db_name;
  }
  bool resolve_table_rowtype_ref(THD *thd, Row_definition_list &defs);
  bool append_to(THD *thd, String *to) const;
};


class Qualified_column_ident: public Table_ident
{
public:
  LEX_CSTRING m_column;
public:
  Qualified_column_ident(const LEX_CSTRING *column)
    :Table_ident(&null_clex_str),
    m_column(*column)
  { }
  Qualified_column_ident(const LEX_CSTRING *table, const LEX_CSTRING *column)
   :Table_ident(table),
    m_column(*column)
  { }
  Qualified_column_ident(THD *thd,
                         const LEX_CSTRING *db,
                         const LEX_CSTRING *table,
                         const LEX_CSTRING *column)
   :Table_ident(thd, db, table, false),
    m_column(*column)
  { }
  bool resolve_type_ref(THD *thd, Column_definition *def);
  bool append_to(THD *thd, String *to) const;
};


// this is needed for user_vars hash
class user_var_entry
{
  CHARSET_INFO *m_charset;
 public:
  user_var_entry() {}                         /* Remove gcc warning */
  LEX_CSTRING name;
  char *value;
  size_t length;
  query_id_t update_query_id, used_query_id;
  Item_result type;
  bool unsigned_flag;

  double val_real(bool *null_value);
  longlong val_int(bool *null_value) const;
  String *val_str(bool *null_value, String *str, uint decimals) const;
  my_decimal *val_decimal(bool *null_value, my_decimal *result);
  CHARSET_INFO *charset() const { return m_charset; }
  void set_charset(CHARSET_INFO *cs) { m_charset= cs; }
};

user_var_entry *get_variable(HASH *hash, LEX_CSTRING *name,
				    bool create_if_not_exists);

class SORT_INFO;
class multi_delete :public select_result_interceptor
{
  TABLE_LIST *delete_tables, *table_being_deleted;
  Unique **tempfiles;
  ha_rows deleted, found;
  uint num_of_tables;
  int error;
  bool do_delete;
  /* True if at least one table we delete from is transactional */
  bool transactional_tables;
  /* True if at least one table we delete from is not transactional */
  bool normal_tables;
  bool delete_while_scanning;
  /*
     error handling (rollback and binlogging) can happen in send_eof()
     so that afterward abort_result_set() needs to find out that.
  */
  bool error_handled;

public:
  // Methods used by ColumnStore
  uint get_num_of_tables() const { return num_of_tables; }
  TABLE_LIST* get_tables() const { return delete_tables; }
public:
  multi_delete(THD *thd_arg, TABLE_LIST *dt, uint num_of_tables);
  ~multi_delete();
  int prepare(List<Item> &list, SELECT_LEX_UNIT *u);
  int send_data(List<Item> &items);
  bool initialize_tables (JOIN *join);
  int do_deletes();
  int do_table_deletes(TABLE *table, SORT_INFO *sort_info, bool ignore);
  bool send_eof();
  inline ha_rows num_deleted() const { return deleted; }
  virtual void abort_result_set();
  void prepare_to_read_rows();
};


class multi_update :public select_result_interceptor
{
  TABLE_LIST *all_tables; /* query/update command tables */
  List<TABLE_LIST> *leaves;     /* list of leaves of join table tree */
  List<TABLE_LIST> updated_leaves;  /* list of of updated leaves */
  TABLE_LIST *update_tables;
  TABLE **tmp_tables, *main_table, *table_to_update;
  TMP_TABLE_PARAM *tmp_table_param;
  ha_rows updated, found;
  List <Item> *fields, *values;
  List <Item> **fields_for_table, **values_for_table;
  uint table_count;
  /*
   List of tables referenced in the CHECK OPTION condition of
   the updated view excluding the updated table.
  */
  List <TABLE> unupdated_check_opt_tables;
  Copy_field *copy_field;
  enum enum_duplicates handle_duplicates;
  bool do_update, trans_safe;
  /* True if the update operation has made a change in a transactional table */
  bool transactional_tables;
  bool ignore;
  /* 
     error handling (rollback and binlogging) can happen in send_eof()
     so that afterward  abort_result_set() needs to find out that.
  */
  bool error_handled;
  
  /* Need this to protect against multiple prepare() calls */
  bool prepared;

  // For System Versioning (may need to insert new fields to a table).
  ha_rows updated_sys_ver;

  bool has_vers_fields;

public:
  multi_update(THD *thd_arg, TABLE_LIST *ut, List<TABLE_LIST> *leaves_list,
	       List<Item> *fields, List<Item> *values,
	       enum_duplicates handle_duplicates, bool ignore);
  ~multi_update();
  bool init(THD *thd);
  int prepare(List<Item> &list, SELECT_LEX_UNIT *u);
  int send_data(List<Item> &items);
  bool initialize_tables (JOIN *join);
  int prepare2(JOIN *join);
  int  do_updates();
  bool send_eof();
  inline ha_rows num_found() const { return found; }
  inline ha_rows num_updated() const { return updated; }
  virtual void abort_result_set();
  void update_used_tables();
  void prepare_to_read_rows();
};

class my_var_sp;
class my_var : public Sql_alloc  {
public:
  const LEX_CSTRING name;
  enum type { SESSION_VAR, LOCAL_VAR, PARAM_VAR };
  type scope;
  my_var(const LEX_CSTRING *j, enum type s) : name(*j), scope(s) { }
  virtual ~my_var() {}
  virtual bool set(THD *thd, Item *val) = 0;
  virtual my_var_sp *get_my_var_sp() { return NULL; }
};

class my_var_sp: public my_var {
  const Sp_rcontext_handler *m_rcontext_handler;
  const Type_handler *m_type_handler;
public:
  uint offset;
  /*
    Routine to which this Item_splocal belongs. Used for checking if correct
    runtime context is used for variable handling.
  */
  sp_head *sp;
  my_var_sp(const Sp_rcontext_handler *rcontext_handler,
            const LEX_CSTRING *j, uint o, const Type_handler *type_handler,
            sp_head *s)
    : my_var(j, LOCAL_VAR),
      m_rcontext_handler(rcontext_handler),
      m_type_handler(type_handler), offset(o), sp(s) { }
  ~my_var_sp() { }
  bool set(THD *thd, Item *val);
  my_var_sp *get_my_var_sp() { return this; }
  const Type_handler *type_handler() const { return m_type_handler; }
  sp_rcontext *get_rcontext(sp_rcontext *local_ctx) const;
};

/*
  This class handles fields of a ROW SP variable when it's used as a OUT
  parameter in a stored procedure.
*/
class my_var_sp_row_field: public my_var_sp
{
  uint m_field_offset;
public:
  my_var_sp_row_field(const Sp_rcontext_handler *rcontext_handler,
                      const LEX_CSTRING *varname, const LEX_CSTRING *fieldname,
                      uint var_idx, uint field_idx, sp_head *s)
   :my_var_sp(rcontext_handler, varname, var_idx,
              &type_handler_double/*Not really used*/, s),
    m_field_offset(field_idx)
  { }
  bool set(THD *thd, Item *val);
};

class my_var_user: public my_var {
public:
  my_var_user(const LEX_CSTRING *j)
    : my_var(j, SESSION_VAR) { }
  ~my_var_user() { }
  bool set(THD *thd, Item *val);
};

class select_dumpvar :public select_result_interceptor {
  ha_rows row_count;
  my_var_sp *m_var_sp_row; // Not NULL if SELECT INTO row_type_sp_variable
  bool send_data_to_var_list(List<Item> &items);
public:
  List<my_var> var_list;
  select_dumpvar(THD *thd_arg)
   :select_result_interceptor(thd_arg), row_count(0), m_var_sp_row(NULL)
  { var_list.empty(); }
  ~select_dumpvar() {}
  int prepare(List<Item> &list, SELECT_LEX_UNIT *u);
  int send_data(List<Item> &items);
  bool send_eof();
  virtual bool check_simple_select() const;
  void cleanup();
};

/* Bits in sql_command_flags */

#define CF_CHANGES_DATA           (1U << 0)
#define CF_REPORT_PROGRESS        (1U << 1)
#define CF_STATUS_COMMAND         (1U << 2)
#define CF_SHOW_TABLE_COMMAND     (1U << 3)
#define CF_WRITE_LOGS_COMMAND     (1U << 4)

/**
  Must be set for SQL statements that may contain
  Item expressions and/or use joins and tables.
  Indicates that the parse tree of such statement may
  contain rule-based optimizations that depend on metadata
  (i.e. number of columns in a table), and consequently
  that the statement must be re-prepared whenever
  referenced metadata changes. Must not be set for
  statements that themselves change metadata, e.g. RENAME,
  ALTER and other DDL, since otherwise will trigger constant
  reprepare. Consequently, complex item expressions and
  joins are currently prohibited in these statements.
*/
#define CF_REEXECUTION_FRAGILE    (1U << 5)
/**
  Implicitly commit before the SQL statement is executed.

  Statements marked with this flag will cause any active
  transaction to end (commit) before proceeding with the
  command execution.

  This flag should be set for statements that probably can't
  be rolled back or that do not expect any previously metadata
  locked tables.
*/
#define CF_IMPLICIT_COMMIT_BEGIN   (1U << 6)
/**
  Implicitly commit after the SQL statement.

  Statements marked with this flag are automatically committed
  at the end of the statement.

  This flag should be set for statements that will implicitly
  open and take metadata locks on system tables that should not
  be carried for the whole duration of a active transaction.
*/
#define CF_IMPLICIT_COMMIT_END    (1U << 7)
/**
  CF_IMPLICT_COMMIT_BEGIN and CF_IMPLICIT_COMMIT_END are used
  to ensure that the active transaction is implicitly committed
  before and after every DDL statement and any statement that
  modifies our currently non-transactional system tables.
*/
#define CF_AUTO_COMMIT_TRANS  (CF_IMPLICIT_COMMIT_BEGIN | CF_IMPLICIT_COMMIT_END)

/**
  Diagnostic statement.
  Diagnostic statements:
  - SHOW WARNING
  - SHOW ERROR
  - GET DIAGNOSTICS (WL#2111)
  do not modify the diagnostics area during execution.
*/
#define CF_DIAGNOSTIC_STMT        (1U << 8)

/**
  Identifies statements that may generate row events
  and that may end up in the binary log.
*/
#define CF_CAN_GENERATE_ROW_EVENTS (1U << 9)

/**
  Identifies statements which may deal with temporary tables and for which
  temporary tables should be pre-opened to simplify privilege checks.
*/
#define CF_PREOPEN_TMP_TABLES   (1U << 10)

/**
  Identifies statements for which open handlers should be closed in the
  beginning of the statement.
*/
#define CF_HA_CLOSE             (1U << 11)

/**
  Identifies statements that can be explained with EXPLAIN.
*/
#define CF_CAN_BE_EXPLAINED       (1U << 12)

/** Identifies statements which may generate an optimizer trace */
#define CF_OPTIMIZER_TRACE        (1U << 14)

/**
   Identifies statements that should always be disallowed in
   read only transactions.
*/
#define CF_DISALLOW_IN_RO_TRANS   (1U << 15)

/**
  Statement that need the binlog format to be unchanged.
*/
#define CF_FORCE_ORIGINAL_BINLOG_FORMAT (1U << 16)

/**
  Statement that inserts new rows (INSERT, REPLACE, LOAD, ALTER TABLE)
*/
#define CF_INSERTS_DATA (1U << 17)

/**
  Statement that updates existing rows (UPDATE, multi-update)
*/
#define CF_UPDATES_DATA (1U << 18)

/**
  Not logged into slow log as "admin commands"
*/
#define CF_ADMIN_COMMAND (1U << 19)

/**
  SP Bulk execution safe
*/
#define CF_PS_ARRAY_BINDING_SAFE (1U << 20)
/**
  SP Bulk execution optimized
*/
#define CF_PS_ARRAY_BINDING_OPTIMIZED (1U << 21)
/**
  If command creates or drops a table
*/
#define CF_SCHEMA_CHANGE (1U << 22)
/**
  If command creates or drops a database
*/
#define CF_DB_CHANGE (1U << 23)

#ifdef WITH_WSREP
/**
  DDL statement that may be subject to error filtering.
*/
#define CF_WSREP_MAY_IGNORE_ERRORS (1U << 24)
#endif /* WITH_WSREP */


/* Bits in server_command_flags */

/**
  Statement that deletes existing rows (DELETE, DELETE_MULTI)
*/
#define CF_DELETES_DATA (1U << 24)

/**
  Skip the increase of the global query id counter. Commonly set for
  commands that are stateless (won't cause any change on the server
  internal states).
*/
#define CF_SKIP_QUERY_ID        (1U << 0)

/**
  Skip the increase of the number of statements that clients have
  sent to the server. Commonly used for commands that will cause
  a statement to be executed but the statement might have not been
  sent by the user (ie: stored procedure).
*/
#define CF_SKIP_QUESTIONS       (1U << 1)
#ifdef WITH_WSREP
/**
  Do not check that wsrep snapshot is ready before allowing this command
*/
#define CF_SKIP_WSREP_CHECK     (1U << 2)
#else
#define CF_SKIP_WSREP_CHECK     0
#endif /* WITH_WSREP */

/**
  Do not allow it for COM_MULTI batch
*/
#define CF_NO_COM_MULTI         (1U << 3)

/* Inline functions */

inline bool add_item_to_list(THD *thd, Item *item)
{
  bool res= thd->lex->current_select->add_item_to_list(thd, item);
  return res;
}

inline bool add_value_to_list(THD *thd, Item *value)
{
  return thd->lex->value_list.push_back(value, thd->mem_root);
}

inline bool add_order_to_list(THD *thd, Item *item, bool asc)
{
  return thd->lex->current_select->add_order_to_list(thd, item, asc);
}

inline bool add_gorder_to_list(THD *thd, Item *item, bool asc)
{
  return thd->lex->current_select->add_gorder_to_list(thd, item, asc);
}

inline bool add_group_to_list(THD *thd, Item *item, bool asc)
{
  return thd->lex->current_select->add_group_to_list(thd, item, asc);
}

inline Item *and_conds(THD *thd, Item *a, Item *b)
{
  if (!b) return a;
  if (!a) return b;
  return new (thd->mem_root) Item_cond_and(thd, a, b);
}

/* inline handler methods that need to know TABLE and THD structures */
inline void handler::increment_statistics(ulong SSV::*offset) const
{
  status_var_increment(table->in_use->status_var.*offset);
  table->in_use->check_limit_rows_examined();
}

inline void handler::decrement_statistics(ulong SSV::*offset) const
{
  status_var_decrement(table->in_use->status_var.*offset);
}


inline int handler::ha_ft_read(uchar *buf)
{
  int error= ft_read(buf);
  if (!error)
    update_rows_read();

  table->status=error ? STATUS_NOT_FOUND: 0;
  return error;
}

inline int handler::ha_rnd_pos_by_record(uchar *buf)
{
  int error= rnd_pos_by_record(buf);
  table->status=error ? STATUS_NOT_FOUND: 0;
  return error;
}

inline int handler::ha_read_first_row(uchar *buf, uint primary_key)
{
  int error= read_first_row(buf, primary_key);
  if (!error)
    update_rows_read();
  table->status=error ? STATUS_NOT_FOUND: 0;
  return error;
}

inline int handler::ha_write_tmp_row(uchar *buf)
{
  int error;
  MYSQL_INSERT_ROW_START(table_share->db.str, table_share->table_name.str);
  increment_statistics(&SSV::ha_tmp_write_count);
  TABLE_IO_WAIT(tracker, PSI_TABLE_WRITE_ROW, MAX_KEY, error,
          { error= write_row(buf); })
  MYSQL_INSERT_ROW_DONE(error);
  return error;
}

inline int handler::ha_delete_tmp_row(uchar *buf)
{
  int error;
  MYSQL_DELETE_ROW_START(table_share->db.str, table_share->table_name.str);
  increment_statistics(&SSV::ha_tmp_delete_count);
  TABLE_IO_WAIT(tracker, PSI_TABLE_DELETE_ROW, MAX_KEY, error,
                { error= delete_row(buf); })
  MYSQL_DELETE_ROW_DONE(error);
  return error;
}

inline int handler::ha_update_tmp_row(const uchar *old_data, uchar *new_data)
{
  int error;
  MYSQL_UPDATE_ROW_START(table_share->db.str, table_share->table_name.str);
  increment_statistics(&SSV::ha_tmp_update_count);
  TABLE_IO_WAIT(tracker, PSI_TABLE_UPDATE_ROW, active_index, error,
          { error= update_row(old_data, new_data);})
  MYSQL_UPDATE_ROW_DONE(error);
  return error;
}

inline bool handler::has_long_unique()
{
  return table->s->long_unique_table;
}

extern pthread_attr_t *get_connection_attrib(void);

/**
   Set thread entering a condition

   This function should be called before putting a thread to wait for
   a condition. @a mutex should be held before calling this
   function. After being waken up, @f thd_exit_cond should be called.

   @param thd      The thread entering the condition, NULL means current thread
   @param cond     The condition the thread is going to wait for
   @param mutex    The mutex associated with the condition, this must be
                   held before call this function
   @param stage    The new process message for the thread
   @param old_stage The old process message for the thread
   @param src_function The caller source function name
   @param src_file The caller source file name
   @param src_line The caller source line number
*/
void thd_enter_cond(MYSQL_THD thd, mysql_cond_t *cond, mysql_mutex_t *mutex,
                    const PSI_stage_info *stage, PSI_stage_info *old_stage,
                    const char *src_function, const char *src_file,
                    int src_line);

#define THD_ENTER_COND(P1, P2, P3, P4, P5) \
  thd_enter_cond(P1, P2, P3, P4, P5, __func__, __FILE__, __LINE__)

/**
   Set thread leaving a condition

   This function should be called after a thread being waken up for a
   condition.

   @param thd      The thread entering the condition, NULL means current thread
   @param stage    The process message, ususally this should be the old process
                   message before calling @f thd_enter_cond
   @param src_function The caller source function name
   @param src_file The caller source file name
   @param src_line The caller source line number
*/
void thd_exit_cond(MYSQL_THD thd, const PSI_stage_info *stage,
                   const char *src_function, const char *src_file,
                   int src_line);

#define THD_EXIT_COND(P1, P2) \
  thd_exit_cond(P1, P2, __func__, __FILE__, __LINE__)

inline bool binlog_should_compress(size_t len)
{
  return opt_bin_log_compress &&
    len >= opt_bin_log_compress_min_len;
}


/**
   Save thd sql_mode on instantiation.
   On destruction it resets the mode to the previously stored value.
*/
class Sql_mode_save
{
 public:
  Sql_mode_save(THD *thd) : thd(thd), old_mode(thd->variables.sql_mode) {}
  ~Sql_mode_save() { thd->variables.sql_mode = old_mode; }

 private:
  THD *thd;
  sql_mode_t old_mode; // SQL mode saved at construction time.
};

class Switch_to_definer_security_ctx
{
 public:
  Switch_to_definer_security_ctx(THD *thd, TABLE_LIST *table) :
    m_thd(thd), m_sctx(thd->security_ctx)
  {
    if (table->security_ctx)
      thd->security_ctx= table->security_ctx;
  }
  ~Switch_to_definer_security_ctx() { m_thd->security_ctx = m_sctx; }

 private:
  THD *m_thd;
  Security_context *m_sctx;
};


class Sql_mode_instant_set: public Sql_mode_save
{
public:
  Sql_mode_instant_set(THD *thd, sql_mode_t temporary_value)
   :Sql_mode_save(thd)
  {
    thd->variables.sql_mode= temporary_value;
  }
};


class Sql_mode_instant_remove: public Sql_mode_save
{
public:
  Sql_mode_instant_remove(THD *thd, sql_mode_t temporary_remove_flags)
   :Sql_mode_save(thd)
  {
    thd->variables.sql_mode&= ~temporary_remove_flags;
  }
};


class Abort_on_warning_instant_set
{
  THD *m_thd;
  bool m_save_abort_on_warning;
public:
  Abort_on_warning_instant_set(THD *thd, bool temporary_value)
   :m_thd(thd), m_save_abort_on_warning(thd->abort_on_warning)
  {
    thd->abort_on_warning= temporary_value;
  }
  ~Abort_on_warning_instant_set()
  {
    m_thd->abort_on_warning= m_save_abort_on_warning;
  }
};


class Check_level_instant_set
{
  THD *m_thd;
  enum_check_fields m_check_level;
public:
  Check_level_instant_set(THD *thd, enum_check_fields temporary_value)
   :m_thd(thd), m_check_level(thd->count_cuted_fields)
  {
    thd->count_cuted_fields= temporary_value;
  }
  ~Check_level_instant_set()
  {
    m_thd->count_cuted_fields= m_check_level;
  }
};


/**
  This class resembles the SQL Standard schema qualified object name:
  <schema qualified name> ::= [ <schema name> <period> ] <qualified identifier>
*/
class Database_qualified_name
{
public:
  LEX_CSTRING m_db;
  LEX_CSTRING m_name;
  Database_qualified_name(const LEX_CSTRING *db, const LEX_CSTRING *name)
   :m_db(*db), m_name(*name)
  { }
  Database_qualified_name(const LEX_CSTRING &db, const LEX_CSTRING &name)
   :m_db(db), m_name(name)
  { }
  Database_qualified_name(const char *db, size_t db_length,
                          const char *name, size_t name_length)
  {
    m_db.str= db;
    m_db.length= db_length;
    m_name.str= name;
    m_name.length= name_length;
  }

  bool eq(const Database_qualified_name *other) const
  {
    CHARSET_INFO *cs= lower_case_table_names ?
                      &my_charset_utf8mb3_general_ci :
                      &my_charset_utf8mb3_bin;
    return
      m_db.length == other->m_db.length &&
      m_name.length == other->m_name.length &&
      !cs->strnncoll(m_db.str, m_db.length,
                     other->m_db.str, other->m_db.length) &&
      !cs->strnncoll(m_name.str, m_name.length,
                     other->m_name.str, other->m_name.length);
  }
  void copy(MEM_ROOT *mem_root, const LEX_CSTRING &db,
                                const LEX_CSTRING &name);
  // Export db and name as a qualified name string: 'db.name'
  size_t make_qname(char *dst, size_t dstlen) const
  {
    return my_snprintf(dst, dstlen, "%.*s.%.*s",
                       (int) m_db.length, m_db.str,
                       (int) m_name.length, m_name.str);
  }
  // Export db and name as a qualified name string, allocate on mem_root.
  bool make_qname(MEM_ROOT *mem_root, LEX_CSTRING *dst) const
  {
    const uint dot= !!m_db.length;
    char *tmp;
    /* format: [database + dot] + name + '\0' */
    dst->length= m_db.length + dot + m_name.length;
    if (unlikely(!(dst->str= tmp= (char*) alloc_root(mem_root,
                                                     dst->length + 1))))
      return true;
    sprintf(tmp, "%.*s%.*s%.*s",
            (int) m_db.length, (m_db.length ? m_db.str : ""),
            dot, ".",
            (int) m_name.length, m_name.str);
    DBUG_SLOW_ASSERT(ok_for_lower_case_names(m_db.str));
    return false;
  }

  bool make_package_routine_name(MEM_ROOT *mem_root,
                                 const LEX_CSTRING &package,
                                 const LEX_CSTRING &routine)
  {
    char *tmp;
    size_t length= package.length + 1 + routine.length + 1;
    if (unlikely(!(tmp= (char *) alloc_root(mem_root, length))))
      return true;
    m_name.length= my_snprintf(tmp, length, "%.*s.%.*s",
                               (int) package.length, package.str,
                               (int) routine.length, routine.str);
    m_name.str= tmp;
    return false;
  }

  bool make_package_routine_name(MEM_ROOT *mem_root,
                                 const LEX_CSTRING &db,
                                 const LEX_CSTRING &package,
                                 const LEX_CSTRING &routine)
  {
    if (unlikely(make_package_routine_name(mem_root, package, routine)))
      return true;
    if (unlikely(!(m_db.str= strmake_root(mem_root, db.str, db.length))))
      return true;
    m_db.length= db.length;
    return false;
  }
};


class ErrConvDQName: public ErrConv
{
  const Database_qualified_name *m_name;
public:
  ErrConvDQName(const Database_qualified_name *name)
   :m_name(name)
  { }
  const char *ptr() const
  {
    m_name->make_qname(err_buffer, sizeof(err_buffer));
    return err_buffer;
  }
};

class Type_holder: public Sql_alloc,
                   public Item_args,
                   public Type_handler_hybrid_field_type,
                   public Type_all_attributes
{
  const TYPELIB *m_typelib;
  bool m_maybe_null;
public:
  Type_holder()
   :m_typelib(NULL),
    m_maybe_null(false)
  { }

  void set_maybe_null(bool maybe_null_arg) { m_maybe_null= maybe_null_arg; }
  bool get_maybe_null() const { return m_maybe_null; }

  uint decimal_precision() const
  {
    /*
      Type_holder is not used directly to create fields, so
      its virtual decimal_precision() is never called.
      We should eventually extend create_result_table() to accept
      an array of Type_holders directly, without having to allocate
      Item_type_holder's and put them into List<Item>.
    */
    DBUG_ASSERT(0);
    return 0;
  }
  void set_typelib(const TYPELIB *typelib)
  {
    m_typelib= typelib;
  }
  const TYPELIB *get_typelib() const
  {
    return m_typelib;
  }

  bool aggregate_attributes(THD *thd)
  {
    for (uint i= 0; i < arg_count; i++)
      m_maybe_null|= args[i]->maybe_null;
    return
       type_handler()->Item_hybrid_func_fix_attributes(thd,
                                                       "UNION", this, this,
                                                       args, arg_count);
  }
};


/*
  A helper class to set THD flags to emit warnings/errors in case of
  overflow/type errors during assigning values into the SP variable fields.
  Saves original flags values in constructor.
  Restores original flags in destructor.
*/
class Sp_eval_expr_state
{
  THD *m_thd;
  enum_check_fields m_count_cuted_fields;
  bool m_abort_on_warning;
  bool m_stmt_modified_non_trans_table;
  void start()
  {
    m_thd->count_cuted_fields= CHECK_FIELD_ERROR_FOR_NULL;
    m_thd->abort_on_warning= m_thd->is_strict_mode();
    m_thd->transaction->stmt.modified_non_trans_table= false;
  }
  void stop()
  {
    m_thd->count_cuted_fields= m_count_cuted_fields;
    m_thd->abort_on_warning= m_abort_on_warning;
    m_thd->transaction->stmt.modified_non_trans_table=
      m_stmt_modified_non_trans_table;
  }
public:
  Sp_eval_expr_state(THD *thd)
   :m_thd(thd),
    m_count_cuted_fields(thd->count_cuted_fields),
    m_abort_on_warning(thd->abort_on_warning),
    m_stmt_modified_non_trans_table(thd->transaction->stmt.
                                    modified_non_trans_table)
  {
    start();
  }
  ~Sp_eval_expr_state()
  {
    stop();
  }
};


#ifndef DBUG_OFF
void dbug_serve_apcs(THD *thd, int n_calls);
#endif 

class ScopedStatementReplication
{
public:
  ScopedStatementReplication(THD *thd) :
    saved_binlog_format(thd
                        ? thd->set_current_stmt_binlog_format_stmt()
                        : BINLOG_FORMAT_MIXED),
    thd(thd)
  {}
  ~ScopedStatementReplication()
  {
    if (thd)
      thd->restore_stmt_binlog_format(saved_binlog_format);
  }

private:
  const enum_binlog_format saved_binlog_format;
  THD *const thd;
};


/** THD registry */
class THD_list: public THD_list_iterator
{
public:
  /**
    Constructor replacement.

    Unfortunately we can't use fair constructor to initialize mutex
    for two reasons: PFS and embedded. The former can probably be fixed,
    the latter can probably be dropped.
  */
  void init()
  {
    mysql_rwlock_init(key_rwlock_THD_list, &lock);
  }

  /** Destructor replacement. */
  void destroy()
  {
    mysql_rwlock_destroy(&lock);
  }

  /**
    Inserts thread to registry.

    @param thd         thread

    Thread becomes accessible via server_threads.
  */
  void insert(THD *thd)
  {
    mysql_rwlock_wrlock(&lock);
    threads.append(thd);
    mysql_rwlock_unlock(&lock);
  }

  /**
    Removes thread from registry.

    @param thd         thread

    Thread becomes not accessible via server_threads.
  */
  void erase(THD *thd)
  {
    thd->assert_linked();
    mysql_rwlock_wrlock(&lock);
    thd->unlink();
    mysql_rwlock_unlock(&lock);
  }
};

extern THD_list server_threads;

#endif /* MYSQL_SERVER */
#endif /* SQL_CLASS_INCLUDED */<|MERGE_RESOLUTION|>--- conflicted
+++ resolved
@@ -5150,20 +5150,12 @@
   /* Copy relevant `stmt` transaction flags to `all` transaction. */
   void merge_unsafe_rollback_flags()
   {
-<<<<<<< HEAD
     if (transaction->stmt.modified_non_trans_table)
       transaction->all.modified_non_trans_table= TRUE;
     transaction->all.m_unsafe_rollback_flags|=
       (transaction->stmt.m_unsafe_rollback_flags &
-       (THD_TRANS::DID_WAIT | THD_TRANS::CREATED_TEMP_TABLE |
-=======
-    if (transaction.stmt.modified_non_trans_table)
-      transaction.all.modified_non_trans_table= TRUE;
-    transaction.all.m_unsafe_rollback_flags|=
-      (transaction.stmt.m_unsafe_rollback_flags &
        (THD_TRANS::MODIFIED_NON_TRANS_TABLE |
         THD_TRANS::DID_WAIT | THD_TRANS::CREATED_TEMP_TABLE |
->>>>>>> a19ab673
         THD_TRANS::DROPPED_TEMP_TABLE | THD_TRANS::DID_DDL |
         THD_TRANS::EXECUTED_TABLE_ADMIN_CMD));
   }
