--- conflicted
+++ resolved
@@ -9531,9 +9531,6 @@
   alias->str= thd->strmake(buff, alias->length);
   return !alias->str;
 }
-<<<<<<< HEAD
-    
-=======
 
 
 /*
@@ -9589,5 +9586,4 @@
   Lex_cstring qbuf(sphead->m_tmp_query, no_lookahead ? lip->get_ptr() :
                                                        lip->get_tok_start());
   return LEX::sp_proc_stmt_statement_finalize_buf(thd, qbuf);
-}
->>>>>>> e80bcd7f
+}