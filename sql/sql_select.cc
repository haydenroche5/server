/* Copyright (C) 2000-2004 MySQL AB & MySQL Finland AB & TCX DataKonsult AB

   This program is free software; you can redistribute it and/or modify
   it under the terms of the GNU General Public License as published by
   the Free Software Foundation; either version 2 of the License, or
   (at your option) any later version.

   This program is distributed in the hope that it will be useful,
   but WITHOUT ANY WARRANTY; without even the implied warranty of
   MERCHANTABILITY or FITNESS FOR A PARTICULAR PURPOSE.  See the
   GNU General Public License for more details.

   You should have received a copy of the GNU General Public License
   along with this program; if not, write to the Free Software
   Foundation, Inc., 59 Temple Place, Suite 330, Boston, MA  02111-1307  USA */


/* mysql_select and join optimization */

#ifdef __GNUC__
#pragma implementation				// gcc: Class implementation
#endif

#include "mysql_priv.h"
#include "sql_select.h"

#include <m_ctype.h>
#include <hash.h>
#include <ft_global.h>

const char *join_type_str[]={ "UNKNOWN","system","const","eq_ref","ref",
			      "MAYBE_REF","ALL","range","index","fulltext",
			      "ref_or_null","unique_subquery","index_subquery",
                              "index_merge"
};

const key_map key_map_empty(0);
const key_map key_map_full(~0);

static void optimize_keyuse(JOIN *join, DYNAMIC_ARRAY *keyuse_array);
static bool make_join_statistics(JOIN *join, TABLE_LIST *leaves, COND *conds,
				 DYNAMIC_ARRAY *keyuse);
static bool update_ref_and_keys(THD *thd, DYNAMIC_ARRAY *keyuse,
				JOIN_TAB *join_tab,
                                uint tables, COND *conds,
                                COND_EQUAL *cond_equal,
				table_map table_map, SELECT_LEX *select_lex);
static int sort_keyuse(KEYUSE *a,KEYUSE *b);
static void set_position(JOIN *join,uint index,JOIN_TAB *table,KEYUSE *key);
static bool create_ref_for_key(JOIN *join, JOIN_TAB *j, KEYUSE *org_keyuse,
			       table_map used_tables);
static void choose_plan(JOIN *join,table_map join_tables);

static void best_access_path(JOIN *join, JOIN_TAB *s, THD *thd,
                             table_map remaining_tables, uint idx,
                             double record_count, double read_time);
static void optimize_straight_join(JOIN *join, table_map join_tables);
static void greedy_search(JOIN *join, table_map remaining_tables,
                             uint depth, uint prune_level);
static void best_extension_by_limited_search(JOIN *join,
                                             table_map remaining_tables,
                                             uint idx, double record_count,
                                             double read_time, uint depth,
                                             uint prune_level);
static uint determine_search_depth(JOIN* join);
static int join_tab_cmp(const void* ptr1, const void* ptr2);
static int join_tab_cmp_straight(const void* ptr1, const void* ptr2);
/*
  TODO: 'find_best' is here only temporarily until 'greedy_search' is
  tested and approved.
*/
static void find_best(JOIN *join,table_map rest_tables,uint index,
		      double record_count,double read_time);
static uint cache_record_length(JOIN *join,uint index);
static double prev_record_reads(JOIN *join,table_map found_ref);
static bool get_best_combination(JOIN *join);
static store_key *get_store_key(THD *thd,
				KEYUSE *keyuse, table_map used_tables,
				KEY_PART_INFO *key_part, char *key_buff,
				uint maybe_null);
static bool make_simple_join(JOIN *join,TABLE *tmp_table);
static void make_outerjoin_info(JOIN *join);
static bool make_join_select(JOIN *join,SQL_SELECT *select,COND *item);
static void make_join_readinfo(JOIN *join,uint options);
static bool only_eq_ref_tables(JOIN *join, ORDER *order, table_map tables);
static void update_depend_map(JOIN *join);
static void update_depend_map(JOIN *join, ORDER *order);
static ORDER *remove_const(JOIN *join,ORDER *first_order,COND *cond,
			   bool *simple_order);
static int return_zero_rows(JOIN *join, select_result *res,TABLE_LIST *tables,
			    List<Item> &fields, bool send_row,
			    uint select_options, const char *info,
			    Item *having, Procedure *proc,
			    SELECT_LEX_UNIT *unit);
static COND *build_equal_items(THD *thd, COND *cond,
                               COND_EQUAL *inherited,
                               List<TABLE_LIST> *join_list,
                               COND_EQUAL **cond_equal_ref);
static COND* substitute_for_best_equal_field(COND *cond,
                                             COND_EQUAL *cond_equal,
                                             void *table_join_idx);
static COND *simplify_joins(JOIN *join, List<TABLE_LIST> *join_list,
                            COND *conds, bool top);
static COND *optimize_cond(JOIN *join, COND *conds,
                           List<TABLE_LIST> *join_list,
			   Item::cond_result *cond_value);
static bool resolve_nested_join (TABLE_LIST *table);
static COND *remove_eq_conds(THD *thd, COND *cond, 
			     Item::cond_result *cond_value);
static bool const_expression_in_where(COND *conds,Item *item, Item **comp_item);
static bool open_tmp_table(TABLE *table);
static bool create_myisam_tmp_table(TABLE *table,TMP_TABLE_PARAM *param,
				    ulong options);
static Next_select_func setup_end_select_func(JOIN *join);
static int do_select(JOIN *join,List<Item> *fields,TABLE *tmp_table,
		     Procedure *proc);
static int sub_select_cache(JOIN *join,JOIN_TAB *join_tab,bool end_of_records);
static int sub_select(JOIN *join,JOIN_TAB *join_tab,bool end_of_records);
static int flush_cached_records(JOIN *join,JOIN_TAB *join_tab,bool skip_last);
static int end_send(JOIN *join, JOIN_TAB *join_tab, bool end_of_records);
static int end_send_group(JOIN *join, JOIN_TAB *join_tab,bool end_of_records);
static int end_write(JOIN *join, JOIN_TAB *join_tab, bool end_of_records);
static int end_update(JOIN *join, JOIN_TAB *join_tab, bool end_of_records);
static int end_unique_update(JOIN *join,JOIN_TAB *join_tab,
			     bool end_of_records);
static int end_write_group(JOIN *join, JOIN_TAB *join_tab,
			   bool end_of_records);
static int test_if_group_changed(List<Item_buff> &list);
static int join_read_const_table(JOIN_TAB *tab, POSITION *pos);
static int join_read_system(JOIN_TAB *tab);
static int join_read_const(JOIN_TAB *tab);
static int join_read_key(JOIN_TAB *tab);
static int join_read_always_key(JOIN_TAB *tab);
static int join_read_last_key(JOIN_TAB *tab);
static int join_no_more_records(READ_RECORD *info);
static int join_read_next(READ_RECORD *info);
static int join_init_quick_read_record(JOIN_TAB *tab);
static int test_if_quick_select(JOIN_TAB *tab);
static int join_init_read_record(JOIN_TAB *tab);
static int join_read_first(JOIN_TAB *tab);
static int join_read_next(READ_RECORD *info);
static int join_read_next_same(READ_RECORD *info);
static int join_read_last(JOIN_TAB *tab);
static int join_read_prev_same(READ_RECORD *info);
static int join_read_prev(READ_RECORD *info);
static int join_ft_read_first(JOIN_TAB *tab);
static int join_ft_read_next(READ_RECORD *info);
static int join_read_always_key_or_null(JOIN_TAB *tab);
static int join_read_next_same_or_null(READ_RECORD *info);
static COND *make_cond_for_table(COND *cond,table_map table,
				 table_map used_table);
static Item* part_of_refkey(TABLE *form,Field *field);
uint find_shortest_key(TABLE *table, const key_map *usable_keys);
static bool test_if_skip_sort_order(JOIN_TAB *tab,ORDER *order,
				    ha_rows select_limit, bool no_changes);
static int create_sort_index(THD *thd, JOIN *join, ORDER *order,
			     ha_rows filesort_limit, ha_rows select_limit);
static int remove_duplicates(JOIN *join,TABLE *entry,List<Item> &fields,
			     Item *having);
static int remove_dup_with_compare(THD *thd, TABLE *entry, Field **field,
				   ulong offset,Item *having);
static int remove_dup_with_hash_index(THD *thd,TABLE *table,
				      uint field_count, Field **first_field,

				      ulong key_length,Item *having);
static int join_init_cache(THD *thd,JOIN_TAB *tables,uint table_count);
static ulong used_blob_length(CACHE_FIELD **ptr);
static bool store_record_in_cache(JOIN_CACHE *cache);
static void reset_cache_read(JOIN_CACHE *cache);
static void reset_cache_write(JOIN_CACHE *cache);
static void read_cached_record(JOIN_TAB *tab);
static bool cmp_buffer_with_ref(JOIN_TAB *tab);
static bool setup_new_fields(THD *thd,TABLE_LIST *tables,List<Item> &fields,
			     List<Item> &all_fields,ORDER *new_order);
static ORDER *create_distinct_group(THD *thd, ORDER *order,
				    List<Item> &fields,
				    bool *all_order_by_fields_used);
static bool test_if_subpart(ORDER *a,ORDER *b);
static TABLE *get_sort_by_table(ORDER *a,ORDER *b,TABLE_LIST *tables);
static void calc_group_buffer(JOIN *join,ORDER *group);
static bool make_group_fields(JOIN *main_join, JOIN *curr_join);
static bool alloc_group_fields(JOIN *join,ORDER *group);
// Create list for using with tempory table
static bool change_to_use_tmp_fields(THD *thd, Item **ref_pointer_array,
				     List<Item> &new_list1,
				     List<Item> &new_list2,
				     uint elements, List<Item> &items);
// Create list for using with tempory table
static bool change_refs_to_tmp_fields(THD *thd, Item **ref_pointer_array,
				      List<Item> &new_list1,
				      List<Item> &new_list2,
				      uint elements, List<Item> &items);
static void init_tmptable_sum_functions(Item_sum **func);
static void update_tmptable_sum_func(Item_sum **func,TABLE *tmp_table);
static void copy_sum_funcs(Item_sum **func_ptr, Item_sum **end);
static bool add_ref_to_table_cond(THD *thd, JOIN_TAB *join_tab);
static bool setup_sum_funcs(THD *thd, Item_sum **func_ptr);
static bool init_sum_functions(Item_sum **func, Item_sum **end);
static bool update_sum_func(Item_sum **func);
static void select_describe(JOIN *join, bool need_tmp_table,bool need_order,
			    bool distinct, const char *message=NullS);
static Item *remove_additional_cond(Item* conds);
static void add_group_and_distinct_keys(JOIN *join, JOIN_TAB *join_tab);


/*
  This handles SELECT with and without UNION
*/

bool handle_select(THD *thd, LEX *lex, select_result *result,
                   ulong setup_tables_done_option)
{
  bool res;
  register SELECT_LEX *select_lex = &lex->select_lex;
  DBUG_ENTER("handle_select");

  if (select_lex->next_select())
    res= mysql_union(thd, lex, result, &lex->unit, setup_tables_done_option);
  else
  {
    SELECT_LEX_UNIT *unit= &lex->unit;
    unit->set_limit(unit->global_parameters, select_lex);
    /*
      'options' of mysql_select will be set in JOIN, as far as JOIN for
      every PS/SP execution new, we will not need reset this flag if 
      setup_tables_done_option changed for next rexecution
    */
    res= mysql_select(thd, &select_lex->ref_pointer_array,
		      (TABLE_LIST*) select_lex->table_list.first,
		      select_lex->with_wild, select_lex->item_list,
		      select_lex->where,
		      select_lex->order_list.elements +
		      select_lex->group_list.elements,
		      (ORDER*) select_lex->order_list.first,
		      (ORDER*) select_lex->group_list.first,
		      select_lex->having,
		      (ORDER*) lex->proc_list.first,
		      select_lex->options | thd->options |
                      setup_tables_done_option,
		      result, unit, select_lex);
  }
  DBUG_PRINT("info",("res: %d  report_error: %d", res,
		     thd->net.report_error));
  res|= thd->net.report_error;
  if (unlikely(res))
  {
    /* If we had a another error reported earlier then this will be ignored */
    result->send_error(ER_UNKNOWN_ERROR, ER(ER_UNKNOWN_ERROR));
    result->abort();
  }
  DBUG_RETURN(res);
}


/*
  Function to setup clauses without sum functions
*/
inline int setup_without_group(THD *thd, Item **ref_pointer_array,
			       TABLE_LIST *tables,
			       TABLE_LIST *leaves,
			       List<Item> &fields,
			       List<Item> &all_fields,
			       COND **conds,
			       ORDER *order,
			       ORDER *group, bool *hidden_group_fields)
{
  bool save_allow_sum_func;
  int res;
  DBUG_ENTER("setup_without_group");

  save_allow_sum_func= thd->allow_sum_func;
  thd->allow_sum_func= 0;
  res= setup_conds(thd, tables, leaves, conds);
  thd->allow_sum_func= save_allow_sum_func;
  res= res || setup_order(thd, ref_pointer_array, tables, fields, all_fields,
                          order);
  thd->allow_sum_func= 0;
  res= res || setup_group(thd, ref_pointer_array, tables, fields, all_fields,
                          group, hidden_group_fields);
  thd->allow_sum_func= save_allow_sum_func;
  DBUG_RETURN(res);
}

/*****************************************************************************
  Check fields, find best join, do the select and output fields.
  mysql_select assumes that all tables are already opened
*****************************************************************************/

/*
  Prepare of whole select (including sub queries in future).
  return -1 on error
          0 on success
*/
int
JOIN::prepare(Item ***rref_pointer_array,
	      TABLE_LIST *tables_init,
	      uint wild_num, COND *conds_init, uint og_num,
	      ORDER *order_init, ORDER *group_init,
	      Item *having_init,
	      ORDER *proc_param_init, SELECT_LEX *select_lex_arg,
	      SELECT_LEX_UNIT *unit_arg)
{
  DBUG_ENTER("JOIN::prepare");

  // to prevent double initialization on EXPLAIN
  if (optimized)
    DBUG_RETURN(0);

  conds= conds_init;
  order= order_init;
  group_list= group_init;
  having= having_init;
  proc_param= proc_param_init;
  tables_list= tables_init;
  select_lex= select_lex_arg;
  select_lex->join= this;
  join_list= &select_lex->top_join_list;
  union_part= (unit_arg->first_select()->next_select() != 0);

  /*
    If we have already executed SELECT, then it have not sense to prevent
    its table from update (see unique_table())
  */
  if (thd->derived_tables_processing)
    select_lex->exclude_from_table_unique_test= TRUE;

  /* Check that all tables, fields, conds and order are ok */

  if ((!(select_options & OPTION_SETUP_TABLES_DONE) &&
       setup_tables(thd, tables_list, &conds, &select_lex->leaf_tables,
                    FALSE, FALSE)) ||
      setup_wild(thd, tables_list, fields_list, &all_fields, wild_num) ||
      select_lex->setup_ref_array(thd, og_num) ||
      setup_fields(thd, (*rref_pointer_array), tables_list, fields_list, 1,
		   &all_fields, 1) ||
      setup_without_group(thd, (*rref_pointer_array), tables_list,
			  select_lex->leaf_tables, fields_list,
			  all_fields, &conds, order, group_list,
			  &hidden_group_fields))
    DBUG_RETURN(-1);				/* purecov: inspected */

  ref_pointer_array= *rref_pointer_array;
  
  if (having)
  {
    thd->where="having clause";
    thd->allow_sum_func=1;
    select_lex->having_fix_field= 1;
    bool having_fix_rc= (!having->fixed &&
			 (having->fix_fields(thd, tables_list, &having) ||
			  having->check_cols(1)));
    select_lex->having_fix_field= 0;
    if (having_fix_rc || thd->net.report_error)
      DBUG_RETURN(-1);				/* purecov: inspected */
    if (having->with_sum_func)
      having->split_sum_func(thd, ref_pointer_array, all_fields);
  }

  if (!thd->lex->view_prepare_mode)
  {
    Item_subselect *subselect;
    /* Is it subselect? */
    if ((subselect= select_lex->master_unit()->item))
    {
      Item_subselect::trans_res res;
      if ((res= subselect->select_transformer(this)) !=
	  Item_subselect::RES_OK)
      {
        select_lex->fix_prepare_information(thd, &conds);
	DBUG_RETURN((res == Item_subselect::RES_ERROR));
      }
    }
  }

  if (setup_ftfuncs(select_lex)) /* should be after having->fix_fields */
    DBUG_RETURN(-1);
  

  /*
    Check if one one uses a not constant column with group functions
    and no GROUP BY.
    TODO:  Add check of calculation of GROUP functions and fields:
	   SELECT COUNT(*)+table.col1 from table1;
  */
  {
    if (!group_list)
    {
      uint flag=0;
      List_iterator_fast<Item> it(fields_list);
      Item *item;
      while ((item= it++))
      {
	if (item->with_sum_func)
	  flag|=1;
	else if (!(flag & 2) && !item->const_during_execution())
	  flag|=2;
      }
      if (flag == 3)
      {
	my_message(ER_MIX_OF_GROUP_FUNC_AND_FIELDS,
                   ER(ER_MIX_OF_GROUP_FUNC_AND_FIELDS), MYF(0));
	DBUG_RETURN(-1);
      }
    }
    TABLE_LIST *table_ptr;
    for (table_ptr= select_lex->leaf_tables;
	 table_ptr;
	 table_ptr= table_ptr->next_leaf)
      tables++;
  }
  {
    /* Caclulate the number of groups */
    send_group_parts= 0;
    for (ORDER *group_tmp= group_list ; group_tmp ; group_tmp= group_tmp->next)
      send_group_parts++;
  }
  
  procedure= setup_procedure(thd, proc_param, result, fields_list, &error);
  if (error)
    goto err;					/* purecov: inspected */
  if (procedure)
  {
    if (setup_new_fields(thd, tables_list, fields_list, all_fields,
			 procedure->param_fields))
	goto err;				/* purecov: inspected */
    if (procedure->group)
    {
      if (!test_if_subpart(procedure->group,group_list))
      {						/* purecov: inspected */
	my_message(ER_DIFF_GROUPS_PROC, ER(ER_DIFF_GROUPS_PROC),
                   MYF(0));                     /* purecov: inspected */
	goto err;				/* purecov: inspected */
      }
    }
#ifdef NOT_NEEDED
    else if (!group_list && procedure->flags & PROC_GROUP)
    {
      my_message(ER_NO_GROUP_FOR_PROC, MYF(0));
      goto err;
    }
#endif
    if (order && (procedure->flags & PROC_NO_SORT))
    {						/* purecov: inspected */
      my_message(ER_ORDER_WITH_PROC, ER(ER_ORDER_WITH_PROC),
                 MYF(0));                       /* purecov: inspected */
      goto err;					/* purecov: inspected */
    }
  }

  /* Init join struct */
  count_field_types(&tmp_table_param, all_fields, 0);
  ref_pointer_array_size= all_fields.elements*sizeof(Item*);
  this->group= group_list != 0;
  row_limit= ((select_distinct || order || group_list) ? HA_POS_ERROR :
	      unit_arg->select_limit_cnt);
  /* select_limit is used to decide if we are likely to scan the whole table */
  select_limit= unit_arg->select_limit_cnt;
  if (having || (select_options & OPTION_FOUND_ROWS))
    select_limit= HA_POS_ERROR;
  do_send_rows = (unit_arg->select_limit_cnt) ? 1 : 0;
  unit= unit_arg;

#ifdef RESTRICTED_GROUP
  if (sum_func_count && !group_list && (func_count || field_count))
  {
    my_message(ER_WRONG_SUM_SELECT,ER(ER_WRONG_SUM_SELECT),MYF(0));
    goto err;
  }
#endif
  if (!procedure && result && result->prepare(fields_list, unit_arg))
    goto err;					/* purecov: inspected */

  if (select_lex->olap == ROLLUP_TYPE && rollup_init())
    goto err;
  if (alloc_func_list())
    goto err;

  select_lex->fix_prepare_information(thd, &conds);
  DBUG_RETURN(0); // All OK

err:
  delete procedure;				/* purecov: inspected */
  procedure= 0;
  DBUG_RETURN(-1);				/* purecov: inspected */
}

/*
  test if it is known for optimisation IN subquery

  SYNOPSYS
    JOIN::test_in_subselect
    where - pointer for variable in which conditions should be
            stored if subquery is known

  RETURN
    1 - known
    0 - unknown
*/

bool JOIN::test_in_subselect(Item **where)
{
  if (conds->type() == Item::FUNC_ITEM &&
      ((Item_func *)this->conds)->functype() == Item_func::EQ_FUNC &&
      ((Item_func *)conds)->arguments()[0]->type() == Item::REF_ITEM &&
      ((Item_func *)conds)->arguments()[1]->type() == Item::FIELD_ITEM)
  {
    join_tab->info= "Using index";
    *where= 0;
    return 1;
  }
  if (conds->type() == Item::COND_ITEM &&
      ((class Item_func *)this->conds)->functype() ==
      Item_func::COND_AND_FUNC)
  {
    if ((*where= remove_additional_cond(conds)))
      join_tab->info= "Using index; Using where";
    else
      join_tab->info= "Using index";
    return 1;
  }
  return 0;
}

/*
  global select optimisation.
  return 0 - success
         1 - error
  error code saved in field 'error'
*/
int
JOIN::optimize()
{
  DBUG_ENTER("JOIN::optimize");
  // to prevent double initialization on EXPLAIN
  if (optimized)
    DBUG_RETURN(0);
  optimized= 1;

  // Ignore errors of execution if option IGNORE present
  if (thd->lex->ignore)
    thd->lex->current_select->no_error= 1;
#ifdef HAVE_REF_TO_FIELDS			// Not done yet
  /* Add HAVING to WHERE if possible */
  if (having && !group_list && !sum_func_count)
  {
    if (!conds)
    {
      conds= having;
      having= 0;
    }
    else if ((conds=new Item_cond_and(conds,having)))
    {
      /*
        Item_cond_and can't be fixed after creation, so we do not check
        conds->fixed
      */
      conds->fix_fields(thd, tables_list, &conds);
      conds->change_ref_to_fields(thd, tables_list);
      conds->top_level_item();
      having= 0;
    }
  }
#endif
  SELECT_LEX *sel= thd->lex->current_select;
  if (sel->first_cond_optimization)
  {
    /*
      The following code will allocate the new items in a permanent
      MEMROOT for prepared statements and stored procedures.
    */

    Item_arena *arena= thd->current_arena, backup;
    if (arena->is_conventional())
      arena= 0;                                   // For easier test
    else
      thd->set_n_backup_item_arena(arena, &backup);

    sel->first_cond_optimization= 0;

    /* Convert all outer joins to inner joins if possible */
    conds= simplify_joins(this, join_list, conds, TRUE);

    sel->prep_where= conds ? conds->copy_andor_structure(thd) : 0;

    if (arena)
      thd->restore_backup_item_arena(arena, &backup);
  }

  conds= optimize_cond(this, conds, join_list, &cond_value);   
  if (thd->net.report_error)
  {
    error= 1;
    DBUG_PRINT("error",("Error from optimize_cond"));
    DBUG_RETURN(1);
  }

  if (cond_value == Item::COND_FALSE ||
      (!unit->select_limit_cnt && !(select_options & OPTION_FOUND_ROWS)))
  {						/* Impossible cond */
    DBUG_PRINT("info", ("Impossible WHERE"));
    zero_result_cause= "Impossible WHERE";
    error= 0;
    DBUG_RETURN(0);
  }

  /* Optimize count(*), min() and max() */
  if (tables_list && tmp_table_param.sum_func_count && ! group_list)
  {
    int res;
    /*
      opt_sum_query() returns -1 if no rows match to the WHERE conditions,
      or 1 if all items were resolved, or 0, or an error number HA_ERR_...
    */
    if ((res=opt_sum_query(select_lex->leaf_tables, all_fields, conds)))
    {
      if (res > 1)
      {
        DBUG_PRINT("error",("Error from opt_sum_query"));
	DBUG_RETURN(1);
      }
      if (res < 0)
      {
        DBUG_PRINT("info",("No matching min/max row"));
	zero_result_cause= "No matching min/max row";
	error=0;
	DBUG_RETURN(0);
      }
      DBUG_PRINT("info",("Select tables optimized away"));
      zero_result_cause= "Select tables optimized away";
      tables_list= 0;				// All tables resolved
    }
  }
  if (!tables_list)
  {
    DBUG_PRINT("info",("No tables"));
    error= 0;
    DBUG_RETURN(0);
  }
  error= -1;					// Error is sent to client
  sort_by_table= get_sort_by_table(order, group_list, select_lex->leaf_tables);

  /* Calculate how to do the join */
  thd->proc_info= "statistics";
  if (make_join_statistics(this, select_lex->leaf_tables, conds, &keyuse) ||
      thd->is_fatal_error)
  {
    DBUG_PRINT("error",("Error: make_join_statistics() failed"));
    DBUG_RETURN(1);
  }

  /* Remove distinct if only const tables */
  select_distinct= select_distinct && (const_tables != tables);
  thd->proc_info= "preparing";
  if (result->initialize_tables(this))
  {
    DBUG_PRINT("error",("Error: initialize_tables() failed"));
    DBUG_RETURN(1);				// error == -1
  }
  if (const_table_map != found_const_table_map &&
      !(select_options & SELECT_DESCRIBE) &&
      (!conds ||
       !(conds->used_tables() & RAND_TABLE_BIT) ||
       select_lex->master_unit() == &thd->lex->unit)) // upper level SELECT
  {
    zero_result_cause= "no matching row in const table";
    DBUG_PRINT("error",("Error: %s", zero_result_cause));
    error= 0;
    DBUG_RETURN(0);
  }
  if (!(thd->options & OPTION_BIG_SELECTS) &&
      best_read > (double) thd->variables.max_join_size &&
      !(select_options & SELECT_DESCRIBE))
  {						/* purecov: inspected */
    my_message(ER_TOO_BIG_SELECT, ER(ER_TOO_BIG_SELECT), MYF(0));
    error= -1;
    DBUG_RETURN(1);
  }
  if (const_tables && !thd->locked_tables &&
      !(select_options & SELECT_NO_UNLOCK))
    mysql_unlock_some_tables(thd, table, const_tables);
  if (!conds && outer_join)
  {
    /* Handle the case where we have an OUTER JOIN without a WHERE */
    conds=new Item_int((longlong) 1,1);	// Always true
  }
  select= make_select(*table, const_table_map,
                      const_table_map, conds, 1, &error);
  if (error)
  {						/* purecov: inspected */
    error= -1;					/* purecov: inspected */
    DBUG_PRINT("error",("Error: make_select() failed"));
    DBUG_RETURN(1);
  }

  make_outerjoin_info(this);

  /*
    Among the equal fields belonging to the same multiple equality
    choose the one that is to be retrieved first and substitute
    all references to these in where condition for a reference for
    the selected field.
  */
  if (conds)
  {
    conds= substitute_for_best_equal_field(conds, cond_equal, map2table);
    conds->update_used_tables();
    DBUG_EXECUTE("where", print_where(conds, "after substitute_best_equal"););
  }
  /*
    Permorm the the optimization on fields evaluation mentioned above
    for all on expressions.
  */ 
  for (JOIN_TAB *tab= join_tab + const_tables; tab < join_tab + tables ; tab++)
  {
    if (*tab->on_expr_ref)
    {
      *tab->on_expr_ref= substitute_for_best_equal_field(*tab->on_expr_ref,
                                                         tab->cond_equal,
                                                         map2table);
      (*tab->on_expr_ref)->update_used_tables();
    }
  }

  if (make_join_select(this, select, conds))
  {
    zero_result_cause=
      "Impossible WHERE noticed after reading const tables";
    DBUG_RETURN(0);				// error == 0
  }

  error= -1;					/* if goto err */

  /* Optimize distinct away if possible */
  {
    ORDER *org_order= order;
    order=remove_const(this, order,conds,&simple_order);
    /*
      If we are using ORDER BY NULL or ORDER BY const_expression,
      return result in any order (even if we are using a GROUP BY)
    */
    if (!order && org_order)
      skip_sort_order= 1;
  }
  if (group_list || tmp_table_param.sum_func_count)
  {
    if (! hidden_group_fields)
      select_distinct=0;
  }
  else if (select_distinct && tables - const_tables == 1)
  {
    /*
      We are only using one table. In this case we change DISTINCT to a
      GROUP BY query if:
      - The GROUP BY can be done through indexes (no sort) and the ORDER
        BY only uses selected fields.
	(In this case we can later optimize away GROUP BY and ORDER BY)
      - We are scanning the whole table without LIMIT
        This can happen if:
        - We are using CALC_FOUND_ROWS
        - We are using an ORDER BY that can't be optimized away.

      We don't want to use this optimization when we are using LIMIT
      because in this case we can just create a temporary table that
      holds LIMIT rows and stop when this table is full.
    */
    JOIN_TAB *tab= &join_tab[const_tables];
    bool all_order_fields_used;
    if (order)
      skip_sort_order= test_if_skip_sort_order(tab, order, select_limit, 1);
    if ((group_list=create_distinct_group(thd, order, fields_list,
				          &all_order_fields_used)))
    {
      bool skip_group= (skip_sort_order &&
			test_if_skip_sort_order(tab, group_list, select_limit,
						1) != 0);
      if ((skip_group && all_order_fields_used) ||
	  select_limit == HA_POS_ERROR ||
	  (order && !skip_sort_order))
      {
	/*  Change DISTINCT to GROUP BY */
	select_distinct= 0;
	no_order= !order;
	if (all_order_fields_used)
	{
	  if (order && skip_sort_order)
	  {
	    /*
	      Force MySQL to read the table in sorted order to get result in
	      ORDER BY order.
	    */
	    tmp_table_param.quick_group=0;
	  }
	  order=0;
        }
	group=1;				// For end_write_group
      }
      else
	group_list= 0;
    }
    else if (thd->is_fatal_error)			// End of memory
      DBUG_RETURN(1);
  }
  simple_group= 0;
  if (rollup.state == ROLLUP::STATE_NONE)
    group_list= remove_const(this, group_list, conds, &simple_group);
  if (!group_list && group)
  {
    order=0;					// The output has only one row
    simple_order=1;
  }

  calc_group_buffer(this, group_list);
  send_group_parts= tmp_table_param.group_parts; /* Save org parts */
  if (procedure && procedure->group)
  {
    group_list= procedure->group= remove_const(this, procedure->group, conds,
					       &simple_group);
    calc_group_buffer(this, group_list);
  }

  if (test_if_subpart(group_list, order) ||
      (!group_list && tmp_table_param.sum_func_count))
    order=0;

  // Can't use sort on head table if using row cache
  if (full_join)
  {
    if (group_list)
      simple_group=0;
    if (order)
      simple_order=0;
  }

  /*
    Check if we need to create a temporary table.
    This has to be done if all tables are not already read (const tables)
    and one of the following conditions holds:
    - We are using DISTINCT (simple distinct's are already optimized away)
    - We are using an ORDER BY or GROUP BY on fields not in the first table
    - We are using different ORDER BY and GROUP BY orders
    - The user wants us to buffer the result.
  */
  need_tmp= (const_tables != tables &&
	     ((select_distinct || !simple_order || !simple_group) ||
	      (group_list && order) ||
	      test(select_options & OPTION_BUFFER_RESULT)));

  // No cache for MATCH
  make_join_readinfo(this,
		     (select_options & (SELECT_DESCRIBE |
					SELECT_NO_JOIN_CACHE)) |
		     (select_lex->ftfunc_list->elements ?
		      SELECT_NO_JOIN_CACHE : 0));

  /* Perform FULLTEXT search before all regular searches */
  if (!(select_options & SELECT_DESCRIBE))
    init_ftfuncs(thd, select_lex, test(order));

  /*
    is this simple IN subquery?
  */
  if (!group_list && !order &&
      unit->item && unit->item->substype() == Item_subselect::IN_SUBS &&
      tables == 1 && conds &&
      !unit->first_select()->next_select())
  {
    if (!having)
    {
      Item *where= 0;
      if (join_tab[0].type == JT_EQ_REF &&
	  join_tab[0].ref.items[0]->name == in_left_expr_name)
      {
	if (test_in_subselect(&where))
	{
	  join_tab[0].type= JT_UNIQUE_SUBQUERY;
	  error= 0;
	  DBUG_RETURN(unit->item->
		      change_engine(new
				    subselect_uniquesubquery_engine(thd,
								    join_tab,
								    unit->item,
								    where)));
	}
      }
      else if (join_tab[0].type == JT_REF &&
	       join_tab[0].ref.items[0]->name == in_left_expr_name)
      {
	if (test_in_subselect(&where))
	{
	  join_tab[0].type= JT_INDEX_SUBQUERY;
	  error= 0;
	  DBUG_RETURN(unit->item->
		      change_engine(new
				    subselect_indexsubquery_engine(thd,
								   join_tab,
								   unit->item,
								   where,
								   0)));
	}
      }
    } else if (join_tab[0].type == JT_REF_OR_NULL &&
	       join_tab[0].ref.items[0]->name == in_left_expr_name &&
	       having->type() == Item::FUNC_ITEM &&
	       ((Item_func *) having)->functype() ==
	       Item_func::ISNOTNULLTEST_FUNC)
    {
      join_tab[0].type= JT_INDEX_SUBQUERY;
      error= 0;

      if ((conds= remove_additional_cond(conds)))
	join_tab->info= "Using index; Using where";
      else
	join_tab->info= "Using index";

      DBUG_RETURN(unit->item->
		  change_engine(new subselect_indexsubquery_engine(thd,
								   join_tab,
								   unit->item,
								   conds,
								   1)));
    }

  }
  /*
    Need to tell Innobase that to play it safe, it should fetch all
    columns of the tables: this is because MySQL may build row
    pointers for the rows, and for all columns of the primary key the
    field->query_id has not necessarily been set to thd->query_id by
    MySQL.
  */

#ifdef HAVE_INNOBASE_DB
  if (need_tmp || select_distinct || group_list || order)
  {
    for (uint i_h = const_tables; i_h < tables; i_h++)
    {
      TABLE* table_h = join_tab[i_h].table;
      table_h->file->extra(HA_EXTRA_RETRIEVE_PRIMARY_KEY);
    }
  }
#endif

  DBUG_EXECUTE("info",TEST_join(this););
  /*
    Because filesort always does a full table scan or a quick range scan
    we must add the removed reference to the select for the table.
    We only need to do this when we have a simple_order or simple_group
    as in other cases the join is done before the sort.
  */
  if (const_tables != tables &&
      (order || group_list) &&
      join_tab[const_tables].type != JT_ALL &&
      join_tab[const_tables].type != JT_FT &&
      join_tab[const_tables].type != JT_REF_OR_NULL &&
      (order && simple_order || group_list && simple_group))
  {
    if (add_ref_to_table_cond(thd,&join_tab[const_tables]))
      DBUG_RETURN(1);
  }

  if (!(select_options & SELECT_BIG_RESULT) &&
      ((group_list && const_tables != tables &&
	(!simple_group ||
	 !test_if_skip_sort_order(&join_tab[const_tables], group_list,
				  unit->select_limit_cnt, 0))) ||
       select_distinct) &&
      tmp_table_param.quick_group && !procedure)
  {
    need_tmp=1; simple_order=simple_group=0;	// Force tmp table without sort
  }

  tmp_having= having;
  if (select_options & SELECT_DESCRIBE)
  {
    error= 0;
    DBUG_RETURN(0);
  }
  having= 0;

  /* Create a tmp table if distinct or if the sort is too complicated */
  if (need_tmp)
  {
    DBUG_PRINT("info",("Creating tmp table"));
    thd->proc_info="Creating tmp table";

    init_items_ref_array();

    tmp_table_param.hidden_field_count= (all_fields.elements -
					 fields_list.elements);
    if (!(exec_tmp_table1 =
	  create_tmp_table(thd, &tmp_table_param, all_fields,
			   ((!simple_group && !procedure &&
			     !(test_flags & TEST_NO_KEY_GROUP)) ?
			    group_list : (ORDER*) 0),
			   group_list ? 0 : select_distinct,
			   group_list && simple_group,
			   select_options,
			   (order == 0 || skip_sort_order) ? select_limit :
			   HA_POS_ERROR,
			   (char *) "")))
      DBUG_RETURN(1);

    /*
      We don't have to store rows in temp table that doesn't match HAVING if:
      - we are sorting the table and writing complete group rows to the
        temp table.
      - We are using DISTINCT without resolving the distinct as a GROUP BY
        on all columns.
      
      If having is not handled here, it will be checked before the row
      is sent to the client.
    */    
    if (tmp_having && 
	(sort_and_group || (exec_tmp_table1->distinct && !group_list)))
      having= tmp_having;

    /* if group or order on first table, sort first */
    if (group_list && simple_group)
    {
      DBUG_PRINT("info",("Sorting for group"));
      thd->proc_info="Sorting for group";
      if (create_sort_index(thd, this, group_list,
			    HA_POS_ERROR, HA_POS_ERROR) ||
	  alloc_group_fields(this, group_list) ||
          make_sum_func_list(all_fields, fields_list, 1) ||
          setup_sum_funcs(thd, sum_funcs))
	DBUG_RETURN(1);
      group_list=0;
    }
    else
    {
      if (make_sum_func_list(all_fields, fields_list, 0) ||
          setup_sum_funcs(thd, sum_funcs))
	DBUG_RETURN(1);
      if (!group_list && ! exec_tmp_table1->distinct && order && simple_order)
      {
	DBUG_PRINT("info",("Sorting for order"));
	thd->proc_info="Sorting for order";
	if (create_sort_index(thd, this, order,
                              HA_POS_ERROR, HA_POS_ERROR))
	  DBUG_RETURN(1);
	order=0;
      }
    }
    
    /*
      Optimize distinct when used on some of the tables
      SELECT DISTINCT t1.a FROM t1,t2 WHERE t1.b=t2.b
      In this case we can stop scanning t2 when we have found one t1.a
    */

    if (exec_tmp_table1->distinct)
    {
      table_map used_tables= thd->used_tables;
      JOIN_TAB *last_join_tab= join_tab+tables-1;
      do
      {
	if (used_tables & last_join_tab->table->map)
	  break;
	last_join_tab->not_used_in_distinct=1;
      } while (last_join_tab-- != join_tab);
      /* Optimize "select distinct b from t1 order by key_part_1 limit #" */
      if (order && skip_sort_order)
      {
 	/* Should always succeed */
	if (test_if_skip_sort_order(&join_tab[const_tables],
				    order, unit->select_limit_cnt, 0))
	  order=0;
      }
    }
    
    if (thd->lex->subqueries)
    {
      if (!(tmp_join= (JOIN*)thd->alloc(sizeof(JOIN))))
	DBUG_RETURN(-1);
      error= 0;				// Ensure that tmp_join.error= 0
      restore_tmp();
    }
  }

  error= 0;
  DBUG_RETURN(0);
}


/*
  Restore values in temporary join
*/
void JOIN::restore_tmp()
{
  memcpy(tmp_join, this, (size_t) sizeof(JOIN));
}


int
JOIN::reinit()
{
  DBUG_ENTER("JOIN::reinit");
  /* TODO move to unit reinit */
  unit->set_limit(select_lex, select_lex);

  /* conds should not be used here, it is added just for safety */
  if (tables_list)
  {
    if (setup_tables(thd, tables_list, &conds, &select_lex->leaf_tables,
                     TRUE, FALSE))
      DBUG_RETURN(1);
  }

  /* Reset of sum functions */
  first_record= 0;

  if (exec_tmp_table1)
  {
    exec_tmp_table1->file->extra(HA_EXTRA_RESET_STATE);
    exec_tmp_table1->file->delete_all_rows();
    free_io_cache(exec_tmp_table1);
    filesort_free_buffers(exec_tmp_table1);
  }
  if (exec_tmp_table2)
  {
    exec_tmp_table2->file->extra(HA_EXTRA_RESET_STATE);
    exec_tmp_table2->file->delete_all_rows();
    free_io_cache(exec_tmp_table2);
    filesort_free_buffers(exec_tmp_table2);
  }
  if (items0)
    set_items_ref_array(items0);

  if (join_tab_save)
    memcpy(join_tab, join_tab_save, sizeof(JOIN_TAB) * tables);

  if (tmp_join)
    restore_tmp();

  if (sum_funcs)
  {
    Item_sum *func, **func_ptr= sum_funcs;
    while ((func= *(func_ptr++)))
      func->clear();
  }

  DBUG_RETURN(0);
}


bool
JOIN::save_join_tab()
{
  if (!join_tab_save && select_lex->master_unit()->uncacheable)
  {
    if (!(join_tab_save= (JOIN_TAB*)thd->memdup((gptr) join_tab,
						sizeof(JOIN_TAB) * tables)))
      return 1;
  }
  return 0;
}


/*
  Exec select
*/
void
JOIN::exec()
{
  int      tmp_error;
  DBUG_ENTER("JOIN::exec");

  error= 0;
  if (procedure)
  {
    if (procedure->change_columns(fields_list) ||
	result->prepare(fields_list, unit))
    {
      thd->limit_found_rows= thd->examined_row_count= 0;
      DBUG_VOID_RETURN;
    }
  }
  (void) result->prepare2(); // Currently, this cannot fail.

  if (!tables_list)
  {                                           // Only test of functions
    if (select_options & SELECT_DESCRIBE)
      select_describe(this, FALSE, FALSE, FALSE,
		      (zero_result_cause?zero_result_cause:"No tables used"));
    else
    {
      result->send_fields(fields_list,
                          Protocol::SEND_NUM_ROWS | Protocol::SEND_EOF);
      if (!having || having->val_int())
      {
	if (do_send_rows && (procedure ? (procedure->send_row(fields_list) ||
                                          procedure->end_of_records())
                                       : result->send_data(fields_list)))
	  error= 1;
	else
	{
	  error= (int) result->send_eof();
	  send_records=1;
	}
      }
      else
	error=(int) result->send_eof();
    }
    /* Single select (without union and limit) always returns 1 row */
    thd->limit_found_rows= 1;
    thd->examined_row_count= 0;
    DBUG_VOID_RETURN;
  }
  thd->limit_found_rows= thd->examined_row_count= 0;

  if (zero_result_cause)
  {
    (void) return_zero_rows(this, result, select_lex->leaf_tables, fields_list,
			    send_row_on_empty_set(),
			    select_options,
			    zero_result_cause,
			    having, procedure,
			    unit);
    DBUG_VOID_RETURN;
  }

  if (select_options & SELECT_DESCRIBE)
  {
    /*
      Check if we managed to optimize ORDER BY away and don't use temporary
      table to resolve ORDER BY: in that case, we only may need to do
      filesort for GROUP BY.
    */
    if (!order && !no_order && (!skip_sort_order || !need_tmp))
    {
      /*
	Reset 'order' to 'group_list' and reinit variables describing
	'order'
      */
      order= group_list;
      simple_order= simple_group;
      skip_sort_order= 0;
    }
    if (order &&
	(const_tables == tables ||
 	 ((simple_order || skip_sort_order) &&
	  test_if_skip_sort_order(&join_tab[const_tables], order,
				  select_limit, 0))))
      order=0;
    having= tmp_having;
    select_describe(this, need_tmp,
		    order != 0 && !skip_sort_order,
		    select_distinct);
    DBUG_VOID_RETURN;
  }

  JOIN *curr_join= this;
  List<Item> *curr_all_fields= &all_fields;
  List<Item> *curr_fields_list= &fields_list;
  TABLE *curr_tmp_table= 0;

  if ((curr_join->select_lex->options & OPTION_SCHEMA_TABLE) &&
      get_schema_tables_result(curr_join))
  {
    DBUG_VOID_RETURN;
  }

  /* Create a tmp table if distinct or if the sort is too complicated */
  if (need_tmp)
  {
    if (tmp_join)
      curr_join= tmp_join;
    curr_tmp_table= exec_tmp_table1;

    /* Copy data to the temporary table */
    thd->proc_info= "Copying to tmp table";
    DBUG_PRINT("info", ("%s", thd->proc_info));
    if ((tmp_error= do_select(curr_join, (List<Item> *) 0, curr_tmp_table, 0)))
    {
      error= tmp_error;
      DBUG_VOID_RETURN;
    }
    curr_tmp_table->file->info(HA_STATUS_VARIABLE);
    
    if (curr_join->having)
      curr_join->having= curr_join->tmp_having= 0; // Allready done
    
    /* Change sum_fields reference to calculated fields in tmp_table */
    curr_join->all_fields= *curr_all_fields;
    if (!items1)
    {
      items1= items0 + all_fields.elements;
      if (sort_and_group || curr_tmp_table->group)
      {
	if (change_to_use_tmp_fields(thd, items1,
				     tmp_fields_list1, tmp_all_fields1,
				     fields_list.elements, all_fields))
	  DBUG_VOID_RETURN;
      }
      else
      {
	if (change_refs_to_tmp_fields(thd, items1,
				      tmp_fields_list1, tmp_all_fields1,
				      fields_list.elements, all_fields))
	  DBUG_VOID_RETURN;
      }
      curr_join->tmp_all_fields1= tmp_all_fields1;
      curr_join->tmp_fields_list1= tmp_fields_list1;
      curr_join->items1= items1;
    }
    curr_all_fields= &tmp_all_fields1;
    curr_fields_list= &tmp_fields_list1;
    set_items_ref_array(items1);
    
    if (sort_and_group || curr_tmp_table->group)
    {
      curr_join->tmp_table_param.field_count+= 
	curr_join->tmp_table_param.sum_func_count+
	curr_join->tmp_table_param.func_count;
      curr_join->tmp_table_param.sum_func_count= 
	curr_join->tmp_table_param.func_count= 0;
    }
    else
    {
      curr_join->tmp_table_param.field_count+= 
	curr_join->tmp_table_param.func_count;
      curr_join->tmp_table_param.func_count= 0;
    }
    
    // procedure can't be used inside subselect => we do nothing special for it
    if (procedure)
      procedure->update_refs();
    
    if (curr_tmp_table->group)
    {						// Already grouped
      if (!curr_join->order && !curr_join->no_order && !skip_sort_order)
	curr_join->order= curr_join->group_list;  /* order by group */
      curr_join->group_list= 0;
    }
    
    /*
      If we have different sort & group then we must sort the data by group
      and copy it to another tmp table
      This code is also used if we are using distinct something
      we haven't been able to store in the temporary table yet
      like SEC_TO_TIME(SUM(...)).
    */

    if (curr_join->group_list && (!test_if_subpart(curr_join->group_list,
						   curr_join->order) || 
				  curr_join->select_distinct) ||
	(curr_join->select_distinct &&
	 curr_join->tmp_table_param.using_indirect_summary_function))
    {					/* Must copy to another table */
      DBUG_PRINT("info",("Creating group table"));
      
      /* Free first data from old join */
      curr_join->join_free(0);
      if (make_simple_join(curr_join, curr_tmp_table))
	DBUG_VOID_RETURN;
      calc_group_buffer(curr_join, group_list);
      count_field_types(&curr_join->tmp_table_param,
			curr_join->tmp_all_fields1,
			curr_join->select_distinct && !curr_join->group_list);
      curr_join->tmp_table_param.hidden_field_count= 
	(curr_join->tmp_all_fields1.elements-
	 curr_join->tmp_fields_list1.elements);
      
      
      if (exec_tmp_table2)
	curr_tmp_table= exec_tmp_table2;
      else
      {
	/* group data to new table */
	if (!(curr_tmp_table=
	      exec_tmp_table2= create_tmp_table(thd,
						&curr_join->tmp_table_param,
						*curr_all_fields,
						(ORDER*) 0,
						curr_join->select_distinct && 
						!curr_join->group_list,
						1, curr_join->select_options,
						HA_POS_ERROR,
						(char *) "")))
	  DBUG_VOID_RETURN;
	curr_join->exec_tmp_table2= exec_tmp_table2;
      }
      if (curr_join->group_list)
      {
	thd->proc_info= "Creating sort index";
	if (curr_join->join_tab == join_tab && save_join_tab())
	{
	  DBUG_VOID_RETURN;
	}
	if (create_sort_index(thd, curr_join, curr_join->group_list,
			      HA_POS_ERROR, HA_POS_ERROR) ||
	    make_group_fields(this, curr_join))
	{
	  DBUG_VOID_RETURN;
	}
      }
      
      thd->proc_info="Copying to group table";
      DBUG_PRINT("info", ("%s", thd->proc_info));
      tmp_error= -1;
      if (curr_join != this)
      {
	if (sum_funcs2)
	{
	  curr_join->sum_funcs= sum_funcs2;
	  curr_join->sum_funcs_end= sum_funcs_end2; 
	}
	else
	{
	  curr_join->alloc_func_list();
	  sum_funcs2= curr_join->sum_funcs;
	  sum_funcs_end2= curr_join->sum_funcs_end;
	}
      }
      if (curr_join->make_sum_func_list(*curr_all_fields, *curr_fields_list,
					1, TRUE))
        DBUG_VOID_RETURN;
      curr_join->group_list= 0;
      if (setup_sum_funcs(curr_join->thd, curr_join->sum_funcs) ||
	  (tmp_error= do_select(curr_join, (List<Item> *) 0, curr_tmp_table,
				0)))
      {
	error= tmp_error;
	DBUG_VOID_RETURN;
      }
      end_read_record(&curr_join->join_tab->read_record);
      curr_join->const_tables= curr_join->tables; // Mark free for join_free()
      curr_join->join_tab[0].table= 0;           // Table is freed
      
      // No sum funcs anymore
      if (!items2)
      {
	items2= items1 + all_fields.elements;
	if (change_to_use_tmp_fields(thd, items2,
				     tmp_fields_list2, tmp_all_fields2, 
				     fields_list.elements, tmp_all_fields1))
	  DBUG_VOID_RETURN;
	curr_join->tmp_fields_list2= tmp_fields_list2;
	curr_join->tmp_all_fields2= tmp_all_fields2;
      }
      curr_fields_list= &curr_join->tmp_fields_list2;
      curr_all_fields= &curr_join->tmp_all_fields2;
      set_items_ref_array(items2);
      curr_join->tmp_table_param.field_count+= 
	curr_join->tmp_table_param.sum_func_count;
      curr_join->tmp_table_param.sum_func_count= 0;
    }
    if (curr_tmp_table->distinct)
      curr_join->select_distinct=0;		/* Each row is unique */
    
    curr_join->join_free(0);			/* Free quick selects */
    if (curr_join->select_distinct && ! curr_join->group_list)
    {
      thd->proc_info="Removing duplicates";
      if (curr_join->tmp_having)
	curr_join->tmp_having->update_used_tables();
      if (remove_duplicates(curr_join, curr_tmp_table,
			    *curr_fields_list, curr_join->tmp_having))
	DBUG_VOID_RETURN;
      curr_join->tmp_having=0;
      curr_join->select_distinct=0;
    }
    curr_tmp_table->reginfo.lock_type= TL_UNLOCK;
    if (make_simple_join(curr_join, curr_tmp_table))
      DBUG_VOID_RETURN;
    calc_group_buffer(curr_join, curr_join->group_list);
    count_field_types(&curr_join->tmp_table_param, *curr_all_fields, 0);
    
  }
  if (procedure)
    count_field_types(&curr_join->tmp_table_param, *curr_all_fields, 0);
  
  if (curr_join->group || curr_join->tmp_table_param.sum_func_count ||
      (procedure && (procedure->flags & PROC_GROUP)))
  {
    if (make_group_fields(this, curr_join))
    {
      DBUG_VOID_RETURN;
    }
    if (!items3)
    {
      if (!items0)
	init_items_ref_array();
      items3= ref_pointer_array + (all_fields.elements*4);
      setup_copy_fields(thd, &curr_join->tmp_table_param,
			items3, tmp_fields_list3, tmp_all_fields3,
			curr_fields_list->elements, *curr_all_fields);
      tmp_table_param.save_copy_funcs= curr_join->tmp_table_param.copy_funcs;
      tmp_table_param.save_copy_field= curr_join->tmp_table_param.copy_field;
      tmp_table_param.save_copy_field_end=
	curr_join->tmp_table_param.copy_field_end;
      curr_join->tmp_all_fields3= tmp_all_fields3;
      curr_join->tmp_fields_list3= tmp_fields_list3;
    }
    else
    {
      curr_join->tmp_table_param.copy_funcs= tmp_table_param.save_copy_funcs;
      curr_join->tmp_table_param.copy_field= tmp_table_param.save_copy_field;
      curr_join->tmp_table_param.copy_field_end=
	tmp_table_param.save_copy_field_end;
    }
    curr_fields_list= &tmp_fields_list3;
    curr_all_fields= &tmp_all_fields3;
    set_items_ref_array(items3);

    if (curr_join->make_sum_func_list(*curr_all_fields, *curr_fields_list,
				      1, TRUE) || 
        setup_sum_funcs(curr_join->thd, curr_join->sum_funcs) ||
        thd->is_fatal_error)
      DBUG_VOID_RETURN;
  }
  if (curr_join->group_list || curr_join->order)
  {
    DBUG_PRINT("info",("Sorting for send_fields"));
    thd->proc_info="Sorting result";
    /* If we have already done the group, add HAVING to sorted table */
    if (curr_join->tmp_having && ! curr_join->group_list && 
	! curr_join->sort_and_group)
    {
      // Some tables may have been const
      curr_join->tmp_having->update_used_tables();
      JOIN_TAB *curr_table= &curr_join->join_tab[curr_join->const_tables];
      table_map used_tables= (curr_join->const_table_map |
			      curr_table->table->map);

      Item* sort_table_cond= make_cond_for_table(curr_join->tmp_having,
						 used_tables,
						 used_tables);
      if (sort_table_cond)
      {
	if (!curr_table->select)
	  if (!(curr_table->select= new SQL_SELECT))
	    DBUG_VOID_RETURN;
	if (!curr_table->select->cond)
	  curr_table->select->cond= sort_table_cond;
	else					// This should never happen
	{
	  if (!(curr_table->select->cond=
		new Item_cond_and(curr_table->select->cond,
				  sort_table_cond)))
	    DBUG_VOID_RETURN;
	  /*
	    Item_cond_and do not need fix_fields for execution, its parameters
	    are fixed or do not need fix_fields, too
	  */
	  curr_table->select->cond->quick_fix_field();
	}
	curr_table->select_cond= curr_table->select->cond;
	curr_table->select_cond->top_level_item();
	DBUG_EXECUTE("where",print_where(curr_table->select->cond,
					 "select and having"););
	curr_join->tmp_having= make_cond_for_table(curr_join->tmp_having,
						   ~ (table_map) 0,
						   ~used_tables);
	DBUG_EXECUTE("where",print_where(conds,"having after sort"););
      }
    }
    {
      if (group)
	curr_join->select_limit= HA_POS_ERROR;
      else
      {
	/*
	  We can abort sorting after thd->select_limit rows if we there is no
	  WHERE clause for any tables after the sorted one.
	*/
	JOIN_TAB *curr_table= &curr_join->join_tab[curr_join->const_tables+1];
	JOIN_TAB *end_table= &curr_join->join_tab[curr_join->tables];
	for (; curr_table < end_table ; curr_table++)
	{
	  /*
	    table->keyuse is set in the case there was an original WHERE clause
	    on the table that was optimized away.
	  */
	  if (curr_table->select_cond ||
	      (curr_table->keyuse && !curr_table->first_inner))
	  {
	    /* We have to sort all rows */
	    curr_join->select_limit= HA_POS_ERROR;
	    break;
	  }
	}
      }
      if (curr_join->join_tab == join_tab && save_join_tab())
      {
	DBUG_VOID_RETURN;
      }
      /*
	Here we sort rows for ORDER BY/GROUP BY clause, if the optimiser
	chose FILESORT to be faster than INDEX SCAN or there is no 
	suitable index present.
	Note, that create_sort_index calls test_if_skip_sort_order and may
	finally replace sorting with index scan if there is a LIMIT clause in
	the query. XXX: it's never shown in EXPLAIN!
	OPTION_FOUND_ROWS supersedes LIMIT and is taken into account.
      */
      if (create_sort_index(thd, curr_join,
			    curr_join->group_list ? 
			    curr_join->group_list : curr_join->order,
			    curr_join->select_limit,
			    (select_options & OPTION_FOUND_ROWS ?
			     HA_POS_ERROR : unit->select_limit_cnt)))
	DBUG_VOID_RETURN;
    }
  }
  /* XXX: When can we have here thd->net.report_error not zero? */
  if (thd->net.report_error)
  {
    error= thd->net.report_error;
    DBUG_VOID_RETURN;
  }
  curr_join->having= curr_join->tmp_having;
  curr_join->fields= curr_fields_list;
  curr_join->procedure= procedure;

  if (unit == &thd->lex->unit &&
      (unit->fake_select_lex == 0 || select_lex == unit->fake_select_lex) &&
      thd->cursor && tables != const_tables)
  {
    /*
      We are here if this is JOIN::exec for the last select of the main unit
      and the client requested to open a cursor.
      We check that not all tables are constant because this case is not
      handled by do_select() separately, and this case is not implemented
      for cursors yet.
    */
    DBUG_ASSERT(error == 0);
    /*
      curr_join is used only for reusable joins - that is, 
      to perform SELECT for each outer row (like in subselects).
      This join is main, so we know for sure that curr_join == join.
    */
    DBUG_ASSERT(curr_join == this);
    /* Open cursor for the last join sweep */
    error= thd->cursor->open(this);
  }
  else
  {
    thd->proc_info="Sending data";
    DBUG_PRINT("info", ("%s", thd->proc_info));
    result->send_fields(*curr_fields_list,
                        Protocol::SEND_NUM_ROWS | Protocol::SEND_EOF);
    error= do_select(curr_join, curr_fields_list, NULL, procedure);
    thd->limit_found_rows= curr_join->send_records;
    thd->examined_row_count= curr_join->examined_rows;
  }

  DBUG_VOID_RETURN;
}


/*
  Clean up join. Return error that hold JOIN.
*/

int
JOIN::cleanup()
{
  DBUG_ENTER("JOIN::cleanup");
  select_lex->join= 0;

  if (tmp_join)
  {
    if (join_tab != tmp_join->join_tab)
    {
      JOIN_TAB *tab, *end;
      for (tab= join_tab, end= tab+tables ; tab != end ; tab++)
      {
	tab->cleanup();
      }
    }
    tmp_join->tmp_join= 0;
    tmp_table_param.copy_field=0;
    DBUG_RETURN(tmp_join->cleanup());
  }
  cond_equal= 0;

  lock=0;                                     // It's faster to unlock later
  join_free(1);
  if (exec_tmp_table1)
    free_tmp_table(thd, exec_tmp_table1);
  if (exec_tmp_table2)
    free_tmp_table(thd, exec_tmp_table2);
  delete select;
  delete_dynamic(&keyuse);
  delete procedure;
  for (SELECT_LEX_UNIT *lex_unit= select_lex->first_inner_unit();
       lex_unit != 0;
       lex_unit= lex_unit->next_unit())
  {
    error|= lex_unit->cleanup();
  }
  DBUG_RETURN(error);
}


/************************* Cursor ******************************************/
  
void
Cursor::init_from_thd(THD *thd)
{
  /*
    We need to save and reset thd->mem_root, otherwise it'll be freed
    later in mysql_parse.

    We can't just change the thd->mem_root here as we want to keep the things
    that is already allocated in thd->mem_root for Cursor::fetch()
  */
  main_mem_root=  *thd->mem_root;
  /* Allocate new memory root for thd */
  init_sql_alloc(thd->mem_root,
                 thd->variables.query_alloc_block_size,
                 thd->variables.query_prealloc_size);

  /*
    The same is true for open tables and lock: save tables and zero THD
    pointers to prevent table close in close_thread_tables (This is a part
    of the temporary solution to make cursors work with minimal changes to
    the current source base).
  */
  derived_tables= thd->derived_tables;
  open_tables=    thd->open_tables;
  lock=           thd->lock;
  query_id=       thd->query_id;
  free_list=	  thd->free_list;
  reset_thd(thd);
  /*
    XXX: thd->locked_tables is not changed.
    What problems can we have with it if cursor is open?
  */
  /*
    TODO: grab thd->free_list here?
  */
}


void
Cursor::init_thd(THD *thd)
{
  DBUG_ASSERT(thd->derived_tables == 0);
  thd->derived_tables= derived_tables;

  DBUG_ASSERT(thd->open_tables == 0);
  thd->open_tables= open_tables;

  DBUG_ASSERT(thd->lock== 0);
  thd->lock= lock;
  thd->query_id= query_id;
}


void
Cursor::reset_thd(THD *thd)
{
  thd->derived_tables= 0;
  thd->open_tables= 0;
  thd->lock= 0;
  thd->free_list= 0;
}


int
Cursor::open(JOIN *join_arg)
{
  join= join_arg;
  THD *thd= join->thd;
  /* First non-constant table */
  JOIN_TAB *join_tab= join->join_tab + join->const_tables;
  DBUG_ENTER("Cursor::open");

  /*
    Send fields description to the client; server_status is sent
    in 'EOF' packet, which ends send_fields().
  */
  thd->server_status|= SERVER_STATUS_CURSOR_EXISTS;
  join->result->send_fields(*join->fields, Protocol::SEND_NUM_ROWS);
  ::send_eof(thd);
  thd->server_status&= ~SERVER_STATUS_CURSOR_EXISTS;

  /* Prepare JOIN for reading rows. */
  join->tmp_table= 0;
  join->join_tab[join->tables-1].next_select= setup_end_select_func(join);
  join->send_records= 0;
  join->fetch_limit= join->unit->offset_limit_cnt;

  /* Disable JOIN CACHE as it is not working with cursors yet */
  for (JOIN_TAB *tab= join_tab;
       tab != join->join_tab + join->tables - 1;
       tab++)
  {
    if (tab->next_select == sub_select_cache)
      tab->next_select= sub_select;
  }

  DBUG_ASSERT(join_tab->table->reginfo.not_exists_optimize == 0);
  DBUG_ASSERT(join_tab->not_used_in_distinct == 0);
  /*
    null_row is set only if row not found and it's outer join: should never
    happen for the first table in join_tab list
  */
  DBUG_ASSERT(join_tab->table->null_row == 0);

  /*
    There is always at least one record in the table, as otherwise we
    wouldn't have opened the cursor. Therefore a failure is the only
    reason read_first_record can return not 0.
  */
  DBUG_RETURN(join_tab->read_first_record(join_tab));
}


/*
  DESCRIPTION
    Fetch next num_rows rows from the cursor and sent them to the client
  PRECONDITION:
    Cursor is open
  RETURN VALUES:
    -4  there are more rows, send_eof sent to the client
     0  no more rows, send_eof was sent to the client, cursor is closed
 other  fatal fetch error, cursor is closed (error is not reported)
*/

int
Cursor::fetch(ulong num_rows)
{
  THD *thd= join->thd;
  JOIN_TAB *join_tab= join->join_tab + join->const_tables;
  COND *on_expr= *join_tab->on_expr_ref;
  COND *select_cond= join_tab->select_cond;
  READ_RECORD *info= &join_tab->read_record;
  int error= 0;

  /* save references to memory, allocated during fetch */
  thd->set_n_backup_item_arena(this, &thd->stmt_backup);

  join->fetch_limit+= num_rows;

  /*
    Run while there are new rows in the first table;
    For each row, satisfying ON and WHERE clauses (those parts of them which
    can be evaluated early), call next_select.
  */
  do
  {
    int no_more_rows;

    join->examined_rows++;

    if (thd->killed)                            /* Aborted by user */
    {
      my_message(ER_SERVER_SHUTDOWN, ER(ER_SERVER_SHUTDOWN), MYF(0));
      return -1;
    }

    if (on_expr == 0 || on_expr->val_int())
    {
      if (select_cond == 0 || select_cond->val_int())
      {
        /*
          TODO: call table->unlock_row() to unlock row failed selection,
          when this feature will be used.
        */
        error= join_tab->next_select(join, join_tab + 1, 0);
        DBUG_ASSERT(error <= 0);
        if (error)
        {
          /* real error or LIMIT/FETCH LIMIT worked */
          if (error == -4)
          {
            /*
              FETCH LIMIT, read ahead one row, and close cursor
              if there is no more rows XXX: to be fixed to support
              non-equi-joins!
            */
            if ((no_more_rows= info->read_record(info)))
              error= no_more_rows > 0 ? -1: 0;
          }
          break;
        }
      }
    }
    /* read next row; break loop if there was an error */
    if ((no_more_rows= info->read_record(info)))
    {
      if (no_more_rows > 0)
        error= -1;
      else
      {
        enum { END_OF_RECORDS= 1 };
        error= join_tab->next_select(join, join_tab+1, (int) END_OF_RECORDS);
      }
      break;
    }
  }
  while (thd->net.report_error == 0);

  if (thd->net.report_error)
    error= -1;

  if (error == -3)                              /* LIMIT clause worked */
    error= 0;

#ifdef USING_TRANSACTIONS
    ha_release_temporary_latches(thd);
#endif

  thd->restore_backup_item_arena(this, &thd->stmt_backup);
  if (error == -4)
  {
    /* Fetch limit worked, possibly more rows are there */
    thd->server_status|= SERVER_STATUS_CURSOR_EXISTS;
    ::send_eof(thd);
    thd->server_status&= ~SERVER_STATUS_CURSOR_EXISTS;
  }
  else
  {
    close();
    if (error == 0)
    {
      thd->server_status|= SERVER_STATUS_LAST_ROW_SENT;
      ::send_eof(thd);
      thd->server_status&= ~SERVER_STATUS_LAST_ROW_SENT;
    }
    else
      my_message(ER_OUT_OF_RESOURCES, ER(ER_OUT_OF_RESOURCES), MYF(0));
    /* free cursor memory */
    free_items(free_list);
    free_list= 0;
    free_root(&main_mem_root, MYF(0));
  }
  return error;
}


void
Cursor::close()
{
  THD *thd= join->thd;
  DBUG_ENTER("Cursor::close");

  join->join_free(0);
  if (unit)
  {
    /* In case of UNIONs JOIN is freed inside unit->cleanup() */
    unit->cleanup();
  }
  else
  {
    join->cleanup();
    delete join;
  }
  /* XXX: Another hack: closing tables used in the cursor */
  {
    DBUG_ASSERT(lock || open_tables || derived_tables);

    TABLE *tmp_derived_tables= thd->derived_tables;
    MYSQL_LOCK *tmp_lock= thd->lock;

    thd->open_tables= open_tables;
    thd->derived_tables= derived_tables;
    thd->lock= lock;
    close_thread_tables(thd);

    thd->open_tables= tmp_derived_tables;
    thd->derived_tables= tmp_derived_tables;
    thd->lock= tmp_lock;
  }
  join= 0;
  unit= 0;
  DBUG_VOID_RETURN;
}


Cursor::~Cursor()
{
  if (is_open())
    close();
  free_items(free_list);
  /*
    Must be last, as some memory might be allocated for free purposes,
    like in free_tmp_table() (TODO: fix this issue)
  */
  free_root(&main_mem_root, MYF(0));
}

/*********************************************************************/


bool
mysql_select(THD *thd, Item ***rref_pointer_array,
	     TABLE_LIST *tables, uint wild_num, List<Item> &fields,
	     COND *conds, uint og_num,  ORDER *order, ORDER *group,
	     Item *having, ORDER *proc_param, ulong select_options,
	     select_result *result, SELECT_LEX_UNIT *unit,
	     SELECT_LEX *select_lex)
{
  bool err;
  bool free_join= 1;
  DBUG_ENTER("mysql_select");

  JOIN *join;
  if (select_lex->join != 0)
  {
    join= select_lex->join;
    /*
      is it single SELECT in derived table, called in derived table
      creation
    */
    if (select_lex->linkage != DERIVED_TABLE_TYPE ||
	(select_options & SELECT_DESCRIBE))
    {
      if (select_lex->linkage != GLOBAL_OPTIONS_TYPE)
      {
	//here is EXPLAIN of subselect or derived table
	if (join->change_result(result))
	{
	  DBUG_RETURN(TRUE);
	}
      }
      else
      {
	if (join->prepare(rref_pointer_array, tables, wild_num,
			  conds, og_num, order, group, having, proc_param,
			  select_lex, unit))
	{
	  goto err;
	}
      }
    }
    free_join= 0;
    join->select_options= select_options;
  }
  else
  {
    if (!(join= new JOIN(thd, fields, select_options, result)))
	DBUG_RETURN(TRUE);
    thd->proc_info="init";
    thd->used_tables=0;                         // Updated by setup_fields
    if (join->prepare(rref_pointer_array, tables, wild_num,
		      conds, og_num, order, group, having, proc_param,
		      select_lex, unit))
    {
      goto err;
    }
  }

  if ((err= join->optimize()))
  {
    goto err;					// 1
  }

  if (thd->lex->describe & DESCRIBE_EXTENDED)
  {
    join->conds_history= join->conds;
    join->having_history= (join->having?join->having:join->tmp_having);
  }

  if (thd->net.report_error)
    goto err;

  join->exec();

  if (thd->cursor && thd->cursor->is_open())
  {
    /*
      A cursor was opened for the last sweep in exec().
      We are here only if this is mysql_select for top-level SELECT_LEX_UNIT
      and there were no error.
    */
    free_join= 0;
  }

  if (thd->lex->describe & DESCRIBE_EXTENDED)
  {
    select_lex->where= join->conds_history;
    select_lex->having= join->having_history;
  }

err:
  if (free_join)
  {
    thd->proc_info="end";
    err= join->cleanup();
    delete join;
    DBUG_RETURN(err || thd->net.report_error);
  }
  DBUG_RETURN(join->error);
}

/*****************************************************************************
  Create JOIN_TABS, make a guess about the table types,
  Approximate how many records will be used in each table
*****************************************************************************/

static ha_rows get_quick_record_count(THD *thd, SQL_SELECT *select,
				      TABLE *table,
				      const key_map *keys,ha_rows limit)
{
  int error;
  DBUG_ENTER("get_quick_record_count");
  if (select)
  {
    select->head=table;
    table->reginfo.impossible_range=0;
    if ((error=select->test_quick_select(thd, *(key_map *)keys,(table_map) 0,
					 limit)) == 1)
      DBUG_RETURN(select->quick->records);
    if (error == -1)
    {
      table->reginfo.impossible_range=1;
      DBUG_RETURN(0);
    }
    DBUG_PRINT("warning",("Couldn't use record count on const keypart"));
  }
  DBUG_RETURN(HA_POS_ERROR);			/* This shouldn't happend */
}


/*
  Calculate the best possible join and initialize the join structure

  RETURN VALUES
  0	ok
  1	Fatal error
*/

static bool
make_join_statistics(JOIN *join, TABLE_LIST *tables, COND *conds,
		     DYNAMIC_ARRAY *keyuse_array)
{
  int error;
  TABLE *table;
  uint i,table_count,const_count,key;
  table_map found_const_table_map, all_table_map, found_ref, refs;
  key_map const_ref, eq_part;
  TABLE **table_vector;
  JOIN_TAB *stat,*stat_end,*s,**stat_ref;
  KEYUSE *keyuse,*start_keyuse;
  table_map outer_join=0;
  JOIN_TAB *stat_vector[MAX_TABLES+1];
  DBUG_ENTER("make_join_statistics");

  table_count=join->tables;
  stat=(JOIN_TAB*) join->thd->calloc(sizeof(JOIN_TAB)*table_count);
  stat_ref=(JOIN_TAB**) join->thd->alloc(sizeof(JOIN_TAB*)*MAX_TABLES);
  table_vector=(TABLE**) join->thd->alloc(sizeof(TABLE*)*(table_count*2));
  if (!stat || !stat_ref || !table_vector)
    DBUG_RETURN(1);				// Eom /* purecov: inspected */

  join->best_ref=stat_vector;

  stat_end=stat+table_count;
  found_const_table_map= all_table_map=0;
  const_count=0;

  for (s= stat, i= 0;
       tables;
       s++, tables= tables->next_leaf, i++)
  {
    TABLE_LIST *embedding= tables->embedding;
    stat_vector[i]=s;
    s->keys.init();
    s->const_keys.init();
    s->checked_keys.init();
    s->needed_reg.init();
    table_vector[i]=s->table=table=tables->table;
    table->pos_in_table_list= tables;
    table->file->info(HA_STATUS_VARIABLE | HA_STATUS_NO_LOCK);// record count
    table->quick_keys.clear_all();
    table->reginfo.join_tab=s;
    table->reginfo.not_exists_optimize=0;
    bzero((char*) table->const_key_parts, sizeof(key_part_map)*table->s->keys);
    all_table_map|= table->map;
    s->join=join;
    s->info=0;					// For describe

    s->dependent= tables->dep_tables;
    s->key_dependent= 0;
    if (tables->schema_table)
      table->file->records= 2;

    s->on_expr_ref= &tables->on_expr;
    if (*s->on_expr_ref)
    {
      /* s is the only inner table of an outer join */
      if (!table->file->records)
      {						// Empty table
        s->dependent= 0;                        // Ignore LEFT JOIN depend.
	set_position(join,const_count++,s,(KEYUSE*) 0);
	continue;
      }
      outer_join|= table->map;
      continue;
    }
    if (embedding)
    {
      /* s belongs to a nested join, maybe to several embedded joins */
      do
      {
        NESTED_JOIN *nested_join= embedding->nested_join;
        s->dependent|= embedding->dep_tables;
        embedding= embedding->embedding;
        outer_join|= nested_join->used_tables;
      }
      while (embedding);
      continue;
    }

    if ((table->s->system || table->file->records <= 1) && ! s->dependent &&
	!(table->file->table_flags() & HA_NOT_EXACT_COUNT) &&
        !table->fulltext_searched)
    {
      set_position(join,const_count++,s,(KEYUSE*) 0);
    }
  }
  stat_vector[i]=0;
  join->outer_join=outer_join;

  if (join->outer_join)
  {
    /* 
       Build transitive closure for relation 'to be dependent on'.
       This will speed up the plan search for many cases with outer joins,
       as well as allow us to catch illegal cross references/
       Warshall's algorithm is used to build the transitive closure.
       As we use bitmaps to represent the relation the complexity
       of the algorithm is O((number of tables)^2). 
    */
    for (i= 0, s= stat ; i < table_count ; i++, s++)
    {
      for (uint j= 0 ; j < table_count ; j++)
      {
        table= stat[j].table;
        if (s->dependent & table->map)
          s->dependent |= table->reginfo.join_tab->dependent;
      }
      if (s->dependent)
        s->table->maybe_null= 1;
    }
    /* Catch illegal cross references for outer joins */
    for (i= 0, s= stat ; i < table_count ; i++, s++)
    {
      if (s->dependent & s->table->map)
      {
        join->tables=0;			// Don't use join->table
        my_message(ER_WRONG_OUTER_JOIN, ER(ER_WRONG_OUTER_JOIN), MYF(0));
        DBUG_RETURN(1);
      }
      s->key_dependent= s->dependent;
    }
  }

  if (conds || outer_join)
    if (update_ref_and_keys(join->thd, keyuse_array, stat, join->tables,
                            conds, join->cond_equal,
                            ~outer_join, join->select_lex))
      DBUG_RETURN(1);

  /* Read tables with 0 or 1 rows (system tables) */
  join->const_table_map= 0;

  for (POSITION *p_pos=join->positions, *p_end=p_pos+const_count;
       p_pos < p_end ;
       p_pos++)
  {
    int tmp;
    s= p_pos->table;
    s->type=JT_SYSTEM;
    join->const_table_map|=s->table->map;
    if ((tmp=join_read_const_table(s, p_pos)))
    {
      if (tmp > 0)
	DBUG_RETURN(1);			// Fatal error
    }
    else
      found_const_table_map|= s->table->map;
  }

  /* loop until no more const tables are found */
  int ref_changed;
  do
  {
    ref_changed = 0;
    found_ref=0;

    /*
      We only have to loop from stat_vector + const_count as
      set_position() will move all const_tables first in stat_vector
    */

    for (JOIN_TAB **pos=stat_vector+const_count ; (s= *pos) ; pos++)
    {
      table=s->table;
      if (s->dependent)				// If dependent on some table
      {
	// All dep. must be constants
	if (s->dependent & ~(found_const_table_map))
	  continue;
	if (table->file->records <= 1L &&
	    !(table->file->table_flags() & HA_NOT_EXACT_COUNT) &&
            !table->pos_in_table_list->embedding)
	{					// system table
	  int tmp= 0;
	  s->type=JT_SYSTEM;
	  join->const_table_map|=table->map;
	  set_position(join,const_count++,s,(KEYUSE*) 0);
	  if ((tmp= join_read_const_table(s,join->positions+const_count-1)))
	  {
	    if (tmp > 0)
	      DBUG_RETURN(1);			// Fatal error
	  }
	  else
	    found_const_table_map|= table->map;
	  continue;
	}
      }
      /* check if table can be read by key or table only uses const refs */
      if ((keyuse=s->keyuse))
      {
	s->type= JT_REF;
	while (keyuse->table == table)
	{
	  start_keyuse=keyuse;
	  key=keyuse->key;
	  s->keys.set_bit(key);               // QQ: remove this ?

	  refs=0;
          const_ref.clear_all();
	  eq_part.clear_all();
	  do
	  {
	    if (keyuse->val->type() != Item::NULL_ITEM && !keyuse->optimize)
	    {
	      if (!((~found_const_table_map) & keyuse->used_tables))
		const_ref.set_bit(keyuse->keypart);
	      else
		refs|=keyuse->used_tables;
	      eq_part.set_bit(keyuse->keypart);
	    }
	    keyuse++;
	  } while (keyuse->table == table && keyuse->key == key);

	  if (eq_part.is_prefix(table->key_info[key].key_parts) &&
	      ((table->key_info[key].flags & (HA_NOSAME | HA_END_SPACE_KEY)) ==
	       HA_NOSAME) &&
              !table->fulltext_searched)
	  {
	    if (const_ref == eq_part)
	    {					// Found everything for ref.
	      int tmp;
	      ref_changed = 1;
	      s->type= JT_CONST;
	      join->const_table_map|=table->map;
	      set_position(join,const_count++,s,start_keyuse);
	      if (create_ref_for_key(join, s, start_keyuse,
				     found_const_table_map))
		DBUG_RETURN(1);
	      if ((tmp=join_read_const_table(s,
					     join->positions+const_count-1)))
	      {
		if (tmp > 0)
		  DBUG_RETURN(1);			// Fatal error
	      }
	      else
		found_const_table_map|= table->map;
	      break;
	    }
	    else
	      found_ref|= refs;		// Table is const if all refs are const
	  }
	}
      }
    }
  } while (join->const_table_map & found_ref && ref_changed);

  /* Calc how many (possible) matched records in each table */

  for (s=stat ; s < stat_end ; s++)
  {
    if (s->type == JT_SYSTEM || s->type == JT_CONST)
    {
      /* Only one matching row */
      s->found_records=s->records=s->read_time=1; s->worst_seeks=1.0;
      continue;
    }
    /* Approximate found rows and time to read them */
    s->found_records=s->records=s->table->file->records;
    s->read_time=(ha_rows) s->table->file->scan_time();

    /*
      Set a max range of how many seeks we can expect when using keys
      This is can't be to high as otherwise we are likely to use
      table scan.
    */
    s->worst_seeks= min((double) s->found_records / 10,
			(double) s->read_time*3);
    if (s->worst_seeks < 2.0)			// Fix for small tables
      s->worst_seeks=2.0;

    /*
      Add to stat->const_keys those indexes for which all group fields or
      all select distinct fields participate in one index.
    */
    add_group_and_distinct_keys(join, s);

    if (!s->const_keys.is_clear_all() &&
        !s->table->pos_in_table_list->embedding)
    {
      ha_rows records;
      SQL_SELECT *select;
      select= make_select(s->table, found_const_table_map,
			  found_const_table_map,
			  *s->on_expr_ref ? *s->on_expr_ref : conds,
			  1, &error);
      if (!select)
        DBUG_RETURN(1);
      records= get_quick_record_count(join->thd, select, s->table,
				      &s->const_keys, join->row_limit);
      s->quick=select->quick;
      s->needed_reg=select->needed_reg;
      select->quick=0;
      if (records == 0 && s->table->reginfo.impossible_range)
      {
	/*
	  Impossible WHERE or ON expression
	  In case of ON, we mark that the we match one empty NULL row.
	  In case of WHERE, don't set found_const_table_map to get the
	  caller to abort with a zero row result.
	*/
	join->const_table_map|= s->table->map;
	set_position(join,const_count++,s,(KEYUSE*) 0);
	s->type= JT_CONST;
	if (*s->on_expr_ref)
	{
	  /* Generate empty row */
	  s->info= "Impossible ON condition";
	  found_const_table_map|= s->table->map;
	  s->type= JT_CONST;
	  mark_as_null_row(s->table);		// All fields are NULL
	}
      }
      if (records != HA_POS_ERROR)
      {
	s->found_records=records;
	s->read_time= (ha_rows) (s->quick ? s->quick->read_time : 0.0);
      }
      delete select;
    }
  }

  join->join_tab=stat;
  join->map2table=stat_ref;
  join->table= join->all_tables=table_vector;
  join->const_tables=const_count;
  join->found_const_table_map=found_const_table_map;

  /* Find an optimal join order of the non-constant tables. */
  if (join->const_tables != join->tables)
  {
    optimize_keyuse(join, keyuse_array);
    choose_plan(join, all_table_map & ~join->const_table_map);
  }
  else
  {
    memcpy((gptr) join->best_positions,(gptr) join->positions,
	   sizeof(POSITION)*join->const_tables);
    join->best_read=1.0;
  }
  /* Generate an execution plan from the found optimal join order. */
  DBUG_RETURN(join->thd->killed || get_best_combination(join));
}


/*****************************************************************************
  Check with keys are used and with tables references with tables
  Updates in stat:
	  keys	     Bitmap of all used keys
	  const_keys Bitmap of all keys with may be used with quick_select
	  keyuse     Pointer to possible keys
*****************************************************************************/

typedef struct key_field_t {		// Used when finding key fields
  Field		*field;
  Item		*val;			// May be empty if diff constant
  uint		level;
  uint		optimize;
  bool		eq_func;
  /*
    If true, the condition this struct represents will not be satisfied
    when val IS NULL.
  */
  bool          null_rejecting; 
} KEY_FIELD;

/* Values in optimize */
#define KEY_OPTIMIZE_EXISTS		1
#define KEY_OPTIMIZE_REF_OR_NULL	2

/*
  Merge new key definitions to old ones, remove those not used in both

  This is called for OR between different levels

  To be able to do 'ref_or_null' we merge a comparison of a column
  and 'column IS NULL' to one test.  This is useful for sub select queries
  that are internally transformed to something like:

  SELECT * FROM t1 WHERE t1.key=outer_ref_field or t1.key IS NULL 

  KEY_FIELD::null_rejecting is processed as follows:
  result has null_rejecting=true if it is set for both ORed references.
  for example:
    (t2.key = t1.field OR t2.key  =  t1.field) -> null_rejecting=true
    (t2.key = t1.field OR t2.key <=> t1.field) -> null_rejecting=false
*/

static KEY_FIELD *
merge_key_fields(KEY_FIELD *start,KEY_FIELD *new_fields,KEY_FIELD *end,
		 uint and_level)
{
  if (start == new_fields)
    return start;				// Impossible or
  if (new_fields == end)
    return start;				// No new fields, skip all

  KEY_FIELD *first_free=new_fields;

  /* Mark all found fields in old array */
  for (; new_fields != end ; new_fields++)
  {
    for (KEY_FIELD *old=start ; old != first_free ; old++)
    {
      if (old->field == new_fields->field)
      {
	if (new_fields->val->used_tables())
	{
	  /*
	    If the value matches, we can use the key reference.
	    If not, we keep it until we have examined all new values
	  */
	  if (old->val->eq(new_fields->val, old->field->binary()))
	  {
	    old->level= and_level;
	    old->optimize= ((old->optimize & new_fields->optimize &
			     KEY_OPTIMIZE_EXISTS) |
			    ((old->optimize | new_fields->optimize) &
			     KEY_OPTIMIZE_REF_OR_NULL));
            old->null_rejecting= old->null_rejecting && 
                                 new_fields->null_rejecting;
	  }
	}
	else if (old->eq_func && new_fields->eq_func &&
		 old->val->eq(new_fields->val, old->field->binary()))

	{
	  old->level= and_level;
	  old->optimize= ((old->optimize & new_fields->optimize &
			   KEY_OPTIMIZE_EXISTS) |
			  ((old->optimize | new_fields->optimize) &
			   KEY_OPTIMIZE_REF_OR_NULL));
          old->null_rejecting= old->null_rejecting && 
                               new_fields->null_rejecting;
	}
	else if (old->eq_func && new_fields->eq_func &&
		 (old->val->is_null() || new_fields->val->is_null()))
	{
	  /* field = expression OR field IS NULL */
	  old->level= and_level;
	  old->optimize= KEY_OPTIMIZE_REF_OR_NULL;
	  /* Remember the NOT NULL value */
	  if (old->val->is_null())
	    old->val= new_fields->val;
          /* The referred expression can be NULL: */ 
          old->null_rejecting= false;
	}
	else
	{
	  /*
	    We are comparing two different const.  In this case we can't
	    use a key-lookup on this so it's better to remove the value
	    and let the range optimzier handle it
	  */
	  if (old == --first_free)		// If last item
	    break;
	  *old= *first_free;			// Remove old value
	  old--;				// Retry this value
	}
      }
    }
  }
  /* Remove all not used items */
  for (KEY_FIELD *old=start ; old != first_free ;)
  {
    if (old->level != and_level)
    {						// Not used in all levels
      if (old == --first_free)
	break;
      *old= *first_free;			// Remove old value
      continue;
    }
    old++;
  }
  return first_free;
}


/*
  Add a possible key to array of possible keys if it's usable as a key

  SYNPOSIS
    add_key_field()
    key_fields			Pointer to add key, if usable
    and_level			And level, to be stored in KEY_FIELD
    cond                        Condition predicate
    field			Field used in comparision
    eq_func			True if we used =, <=> or IS NULL
    value			Value used for comparison with field
                                Is NULL for BETWEEN and IN
    usable_tables		Tables which can be used for key optimization

  NOTES
    If we are doing a NOT NULL comparison on a NOT NULL field in a outer join
    table, we store this to be able to do not exists optimization later.

  RETURN
    *key_fields is incremented if we stored a key in the array
*/

static void
add_key_field(KEY_FIELD **key_fields,uint and_level, Item_func *cond,
	      Field *field, bool eq_func, Item **value, uint num_values,
	      table_map usable_tables)
{
  uint exists_optimize= 0;
  if (!(field->flags & PART_KEY_FLAG))
  {
    // Don't remove column IS NULL on a LEFT JOIN table
    if (!eq_func || (*value)->type() != Item::NULL_ITEM ||
        !field->table->maybe_null || field->null_ptr)
      return;					// Not a key. Skip it
    exists_optimize= KEY_OPTIMIZE_EXISTS;
  }
  else
  {
    table_map used_tables=0;
    bool optimizable=0;
    for (uint i=0; i<num_values; i++)
    {
      used_tables|=(value[i])->used_tables();
      if (!((value[i])->used_tables() & (field->table->map | RAND_TABLE_BIT)))
        optimizable=1;
    }
    if (!optimizable)
      return;
    if (!(usable_tables & field->table->map))
    {
      if (!eq_func || (*value)->type() != Item::NULL_ITEM ||
          !field->table->maybe_null || field->null_ptr)
	return;					// Can't use left join optimize
      exists_optimize= KEY_OPTIMIZE_EXISTS;
    }
    else
    {
      JOIN_TAB *stat=field->table->reginfo.join_tab;
      key_map possible_keys=field->key_start;
      possible_keys.intersect(field->table->keys_in_use_for_query);
      stat[0].keys.merge(possible_keys);             // Add possible keys

      /*
	Save the following cases:
	Field op constant
	Field LIKE constant where constant doesn't start with a wildcard
	Field = field2 where field2 is in a different table
	Field op formula
	Field IS NULL
	Field IS NOT NULL
         Field BETWEEN ...
         Field IN ...
      */
      stat[0].key_dependent|=used_tables;

      bool is_const=1;
      for (uint i=0; i<num_values; i++)
        is_const&= value[i]->const_item();
      if (is_const)
        stat[0].const_keys.merge(possible_keys);
      /*
	We can't always use indexes when comparing a string index to a
	number. cmp_type() is checked to allow compare of dates to numbers.
        eq_func is NEVER true when num_values > 1
       */
      if (!eq_func)
        return;
      if (field->result_type() == STRING_RESULT)
      {
        if ((*value)->result_type() != STRING_RESULT)
        {
          if (field->cmp_type() != (*value)->result_type())
            return;
        }
        else
        {
          /*
            We can't use indexes if the effective collation
            of the operation differ from the field collation.

            We also cannot use index on a text column, as the column may
            contain 'x' 'x\t' 'x ' and 'read_next_same' will stop after
            'x' when searching for WHERE col='x '
          */
          if (field->cmp_type() == STRING_RESULT &&
              (((Field_str*)field)->charset() != cond->compare_collation() ||
               ((*value)->type() != Item::NULL_ITEM &&
                (field->flags & BLOB_FLAG) && !field->binary())))
            return;
        }
      }
    }
  }
  DBUG_ASSERT(num_values == 1);
  /*
    For the moment eq_func is always true. This slot is reserved for future
    extensions where we want to remembers other things than just eq comparisons
  */
  DBUG_ASSERT(eq_func);
  /* Store possible eq field */
  (*key_fields)->field=		field;
  (*key_fields)->eq_func=	eq_func;
  (*key_fields)->val=		*value;
  (*key_fields)->level=		and_level;
  (*key_fields)->optimize=	exists_optimize;
  /*
    If the condition has form "tbl.keypart = othertbl.field" and 
    othertbl.field can be NULL, there will be no matches if othertbl.field 
    has NULL value.
  */
  (*key_fields)->null_rejecting= (cond->functype() == Item_func::EQ_FUNC) &&
                                 ((*value)->type() == Item::FIELD_ITEM) &&
                                 ((Item_field*)*value)->field->maybe_null();
  (*key_fields)++;
}

/*
  Add possible keys to array of possible keys originated from a simple predicate

  SYNPOSIS
    add_key_equal_fields()
    key_fields			Pointer to add key, if usable
    and_level			And level, to be stored in KEY_FIELD
    cond                        Condition predicate
    field			Field used in comparision
    eq_func			True if we used =, <=> or IS NULL
    value			Value used for comparison with field
				Is NULL for BETWEEN and IN    
    usable_tables		Tables which can be used for key optimization

  NOTES
    If field items f1 and f2 belong to the same multiple equality and
    a key is added for f1, the the same key is added for f2.

  RETURN
    *key_fields is incremented if we stored a key in the array
*/

static void
add_key_equal_fields(KEY_FIELD **key_fields, uint and_level,
                     Item_func *cond, Item_field *field_item,
                     bool eq_func, Item **val,
                     uint num_values, table_map usable_tables)
{
  Field *field= field_item->field;
  add_key_field(key_fields, and_level, cond, field,
                eq_func, val, num_values, usable_tables);
  Item_equal *item_equal= field_item->item_equal;
  if (item_equal)
  { 
    /*
      Add to the set of possible key values every substitution of
      the field for an equal field included into item_equal
    */
    Item_equal_iterator it(*item_equal);
    Item_field *item;
    while ((item= it++))
    {
      if (!field->eq(item->field))
      {
        add_key_field(key_fields, and_level, cond, item->field,
                      eq_func, val, num_values, usable_tables);
      }
    }
  }
}

static void
add_key_fields(KEY_FIELD **key_fields,uint *and_level,
	       COND *cond, table_map usable_tables)
{
  if (cond->type() == Item_func::COND_ITEM)
  {
    List_iterator_fast<Item> li(*((Item_cond*) cond)->argument_list());
    KEY_FIELD *org_key_fields= *key_fields;

    if (((Item_cond*) cond)->functype() == Item_func::COND_AND_FUNC)
    {
      Item *item;
      while ((item=li++))
	add_key_fields(key_fields,and_level,item,usable_tables);
      for (; org_key_fields != *key_fields ; org_key_fields++)
	org_key_fields->level= *and_level;
    }
    else
    {
      (*and_level)++;
      add_key_fields(key_fields,and_level,li++,usable_tables);
      Item *item;
      while ((item=li++))
      {
	KEY_FIELD *start_key_fields= *key_fields;
	(*and_level)++;
	add_key_fields(key_fields,and_level,item,usable_tables);
	*key_fields=merge_key_fields(org_key_fields,start_key_fields,
				     *key_fields,++(*and_level));
      }
    }
    return;
  }
  /* If item is of type 'field op field/constant' add it to key_fields */

  if (cond->type() != Item::FUNC_ITEM)
    return;
  Item_func *cond_func= (Item_func*) cond;
  switch (cond_func->select_optimize()) {
  case Item_func::OPTIMIZE_NONE:
    break;
  case Item_func::OPTIMIZE_KEY:
  {
    // BETWEEN, IN, NE
    if (cond_func->key_item()->real_item()->type() == Item::FIELD_ITEM &&
	!(cond_func->used_tables() & OUTER_REF_TABLE_BIT))
    {
      Item **values= cond_func->arguments()+1;
      if (cond_func->functype() == Item_func::NE_FUNC &&
        cond_func->arguments()[1]->real_item()->type() == Item::FIELD_ITEM &&
	     !(cond_func->arguments()[0]->used_tables() & OUTER_REF_TABLE_BIT))
        values--;
      add_key_equal_fields(key_fields, *and_level, cond_func,
                           (Item_field*) (cond_func->key_item()->real_item()),
                           cond_func->argument_count() == 2 &&
                           cond_func->functype() == Item_func::IN_FUNC,
                           values,
                           cond_func->argument_count()-1,
                           usable_tables);
    }
    break;
  }
  case Item_func::OPTIMIZE_OP:
  {
    bool equal_func=(cond_func->functype() == Item_func::EQ_FUNC ||
		     cond_func->functype() == Item_func::EQUAL_FUNC);

    if (cond_func->arguments()[0]->real_item()->type() == Item::FIELD_ITEM &&
	!(cond_func->arguments()[0]->used_tables() & OUTER_REF_TABLE_BIT))
    {
      add_key_equal_fields(key_fields, *and_level, cond_func,
	                (Item_field*) (cond_func->arguments()[0])->real_item(),
		           equal_func,
		           cond_func->arguments()+1, 1, usable_tables);
    }
    if (cond_func->arguments()[1]->real_item()->type() == Item::FIELD_ITEM &&
	cond_func->functype() != Item_func::LIKE_FUNC &&
	!(cond_func->arguments()[1]->used_tables() & OUTER_REF_TABLE_BIT))
    {
      add_key_equal_fields(key_fields, *and_level, cond_func, 
                       (Item_field*) (cond_func->arguments()[1])->real_item(),
		           equal_func,
		           cond_func->arguments(),1,usable_tables);
    }
    break;
  }
  case Item_func::OPTIMIZE_NULL:
    /* column_name IS [NOT] NULL */
    if (cond_func->arguments()[0]->real_item()->type() == Item::FIELD_ITEM &&
	!(cond_func->used_tables() & OUTER_REF_TABLE_BIT))
    {
      Item *tmp=new Item_null;
      if (unlikely(!tmp))                       // Should never be true
	return;
      add_key_equal_fields(key_fields, *and_level, cond_func,
		    (Item_field*) (cond_func->arguments()[0])->real_item(),
		    cond_func->functype() == Item_func::ISNULL_FUNC,
		    &tmp, 1, usable_tables);
    }
    break;
  case Item_func::OPTIMIZE_EQUAL:
    Item_equal *item_equal= (Item_equal *) cond;
    Item *const_item= item_equal->get_const();
    Item_equal_iterator it(*item_equal);
    Item_field *item;
    if (const_item)
    {
      /*
        For each field field1 from item_equal consider the equality 
        field1=const_item as a condition allowing an index access of the table
        with field1 by the keys value of field1.
      */   
      while ((item= it++))
      {
        add_key_field(key_fields, *and_level, cond_func, item->field,
                      TRUE, &const_item, 1, usable_tables);
      }
    }
    else 
    {
      /*
        Consider all pairs of different fields included into item_equal.
        For each of them (field1, field1) consider the equality 
        field1=field2 as a condition allowing an index access of the table
        with field1 by the keys value of field2.
      */   
      Item_equal_iterator fi(*item_equal);
      while ((item= fi++))
      {
        Field *field= item->field;
        while ((item= it++))
        {
          if (!field->eq(item->field))
          {
            add_key_field(key_fields, *and_level, cond_func, field,
                          TRUE, (Item **) &item, 1, usable_tables);
          }
        }
        it.rewind();
      }
    }
    break;
  }
}

/*
  Add all keys with uses 'field' for some keypart
  If field->and_level != and_level then only mark key_part as const_part
*/

static uint
max_part_bit(key_part_map bits)
{
  uint found;
  for (found=0; bits & 1 ; found++,bits>>=1) ;
  return found;
}

static void
add_key_part(DYNAMIC_ARRAY *keyuse_array,KEY_FIELD *key_field)
{
  Field *field=key_field->field;
  TABLE *form= field->table;
  KEYUSE keyuse;

  if (key_field->eq_func && !(key_field->optimize & KEY_OPTIMIZE_EXISTS))
  {
    for (uint key=0 ; key < form->s->keys ; key++)
    {
      if (!(form->keys_in_use_for_query.is_set(key)))
	continue;
      if (form->key_info[key].flags & HA_FULLTEXT)
	continue;    // ToDo: ft-keys in non-ft queries.   SerG

      uint key_parts= (uint) form->key_info[key].key_parts;
      for (uint part=0 ; part <  key_parts ; part++)
      {
	if (field->eq(form->key_info[key].key_part[part].field))
	{
	  keyuse.table= field->table;
	  keyuse.val =  key_field->val;
	  keyuse.key =  key;
	  keyuse.keypart=part;
	  keyuse.keypart_map= (key_part_map) 1 << part;
	  keyuse.used_tables=key_field->val->used_tables();
	  keyuse.optimize= key_field->optimize & KEY_OPTIMIZE_REF_OR_NULL;
          keyuse.null_rejecting= key_field->null_rejecting;
	  VOID(insert_dynamic(keyuse_array,(gptr) &keyuse));
	}
      }
    }
  }
}


#define FT_KEYPART   (MAX_REF_PARTS+10)

static void
add_ft_keys(DYNAMIC_ARRAY *keyuse_array,
            JOIN_TAB *stat,COND *cond,table_map usable_tables)
{
  Item_func_match *cond_func=NULL;

  if (!cond)
    return;

  if (cond->type() == Item::FUNC_ITEM)
  {
    Item_func *func=(Item_func *)cond;
    Item_func::Functype functype=  func->functype();
    if (functype == Item_func::FT_FUNC)
      cond_func=(Item_func_match *)cond;
    else if (func->arg_count == 2)
    {
      Item_func *arg0=(Item_func *)(func->arguments()[0]),
                *arg1=(Item_func *)(func->arguments()[1]);
      if (arg1->const_item()  &&
          ((functype == Item_func::GE_FUNC && arg1->val_real() > 0) ||
           (functype == Item_func::GT_FUNC && arg1->val_real() >=0))  &&
           arg0->type() == Item::FUNC_ITEM            &&
           arg0->functype() == Item_func::FT_FUNC)
        cond_func=(Item_func_match *) arg0;
      else if (arg0->const_item() &&
               ((functype == Item_func::LE_FUNC && arg0->val_real() > 0) ||
                (functype == Item_func::LT_FUNC && arg0->val_real() >=0)) &&
                arg1->type() == Item::FUNC_ITEM          &&
                arg1->functype() == Item_func::FT_FUNC)
        cond_func=(Item_func_match *) arg1;
    }
  }
  else if (cond->type() == Item::COND_ITEM)
  {
    List_iterator_fast<Item> li(*((Item_cond*) cond)->argument_list());

    if (((Item_cond*) cond)->functype() == Item_func::COND_AND_FUNC)
    {
      Item *item;
      while ((item=li++))
        add_ft_keys(keyuse_array,stat,item,usable_tables);
    }
  }

  if (!cond_func || cond_func->key == NO_SUCH_KEY ||
      !(usable_tables & cond_func->table->map))
    return;

  KEYUSE keyuse;
  keyuse.table= cond_func->table;
  keyuse.val =  cond_func;
  keyuse.key =  cond_func->key;
  keyuse.keypart= FT_KEYPART;
  keyuse.used_tables=cond_func->key_item()->used_tables();
  keyuse.optimize= 0;
  keyuse.keypart_map= 0;
  VOID(insert_dynamic(keyuse_array,(gptr) &keyuse));
}


static int
sort_keyuse(KEYUSE *a,KEYUSE *b)
{
  int res;
  if (a->table->tablenr != b->table->tablenr)
    return (int) (a->table->tablenr - b->table->tablenr);
  if (a->key != b->key)
    return (int) (a->key - b->key);
  if (a->keypart != b->keypart)
    return (int) (a->keypart - b->keypart);
  // Place const values before other ones
  if ((res= test((a->used_tables & ~OUTER_REF_TABLE_BIT)) -
       test((b->used_tables & ~OUTER_REF_TABLE_BIT))))
    return res;
  /* Place rows that are not 'OPTIMIZE_REF_OR_NULL' first */
  return (int) ((a->optimize & KEY_OPTIMIZE_REF_OR_NULL) -
		(b->optimize & KEY_OPTIMIZE_REF_OR_NULL));
}


/*
  Update keyuse array with all possible keys we can use to fetch rows
  
  SYNOPSIS
    update_ref_and_keys()
      thd 
      keyuse     OUT Put here ordered array of KEYUSE structures
      join_tab       Array in tablenr_order
      tables         Number of tables in join
      cond           WHERE condition (note that the function analyzes 
                     join_tab[i]->on_expr too)
      normal_tables  tables not inner w.r.t some outer join (ones for which
                     we can make ref access based the WHERE clause)
      select_lex     current SELECT
      
  RETURN 
   0 - OK
   1 - Out of memory.
*/

static bool
update_ref_and_keys(THD *thd, DYNAMIC_ARRAY *keyuse,JOIN_TAB *join_tab,
		    uint tables, COND *cond, COND_EQUAL *cond_equal,
                    table_map normal_tables, SELECT_LEX *select_lex)
{
  uint	and_level,i,found_eq_constant;
  KEY_FIELD *key_fields, *end, *field;
  uint m= 1;
  
  if (cond_equal && cond_equal->max_members)
    m= cond_equal->max_members;

  if (!(key_fields=(KEY_FIELD*)
	thd->alloc(sizeof(key_fields[0])*
		   (thd->lex->current_select->cond_count+1)*2*m)))
    return TRUE; /* purecov: inspected */
  and_level= 0;
  field= end= key_fields;
  if (my_init_dynamic_array(keyuse,sizeof(KEYUSE),20,64))
    return TRUE;
  if (cond)
  {
    add_key_fields(&end,&and_level,cond,normal_tables);
    for (; field != end ; field++)
    {
      add_key_part(keyuse,field);
      /* Mark that we can optimize LEFT JOIN */
      if (field->val->type() == Item::NULL_ITEM &&
	  !field->field->real_maybe_null())
	field->field->table->reginfo.not_exists_optimize=1;
    }
  }
  for (i=0 ; i < tables ; i++)
  {
    /*
      Block the creation of keys for inner tables of outer joins.
      Here only the outer joins that can not be converted to
      inner joins are left and all nests that can be eliminated
      are flattened.
      In the future when we introduce conditional accesses
      for inner tables in outer joins these keys will be taken
      into account as well.
    */ 
    if (*join_tab[i].on_expr_ref)
    {
      add_key_fields(&end,&and_level,*join_tab[i].on_expr_ref,
		     join_tab[i].table->map);
    }
    else 
    {
      TABLE_LIST *tab= join_tab[i].table->pos_in_table_list;
      TABLE_LIST *embedding= tab->embedding;
      if (embedding)
      {
        NESTED_JOIN *nested_join= embedding->nested_join;
        if (nested_join->join_list.head() == tab)
          add_key_fields(&end, &and_level, embedding->on_expr,
                         nested_join->used_tables);
      }
    }
  }
  /* fill keyuse with found key parts */
  for ( ; field != end ; field++)
    add_key_part(keyuse,field);

  if (select_lex->ftfunc_list->elements)
  {
    add_ft_keys(keyuse,join_tab,cond,normal_tables);
  }

  /*
    Sort the array of possible keys and remove the following key parts:
    - ref if there is a keypart which is a ref and a const.
      (e.g. if there is a key(a,b) and the clause is a=3 and b=7 and b=t2.d,
      then we skip the key part corresponding to b=t2.d)
    - keyparts without previous keyparts
      (e.g. if there is a key(a,b,c) but only b < 5 (or a=2 and c < 3) is
      used in the query, we drop the partial key parts from consideration).
    Special treatment for ft-keys.
  */
  if (keyuse->elements)
  {
    KEYUSE end,*prev,*save_pos,*use;

    qsort(keyuse->buffer,keyuse->elements,sizeof(KEYUSE),
	  (qsort_cmp) sort_keyuse);

    bzero((char*) &end,sizeof(end));		/* Add for easy testing */
    VOID(insert_dynamic(keyuse,(gptr) &end));

    use=save_pos=dynamic_element(keyuse,0,KEYUSE*);
    prev=&end;
    found_eq_constant=0;
    for (i=0 ; i < keyuse->elements-1 ; i++,use++)
    {
      if (!use->used_tables)
	use->table->const_key_parts[use->key]|= use->keypart_map;
      if (use->keypart != FT_KEYPART)
      {
	if (use->key == prev->key && use->table == prev->table)
	{
	  if (prev->keypart+1 < use->keypart ||
	      prev->keypart == use->keypart && found_eq_constant)
	    continue;				/* remove */
	}
	else if (use->keypart != 0)		// First found must be 0
	  continue;
      }

      *save_pos= *use;
      prev=use;
      found_eq_constant= !use->used_tables;
      /* Save ptr to first use */
      if (!use->table->reginfo.join_tab->keyuse)
	use->table->reginfo.join_tab->keyuse=save_pos;
      use->table->reginfo.join_tab->checked_keys.set_bit(use->key);
      save_pos++;
    }
    i=(uint) (save_pos-(KEYUSE*) keyuse->buffer);
    VOID(set_dynamic(keyuse,(gptr) &end,i));
    keyuse->elements=i;
  }
  return FALSE;
}

/*
  Update some values in keyuse for faster choose_plan() loop
*/

static void optimize_keyuse(JOIN *join, DYNAMIC_ARRAY *keyuse_array)
{
  KEYUSE *end,*keyuse= dynamic_element(keyuse_array, 0, KEYUSE*);

  for (end= keyuse+ keyuse_array->elements ; keyuse < end ; keyuse++)
  {
    table_map map;
    /*
      If we find a ref, assume this table matches a proportional
      part of this table.
      For example 100 records matching a table with 5000 records
      gives 5000/100 = 50 records per key
      Constant tables are ignored.
      To avoid bad matches, we don't make ref_table_rows less than 100.
    */
    keyuse->ref_table_rows= ~(ha_rows) 0;	// If no ref
    if (keyuse->used_tables &
	(map= (keyuse->used_tables & ~join->const_table_map &
	       ~OUTER_REF_TABLE_BIT)))
    {
      uint tablenr;
      for (tablenr=0 ; ! (map & 1) ; map>>=1, tablenr++) ;
      if (map == 1)			// Only one table
      {
	TABLE *tmp_table=join->all_tables[tablenr];
	keyuse->ref_table_rows= max(tmp_table->file->records, 100);
      }
    }
    /*
      Outer reference (external field) is constant for single executing
      of subquery
    */
    if (keyuse->used_tables == OUTER_REF_TABLE_BIT)
      keyuse->ref_table_rows= 1;
  }
}


/*
  Discover the indexes that can be used for GROUP BY or DISTINCT queries.

  SYNOPSIS
    add_group_and_distinct_keys()
    join
    join_tab

  DESCRIPTION
    If the query has a GROUP BY clause, find all indexes that contain all
    GROUP BY fields, and add those indexes to join->const_keys.
    If the query has a DISTINCT clause, find all indexes that contain all
    SELECT fields, and add those indexes to join->const_keys.
    This allows later on such queries to be processed by a
    QUICK_GROUP_MIN_MAX_SELECT.

  RETURN
    None
*/

static void
add_group_and_distinct_keys(JOIN *join, JOIN_TAB *join_tab)
{
  List<Item_field> indexed_fields;
  List_iterator<Item_field> indexed_fields_it(indexed_fields);
  ORDER      *cur_group;
  Item_field *cur_item;
  key_map possible_keys(0);

  if (join->group_list)
  { /* Collect all query fields referenced in the GROUP clause. */
    for (cur_group= join->group_list; cur_group; cur_group= cur_group->next)
      (*cur_group->item)->walk(&Item::collect_item_field_processor,
                               (byte*) &indexed_fields);
  }
  else if (join->select_distinct)
  { /* Collect all query fields referenced in the SELECT clause. */
    List<Item> &select_items= join->fields_list;
    List_iterator<Item> select_items_it(select_items);
    Item *item;
    while ((item= select_items_it++))
      item->walk(&Item::collect_item_field_processor, (byte*) &indexed_fields);
  }
  else
    return;

  if (indexed_fields.elements == 0)
    return;

  /* Intersect the keys of all group fields. */
  cur_item= indexed_fields_it++;
  possible_keys.merge(cur_item->field->part_of_key);
  while ((cur_item= indexed_fields_it++))
  {
    possible_keys.intersect(cur_item->field->part_of_key);
  }

  if (!possible_keys.is_clear_all())
    join_tab->const_keys.merge(possible_keys);
}


/*****************************************************************************
  Go through all combinations of not marked tables and find the one
  which uses least records
*****************************************************************************/

/* Save const tables first as used tables */

static void
set_position(JOIN *join,uint idx,JOIN_TAB *table,KEYUSE *key)
{
  join->positions[idx].table= table;
  join->positions[idx].key=key;
  join->positions[idx].records_read=1.0;	/* This is a const table */

  /* Move the const table as down as possible in best_ref */
  JOIN_TAB **pos=join->best_ref+idx+1;
  JOIN_TAB *next=join->best_ref[idx];
  for (;next != table ; pos++)
  {
    JOIN_TAB *tmp=pos[0];
    pos[0]=next;
    next=tmp;
  }
  join->best_ref[idx]=table;
}


/*
  Find the best access path for an extension of a partial execution plan and
  add this path to the plan.

  SYNOPSIS
    best_access_path()
    join             pointer to the structure providing all context info
                     for the query
    s                the table to be joined by the function
    thd              thread for the connection that submitted the query
    remaining_tables set of tables not included into the partial plan yet
    idx              the length of the partial plan
    record_count     estimate for the number of records returned by the partial
                     plan
    read_time        the cost of the partial plan

  DESCRIPTION
    The function finds the best access path to table 's' from the passed
    partial plan where an access path is the general term for any means to
    access the data in 's'. An access path may use either an index or a scan,
    whichever is cheaper. The input partial plan is passed via the array
    'join->positions' of length 'idx'. The chosen access method for 's' and its
    cost are stored in 'join->positions[idx]'.

  RETURN
    None
*/

static void
best_access_path(JOIN      *join,
                 JOIN_TAB  *s,
                 THD       *thd,
                 table_map remaining_tables,
                 uint      idx,
                 double    record_count,
                 double    read_time)
{
  KEYUSE *best_key=         0;
  uint best_max_key_part=   0;
  my_bool found_constraint= 0;
  double best=              DBL_MAX;
  double best_time=         DBL_MAX;
  double records=           DBL_MAX;
  double tmp;
  ha_rows rec;

  DBUG_ENTER("best_access_path");

  if (s->keyuse)
  {                                            /* Use key if possible */
    TABLE *table= s->table;
    KEYUSE *keyuse,*start_key=0;
    double best_records= DBL_MAX;
    uint max_key_part=0;

    /* Test how we can use keys */
    rec= s->records/MATCHING_ROWS_IN_OTHER_TABLE;  // Assumed records/key
    for (keyuse=s->keyuse ; keyuse->table == table ;)
    {
      key_part_map found_part= 0;
      table_map found_ref=     0;
      uint found_ref_or_null=  0;
      uint key=     keyuse->key;
      KEY *keyinfo= table->key_info+key;
      bool ft_key=  (keyuse->keypart == FT_KEYPART);

      /* Calculate how many key segments of the current key we can use */
      start_key= keyuse;
      do
      { /* for each keypart */
        uint keypart= keyuse->keypart;
        uint found_part_ref_or_null= KEY_OPTIMIZE_REF_OR_NULL;
        do
        {
          if (!(remaining_tables & keyuse->used_tables) &&
              !(found_ref_or_null & keyuse->optimize))
          {
            found_part|= keyuse->keypart_map;
            found_ref|=  keyuse->used_tables;
            if (rec > keyuse->ref_table_rows)
              rec= keyuse->ref_table_rows;
            found_part_ref_or_null&= keyuse->optimize;
          }
          keyuse++;
          found_ref_or_null|= found_part_ref_or_null;
        } while (keyuse->table == table && keyuse->key == key &&
                 keyuse->keypart == keypart);
      } while (keyuse->table == table && keyuse->key == key);

      /*
        Assume that that each key matches a proportional part of table.
      */
      if (!found_part && !ft_key)
        continue;                               // Nothing usable found

      if (rec < MATCHING_ROWS_IN_OTHER_TABLE)
        rec= MATCHING_ROWS_IN_OTHER_TABLE;      // Fix for small tables

      /*
        ft-keys require special treatment
      */
      if (ft_key)
      {
        /*
          Really, there should be records=0.0 (yes!)
          but 1.0 would be probably safer
        */
        tmp= prev_record_reads(join, found_ref);
        records= 1.0;
      }
      else
      {
        found_constraint= 1;
        /*
          Check if we found full key
        */
        if (found_part == PREV_BITS(uint,keyinfo->key_parts) &&
            !found_ref_or_null)
        {                                         /* use eq key */
          max_key_part= (uint) ~0;
          if ((keyinfo->flags & (HA_NOSAME | HA_NULL_PART_KEY)) == HA_NOSAME)
          {
            tmp = prev_record_reads(join, found_ref);
            records=1.0;
          }
          else
          {
            if (!found_ref)
            {                                     /* We found a const key */
              if (table->quick_keys.is_set(key))
                records= (double) table->quick_rows[key];
              else
              {
                /* quick_range couldn't use key! */
                records= (double) s->records/rec;
              }
            }
            else
            {
              if (!(records=keyinfo->rec_per_key[keyinfo->key_parts-1]))
              {                                   /* Prefer longer keys */
                records=
                  ((double) s->records / (double) rec *
                   (1.0 +
                    ((double) (table->s->max_key_length-keyinfo->key_length) /
                     (double) table->s->max_key_length)));
                if (records < 2.0)
                  records=2.0;               /* Can't be as good as a unique */
              }
            }
            /* Limit the number of matched rows */
            tmp = records;
            set_if_smaller(tmp, (double) thd->variables.max_seeks_for_key);
            if (table->used_keys.is_set(key))
            {
              /* we can use only index tree */
              uint keys_per_block= table->file->block_size/2/
                (keyinfo->key_length+table->file->ref_length)+1;
              tmp = record_count*(tmp+keys_per_block-1)/keys_per_block;
            }
            else
              tmp = record_count*min(tmp,s->worst_seeks);
          }
        }
        else
        {
          /*
            Use as much key-parts as possible and a uniq key is better
            than a not unique key
            Set tmp to (previous record count) * (records / combination)
          */
          if ((found_part & 1) &&
              (!(table->file->index_flags(key, 0, 0) & HA_ONLY_WHOLE_INDEX) ||
               found_part == PREV_BITS(uint,keyinfo->key_parts)))
          {
            max_key_part=max_part_bit(found_part);
            /*
              Check if quick_range could determinate how many rows we
              will match
            */
            if (table->quick_keys.is_set(key) &&
                table->quick_key_parts[key] == max_key_part)
              tmp= records= (double) table->quick_rows[key];
            else
            {
              /* Check if we have statistic about the distribution */
              if ((records = keyinfo->rec_per_key[max_key_part-1]))
                tmp = records;
              else
              {
                /*
                  Assume that the first key part matches 1% of the file
                  and that the whole key matches 10 (duplicates) or 1
                  (unique) records.
                  Assume also that more key matches proportionally more
                  records
                  This gives the formula:
                  records = (x * (b-a) + a*c-b)/(c-1)

                  b = records matched by whole key
                  a = records matched by first key part (1% of all records?)
                  c = number of key parts in key
                  x = used key parts (1 <= x <= c)
                */
                double rec_per_key;
                if (!(rec_per_key=(double)
                      keyinfo->rec_per_key[keyinfo->key_parts-1]))
                  rec_per_key=(double) s->records/rec+1;

                if (!s->records)
                  tmp = 0;
                else if (rec_per_key/(double) s->records >= 0.01)
                  tmp = rec_per_key;
                else
                {
                  double a=s->records*0.01;
                  if (keyinfo->key_parts > 1)
                    tmp= (max_key_part * (rec_per_key - a) +
                          a*keyinfo->key_parts - rec_per_key)/
                         (keyinfo->key_parts-1);
                  else
                    tmp= a;
                  set_if_bigger(tmp,1.0);
                }
                records = (ulong) tmp;
              }
              /*
                If quick_select was used on a part of this key, we know
                the maximum number of rows that the key can match.
              */
              if (table->quick_keys.is_set(key) &&
                  table->quick_key_parts[key] <= max_key_part &&
                  records > (double) table->quick_rows[key])
                tmp= records= (double) table->quick_rows[key];
              else if (found_ref_or_null)
              {
                /* We need to do two key searches to find key */
                tmp *= 2.0;
                records *= 2.0;
              }
            }
            /* Limit the number of matched rows */
            set_if_smaller(tmp, (double) thd->variables.max_seeks_for_key);
            if (table->used_keys.is_set(key))
            {
              /* we can use only index tree */
              uint keys_per_block= table->file->block_size/2/
                (keyinfo->key_length+table->file->ref_length)+1;
              tmp = record_count*(tmp+keys_per_block-1)/keys_per_block;
            }
            else
              tmp = record_count*min(tmp,s->worst_seeks);
          }
          else
            tmp = best_time;                    // Do nothing
        }
      } /* not ft_key */
      if (tmp < best_time - records/(double) TIME_FOR_COMPARE)
      {
        best_time= tmp + records/(double) TIME_FOR_COMPARE;
        best= tmp;
        best_records= records;
        best_key= start_key;
        best_max_key_part= max_key_part;
      }
    }
    records= best_records;
  }

  /*
    Don't test table scan if it can't be better.
    Prefer key lookup if we would use the same key for scanning.

    Don't do a table scan on InnoDB tables, if we can read the used
    parts of the row from any of the used index.
    This is because table scans uses index and we would not win
    anything by using a table scan.
  */
  if ((records >= s->found_records || best > s->read_time) &&
      !(s->quick && best_key && s->quick->index == best_key->key &&
        best_max_key_part >= s->table->quick_key_parts[best_key->key]) &&
      !((s->table->file->table_flags() & HA_TABLE_SCAN_ON_INDEX) &&
        ! s->table->used_keys.is_clear_all() && best_key) &&
      !(s->table->force_index && best_key))
  {                                             // Check full join
    ha_rows rnd_records= s->found_records;
    /*
      If there is a restriction on the table, assume that 25% of the
      rows can be skipped on next part.
      This is to force tables that this table depends on before this
      table
    */
    if (found_constraint)
      rnd_records-= rnd_records/4;

    /*
      Range optimizer never proposes a RANGE if it isn't better
      than FULL: so if RANGE is present, it's always preferred to FULL.
      Here we estimate its cost.
    */
    if (s->quick)
    {
      /*
        For each record we:
        - read record range through 'quick'
        - skip rows which does not satisfy WHERE constraints
      */
      tmp= record_count *
        (s->quick->read_time +
         (s->found_records - rnd_records)/(double) TIME_FOR_COMPARE);
    }
    else
    {
      /* Estimate cost of reading table. */
      tmp= s->table->file->scan_time();
      if (s->table->map & join->outer_join)     // Can't use join cache
      {
        /*
          For each record we have to:
          - read the whole table record 
          - skip rows which does not satisfy join condition
        */
        tmp= record_count *
          (tmp +
           (s->records - rnd_records)/(double) TIME_FOR_COMPARE);
      }
      else
      {
        /* We read the table as many times as join buffer becomes full. */
        tmp*= (1.0 + floor((double) cache_record_length(join,idx) *
                           record_count /
                           (double) thd->variables.join_buff_size));
        /* 
            We don't make full cartesian product between rows in the scanned
           table and existing records because we skip all rows from the
           scanned table, which does not satisfy join condition when 
           we read the table (see flush_cached_records for details). Here we
           take into account cost to read and skip these records.
        */
        tmp+= (s->records - rnd_records)/(double) TIME_FOR_COMPARE;
      }
    }

    /*
      We estimate the cost of evaluating WHERE clause for found records
      as record_count * rnd_records / TIME_FOR_COMPARE. This cost plus
      tmp give us total cost of using TABLE SCAN
    */
    if (best == DBL_MAX ||
        (tmp  + record_count/(double) TIME_FOR_COMPARE*rnd_records <
         best + record_count/(double) TIME_FOR_COMPARE*records))
    {
      /*
        If the table has a range (s->quick is set) make_join_select()
        will ensure that this will be used
      */
      best= tmp;
      records= rows2double(rnd_records);
      best_key= 0;
    }
  }

  /* Update the cost information for the current partial plan */
  join->positions[idx].records_read= records;
  join->positions[idx].read_time=    best;
  join->positions[idx].key=          best_key;
  join->positions[idx].table=        s;

  if (!best_key &&
      idx == join->const_tables &&
      s->table == join->sort_by_table &&
      join->unit->select_limit_cnt >= records)
    join->sort_by_table= (TABLE*) 1;  // Must use temporary table

  DBUG_VOID_RETURN;
}


/*
  Selects and invokes a search strategy for an optimal query plan.

  SYNOPSIS
    choose_plan()
    join        pointer to the structure providing all context info for
                the query
    join_tables set of the tables in the query

  DESCRIPTION
    The function checks user-configurable parameters that control the search
    strategy for an optimal plan, selects the search method and then invokes
    it. Each specific optimization procedure stores the final optimal plan in
    the array 'join->best_positions', and the cost of the plan in
    'join->best_read'.

  RETURN
    None
*/

static void
choose_plan(JOIN *join, table_map join_tables)
{
  uint search_depth= join->thd->variables.optimizer_search_depth;
  uint prune_level=  join->thd->variables.optimizer_prune_level;
  bool straight_join= join->select_options & SELECT_STRAIGHT_JOIN;
  DBUG_ENTER("choose_plan");

  /*
    if (SELECT_STRAIGHT_JOIN option is set)
      reorder tables so dependent tables come after tables they depend 
      on, otherwise keep tables in the order they were specified in the query 
    else
      Apply heuristic: pre-sort all access plans with respect to the number of
      records accessed.
  */
  qsort(join->best_ref + join->const_tables, join->tables - join->const_tables,
        sizeof(JOIN_TAB*), straight_join?join_tab_cmp_straight:join_tab_cmp);
  
  if (straight_join)
  {
    optimize_straight_join(join, join_tables);
  }
  else
  {
    if (search_depth == MAX_TABLES+2)
    { /*
        TODO: 'MAX_TABLES+2' denotes the old implementation of find_best before
        the greedy version. Will be removed when greedy_search is approved.
      */
      join->best_read= DBL_MAX;
      find_best(join, join_tables, join->const_tables, 1.0, 0.0);
    } 
    else
    {
      if (search_depth == 0)
        /* Automatically determine a reasonable value for 'search_depth' */
        search_depth= determine_search_depth(join);
      greedy_search(join, join_tables, search_depth, prune_level);
    }
  }

  /* 
    Store the cost of this query into a user variable
    Don't update last_query_cost for 'show status' command
  */
  if (join->thd->lex->orig_sql_command != SQLCOM_SHOW_STATUS)
    last_query_cost= join->best_read;

  DBUG_VOID_RETURN;
}


/*
  Compare two JOIN_TAB objects based on the number of accessed records.

  SYNOPSIS
    join_tab_cmp()
    ptr1 pointer to first JOIN_TAB object
    ptr2 pointer to second JOIN_TAB object

  RETURN
    1  if first is bigger
    -1 if second is bigger
    0  if equal
*/

static int
join_tab_cmp(const void* ptr1, const void* ptr2)
{
  JOIN_TAB *jt1= *(JOIN_TAB**) ptr1;
  JOIN_TAB *jt2= *(JOIN_TAB**) ptr2;

  if (jt1->dependent & jt2->table->map)
    return 1;
  if (jt2->dependent & jt1->table->map)
    return -1;  
  if (jt1->found_records > jt2->found_records)
    return 1;
  if (jt1->found_records < jt2->found_records)
    return -1; 
  return jt1 > jt2 ? 1 : (jt1 < jt2 ? -1 : 0);
}


/* 
  Same as join_tab_cmp, but for use with SELECT_STRAIGHT_JOIN.
*/

static int
join_tab_cmp_straight(const void* ptr1, const void* ptr2)
{
  JOIN_TAB *jt1= *(JOIN_TAB**) ptr1;
  JOIN_TAB *jt2= *(JOIN_TAB**) ptr2;

  if (jt1->dependent & jt2->table->map)
    return 1;
  if (jt2->dependent & jt1->table->map)
    return -1;
  return jt1 > jt2 ? 1 : (jt1 < jt2 ? -1 : 0);
}

/*
  Heuristic procedure to automatically guess a reasonable degree of
  exhaustiveness for the greedy search procedure.

  SYNOPSIS
    determine_search_depth()
    join   pointer to the structure providing all context info for the query

  DESCRIPTION
    The procedure estimates the optimization time and selects a search depth
    big enough to result in a near-optimal QEP, that doesn't take too long to
    find. If the number of tables in the query exceeds some constant, then
    search_depth is set to this constant.

  NOTES
    This is an extremely simplistic implementation that serves as a stub for a
    more advanced analysis of the join. Ideally the search depth should be
    determined by learning from previous query optimizations, because it will
    depend on the CPU power (and other factors).

  RETURN
    A positive integer that specifies the search depth (and thus the
    exhaustiveness) of the depth-first search algorithm used by
    'greedy_search'.
*/

static uint
determine_search_depth(JOIN *join)
{
  uint table_count=  join->tables - join->const_tables;
  uint search_depth;
  /* TODO: this value should be determined dynamically, based on statistics: */
  uint max_tables_for_exhaustive_opt= 7;

  if (table_count <= max_tables_for_exhaustive_opt)
    search_depth= table_count+1; // use exhaustive for small number of tables
  else
    /*
      TODO: this value could be determined by some mapping of the form:
      depth : table_count -> [max_tables_for_exhaustive_opt..MAX_EXHAUSTIVE]
    */
    search_depth= max_tables_for_exhaustive_opt; // use greedy search

  return search_depth;
}


/*
  Select the best ways to access the tables in a query without reordering them.

  SYNOPSIS
    optimize_straight_join()
    join          pointer to the structure providing all context info for
                  the query
    join_tables   set of the tables in the query

  DESCRIPTION
    Find the best access paths for each query table and compute their costs
    according to their order in the array 'join->best_ref' (thus without
    reordering the join tables). The function calls sequentially
    'best_access_path' for each table in the query to select the best table
    access method. The final optimal plan is stored in the array
    'join->best_positions', and the corresponding cost in 'join->best_read'.

  NOTES
    This function can be applied to:
    - queries with STRAIGHT_JOIN
    - internally to compute the cost of an arbitrary QEP
    Thus 'optimize_straight_join' can be used at any stage of the query
    optimization process to finalize a QEP as it is.

  RETURN
    None
*/

static void
optimize_straight_join(JOIN *join, table_map join_tables)
{
  JOIN_TAB *s;
  uint idx= join->const_tables;
  double    record_count= 1.0;
  double    read_time=    0.0;
 
  for (JOIN_TAB **pos= join->best_ref + idx ; (s= *pos) ; pos++)
  {
    /* Find the best access method from 's' to the current partial plan */
    best_access_path(join, s, join->thd, join_tables, idx, record_count, read_time);
    /* compute the cost of the new plan extended with 's' */
    record_count*= join->positions[idx].records_read;
    read_time+=    join->positions[idx].read_time;
    join_tables&= ~(s->table->map);
    ++idx;
  }

  read_time+= record_count / (double) TIME_FOR_COMPARE;
  if (join->sort_by_table &&
      join->sort_by_table != join->positions[join->const_tables].table->table)
    read_time+= record_count;  // We have to make a temp table
  memcpy((gptr) join->best_positions, (gptr) join->positions,
         sizeof(POSITION)*idx);
  join->best_read= read_time;
}


/*
  Find a good, possibly optimal, query execution plan (QEP) by a greedy search.

  SYNOPSIS
    join             pointer to the structure providing all context info
                     for the query
    remaining_tables set of tables not included into the partial plan yet
    search_depth     controlls the exhaustiveness of the search
    prune_level      the pruning heuristics that should be applied during
                     search

  DESCRIPTION
    The search procedure uses a hybrid greedy/exhaustive search with controlled
    exhaustiveness. The search is performed in N = card(remaining_tables)
    steps. Each step evaluates how promising is each of the unoptimized tables,
    selects the most promising table, and extends the current partial QEP with
    that table.  Currenly the most 'promising' table is the one with least
    expensive extension.
    There are two extreme cases:
    1. When (card(remaining_tables) < search_depth), the estimate finds the best
       complete continuation of the partial QEP. This continuation can be
       used directly as a result of the search.
    2. When (search_depth == 1) the 'best_extension_by_limited_search'
       consideres the extension of the current QEP with each of the remaining
       unoptimized tables.
    All other cases are in-between these two extremes. Thus the parameter
    'search_depth' controlls the exhaustiveness of the search. The higher the
    value, the longer the optimizaton time and possibly the better the
    resulting plan. The lower the value, the fewer alternative plans are
    estimated, but the more likely to get a bad QEP.

    All intermediate and final results of the procedure are stored in 'join':
    join->positions      modified for every partial QEP that is explored
    join->best_positions modified for the current best complete QEP
    join->best_read      modified for the current best complete QEP
    join->best_ref       might be partially reordered
    The final optimal plan is stored in 'join->best_positions', and its
    corresponding cost in 'join->best_read'.

  NOTES
    The following pseudocode describes the algorithm of 'greedy_search':

    procedure greedy_search
    input: remaining_tables
    output: pplan;
    {
      pplan = <>;
      do {
        (t, a) = best_extension(pplan, remaining_tables);
        pplan = concat(pplan, (t, a));
        remaining_tables = remaining_tables - t;
      } while (remaining_tables != {})
      return pplan;
    }

    where 'best_extension' is a placeholder for a procedure that selects the
    most "promising" of all tables in 'remaining_tables'.
    Currently this estimate is performed by calling
    'best_extension_by_limited_search' to evaluate all extensions of the
    current QEP of size 'search_depth', thus the complexity of 'greedy_search'
    mainly depends on that of 'best_extension_by_limited_search'.

    If 'best_extension()' == 'best_extension_by_limited_search()', then the
    worst-case complexity of this algorithm is <=
    O(N*N^search_depth/search_depth). When serch_depth >= N, then the
    complexity of greedy_search is O(N!).

    In the future, 'greedy_search' might be extended to support other
    implementations of 'best_extension', e.g. some simpler quadratic procedure.

  RETURN
    None
*/

static void
greedy_search(JOIN      *join,
              table_map remaining_tables,
              uint      search_depth,
              uint      prune_level)
{
  double    record_count= 1.0;
  double    read_time=    0.0;
  uint      idx= join->const_tables; // index into 'join->best_ref'
  uint      best_idx;
  uint      rem_size;    // cardinality of remaining_tables
  POSITION  best_pos;
  JOIN_TAB  *best_table; // the next plan node to be added to the curr QEP

  DBUG_ENTER("greedy_search");

  /* number of tables that remain to be optimized */
  rem_size= my_count_bits(remaining_tables);

  do {
    /* Find the extension of the current QEP with the lowest cost */
    join->best_read= DBL_MAX;
    best_extension_by_limited_search(join, remaining_tables, idx, record_count,
                                     read_time, search_depth, prune_level);

    if (rem_size <= search_depth)
    {
      /*
        'join->best_positions' contains a complete optimal extension of the
        current partial QEP.
      */
      DBUG_EXECUTE("opt", print_plan(join, read_time, record_count,
                                     join->tables, "optimal"););
      DBUG_VOID_RETURN;
    }

    /* select the first table in the optimal extension as most promising */
    best_pos= join->best_positions[idx];
    best_table= best_pos.table;
    /*
      Each subsequent loop of 'best_extension_by_limited_search' uses
      'join->positions' for cost estimates, therefore we have to update its
      value.
    */
    join->positions[idx]= best_pos;

    /* find the position of 'best_table' in 'join->best_ref' */
    best_idx= idx;
    JOIN_TAB *pos= join->best_ref[best_idx];
    while (pos && best_table != pos)
      pos= join->best_ref[++best_idx];
    DBUG_ASSERT((pos != NULL)); // should always find 'best_table'
    /* move 'best_table' at the first free position in the array of joins */
    swap_variables(JOIN_TAB*, join->best_ref[idx], join->best_ref[best_idx]);

    /* compute the cost of the new plan extended with 'best_table' */
    record_count*= join->positions[idx].records_read;
    read_time+=    join->positions[idx].read_time;

    remaining_tables&= ~(best_table->table->map);
    --rem_size;
    ++idx;

    DBUG_EXECUTE("opt",
                 print_plan(join, read_time, record_count, idx, "extended"););
  } while (TRUE);
}


/*
  Find a good, possibly optimal, query execution plan (QEP) by a possibly
  exhaustive search.

  SYNOPSIS
    best_extension_by_limited_search()
    join             pointer to the structure providing all context info for
                     the query
    remaining_tables set of tables not included into the partial plan yet
    idx              length of the partial QEP in 'join->positions';
                     since a depth-first search is used, also corresponds to
                     the current depth of the search tree;
                     also an index in the array 'join->best_ref';
    record_count     estimate for the number of records returned by the best
                     partial plan
    read_time        the cost of the best partial plan
    search_depth     maximum depth of the recursion and thus size of the found
                     optimal plan (0 < search_depth <= join->tables+1).
    prune_level      pruning heuristics that should be applied during optimization
                     (values: 0 = EXHAUSTIVE, 1 = PRUNE_BY_TIME_OR_ROWS)

  DESCRIPTION
    The procedure searches for the optimal ordering of the query tables in set
    'remaining_tables' of size N, and the corresponding optimal access paths to each
    table. The choice of a table order and an access path for each table
    constitutes a query execution plan (QEP) that fully specifies how to
    execute the query.
   
    The maximal size of the found plan is controlled by the parameter
    'search_depth'. When search_depth == N, the resulting plan is complete and
    can be used directly as a QEP. If search_depth < N, the found plan consists
    of only some of the query tables. Such "partial" optimal plans are useful
    only as input to query optimization procedures, and cannot be used directly
    to execute a query.

    The algorithm begins with an empty partial plan stored in 'join->positions'
    and a set of N tables - 'remaining_tables'. Each step of the algorithm
    evaluates the cost of the partial plan extended by all access plans for
    each of the relations in 'remaining_tables', expands the current partial
    plan with the access plan that results in lowest cost of the expanded
    partial plan, and removes the corresponding relation from
    'remaining_tables'. The algorithm continues until it either constructs a
    complete optimal plan, or constructs an optimal plartial plan with size =
    search_depth.

    The final optimal plan is stored in 'join->best_positions'. The
    corresponding cost of the optimal plan is in 'join->best_read'.

  NOTES
    The procedure uses a recursive depth-first search where the depth of the
    recursion (and thus the exhaustiveness of the search) is controlled by the
    parameter 'search_depth'.

    The pseudocode below describes the algorithm of
    'best_extension_by_limited_search'. The worst-case complexity of this
    algorithm is O(N*N^search_depth/search_depth). When serch_depth >= N, then
    the complexity of greedy_search is O(N!).

    procedure best_extension_by_limited_search(
      pplan in,             // in, partial plan of tables-joined-so-far
      pplan_cost,           // in, cost of pplan
      remaining_tables,     // in, set of tables not referenced in pplan
      best_plan_so_far,     // in/out, best plan found so far
      best_plan_so_far_cost,// in/out, cost of best_plan_so_far
      search_depth)         // in, maximum size of the plans being considered
    {
      for each table T from remaining_tables
      {
        // Calculate the cost of using table T as above
        cost = complex-series-of-calculations;

        // Add the cost to the cost so far.
        pplan_cost+= cost;

        if (pplan_cost >= best_plan_so_far_cost)
          // pplan_cost already too great, stop search
          continue;

        pplan= expand pplan by best_access_method;
        remaining_tables= remaining_tables - table T;
        if (remaining_tables is not an empty set
            and
            search_depth > 1)
        {
          best_extension_by_limited_search(pplan, pplan_cost,
                                           remaining_tables,
                                           best_plan_so_far,
                                           best_plan_so_far_cost,
                                           search_depth - 1);
        }
        else
        {
          best_plan_so_far_cost= pplan_cost;
          best_plan_so_far= pplan;
        }
      }
    }

  IMPLEMENTATION
    When 'best_extension_by_limited_search' is called for the first time,
    'join->best_read' must be set to the largest possible value (e.g. DBL_MAX).
    The actual implementation provides a way to optionally use pruning
    heuristic (controlled by the parameter 'prune_level') to reduce the search
    space by skipping some partial plans.
    The parameter 'search_depth' provides control over the recursion
    depth, and thus the size of the resulting optimal plan.

  RETURN
    None
*/

static void
best_extension_by_limited_search(JOIN      *join,
                                 table_map remaining_tables,
                                 uint      idx,
                                 double    record_count,
                                 double    read_time,
                                 uint      search_depth,
                                 uint      prune_level)
{
  THD *thd= join->thd;
  if (thd->killed)  // Abort
    return;

  DBUG_ENTER("best_extension_by_limited_search");

  /* 
     'join' is a partial plan with lower cost than the best plan so far,
     so continue expanding it further with the tables in 'remaining_tables'.
  */
  JOIN_TAB *s;
  double best_record_count= DBL_MAX;
  double best_read_time=    DBL_MAX;

  DBUG_EXECUTE("opt",
               print_plan(join, read_time, record_count, idx, "part_plan"););

  for (JOIN_TAB **pos= join->best_ref + idx ; (s= *pos) ; pos++)
  {
    table_map real_table_bit= s->table->map;
    if ((remaining_tables & real_table_bit) && !(remaining_tables & s->dependent))
    {
      double current_record_count, current_read_time;

      /* Find the best access method from 's' to the current partial plan */
      best_access_path(join, s, thd, remaining_tables, idx, record_count, read_time);
      /* Compute the cost of extending the plan with 's' */
      current_record_count= record_count * join->positions[idx].records_read;
      current_read_time=    read_time + join->positions[idx].read_time;

      /* Expand only partial plans with lower cost than the best QEP so far */
      if ((current_read_time +
           current_record_count / (double) TIME_FOR_COMPARE) >= join->best_read)
      {
        DBUG_EXECUTE("opt", print_plan(join, read_time, record_count, idx,
                                       "prune_by_cost"););
        continue;
      }

      /*
        Prune some less promising partial plans. This heuristic may miss
        the optimal QEPs, thus it results in a non-exhaustive search.
      */
      if (prune_level == 1)
      {
        if (best_record_count > current_record_count ||
            best_read_time > current_read_time ||
            idx == join->const_tables &&  // 's' is the first table in the QEP
            s->table == join->sort_by_table)
        {
          if (best_record_count >= current_record_count &&
              best_read_time >= current_read_time &&
              /* TODO: What is the reasoning behind this condition? */
              (!(s->key_dependent & remaining_tables) ||
               join->positions[idx].records_read < 2.0))
          {
            best_record_count= current_record_count;
            best_read_time=    current_read_time;
          }
        }
        else
        {
          DBUG_EXECUTE("opt", print_plan(join, read_time, record_count, idx,
                                         "pruned_by_heuristic"););
          continue;
        }
      }

      if ( (search_depth > 1) && (remaining_tables & ~real_table_bit) )
      { /* Recursively expand the current partial plan */
        swap_variables(JOIN_TAB*, join->best_ref[idx], *pos);
        best_extension_by_limited_search(join,
                                         remaining_tables & ~real_table_bit,
                                         idx + 1,
                                         current_record_count,
                                         current_read_time,
                                         search_depth - 1,
                                         prune_level);
        if (thd->killed)
          DBUG_VOID_RETURN;
        swap_variables(JOIN_TAB*, join->best_ref[idx], *pos);
      }
      else
      { /*
          'join' is either the best partial QEP with 'search_depth' relations,
          or the best complete QEP so far, whichever is smaller.
        */
        current_read_time+= current_record_count / (double) TIME_FOR_COMPARE;
        if (join->sort_by_table &&
            join->sort_by_table != join->positions[join->const_tables].table->table)
          /* We have to make a temp table */
          current_read_time+= current_record_count;
        if ((search_depth == 1) || (current_read_time < join->best_read))
        {
          memcpy((gptr) join->best_positions, (gptr) join->positions,
                 sizeof(POSITION) * (idx + 1));
          join->best_read= current_read_time - 0.001;
        }
        DBUG_EXECUTE("opt",
                     print_plan(join, current_read_time, current_record_count, idx, "full_plan"););
      }
    }
  }
  DBUG_VOID_RETURN;
}


/*
  TODO: this function is here only temporarily until 'greedy_search' is
  tested and accepted.
*/
static void
find_best(JOIN *join,table_map rest_tables,uint idx,double record_count,
	  double read_time)
{
  ha_rows rec;
  double tmp;
  THD *thd= join->thd;

  if (!rest_tables)
  {
    DBUG_PRINT("best",("read_time: %g  record_count: %g",read_time,
		       record_count));

    read_time+=record_count/(double) TIME_FOR_COMPARE;
    if (join->sort_by_table &&
	join->sort_by_table !=
	join->positions[join->const_tables].table->table)
      read_time+=record_count;			// We have to make a temp table
    if (read_time < join->best_read)
    {
      memcpy((gptr) join->best_positions,(gptr) join->positions,
	     sizeof(POSITION)*idx);
      join->best_read= read_time - 0.001;
    }
    return;
  }
  if (read_time+record_count/(double) TIME_FOR_COMPARE >= join->best_read)
    return;					/* Found better before */

  JOIN_TAB *s;
  double best_record_count=DBL_MAX,best_read_time=DBL_MAX;
  for (JOIN_TAB **pos=join->best_ref+idx ; (s=*pos) ; pos++)
  {
    table_map real_table_bit=s->table->map;
    if ((rest_tables & real_table_bit) && !(rest_tables & s->dependent))
    {
      double best,best_time,records;
      best=best_time=records=DBL_MAX;
      KEYUSE *best_key=0;
      uint best_max_key_part=0;
      my_bool found_constraint= 0;

      if (s->keyuse)
      {						/* Use key if possible */
	TABLE *table=s->table;
	KEYUSE *keyuse,*start_key=0;
	double best_records=DBL_MAX;
	uint max_key_part=0;

	/* Test how we can use keys */
	rec= s->records/MATCHING_ROWS_IN_OTHER_TABLE;  // Assumed records/key
	for (keyuse=s->keyuse ; keyuse->table == table ;)
	{
	  key_part_map found_part=0;
	  table_map found_ref=0;
	  uint key=keyuse->key;
	  KEY *keyinfo=table->key_info+key;
          bool ft_key=(keyuse->keypart == FT_KEYPART);
	  uint found_ref_or_null= 0;

	  /* Calculate how many key segments of the current key we can use */
	  start_key=keyuse;
	  do
	  {
            uint keypart=keyuse->keypart;
            table_map best_part_found_ref= 0;
            double best_prev_record_reads= DBL_MAX;
	    do
	    {
	      if (!(rest_tables & keyuse->used_tables) &&
		  !(found_ref_or_null & keyuse->optimize))
	      {
		found_part|=keyuse->keypart_map;
                double tmp= prev_record_reads(join,
					      (found_ref |
					       keyuse->used_tables));
                if (tmp < best_prev_record_reads)
                {
                  best_part_found_ref= keyuse->used_tables;
                  best_prev_record_reads= tmp;
                }
		if (rec > keyuse->ref_table_rows)
		  rec= keyuse->ref_table_rows;
		/*
		  If there is one 'key_column IS NULL' expression, we can
		  use this ref_or_null optimisation of this field
		*/
		found_ref_or_null|= (keyuse->optimize &
				     KEY_OPTIMIZE_REF_OR_NULL);
              }
	      keyuse++;
	    } while (keyuse->table == table && keyuse->key == key &&
		     keyuse->keypart == keypart);
	    found_ref|= best_part_found_ref;
	  } while (keyuse->table == table && keyuse->key == key);

	  /*
	    Assume that that each key matches a proportional part of table.
	  */
          if (!found_part && !ft_key)
	    continue;				// Nothing usable found
	  if (rec < MATCHING_ROWS_IN_OTHER_TABLE)
	    rec= MATCHING_ROWS_IN_OTHER_TABLE;	// Fix for small tables

          /*
	    ft-keys require special treatment
          */
          if (ft_key)
          {
            /*
	      Really, there should be records=0.0 (yes!)
	      but 1.0 would be probably safer
            */
            tmp=prev_record_reads(join,found_ref);
            records=1.0;
          }
          else
          {
	  found_constraint= 1;
	  /*
	    Check if we found full key
	  */
	  if (found_part == PREV_BITS(uint,keyinfo->key_parts) &&
	      !found_ref_or_null)
	  {				/* use eq key */
	    max_key_part= (uint) ~0;
	    if ((keyinfo->flags & (HA_NOSAME | HA_NULL_PART_KEY |
				   HA_END_SPACE_KEY)) == HA_NOSAME)
	    {
	      tmp=prev_record_reads(join,found_ref);
	      records=1.0;
	    }
	    else
	    {
	      if (!found_ref)
	      {					// We found a const key
		if (table->quick_keys.is_set(key))
		  records= (double) table->quick_rows[key];
		else
		{
		  /* quick_range couldn't use key! */
		  records= (double) s->records/rec;
		}
	      }
	      else
	      {
		if (!(records=keyinfo->rec_per_key[keyinfo->key_parts-1]))
		{				// Prefere longer keys
		  records=
		    ((double) s->records / (double) rec *
		     (1.0 +
		      ((double) (table->s->max_key_length-keyinfo->key_length) /
		       (double) table->s->max_key_length)));
		  if (records < 2.0)
		    records=2.0;		// Can't be as good as a unique
		}
	      }
	      /* Limit the number of matched rows */
	      tmp= records;
	      set_if_smaller(tmp, (double) thd->variables.max_seeks_for_key);
	      if (table->used_keys.is_set(key))
	      {
		/* we can use only index tree */
		uint keys_per_block= table->file->block_size/2/
		  (keyinfo->key_length+table->file->ref_length)+1;
		tmp=record_count*(tmp+keys_per_block-1)/keys_per_block;
	      }
	      else
		tmp=record_count*min(tmp,s->worst_seeks);
	    }
	  }
	  else
	  {
	    /*
	      Use as much key-parts as possible and a uniq key is better
	      than a not unique key
	      Set tmp to (previous record count) * (records / combination)
	    */
	    if ((found_part & 1) &&
		(!(table->file->index_flags(key,0,0) & HA_ONLY_WHOLE_INDEX) ||
		 found_part == PREV_BITS(uint,keyinfo->key_parts)))
	    {
	      max_key_part=max_part_bit(found_part);
	      /*
		Check if quick_range could determinate how many rows we
		will match
	      */
	      if (table->quick_keys.is_set(key) &&
		  table->quick_key_parts[key] == max_key_part)
		tmp=records= (double) table->quick_rows[key];
	      else
	      {
		/* Check if we have statistic about the distribution */
		if ((records=keyinfo->rec_per_key[max_key_part-1]))
		  tmp=records;
		else
		{
		  /*
		    Assume that the first key part matches 1% of the file
		    and that the whole key matches 10 (duplicates) or 1
		    (unique) records.
		    Assume also that more key matches proportionally more
		    records
		    This gives the formula:
		    records= (x * (b-a) + a*c-b)/(c-1)

		    b = records matched by whole key
		    a = records matched by first key part (10% of all records?)
		    c = number of key parts in key
		    x = used key parts (1 <= x <= c)
		  */
		  double rec_per_key;
                  rec_per_key= keyinfo->rec_per_key[keyinfo->key_parts-1] ?
		    (double) keyinfo->rec_per_key[keyinfo->key_parts-1] :
		    (double) s->records/rec+1;   
		  if (!s->records)
		    tmp=0;
		  else if (rec_per_key/(double) s->records >= 0.01)
		    tmp=rec_per_key;
		  else
		  {
		    double a=s->records*0.01;
		    tmp=(max_key_part * (rec_per_key - a) +
			 a*keyinfo->key_parts - rec_per_key)/
		      (keyinfo->key_parts-1);
		    set_if_bigger(tmp,1.0);
		  }
		  records=(ulong) tmp;
		}
		/*
		  If quick_select was used on a part of this key, we know
		  the maximum number of rows that the key can match.
		*/
		if (table->quick_keys.is_set(key) &&
		    table->quick_key_parts[key] <= max_key_part &&
		    records > (double) table->quick_rows[key])
		  tmp= records= (double) table->quick_rows[key];
		else if (found_ref_or_null)
		{
		  /* We need to do two key searches to find key */
		  tmp*= 2.0;
		  records*= 2.0;
		}
	      }
	      /* Limit the number of matched rows */
	      set_if_smaller(tmp, (double) thd->variables.max_seeks_for_key);
	      if (table->used_keys.is_set(key))
	      {
		/* we can use only index tree */
		uint keys_per_block= table->file->block_size/2/
		  (keyinfo->key_length+table->file->ref_length)+1;
		tmp=record_count*(tmp+keys_per_block-1)/keys_per_block;
	      }
	      else
		tmp=record_count*min(tmp,s->worst_seeks);
	    }
	    else
	      tmp=best_time;			// Do nothing
	  }
          } /* not ft_key */
	  if (tmp < best_time - records/(double) TIME_FOR_COMPARE)
	  {
	    best_time=tmp + records/(double) TIME_FOR_COMPARE;
	    best=tmp;
	    best_records=records;
	    best_key=start_key;
	    best_max_key_part=max_key_part;
	  }
	}
	records=best_records;
      }

      /*
	Don't test table scan if it can't be better.
	Prefer key lookup if we would use the same key for scanning.

	Don't do a table scan on InnoDB tables, if we can read the used
	parts of the row from any of the used index.
	This is because table scans uses index and we would not win
	anything by using a table scan.
      */
      if ((records >= s->found_records || best > s->read_time) &&
	  !(s->quick && best_key && s->quick->index == best_key->key &&
	    best_max_key_part >= s->table->quick_key_parts[best_key->key]) &&
	  !((s->table->file->table_flags() & HA_TABLE_SCAN_ON_INDEX) &&
	    ! s->table->used_keys.is_clear_all() && best_key) &&
	  !(s->table->force_index && best_key))
      {						// Check full join
        ha_rows rnd_records= s->found_records;
        /*
          If there is a restriction on the table, assume that 25% of the
          rows can be skipped on next part.
          This is to force tables that this table depends on before this
          table
        */
        if (found_constraint)
          rnd_records-= rnd_records/4;

        /*
          Range optimizer never proposes a RANGE if it isn't better
          than FULL: so if RANGE is present, it's always preferred to FULL.
          Here we estimate its cost.
        */
        if (s->quick)
        {
          /*
            For each record we:
             - read record range through 'quick'
             - skip rows which does not satisfy WHERE constraints
           */
          tmp= record_count *
               (s->quick->read_time +
               (s->found_records - rnd_records)/(double) TIME_FOR_COMPARE);
        }
        else
        {
          /* Estimate cost of reading table. */
          tmp= s->table->file->scan_time();
          if (s->table->map  & join->outer_join)      // Can't use join cache
          {
            /*
              For each record we have to:
              - read the whole table record 
              - skip rows which does not satisfy join condition
            */
            tmp= record_count *
                 (tmp +     
                 (s->records - rnd_records)/(double) TIME_FOR_COMPARE);
          }
          else
          {
            /* We read the table as many times as join buffer becomes full. */
            tmp*= (1.0 + floor((double) cache_record_length(join,idx) *
                               record_count /
                               (double) thd->variables.join_buff_size));
            /* 
              We don't make full cartesian product between rows in the scanned
              table and existing records because we skip all rows from the
              scanned table, which does not satisfy join condition when 
              we read the table (see flush_cached_records for details). Here we
              take into account cost to read and skip these records.
            */
            tmp+= (s->records - rnd_records)/(double) TIME_FOR_COMPARE;
          }
        }

        /*
          We estimate the cost of evaluating WHERE clause for found records
          as record_count * rnd_records / TIME_FOR_COMPARE. This cost plus
          tmp give us total cost of using TABLE SCAN
        */
	if (best == DBL_MAX ||
	    (tmp  + record_count/(double) TIME_FOR_COMPARE*rnd_records <
	     best + record_count/(double) TIME_FOR_COMPARE*records))
	{
	  /*
	    If the table has a range (s->quick is set) make_join_select()
	    will ensure that this will be used
	  */
	  best=tmp;
	  records= rows2double(rnd_records);
	  best_key=0;
	}
      }
      join->positions[idx].records_read= records;
      join->positions[idx].key=best_key;
      join->positions[idx].table= s;
      if (!best_key && idx == join->const_tables &&
	  s->table == join->sort_by_table &&
	  join->unit->select_limit_cnt >= records)
	join->sort_by_table= (TABLE*) 1;	// Must use temporary table

     /*
	Go to the next level only if there hasn't been a better key on
	this level! This will cut down the search for a lot simple cases!
       */
      double current_record_count=record_count*records;
      double current_read_time=read_time+best;
      if (best_record_count > current_record_count ||
	  best_read_time > current_read_time ||
	  idx == join->const_tables && s->table == join->sort_by_table)
      {
	if (best_record_count >= current_record_count &&
	    best_read_time >= current_read_time &&
	    (!(s->key_dependent & rest_tables) || records < 2.0))
	{
	  best_record_count=current_record_count;
	  best_read_time=current_read_time;
	}
	swap_variables(JOIN_TAB*, join->best_ref[idx], *pos);
	find_best(join,rest_tables & ~real_table_bit,idx+1,
		  current_record_count,current_read_time);
        if (thd->killed)
          return;
	swap_variables(JOIN_TAB*, join->best_ref[idx], *pos);
      }
      if (join->select_options & SELECT_STRAIGHT_JOIN)
	break;				// Don't test all combinations
    }
  }
}


/*
  Find how much space the prevous read not const tables takes in cache
*/

static void calc_used_field_length(THD *thd, JOIN_TAB *join_tab)
{
  uint null_fields,blobs,fields,rec_length;
  null_fields=blobs=fields=rec_length=0;

  Field **f_ptr,*field;
  for (f_ptr=join_tab->table->field ; (field= *f_ptr) ; f_ptr++)
  {
    if (field->query_id == thd->query_id)
    {
      uint flags=field->flags;
      fields++;
      rec_length+=field->pack_length();
      if (flags & BLOB_FLAG)
	blobs++;
      if (!(flags & NOT_NULL_FLAG))
	null_fields++;
    }
  }
  if (null_fields)
    rec_length+=(join_tab->table->s->null_fields+7)/8;
  if (join_tab->table->maybe_null)
    rec_length+=sizeof(my_bool);
  if (blobs)
  {
    uint blob_length=(uint) (join_tab->table->file->mean_rec_length-
			     (join_tab->table->s->reclength- rec_length));
    rec_length+=(uint) max(4,blob_length);
  }
  join_tab->used_fields=fields;
  join_tab->used_fieldlength=rec_length;
  join_tab->used_blobs=blobs;
}


static uint
cache_record_length(JOIN *join,uint idx)
{
  uint length=0;
  JOIN_TAB **pos,**end;
  THD *thd=join->thd;

  for (pos=join->best_ref+join->const_tables,end=join->best_ref+idx ;
       pos != end ;
       pos++)
  {
    JOIN_TAB *join_tab= *pos;
    if (!join_tab->used_fieldlength)		/* Not calced yet */
      calc_used_field_length(thd, join_tab);
    length+=join_tab->used_fieldlength;
  }
  return length;
}


static double
prev_record_reads(JOIN *join,table_map found_ref)
{
  double found=1.0;
  found_ref&= ~OUTER_REF_TABLE_BIT;
  for (POSITION *pos=join->positions ; found_ref ; pos++)
  {
    if (pos->table->table->map & found_ref)
    {
      found_ref&= ~pos->table->table->map;
      found*=pos->records_read;
    }
  }
  return found;
}


/*****************************************************************************
  Set up join struct according to best position.
*****************************************************************************/

static bool
get_best_combination(JOIN *join)
{
  uint i,tablenr;
  table_map used_tables;
  JOIN_TAB *join_tab,*j;
  KEYUSE *keyuse;
  uint table_count;
  THD *thd=join->thd;
  DBUG_ENTER("get_best_combination");

  table_count=join->tables;
  if (!(join->join_tab=join_tab=
	(JOIN_TAB*) thd->alloc(sizeof(JOIN_TAB)*table_count)))
    DBUG_RETURN(TRUE);

  join->full_join=0;

  used_tables= OUTER_REF_TABLE_BIT;		// Outer row is already read
  for (j=join_tab, tablenr=0 ; tablenr < table_count ; tablenr++,j++)
  {
    TABLE *form;
    *j= *join->best_positions[tablenr].table;
    form=join->table[tablenr]=j->table;
    used_tables|= form->map;
    form->reginfo.join_tab=j;
    if (!*j->on_expr_ref)
      form->reginfo.not_exists_optimize=0;	// Only with LEFT JOIN
    DBUG_PRINT("info",("type: %d", j->type));
    if (j->type == JT_CONST)
      continue;					// Handled in make_join_stat..

    j->ref.key = -1;
    j->ref.key_parts=0;

    if (j->type == JT_SYSTEM)
      continue;
    if (j->keys.is_clear_all() || !(keyuse= join->best_positions[tablenr].key))
    {
      j->type=JT_ALL;
      if (tablenr != join->const_tables)
	join->full_join=1;
    }
    else if (create_ref_for_key(join, j, keyuse, used_tables))
      DBUG_RETURN(TRUE);                        // Something went wrong
  }

  for (i=0 ; i < table_count ; i++)
    join->map2table[join->join_tab[i].table->tablenr]=join->join_tab+i;
  update_depend_map(join);
  DBUG_RETURN(0);
}


static bool create_ref_for_key(JOIN *join, JOIN_TAB *j, KEYUSE *org_keyuse,
			       table_map used_tables)
{
  KEYUSE *keyuse=org_keyuse;
  bool ftkey=(keyuse->keypart == FT_KEYPART);
  THD  *thd= join->thd;
  uint keyparts,length,key;
  TABLE *table;
  KEY *keyinfo;
  DBUG_ENTER("create_ref_for_key");

  /*  Use best key from find_best */
  table=j->table;
  key=keyuse->key;
  keyinfo=table->key_info+key;

  if (ftkey)
  {
    Item_func_match *ifm=(Item_func_match *)keyuse->val;

    length=0;
    keyparts=1;
    ifm->join_key=1;
  }
  else
  {
    keyparts=length=0;
    uint found_part_ref_or_null= 0;
    /*
      Calculate length for the used key
      Stop if there is a missing key part or when we find second key_part
      with KEY_OPTIMIZE_REF_OR_NULL
    */
    do
    {
      if (!(~used_tables & keyuse->used_tables))
      {
	if (keyparts == keyuse->keypart &&
	    !(found_part_ref_or_null & keyuse->optimize))
	{
	  keyparts++;
	  length+= keyinfo->key_part[keyuse->keypart].store_length;
	  found_part_ref_or_null|= keyuse->optimize;
	}
      }
      keyuse++;
    } while (keyuse->table == table && keyuse->key == key);
  } /* not ftkey */

  /* set up fieldref */
  keyinfo=table->key_info+key;
  j->ref.key_parts=keyparts;
  j->ref.key_length=length;
  j->ref.key=(int) key;
  if (!(j->ref.key_buff= (byte*) thd->calloc(ALIGN_SIZE(length)*2)) ||
      !(j->ref.key_copy= (store_key**) thd->alloc((sizeof(store_key*) *
						   (keyparts+1)))) ||
      !(j->ref.items=    (Item**) thd->alloc(sizeof(Item*)*keyparts)))
  {
    DBUG_RETURN(TRUE);
  }
  j->ref.key_buff2=j->ref.key_buff+ALIGN_SIZE(length);
  j->ref.key_err=1;
  j->ref.null_rejecting= 0;
  keyuse=org_keyuse;

  store_key **ref_key= j->ref.key_copy;
  byte *key_buff=j->ref.key_buff, *null_ref_key= 0;
  bool keyuse_uses_no_tables= TRUE;
  if (ftkey)
  {
    j->ref.items[0]=((Item_func*)(keyuse->val))->key_item();
    if (keyuse->used_tables)
      DBUG_RETURN(TRUE);                        // not supported yet. SerG

    j->type=JT_FT;
  }
  else
  {
    uint i;
    for (i=0 ; i < keyparts ; keyuse++,i++)
    {
      while (keyuse->keypart != i ||
	     ((~used_tables) & keyuse->used_tables))
	keyuse++;				/* Skip other parts */

      uint maybe_null= test(keyinfo->key_part[i].null_bit);
      j->ref.items[i]=keyuse->val;		// Save for cond removal
      if (keyuse->null_rejecting) 
        j->ref.null_rejecting |= 1 << i;
      keyuse_uses_no_tables= keyuse_uses_no_tables && !keyuse->used_tables;
      if (!keyuse->used_tables &&
	  !(join->select_options & SELECT_DESCRIBE))
      {					// Compare against constant
	store_key_item tmp(thd, keyinfo->key_part[i].field,
                           (char*)key_buff + maybe_null,
                           maybe_null ?  (char*) key_buff : 0,
                           keyinfo->key_part[i].length, keyuse->val);
	if (thd->is_fatal_error)
	  DBUG_RETURN(TRUE);
	tmp.copy();
      }
      else
	*ref_key++= get_store_key(thd,
				  keyuse,join->const_table_map,
				  &keyinfo->key_part[i],
				  (char*) key_buff,maybe_null);
      /*
	Remember if we are going to use REF_OR_NULL
	But only if field _really_ can be null i.e. we force JT_REF
	instead of JT_REF_OR_NULL in case if field can't be null
      */
      if ((keyuse->optimize & KEY_OPTIMIZE_REF_OR_NULL) && maybe_null)
	null_ref_key= key_buff;
      key_buff+=keyinfo->key_part[i].store_length;
    }
  } /* not ftkey */
  *ref_key=0;				// end_marker
  if (j->type == JT_FT)
    DBUG_RETURN(0);
  if (j->type == JT_CONST)
    j->table->const_table= 1;
  else if (((keyinfo->flags & (HA_NOSAME | HA_NULL_PART_KEY |
			       HA_END_SPACE_KEY)) != HA_NOSAME) ||
	   keyparts != keyinfo->key_parts || null_ref_key)
  {
    /* Must read with repeat */
    j->type= null_ref_key ? JT_REF_OR_NULL : JT_REF;
    j->ref.null_ref_key= null_ref_key;
  }
  else if (keyuse_uses_no_tables)
  {
    /*
      This happen if we are using a constant expression in the ON part
      of an LEFT JOIN.
      SELECT * FROM a LEFT JOIN b ON b.key=30
      Here we should not mark the table as a 'const' as a field may
      have a 'normal' value or a NULL value.
    */
    j->type=JT_CONST;
  }
  else
    j->type=JT_EQ_REF;
  DBUG_RETURN(0);
}



static store_key *
get_store_key(THD *thd, KEYUSE *keyuse, table_map used_tables,
	      KEY_PART_INFO *key_part, char *key_buff, uint maybe_null)
{
  if (!((~used_tables) & keyuse->used_tables))		// if const item
  {
    return new store_key_const_item(thd,
				    key_part->field,
				    key_buff + maybe_null,
				    maybe_null ? key_buff : 0,
				    key_part->length,
				    keyuse->val);
  }
  else if (keyuse->val->type() == Item::FIELD_ITEM)
    return new store_key_field(thd,
			       key_part->field,
			       key_buff + maybe_null,
			       maybe_null ? key_buff : 0,
			       key_part->length,
			       ((Item_field*) keyuse->val)->field,
			       keyuse->val->full_name());
  return new store_key_item(thd,
			    key_part->field,
			    key_buff + maybe_null,
			    maybe_null ? key_buff : 0,
			    key_part->length,
			    keyuse->val);
}

/*
  This function is only called for const items on fields which are keys
  returns 1 if there was some conversion made when the field was stored.
*/

bool
store_val_in_field(Field *field,Item *item)
{
  bool error;
  THD *thd= field->table->in_use;
  ha_rows cuted_fields=thd->cuted_fields;
  /*
    we should restore old value of count_cuted_fields because
    store_val_in_field can be called from mysql_insert 
    with select_insert, which make count_cuted_fields= 1
   */
  enum_check_fields old_count_cuted_fields= thd->count_cuted_fields;
  thd->count_cuted_fields= CHECK_FIELD_WARN;
  error= item->save_in_field(field, 1);
  thd->count_cuted_fields= old_count_cuted_fields;
  return error || cuted_fields != thd->cuted_fields;
}


static bool
make_simple_join(JOIN *join,TABLE *tmp_table)
{
  TABLE **tableptr;
  JOIN_TAB *join_tab;
  DBUG_ENTER("make_simple_join");

  if (!(tableptr=(TABLE**) join->thd->alloc(sizeof(TABLE*))) ||
      !(join_tab=(JOIN_TAB*) join->thd->alloc(sizeof(JOIN_TAB))))
    DBUG_RETURN(TRUE);
  join->join_tab=join_tab;
  join->table=tableptr; tableptr[0]=tmp_table;
  join->tables=1;
  join->const_tables=0;
  join->const_table_map=0;
  join->tmp_table_param.field_count= join->tmp_table_param.sum_func_count=
    join->tmp_table_param.func_count=0;
  join->tmp_table_param.copy_field=join->tmp_table_param.copy_field_end=0;
  join->first_record=join->sort_and_group=0;
  join->send_records=(ha_rows) 0;
  join->group=0;
  join->row_limit=join->unit->select_limit_cnt;
  join->do_send_rows = (join->row_limit) ? 1 : 0;

  join_tab->cache.buff=0;			/* No caching */
  join_tab->table=tmp_table;
  join_tab->select=0;
  join_tab->select_cond=0;
  join_tab->quick=0;
  join_tab->type= JT_ALL;			/* Map through all records */
  join_tab->keys.init(~0);                      /* test everything in quick */
  join_tab->info=0;
  join_tab->on_expr_ref=0;
  join_tab->last_inner= 0;
  join_tab->first_unmatched= 0;
  join_tab->ref.key = -1;
  join_tab->not_used_in_distinct=0;
  join_tab->read_first_record= join_init_read_record;
  join_tab->join=join;
  join_tab->ref.key_parts= 0;
  bzero((char*) &join_tab->read_record,sizeof(join_tab->read_record));
  tmp_table->status=0;
  tmp_table->null_row=0;
  DBUG_RETURN(FALSE);
}


inline void add_cond_and_fix(Item **e1, Item *e2)
{
  if (*e1)
  {
    Item *res;
    if ((res= new Item_cond_and(*e1, e2)))
    {
      *e1= res;
      res->quick_fix_field();
    }
  }
  else
    *e1= e2;
}


/*
  Add to join_tab->select_cond[i] "table.field IS NOT NULL" conditions we've
  inferred from ref/eq_ref access performed.

  SYNOPSIS
    add_not_null_conds()
      join  Join to process

  NOTES
    This function is a part of "Early NULL-values filtering for ref access"
    optimization.

    Example of this optimization:
      For query SELECT * FROM t1,t2 WHERE t2.key=t1.field
      and plan " any-access(t1), ref(t2.key=t1.field) "
      add "t1.field IS NOT NULL" to t1's table condition.
    Description of the optimization:
    
      We look through equalities choosen to perform ref/eq_ref access,
      pick equalities that have form "tbl.part_of_key = othertbl.field"
      (where othertbl is a non-const table and othertbl.field may be NULL)
      and add them to conditions on correspoding tables (othertbl in this
      example).
      
      This optimization doesn't affect the choices that ref, range, or join
      optimizer make. This was intentional because this was added after 4.1
      was GA.
      
    Implementation overview
      1. update_ref_and_keys() accumulates info about null-rejecting
         predicates in in KEY_FIELD::null_rejecting
      1.1 add_key_part saves these to KEYUSE.
      2. create_ref_for_key copies them to TABLE_REF.
      3. add_not_null_conds adds "x IS NOT NULL" to join_tab->select_cond of
         appropiate JOIN_TAB members.
*/

static void add_not_null_conds(JOIN *join)
{
  DBUG_ENTER("add_not_null_conds");
  for (uint i=join->const_tables ; i < join->tables ; i++)
  {
    JOIN_TAB *tab=join->join_tab+i;
    if ((tab->type == JT_REF || tab->type == JT_REF_OR_NULL) &&
         !tab->table->maybe_null)
    {
      for (uint keypart= 0; keypart < tab->ref.key_parts; keypart++)
      {
        if (tab->ref.null_rejecting & (1 << keypart))
        {
          Item *item= tab->ref.items[keypart];
          DBUG_ASSERT(item->type() == Item::FIELD_ITEM);
          Item_field *not_null_item= (Item_field*)item;
          JOIN_TAB *referred_tab= not_null_item->field->table->reginfo.join_tab;
          Item_func_isnotnull *notnull;
          if (!(notnull= new Item_func_isnotnull(not_null_item)))
            DBUG_VOID_RETURN;

          notnull->quick_fix_field();
          DBUG_EXECUTE("where",print_where(notnull,
                                           referred_tab->table->alias););
          add_cond_and_fix(&referred_tab->select_cond, notnull);
        }
      }
    }
  }
  DBUG_VOID_RETURN;
}

/*
  Build a predicate guarded by match variables for embedding outer joins

  SYNOPSIS
    add_found_match_trig_cond()
    tab       the first inner table for most nested outer join
    cond      the predicate to be guarded
    root_tab  the first inner table to stop

  DESCRIPTION
    The function recursively adds guards for predicate cond
    assending from tab to the first inner table  next embedding
    nested outer join and so on until it reaches root_tab
    (root_tab can be 0).

  RETURN VALUE
    pointer to the guarded predicate, if success
    0, otherwise
*/ 

static COND*
add_found_match_trig_cond(JOIN_TAB *tab, COND *cond, JOIN_TAB *root_tab)
{
  COND *tmp;
  if (tab == root_tab || !cond)
    return cond;
  if ((tmp= add_found_match_trig_cond(tab->first_upper, cond, root_tab)))
  {
    tmp= new Item_func_trig_cond(tmp, &tab->found);
  }
  if (tmp)
    tmp->quick_fix_field();
  return tmp;
}


/*
   Fill in outer join related info for the execution plan structure

  SYNOPSIS
    make_outerjoin_info()
    join - reference to the info fully describing the query

  DESCRIPTION
    For each outer join operation left after simplification of the
    original query the function set up the following pointers in the linear
    structure join->join_tab representing the selected execution plan.
    The first inner table t0 for the operation is set to refer to the last
    inner table tk through the field t0->last_inner.
    Any inner table ti for the operation are set to refer to the first
    inner table ti->first_inner.
    The first inner table t0 for the operation is set to refer to the
    first inner table of the embedding outer join operation, if there is any,
    through the field t0->first_upper.
    The on expression for the outer join operation is attached to the
    corresponding first inner table through the field t0->on_expr_ref.
    Here ti are structures of the JOIN_TAB type.

  EXAMPLE
    For the query: 
      SELECT * FROM t1
                    LEFT JOIN
                    (t2, t3 LEFT JOIN t4 ON t3.a=t4.a)
                    ON (t1.a=t2.a AND t1.b=t3.b)
        WHERE t1.c > 5,
    given the execution plan with the table order t1,t2,t3,t4
    is selected, the following references will be set;
    t4->last_inner=[t4], t4->first_inner=[t4], t4->first_upper=[t2]
    t2->last_inner=[t4], t2->first_inner=t3->first_inner=[t2],
    on expression (t1.a=t2.a AND t1.b=t3.b) will be attached to 
    *t2->on_expr_ref, while t3.a=t4.a will be attached to *t4->on_expr_ref.
            
  NOTES
    The function assumes that the simplification procedure has been
    already applied to the join query (see simplify_joins).
    This function can be called only after the execution plan
    has been chosen.
*/
 
static void
make_outerjoin_info(JOIN *join)
{
  DBUG_ENTER("make_outerjoin_info");
  for (uint i=join->const_tables ; i < join->tables ; i++)
  {
    JOIN_TAB *tab=join->join_tab+i;
    TABLE *table=tab->table;
    TABLE_LIST *tbl= table->pos_in_table_list;
    TABLE_LIST *embedding= tbl->embedding;

    if (tbl->outer_join)
    {
      /* 
        Table tab is the only one inner table for outer join.
        (Like table t4 for the table reference t3 LEFT JOIN t4 ON t3.a=t4.a
        is in the query above.)
      */
      tab->last_inner= tab->first_inner= tab;
      tab->on_expr_ref= &tbl->on_expr;
      tab->cond_equal= tbl->cond_equal;
      if (embedding)
        tab->first_upper= embedding->nested_join->first_nested;
    }    
    for ( ; embedding ; embedding= embedding->embedding)
    {
      NESTED_JOIN *nested_join= embedding->nested_join;
      if (!nested_join->counter)
      {
        /* 
          Table tab is the first inner table for nested_join.
          Save reference to it in the nested join structure.
        */ 
        nested_join->first_nested= tab;
        tab->on_expr_ref= &embedding->on_expr;
        tab->cond_equal= tbl->cond_equal;
        if (embedding->embedding)
          tab->first_upper= embedding->embedding->nested_join->first_nested;
      }
      if (!tab->first_inner)  
        tab->first_inner= nested_join->first_nested;
      if (++nested_join->counter < nested_join->join_list.elements)
        break;
      /* Table tab is the last inner table for nested join. */
      nested_join->first_nested->last_inner= tab;
    }
  }
  DBUG_VOID_RETURN;
}


static bool
make_join_select(JOIN *join,SQL_SELECT *select,COND *cond)
{
  THD *thd= join->thd;
  DBUG_ENTER("make_join_select");
  if (select)
  {
    add_not_null_conds(join);
    table_map used_tables;
    if (cond)                /* Because of QUICK_GROUP_MIN_MAX_SELECT */
    {                        /* there may be a select without a cond. */    
      if (join->tables > 1)
        cond->update_used_tables();		// Tablenr may have changed
      if (join->const_tables == join->tables &&
	  thd->lex->current_select->master_unit() ==
	  &thd->lex->unit)		// not upper level SELECT
        join->const_table_map|=RAND_TABLE_BIT;
      {						// Check const tables
        COND *const_cond=
	  make_cond_for_table(cond,join->const_table_map,(table_map) 0);
        DBUG_EXECUTE("where",print_where(const_cond,"constants"););
        for (JOIN_TAB *tab= join->join_tab+join->const_tables;
             tab < join->join_tab+join->tables ; tab++)
        {
          if (*tab->on_expr_ref)
          {
            JOIN_TAB *cond_tab= tab->first_inner;
            COND *tmp= make_cond_for_table(*tab->on_expr_ref,
                                           join->const_table_map,
                                         (  table_map) 0);
            if (!tmp)
              continue;
            tmp= new Item_func_trig_cond(tmp, &cond_tab->not_null_compl);
            if (!tmp)
              DBUG_RETURN(1);
            tmp->quick_fix_field();
            cond_tab->select_cond= !cond_tab->select_cond ? tmp :
	                            new Item_cond_and(cond_tab->select_cond,tmp);
            if (!cond_tab->select_cond)
	      DBUG_RETURN(1);
            cond_tab->select_cond->quick_fix_field();
          }       
        }
        if (const_cond && !const_cond->val_int())
        {
	  DBUG_PRINT("info",("Found impossible WHERE condition"));
	  DBUG_RETURN(1);	 // Impossible const condition
        }
      }
    }
    used_tables=((select->const_tables=join->const_table_map) |
		 OUTER_REF_TABLE_BIT | RAND_TABLE_BIT);
    for (uint i=join->const_tables ; i < join->tables ; i++)
    {
      JOIN_TAB *tab=join->join_tab+i;
      JOIN_TAB *first_inner_tab= tab->first_inner; 
      table_map current_map= tab->table->map;
      bool use_quick_range=0;
      /*
	Following force including random expression in last table condition.
	It solve problem with select like SELECT * FROM t1 WHERE rand() > 0.5
      */
      if (i == join->tables-1)
	current_map|= OUTER_REF_TABLE_BIT | RAND_TABLE_BIT;
      used_tables|=current_map;

      if (tab->type == JT_REF && tab->quick &&
	  (uint) tab->ref.key == tab->quick->index &&
	  tab->ref.key_length < tab->quick->max_used_key_length)
      {
	/* Range uses longer key;  Use this instead of ref on key */
	tab->type=JT_ALL;
	use_quick_range=1;
	tab->use_quick=1;
        tab->ref.key= -1;
	tab->ref.key_parts=0;		// Don't use ref key.
	join->best_positions[i].records_read= rows2double(tab->quick->records);
      }

      COND *tmp= NULL;
      if (cond)
        tmp= make_cond_for_table(cond,used_tables,current_map);
      if (cond && !tmp && tab->quick)
      {						// Outer join
        if (tab->type != JT_ALL)
        {
          /*
            Don't use the quick method
            We come here in the case where we have 'key=constant' and
            the test is removed by make_cond_for_table()
          */
          delete tab->quick;
          tab->quick= 0;
        }
        else
        {
          /*
            Hack to handle the case where we only refer to a table
            in the ON part of an OUTER JOIN. In this case we want the code
            below to check if we should use 'quick' instead.
          */
          DBUG_PRINT("info", ("Item_int"));
          tmp= new Item_int((longlong) 1,1);	// Always true
          DBUG_PRINT("info", ("Item_int 0x%lx", (ulong)tmp));
        }

      }
      if (tmp || !cond)
      {
	DBUG_EXECUTE("where",print_where(tmp,tab->table->alias););
	SQL_SELECT *sel=tab->select=(SQL_SELECT*)
	  thd->memdup((gptr) select, sizeof(SQL_SELECT));
	if (!sel)
	  DBUG_RETURN(1);			// End of memory
        /*
          If tab is an inner table of an outer join operation,
          add a match guard to the pushed down predicate.
          The guard will turn the predicate on only after
          the first match for outer tables is encountered.
	*/        
        if (cond)
        {
          /*
            Because of QUICK_GROUP_MIN_MAX_SELECT there may be a select without
            a cond, so neutralize the hack above.
          */
          if (!(tmp= add_found_match_trig_cond(first_inner_tab, tmp, 0)))
            DBUG_RETURN(1);
          tab->select_cond=sel->cond=tmp;
	  if (thd->variables.engine_condition_pushdown)
          {
            tab->table->file->pushed_cond= NULL;
	    /* Push condition to handler */
            if (!tab->table->file->cond_push(tmp))
              tab->table->file->pushed_cond= tmp;
          }
        }
        else
          tab->select_cond= sel->cond= NULL;

	sel->head=tab->table;
	DBUG_EXECUTE("where",print_where(tmp,tab->table->alias););
	if (tab->quick)
	{
	  /* Use quick key read if it's a constant and it's not used
	     with key reading */
	  if (tab->needed_reg.is_clear_all() && tab->type != JT_EQ_REF
	      && tab->type != JT_FT && (tab->type != JT_REF ||
               (uint) tab->ref.key == tab->quick->index))
	  {
	    sel->quick=tab->quick;		// Use value from get_quick_...
	    sel->quick_keys.clear_all();
	    sel->needed_reg.clear_all();
	  }
	  else
	  {
	    delete tab->quick;
	  }
	  tab->quick=0;
	}
	uint ref_key=(uint) sel->head->reginfo.join_tab->ref.key+1;
	if (i == join->const_tables && ref_key)
	{
	  if (!tab->const_keys.is_clear_all() &&
              tab->table->reginfo.impossible_range)
	    DBUG_RETURN(1);
	}
	else if (tab->type == JT_ALL && ! use_quick_range)
	{
	  if (!tab->const_keys.is_clear_all() &&
	      tab->table->reginfo.impossible_range)
	    DBUG_RETURN(1);				// Impossible range
	  /*
	    We plan to scan all rows.
	    Check again if we should use an index.
	    We could have used an column from a previous table in
	    the index if we are using limit and this is the first table
	  */

	  if (cond &&
              (!tab->keys.is_subset(tab->const_keys) && i > 0) ||
	      (!tab->const_keys.is_clear_all() && i == join->const_tables &&
	       join->unit->select_limit_cnt <
	       join->best_positions[i].records_read &&
	       !(join->select_options & OPTION_FOUND_ROWS)))
	  {
	    /* Join with outer join condition */
	    COND *orig_cond=sel->cond;
	    sel->cond= and_conds(sel->cond, *tab->on_expr_ref);

	    /*
              We can't call sel->cond->fix_fields,
              as it will break tab->on_expr if it's AND condition
              (fix_fields currently removes extra AND/OR levels).
              Yet attributes of the just built condition are not needed.
              Thus we call sel->cond->quick_fix_field for safety.
	    */
	    if (sel->cond && !sel->cond->fixed)
	      sel->cond->quick_fix_field();

	    if (sel->test_quick_select(thd, tab->keys,
				       used_tables & ~ current_map,
				       (join->select_options &
					OPTION_FOUND_ROWS ?
					HA_POS_ERROR :
					join->unit->select_limit_cnt)) < 0)
            {
	      /*
		Before reporting "Impossible WHERE" for the whole query
		we have to check isn't it only "impossible ON" instead
	      */
              sel->cond=orig_cond;
              if (!*tab->on_expr_ref ||
                  sel->test_quick_select(thd, tab->keys,
                                         used_tables & ~ current_map,
                                         (join->select_options &
                                          OPTION_FOUND_ROWS ?
                                          HA_POS_ERROR :
                                          join->unit->select_limit_cnt)) < 0)
		DBUG_RETURN(1);			// Impossible WHERE
            }
            else
	      sel->cond=orig_cond;

	    /* Fix for EXPLAIN */
	    if (sel->quick)
	      join->best_positions[i].records_read= sel->quick->records;
	  }
	  else
	  {
	    sel->needed_reg=tab->needed_reg;
	    sel->quick_keys.clear_all();
	  }
	  if (!sel->quick_keys.is_subset(tab->checked_keys) ||
              !sel->needed_reg.is_subset(tab->checked_keys))
	  {
	    tab->keys=sel->quick_keys;
            tab->keys.merge(sel->needed_reg);
	    tab->use_quick= (!sel->needed_reg.is_clear_all() &&
			     (select->quick_keys.is_clear_all() ||
			      (select->quick &&
			       (select->quick->records >= 100L)))) ?
	      2 : 1;
	    sel->read_tables= used_tables & ~current_map;
	  }
	  if (i != join->const_tables && tab->use_quick != 2)
	  {					/* Read with cache */
	    if (cond &&
                (tmp=make_cond_for_table(cond,
					 join->const_table_map |
					 current_map,
					 current_map)))
	    {
	      DBUG_EXECUTE("where",print_where(tmp,"cache"););
	      tab->cache.select=(SQL_SELECT*)
		thd->memdup((gptr) sel, sizeof(SQL_SELECT));
	      tab->cache.select->cond=tmp;
	      tab->cache.select->read_tables=join->const_table_map;
	      if (thd->variables.engine_condition_pushdown &&
		  (!tab->table->file->pushed_cond))
              {
		/* Push condition to handler */
		if (!tab->table->file->cond_push(tmp))
                  tab->table->file->pushed_cond= tmp;
              }
	    }
	  }
	}
      }
      
      /* 
        Push down all predicates from on expressions.
        Each of these predicated are guarded by a variable
        that turns if off just before null complemented row for
        outer joins is formed. Thus, the predicates from an
        'on expression' are guaranteed not to be checked for
        the null complemented row.
      */ 
      JOIN_TAB *last_tab= tab;
      while (first_inner_tab && first_inner_tab->last_inner == last_tab)
      {  
        /* 
          Table tab is the last inner table of an outer join.
          An on expression is always attached to it.
	*/     
        COND *on_expr= *first_inner_tab->on_expr_ref;

        table_map used_tables= join->const_table_map |
		               OUTER_REF_TABLE_BIT | RAND_TABLE_BIT;
	for (tab= join->join_tab+join->const_tables; tab <= last_tab ; tab++)
        {
          current_map= tab->table->map;
          used_tables|= current_map;
          COND *tmp= make_cond_for_table(on_expr, used_tables, current_map);
          if (tmp)
          {
            JOIN_TAB *cond_tab= tab < first_inner_tab ? first_inner_tab : tab;
            /*
              First add the guards for match variables of
              all embedding outer join operations.
	    */
            if (!(tmp= add_found_match_trig_cond(cond_tab->first_inner,
                                                 tmp, first_inner_tab)))
              DBUG_RETURN(1);
            /* 
              Now add the guard turning the predicate off for 
              the null complemented row.
	    */ 
            DBUG_PRINT("info", ("Item_func_trig_cond"));
            tmp= new Item_func_trig_cond(tmp, 
                                         &first_inner_tab->not_null_compl);
            DBUG_PRINT("info", ("Item_func_trig_cond 0x%lx", (ulong) tmp));
            if (tmp)
              tmp->quick_fix_field();
	    /* Add the predicate to other pushed down predicates */
            DBUG_PRINT("info", ("Item_cond_and"));
            cond_tab->select_cond= !cond_tab->select_cond ? tmp :
	                          new Item_cond_and(cond_tab->select_cond,tmp);
            DBUG_PRINT("info", ("Item_cond_and 0x%lx",
                                (ulong)cond_tab->select_cond));
            if (!cond_tab->select_cond)
	      DBUG_RETURN(1);
            cond_tab->select_cond->quick_fix_field();
          }              
        }
        first_inner_tab= first_inner_tab->first_upper;       
      }
    }
  }
  DBUG_RETURN(0);
}

static void
make_join_readinfo(JOIN *join, uint options)
{
  uint i;

  bool statistics= test(!(join->select_options & SELECT_DESCRIBE));
  DBUG_ENTER("make_join_readinfo");

  for (i=join->const_tables ; i < join->tables ; i++)
  {
    JOIN_TAB *tab=join->join_tab+i;
    TABLE *table=tab->table;
    tab->read_record.table= table;
    tab->read_record.file=table->file;
    tab->next_select=sub_select;		/* normal select */
    switch (tab->type) {
    case JT_SYSTEM:				// Only happens with left join
      table->status=STATUS_NO_RECORD;
      tab->read_first_record= join_read_system;
      tab->read_record.read_record= join_no_more_records;
      break;
    case JT_CONST:				// Only happens with left join
      table->status=STATUS_NO_RECORD;
      tab->read_first_record= join_read_const;
      tab->read_record.read_record= join_no_more_records;
      if (table->used_keys.is_set(tab->ref.key) &&
          !table->no_keyread)
      {
        table->key_read=1;
        table->file->extra(HA_EXTRA_KEYREAD);
      }
      break;
    case JT_EQ_REF:
      table->status=STATUS_NO_RECORD;
      if (tab->select)
      {
	delete tab->select->quick;
	tab->select->quick=0;
      }
      delete tab->quick;
      tab->quick=0;
      tab->read_first_record= join_read_key;
      tab->read_record.read_record= join_no_more_records;
      if (table->used_keys.is_set(tab->ref.key) &&
	  !table->no_keyread)
      {
	table->key_read=1;
	table->file->extra(HA_EXTRA_KEYREAD);
      }
      break;
    case JT_REF_OR_NULL:
    case JT_REF:
      table->status=STATUS_NO_RECORD;
      if (tab->select)
      {
	delete tab->select->quick;
	tab->select->quick=0;
      }
      delete tab->quick;
      tab->quick=0;
      if (table->used_keys.is_set(tab->ref.key) &&
	  !table->no_keyread)
      {
	table->key_read=1;
	table->file->extra(HA_EXTRA_KEYREAD);
      }
      if (tab->type == JT_REF)
      {
	tab->read_first_record= join_read_always_key;
	tab->read_record.read_record= join_read_next_same;
      }
      else
      {
	tab->read_first_record= join_read_always_key_or_null;
	tab->read_record.read_record= join_read_next_same_or_null;
      }
      break;
    case JT_FT:
      table->status=STATUS_NO_RECORD;
      tab->read_first_record= join_ft_read_first;
      tab->read_record.read_record= join_ft_read_next;
      break;
    case JT_ALL:
      /*
	If previous table use cache
      */
      table->status=STATUS_NO_RECORD;
      if (i != join->const_tables && !(options & SELECT_NO_JOIN_CACHE) &&
          tab->use_quick != 2 && !tab->first_inner)
      {
	if ((options & SELECT_DESCRIBE) ||
	    !join_init_cache(join->thd,join->join_tab+join->const_tables,
			     i-join->const_tables))
	{
	  tab[-1].next_select=sub_select_cache; /* Patch previous */
	}
      }
      /* These init changes read_record */
      if (tab->use_quick == 2)
      {
	join->thd->server_status|=SERVER_QUERY_NO_GOOD_INDEX_USED;
	tab->read_first_record= join_init_quick_read_record;
	if (statistics)
	  statistic_increment(join->thd->status_var.select_range_check_count,
			      &LOCK_status);
      }
      else
      {
	tab->read_first_record= join_init_read_record;
	if (i == join->const_tables)
	{
	  if (tab->select && tab->select->quick)
	  {
	    if (statistics)
	      statistic_increment(join->thd->status_var.select_range_count,
				  &LOCK_status);
	  }
	  else
	  {
	    join->thd->server_status|=SERVER_QUERY_NO_INDEX_USED;
	    if (statistics)
	      statistic_increment(join->thd->status_var.select_scan_count,
				  &LOCK_status);
	  }
	}
	else
	{
	  if (tab->select && tab->select->quick)
	  {
	    if (statistics)
	      statistic_increment(join->thd->status_var.select_full_range_join_count,
				  &LOCK_status);
	  }
	  else
	  {
	    join->thd->server_status|=SERVER_QUERY_NO_INDEX_USED;
	    if (statistics)
	      statistic_increment(join->thd->status_var.select_full_join_count,
				  &LOCK_status);
	  }
	}
	if (!table->no_keyread)
	{
	  if (tab->select && tab->select->quick &&
	      table->used_keys.is_set(tab->select->quick->index))
	  {
	    table->key_read=1;
	    table->file->extra(HA_EXTRA_KEYREAD);
	  }
	  else if (!table->used_keys.is_clear_all() &&
		   !(tab->select && tab->select->quick))
	  {					// Only read index tree
	    tab->index=find_shortest_key(table, & table->used_keys);
	    tab->read_first_record= join_read_first;
	    tab->type=JT_NEXT;		// Read with index_first / index_next
	  }
	}
      }
      break;
    default:
      DBUG_PRINT("error",("Table type %d found",tab->type)); /* purecov: deadcode */
      break;					/* purecov: deadcode */
    case JT_UNKNOWN:
    case JT_MAYBE_REF:
      abort();					/* purecov: deadcode */
    }
  }
  join->join_tab[join->tables-1].next_select=0; /* Set by do_select */
  DBUG_VOID_RETURN;
}


/*
  Give error if we some tables are done with a full join

  SYNOPSIS
    error_if_full_join()
    join		Join condition

  USAGE
   This is used by multi_table_update and multi_table_delete when running
   in safe mode

 RETURN VALUES
   0	ok
   1	Error (full join used)
*/

bool error_if_full_join(JOIN *join)
{
  for (JOIN_TAB *tab=join->join_tab, *end=join->join_tab+join->tables;
       tab < end;
       tab++)
  {
    if (tab->type == JT_ALL && (!tab->select || !tab->select->quick))
    {
      my_message(ER_UPDATE_WITHOUT_KEY_IN_SAFE_MODE,
                 ER(ER_UPDATE_WITHOUT_KEY_IN_SAFE_MODE), MYF(0));
      return(1);
    }
  }
  return(0);
}


/*
  cleanup JOIN_TAB

  SYNOPSIS
    JOIN_TAB::cleanup()
*/

void JOIN_TAB::cleanup()
{
  delete select;
  select= 0;
  delete quick;
  quick= 0;
  x_free(cache.buff);
  cache.buff= 0;
  if (table)
  {
    if (table->key_read)
    {
      table->key_read= 0;
      table->file->extra(HA_EXTRA_NO_KEYREAD);
    }
    table->file->ha_index_or_rnd_end();
    /*
      We need to reset this for next select
      (Tested in part_of_refkey)
    */
    table->reginfo.join_tab= 0;
  }
  end_read_record(&read_record);
}


/*
  Free resources of given join

  SYNOPSIS
    JOIN::join_free()
    fill - true if we should free all resources, call with full==1 should be
           last, before it this function can be called with full==0

  NOTE: with subquery this function definitely will be called several times,
    but even for simple query it can be called several times.
*/
void
JOIN::join_free(bool full)
{
  JOIN_TAB *tab,*end;
  DBUG_ENTER("JOIN::join_free");

  full= full || (!select_lex->uncacheable &&
                 !thd->lex->subqueries &&
                 !thd->lex->describe); // do not cleanup too early on EXPLAIN

  if (table)
  {
    /*
      Only a sorted table may be cached.  This sorted table is always the
      first non const table in join->table
    */
    if (tables > const_tables) // Test for not-const tables
    {
      free_io_cache(table[const_tables]);
      filesort_free_buffers(table[const_tables]);
    }

    for (SELECT_LEX_UNIT *unit= select_lex->first_inner_unit(); unit;
         unit= unit->next_unit())
    {
      JOIN *join;
      for (SELECT_LEX *sl= unit->first_select_in_union(); sl;
           sl= sl->next_select())
        if ((join= sl->join))
          join->join_free(full);
    }

    if (full)
    {
      for (tab= join_tab, end= tab+tables; tab != end; tab++)
	tab->cleanup();
      table= 0;
      tables= 0;
    }
    else
    {
      for (tab= join_tab, end= tab+tables; tab != end; tab++)
      {
	if (tab->table)
	    tab->table->file->ha_index_or_rnd_end();
      }
    }
  }

  /*
    We are not using tables anymore
    Unlock all tables. We may be in an INSERT .... SELECT statement.
  */
  if (full && lock && thd->lock && !(select_options & SELECT_NO_UNLOCK) &&
      !select_lex->subquery_in_having)
  {
    // TODO: unlock tables even if the join isn't top level select in the tree
    if (select_lex == (thd->lex->unit.fake_select_lex ?
                       thd->lex->unit.fake_select_lex : &thd->lex->select_lex))
    {
      mysql_unlock_read_tables(thd, lock);        // Don't free join->lock
      lock=0;
    }
  }

  if (full)
  {
    group_fields.delete_elements();
    /*
      We can't call delete_elements() on copy_funcs as this will cause
      problems in free_elements() as some of the elements are then deleted.
    */
    tmp_table_param.copy_funcs.empty();
    tmp_table_param.cleanup();
  }
  DBUG_VOID_RETURN;
}


/*****************************************************************************
  Remove the following expressions from ORDER BY and GROUP BY:
  Constant expressions
  Expression that only uses tables that are of type EQ_REF and the reference
  is in the ORDER list or if all refereed tables are of the above type.

  In the following, the X field can be removed:
  SELECT * FROM t1,t2 WHERE t1.a=t2.a ORDER BY t1.a,t2.X
  SELECT * FROM t1,t2,t3 WHERE t1.a=t2.a AND t2.b=t3.b ORDER BY t1.a,t3.X

  These can't be optimized:
  SELECT * FROM t1,t2 WHERE t1.a=t2.a ORDER BY t2.X,t1.a
  SELECT * FROM t1,t2 WHERE t1.a=t2.a AND t1.b=t2.b ORDER BY t1.a,t2.c
  SELECT * FROM t1,t2 WHERE t1.a=t2.a ORDER BY t2.b,t1.a
*****************************************************************************/

static bool
eq_ref_table(JOIN *join, ORDER *start_order, JOIN_TAB *tab)
{
  if (tab->cached_eq_ref_table)			// If cached
    return tab->eq_ref_table;
  tab->cached_eq_ref_table=1;
  if (tab->type == JT_CONST)			// We can skip const tables
    return (tab->eq_ref_table=1);		/* purecov: inspected */
  if (tab->type != JT_EQ_REF)
    return (tab->eq_ref_table=0);		// We must use this
  Item **ref_item=tab->ref.items;
  Item **end=ref_item+tab->ref.key_parts;
  uint found=0;
  table_map map=tab->table->map;

  for (; ref_item != end ; ref_item++)
  {
    if (! (*ref_item)->const_item())
    {						// Not a const ref
      ORDER *order;
      for (order=start_order ; order ; order=order->next)
      {
	if ((*ref_item)->eq(order->item[0],0))
	  break;
      }
      if (order)
      {
	found++;
	DBUG_ASSERT(!(order->used & map));
	order->used|=map;
	continue;				// Used in ORDER BY
      }
      if (!only_eq_ref_tables(join,start_order, (*ref_item)->used_tables()))
	return (tab->eq_ref_table=0);
    }
  }
  /* Check that there was no reference to table before sort order */
  for (; found && start_order ; start_order=start_order->next)
  {
    if (start_order->used & map)
    {
      found--;
      continue;
    }
    if (start_order->depend_map & map)
      return (tab->eq_ref_table=0);
  }
  return tab->eq_ref_table=1;
}


static bool
only_eq_ref_tables(JOIN *join,ORDER *order,table_map tables)
{
  if (specialflag &  SPECIAL_SAFE_MODE)
    return 0;			// skip this optimize /* purecov: inspected */
  for (JOIN_TAB **tab=join->map2table ; tables ; tab++, tables>>=1)
  {
    if (tables & 1 && !eq_ref_table(join, order, *tab))
      return 0;
  }
  return 1;
}


/* Update the dependency map for the tables */

static void update_depend_map(JOIN *join)
{
  JOIN_TAB *join_tab=join->join_tab, *end=join_tab+join->tables;

  for (; join_tab != end ; join_tab++)
  {
    TABLE_REF *ref= &join_tab->ref;
    table_map depend_map=0;
    Item **item=ref->items;
    uint i;
    for (i=0 ; i < ref->key_parts ; i++,item++)
      depend_map|=(*item)->used_tables();
    ref->depend_map=depend_map & ~OUTER_REF_TABLE_BIT;
    depend_map&= ~OUTER_REF_TABLE_BIT;
    for (JOIN_TAB **tab=join->map2table;
	 depend_map ;
	 tab++,depend_map>>=1 )
    {
      if (depend_map & 1)
	ref->depend_map|=(*tab)->ref.depend_map;
    }
  }
}


/* Update the dependency map for the sort order */

static void update_depend_map(JOIN *join, ORDER *order)
{
  for (; order ; order=order->next)
  {
    table_map depend_map;
    order->item[0]->update_used_tables();
    order->depend_map=depend_map=order->item[0]->used_tables();
    // Not item_sum(), RAND() and no reference to table outside of sub select
    if (!(order->depend_map & (OUTER_REF_TABLE_BIT | RAND_TABLE_BIT)))
    {
      for (JOIN_TAB **tab=join->map2table;
	   depend_map ;
	   tab++, depend_map>>=1)
      {
	if (depend_map & 1)
	  order->depend_map|=(*tab)->ref.depend_map;
      }
    }
  }
}


/*
  simple_order is set to 1 if sort_order only uses fields from head table
  and the head table is not a LEFT JOIN table
*/

static ORDER *
remove_const(JOIN *join,ORDER *first_order, COND *cond, bool *simple_order)
{
  if (join->tables == join->const_tables)
    return 0;					// No need to sort
  DBUG_ENTER("remove_const");
  ORDER *order,**prev_ptr;
  table_map first_table= join->join_tab[join->const_tables].table->map;
  table_map not_const_tables= ~join->const_table_map;
  table_map ref;
  prev_ptr= &first_order;
  *simple_order= *join->join_tab[join->const_tables].on_expr_ref ? 0 : 1;

  /* NOTE: A variable of not_const_tables ^ first_table; breaks gcc 2.7 */

  update_depend_map(join, first_order);
  for (order=first_order; order ; order=order->next)
  {
    table_map order_tables=order->item[0]->used_tables();
    if (order->item[0]->with_sum_func)
      *simple_order=0;				// Must do a temp table to sort
    else if (!(order_tables & not_const_tables))
    {
      DBUG_PRINT("info",("removing: %s", order->item[0]->full_name()));
      continue;					// skip const item
    }
    else
    {
      if (order_tables & (RAND_TABLE_BIT | OUTER_REF_TABLE_BIT))
	*simple_order=0;
      else
      {
	Item *comp_item=0;
	if (cond && const_expression_in_where(cond,order->item[0], &comp_item))
	{
	  DBUG_PRINT("info",("removing: %s", order->item[0]->full_name()));
	  continue;
	}
	if ((ref=order_tables & (not_const_tables ^ first_table)))
	{
	  if (!(order_tables & first_table) && only_eq_ref_tables(join,first_order,ref))
	  {
	    DBUG_PRINT("info",("removing: %s", order->item[0]->full_name()));
	    continue;
	  }
	  *simple_order=0;			// Must do a temp table to sort
	}
      }
    }
    *prev_ptr= order;				// use this entry
    prev_ptr= &order->next;
  }
  *prev_ptr=0;
  if (!first_order)				// Nothing to sort/group
    *simple_order=1;
  DBUG_PRINT("exit",("simple_order: %d",(int) *simple_order));
  DBUG_RETURN(first_order);
}


static int
return_zero_rows(JOIN *join, select_result *result,TABLE_LIST *tables,
		 List<Item> &fields, bool send_row, uint select_options,
		 const char *info, Item *having, Procedure *procedure,
		 SELECT_LEX_UNIT *unit)
{
  DBUG_ENTER("return_zero_rows");

  if (select_options & SELECT_DESCRIBE)
  {
    select_describe(join, FALSE, FALSE, FALSE, info);
    DBUG_RETURN(0);
  }

  join->join_free(0);

  if (send_row)
  {
    for (TABLE_LIST *table= tables; table; table= table->next_leaf)
      mark_as_null_row(table->table);		// All fields are NULL
    if (having && having->val_int() == 0)
      send_row=0;
  }
  if (!(result->send_fields(fields,
                              Protocol::SEND_NUM_ROWS | Protocol::SEND_EOF)))
  {
    if (send_row)
    {
      List_iterator_fast<Item> it(fields);
      Item *item;
      while ((item= it++))
	item->no_rows_in_result();
      result->send_data(fields);
    }
    result->send_eof();				// Should be safe
  }
  /* Update results for FOUND_ROWS */
  join->thd->limit_found_rows= join->thd->examined_row_count= 0;
  DBUG_RETURN(0);
}


static void clear_tables(JOIN *join)
{
  for (uint i=0 ; i < join->tables ; i++)
    mark_as_null_row(join->table[i]);		// All fields are NULL
}

/*****************************************************************************
  Make som simple condition optimization:
  If there is a test 'field = const' change all refs to 'field' to 'const'
  Remove all dummy tests 'item = item', 'const op const'.
  Remove all 'item is NULL', when item can never be null!
  item->marker should be 0 for all items on entry
  Return in cond_value FALSE if condition is impossible (1 = 2)
*****************************************************************************/

class COND_CMP :public ilink {
public:
  static void *operator new(size_t size)
  {
    return (void*) sql_alloc((uint) size);
  }
  static void operator delete(void *ptr __attribute__((unused)),
                              size_t size __attribute__((unused)))
  { TRASH(ptr, size); }

  Item *and_level;
  Item_func *cmp_func;
  COND_CMP(Item *a,Item_func *b) :and_level(a),cmp_func(b) {}
};

#ifdef __GNUC__
template class I_List<COND_CMP>;
template class I_List_iterator<COND_CMP>;
template class List<Item_func_match>;
template class List_iterator<Item_func_match>;
#endif


/* 
  Find the multiple equality predicate containing a field
 
  SYNOPSIS
    find_item_equal()
    cond_equal          multiple equalities to search in
    field               field to look for
    inherited_fl  :out  set up to TRUE if multiple equality is found
                        on upper levels (not on current level of cond_equal) 

  DESCRIPTION
    The function retrieves the multiple equalities accessed through
    the con_equal structure from current level and up looking for
    an equality containing field. It stops retrieval as soon as the equality
    is found and set up inherited_fl to TRUE if it's found on upper levels.

  RETURN
    Item_equal for the found multiple equality predicate if a success;
    NULL - otherwise.
*/

Item_equal *find_item_equal(COND_EQUAL *cond_equal, Field *field,
                            bool *inherited_fl)
{
  Item_equal *item= 0;
  bool in_upper_level= FALSE;
  while (cond_equal)
  {
    List_iterator_fast<Item_equal> li(cond_equal->current_level);
    while ((item= li++))
    {
      if (item->contains(field))
        goto finish;
    }
    in_upper_level= TRUE;
    cond_equal= cond_equal->upper_levels;
  }
  in_upper_level= FALSE;
finish:
  *inherited_fl= in_upper_level;
  return item;
}

  
/* 
  Check whether an item is a simple equality predicate and if so
  create/find a multiple equality for this predicate

  SYNOPSIS
    check_equality()
    item       item to check
    cond_equal multiple equalities that must hold together with the predicate

  DESCRIPTION
    This function first checks whether an item is a simple equality i.e.
    the one that equates a field with another field or a constant
    (item=constant_item or item=field_item).
    If this is the case the function looks a for a multiple equality
    in the lists referenced directly or indirectly by cond_equal inferring
    the given simple equality. If it doesn't find any, it builds a multiple
    equality that covers the predicate, i.e. the predicate can be inferred
    from it.
    The built multiple equality could be obtained in such a way:
    create a binary  multiple equality equivalent to the predicate, then
    merge it, if possible, with one of old multiple equalities.
    This guarantees that the set of multiple equalities covering equality
    predicates will
    be minimal.

  EXAMPLE
    For the where condition
    WHERE a=b AND b=c AND
          (b=2 OR f=e)
    the check_equality will be called for the following equality
    predicates a=b, b=c, b=2 and f=e.
    For a=b it will be called with *cond_equal=(0,[]) and will transform
    *cond_equal into (0,[Item_equal(a,b)]). 
    For b=c it will be called with *cond_equal=(0,[Item_equal(a,b)])
    and will transform *cond_equal into CE=(0,[Item_equal(a,b,c)]).
    For b=2 it will be called with *cond_equal=(ptr(CE),[])
    and will transform *cond_equal into (ptr(CE),[Item_equal(2,a,b,c)]).
    For f=e it will be called with *cond_equal=(ptr(CE), [])
    and will transform *cond_equal into (ptr(CE),[Item_equal(f,e)]).

  NOTES
    Now only fields that have the same type defintions (verified by
    the Field::eq_def method) are placed to the same multiple equalities.
    Because of this some equality predicates are not eliminated and
    can be used in the constant propagation procedure.
    We could weeken the equlity test as soon as at least one of the 
    equal fields is to be equal to a constant. It would require a 
    more complicated implementation: we would have to store, in
    general case, its own constant for each fields from the multiple
    equality. But at the same time it would allow us to get rid
    of constant propagation completely: it would be done by the call
    to build_equal_items_for_cond.
    
  IMPLEMENTATION
    The implementation does not follow exactly the above rules to
    build a new multiple equality for the equality predicate.
    If it processes the equality of the form field1=field2, it
    looks for multiple equalities me1 containig field1 and me2 containing
    field2. If only one of them is found the fuction expands it with
    the lacking field. If multiple equalities for both fields are
    found they are merged. If both searches fail a new multiple equality
    containing just field1 and field2 is added to the existing
    multiple equalities.
    If the function processes the predicate of the form field1=const,
    it looks for a multiple equality containing field1. If found, the 
    function checks the constant of the multiple equality. If the value
    is unknown, it is setup to const. Otherwise the value is compared with
    const and the evaluation of the equality predicate is performed.
    When expanding/merging equality predicates from the upper levels
    the function first copies them for the current level. It looks
    acceptable, as this happens rarely. The implementation without
    copying would be much more complicated.

  RETURN
    TRUE  - if the predicate is a simple equality predicate
    FALSE - otherwise
*/

static bool check_equality(Item *item, COND_EQUAL *cond_equal)
{
  if (item->type() == Item::FUNC_ITEM &&
         ((Item_func*) item)->functype() == Item_func::EQ_FUNC)
  {
    Item *left_item= ((Item_func*) item)->arguments()[0];
    Item *right_item= ((Item_func*) item)->arguments()[1];
    if (left_item->type() == Item::FIELD_ITEM &&
        right_item->type() == Item::FIELD_ITEM)
    {
      /* The predicate the form field1=field2 is processed */

      Field *left_field= ((Item_field*) left_item)->field;
      Field *right_field= ((Item_field*) right_item)->field;

      if (!left_field->eq_def(right_field))
        return FALSE;

      if (left_field->eq(right_field))  /* f = f */
        return TRUE;
      
      /* Search for multiple equalities containing field1 and/or field2 */
      bool left_copyfl, right_copyfl;
      Item_equal *left_item_equal=
                 find_item_equal(cond_equal, left_field, &left_copyfl);
      Item_equal *right_item_equal= 
                 find_item_equal(cond_equal, right_field, &right_copyfl);

      if (left_item_equal && left_item_equal == right_item_equal)
      {
        /* 
           The equality predicate is inference of one of the existing
           multiple equalities, i.e the condition is already covered
           by upper level equalities
        */
          return TRUE;
      }
      
      /* Copy the found multiple equalities at the current level if needed */
      if (left_copyfl)
      {
        /* left_item_equal of an upper level contains left_item */
        left_item_equal= new Item_equal(left_item_equal);
        cond_equal->current_level.push_back(left_item_equal);
      }
      if (right_copyfl)
      {
        /* right_item_equal of an upper level contains right_item */
        right_item_equal= new Item_equal(right_item_equal);
        cond_equal->current_level.push_back(right_item_equal);
      }

      if (left_item_equal)
      { 
        /* left item was found in the current or one of the upper levels */
        if (! right_item_equal)
          left_item_equal->add((Item_field *) right_item);
        else
        {
          /* Merge two multiple equalities forming a new one */
          left_item_equal->merge(right_item_equal);
          /* Remove the merged multiple equality from the list */
          List_iterator<Item_equal> li(cond_equal->current_level);
          while ((li++) != right_item_equal);
          li.remove();
        }
      }
      else
      { 
        /* left item was not found neither the current nor in upper levels  */
         if (right_item_equal)
           right_item_equal->add((Item_field *) left_item);
         else 
         {
           /* None of the fields was found in multiple equalities */
           Item_equal *item= new Item_equal((Item_field *) left_item,
                                            (Item_field *) right_item);
           cond_equal->current_level.push_back(item);
         }
      }
      return TRUE;
    }

    {
      /* The predicate of the form field=const/const=field is processed */
      Item *const_item= 0;
      Item_field *field_item= 0;
      if (left_item->type() == Item::FIELD_ITEM && 
          right_item->const_item())
      {
        field_item= (Item_field*) left_item;
        const_item= right_item;
      }
      else if (right_item->type() == Item::FIELD_ITEM && 
               left_item->const_item())
      {
        field_item= (Item_field*) right_item;
        const_item= left_item;
      }
      if (const_item &&
          field_item->result_type() == const_item->result_type())
      {
        bool copyfl;

        if (field_item->result_type() == STRING_RESULT &&
              ((Field_str *) field_item->field)->charset() !=
               ((Item_cond *) item)->compare_collation())
          return FALSE;

        Item_equal *item_equal = find_item_equal(cond_equal,
                                                 field_item->field, &copyfl);
        if (copyfl)
        {
          item_equal= new Item_equal(item_equal);
          cond_equal->current_level.push_back(item_equal);
        }
        if (item_equal)
        {
          /* 
            The flag cond_false will be set to 1 after this, if item_equal
            already contains a constant and its value is  not equal to
            the value of const_item.
          */
          item_equal->add(const_item);
        }
        else
        {
          item_equal= new Item_equal(const_item, field_item);
          cond_equal->current_level.push_back(item_equal);
        }
        return TRUE;
      }
    }
  }
  return FALSE;
}

/* 
  Replace all equality predicates in a condition by multiple equality items

  SYNOPSIS
    build_equal_items_for_cond()
    cond       condition(expression) where to make replacement
    inherited  path to all inherited multiple equality items

  DESCRIPTION
    At each 'and' level the function detects items for equality predicates
    and replaced them by a set of multiple equality items of class Item_equal,
    taking into account inherited equalities from upper levels. 
    If an equality predicate is used not in a conjunction it's just
    replaced by a multiple equality predicate.
    For each 'and' level the function set a pointer to the inherited
    multiple equalities in the cond_equal field of the associated
    object of the type Item_cond_and.   
    The function also traverses the cond tree and and for each field reference
    sets a pointer to the multiple equality item containing the field, if there
    is any. If this multiple equality equates fields to a constant the
    function replace the field reference by the constant.
    The function also determines the maximum number of members in 
    equality lists of each Item_cond_and object assigning it to
    cond_equal->max_members of this object and updating accordingly
    the upper levels COND_EQUAL structures.  

  NOTES
    Multiple equality predicate =(f1,..fn) is equivalent to the conjuction of
    f1=f2, .., fn-1=fn. It substitutes any inference from these
    equality predicates that is equivalent to the conjunction.
    Thus, =(a1,a2,a3) can substitute for ((a1=a3) AND (a2=a3) AND (a2=a1)) as
    it is equivalent to ((a1=a2) AND (a2=a3)).
    The function always makes a substitution of all equality predicates occured
    in a conjuction for a minimal set of multiple equality predicates.
    This set can be considered as a canonical representation of the
    sub-conjunction of the equality predicates.
    E.g. (t1.a=t2.b AND t2.b>5 AND t1.a=t3.c) is replaced by 
    (=(t1.a,t2.b,t3.c) AND t2.b>5), not by
    (=(t1.a,t2.b) AND =(t1.a,t3.c) AND t2.b>5);
    while (t1.a=t2.b AND t2.b>5 AND t3.c=t4.d) is replaced by
    (=(t1.a,t2.b) AND =(t3.c=t4.d) AND t2.b>5),
    but if additionally =(t4.d,t2.b) is inherited, it
    will be replaced by (=(t1.a,t2.b,t3.c,t4.d) AND t2.b>5)

  IMPLEMENTATION
    The function performs the substitution in a recursive descent by
    the condtion tree, passing to the next AND level a chain of multiple
    equality predicates which have been built at the upper levels.
    The Item_equal items built at the level are attached to other 
    non-equality conjucts as a sublist. The pointer to the inherited
    multiple equalities is saved in the and condition object (Item_cond_and).
    This chain allows us for any field reference occurence easyly to find a 
    multiple equality that must be held for this occurence.
    For each AND level we do the following:
    - scan it for all equality predicate (=) items
    - join them into disjoint Item_equal() groups
    - process the included OR conditions recursively to do the same for 
      lower AND levels. 
    We need to do things in this order as lower AND levels need to know about
    all possible Item_equal objects in upper levels.

  RETURN
    pointer to the transformed condition
*/

static COND *build_equal_items_for_cond(COND *cond,
                                        COND_EQUAL *inherited)
{
  Item_equal *item_equal;
  uint members;
  COND_EQUAL cond_equal;
  cond_equal.upper_levels= inherited;

  if (cond->type() == Item::COND_ITEM)
  {
    bool and_level= ((Item_cond*) cond)->functype() ==
      Item_func::COND_AND_FUNC;
    List<Item> *args= ((Item_cond*) cond)->argument_list();
    
    List_iterator<Item> li(*args);
    Item *item;

    if (and_level)
    {
      /*
         Retrieve all conjucts of this level detecting the equality
         that are subject to substitution by multiple equality items and
         removing each such predicate from the conjunction after having 
         found/created a multiple equality whose inference the predicate is.
     */      
      while ((item= li++))
      {
        /*
          PS/SP note: we can safely remove a node from AND-OR
          structure here because it's restored before each
          re-execution of any prepared statement/stored procedure.
        */
        if (check_equality(item, &cond_equal))
          li.remove();
      }

      List_iterator_fast<Item_equal> it(cond_equal.current_level);
      while ((item_equal= it++))
      {
        item_equal->fix_length_and_dec();
        item_equal->update_used_tables();
        members= item_equal->members();
        if (cond_equal.max_members < members)
          cond_equal.max_members= members; 
      }
      members= cond_equal.max_members;
      if (inherited && inherited->max_members < members)
      {
        do
        {
	  inherited->max_members= members;
          inherited= inherited->upper_levels;
        }
        while (inherited);
      }

      ((Item_cond_and*)cond)->cond_equal= cond_equal;
      inherited= &(((Item_cond_and*)cond)->cond_equal);
    }
    /*
       Make replacement of equality predicates for lower levels
       of the condition expression.
    */
    li.rewind();
    while((item= li++))
    { 
      Item *new_item;
      if ((new_item = build_equal_items_for_cond(item, inherited))!= item)
      {
        /* This replacement happens only for standalone equalities */
        /*
          This is ok with PS/SP as the replacement is done for
          arguments of an AND/OR item, which are restored for each
          execution of PS/SP.
        */
        li.replace(new_item);
      }
    }
    if (and_level)
      args->concat((List<Item> *)&cond_equal.current_level);
  }
  else if (cond->type() == Item::FUNC_ITEM)
  {
    /*
      If an equality predicate forms the whole and level,
      we call it standalone equality and it's processed here.
      E.g. in the following where condition
      WHERE a=5 AND (b=5 or a=c)
      (b=5) and (a=c) are standalone equalities.
      In general we can't leave alone standalone eqalities:
      for WHERE a=b AND c=d AND (b=c OR d=5)
      b=c is replaced by =(a,b,c,d).  
     */
    if (check_equality(cond, &cond_equal) &&
        (item_equal= cond_equal.current_level.pop()))
    {
      item_equal->fix_length_and_dec();
      item_equal->update_used_tables();
      return item_equal;
    }
    /* 
      For each field reference in cond, not from equalitym predicates,
      set a pointer to the multiple equality if belongs to (if there is any)
    */ 
    cond= cond->transform(&Item::equal_fields_propagator,
                            (byte *) inherited);
    cond->update_used_tables();
  }
  return cond;
}


/* 
  Build multiple equalities for a condition and all on expressions that
  inherit these multiple equalities

  SYNOPSIS
    build_equal_items()
    thd			Thread handler
    cond                condition to build the multiple equalities for
    inherited           path to all inherited multiple equality items
    join_list           list of join tables to which the condition refers to
    cond_equal_ref :out pointer to the structure to place built equalities in

  DESCRIPTION
    The function first applies the build_equal_items_for_cond function
    to build all multiple equalities for condition cond utilizing equalities
    referred through the parameter inherited. The extended set of
    equalities is returned in the structure referred by the cond_equal_ref
    parameter. After this the function calls itself recursively for
    all on expressions whose direct references can be found in join_list
    and who inherit directly the multiple equalities just having built.

  NOTES
    The on expression used in an outer join operation inherits all equalities
    from the on expression of the embedding join, if there is any, or 
    otherwise - from the where condition.
    This fact is not obvious, but presumably can be proved.
    Consider the following query:
      SELECT * FROM (t1,t2) LEFT JOIN (t3,t4) ON t1.a=t3.a AND t2.a=t4.a
        WHERE t1.a=t2.a;
    If the on expression in the query inherits =(t1.a,t2.a), then we
    can build the multiple equality =(t1.a,t2.a,t3.a,t4.a) that infers
    the equality t3.a=t4.a. Although the on expression
    t1.a=t3.a AND t2.a=t4.a AND t3.a=t4.a is not equivalent to the one
    in the query the latter can be replaced by the former: the new query
    will return the same result set as the original one.

    Interesting that multiple equality =(t1.a,t2.a,t3.a,t4.a) allows us
    to use t1.a=t3.a AND t3.a=t4.a under the on condition:
      SELECT * FROM (t1,t2) LEFT JOIN (t3,t4) ON t1.a=t3.a AND t3.a=t4.a
        WHERE t1.a=t2.a
    This query equivalent to:
      SELECT * FROM (t1 LEFT JOIN (t3,t4) ON t1.a=t3.a AND t3.a=t4.a),t2
        WHERE t1.a=t2.a
    Similarly the original query can be rewritten to the query:
      SELECT * FROM (t1,t2) LEFT JOIN (t3,t4) ON t2.a=t4.a AND t3.a=t4.a
        WHERE t1.a=t2.a
    that is equivalent to:   
      SELECT * FROM (t2 LEFT JOIN (t3,t4)ON t2.a=t4.a AND t3.a=t4.a), t1
        WHERE t1.a=t2.a
    Thus, applying equalities from the where condition we basically
    can get more freedom in performing join operations.
    Althogh we don't use this property now, it probably makes sense to use 
    it in the future.    
         
  RETURN
    pointer to the transformed condition containing multiple equalities
*/
   
static COND *build_equal_items(THD *thd, COND *cond,
                               COND_EQUAL *inherited,
                               List<TABLE_LIST> *join_list,
                               COND_EQUAL **cond_equal_ref)
{
  COND_EQUAL *cond_equal= 0;

  if (cond) 
  {
    cond= build_equal_items_for_cond(cond, inherited);
    cond->update_used_tables();
    if (cond->type() == Item::COND_ITEM &&
        ((Item_cond*) cond)->functype() == Item_func::COND_AND_FUNC)
      cond_equal= &((Item_cond_and*) cond)->cond_equal;
    else if (cond->type() == Item::FUNC_ITEM &&
             ((Item_cond*) cond)->functype() == Item_func::MULT_EQUAL_FUNC)
    {
      cond_equal= new COND_EQUAL;
      cond_equal->current_level.push_back((Item_equal *) cond);
    }
  }
  if (cond_equal)
  {
    cond_equal->upper_levels= inherited;
    inherited= cond_equal;
  }
  *cond_equal_ref= cond_equal;

  if (join_list)
  {
    TABLE_LIST *table;
    List_iterator<TABLE_LIST> li(*join_list);

    while ((table= li++))
    {
      if (table->on_expr)
      {
        List<TABLE_LIST> *join_list= table->nested_join ?
	                             &table->nested_join->join_list : NULL;
        /*
          We can modify table->on_expr because its old value will
          be restored before re-execution of PS/SP.
        */
        table->on_expr= build_equal_items(thd, table->on_expr, inherited,
                                          join_list, &table->cond_equal);
      }
    }
  }

  return cond;
}    


/* 
  Compare field items by table order in the execution plan
 
  SYNOPSIS
    compare_fields_by_table_order()
    field1          first field item to compare
    field2          second field item to compare
    table_join_idx  index to tables determining table order    

  DESCRIPTION
    field1 considered as better than field2 if the table containing
    field1 is accessed earlier than the table containing field2.   
    The function finds out what of two fields is better according
    this criteria.

  RETURN
     1, if field1 is better than field2 
    -1, if field2 is better than field1
     0, otherwise
*/

static int compare_fields_by_table_order(Item_field *field1,
                                  Item_field *field2,
                                  void *table_join_idx)
{
  int cmp= 0;
  bool outer_ref= 0;
  if (field2->used_tables() & OUTER_REF_TABLE_BIT)
  {  
    outer_ref= 1;
    cmp= -1;
  }
  if (field2->used_tables() & OUTER_REF_TABLE_BIT)
  {
    outer_ref= 1;
    cmp++;
  }
  if (outer_ref)
    return cmp;
  JOIN_TAB **idx= (JOIN_TAB **) table_join_idx;
  cmp= idx[field2->field->table->tablenr]-idx[field1->field->table->tablenr];
  return cmp < 0 ? -1 : (cmp ? 1 : 0);
}


/* 
  Generate minimal set of simple equalities equivalent to a multiple equality
 
  SYNOPSIS
    eliminate_item_equal()
    cond            condition to add the generated equality to
    upper_levels    structure to access multiple equality of upper levels
    item_equal      multiple equality to generate simple equality from     

  DESCRIPTION
    The function retrieves the fields of the multiple equality item
    item_equal and  for each field f:
    - if item_equal contains const it generates the equality f=const_item;
    - otherwise, if f is not the first field, generates the equality
      f=item_equal->get_first().
    All generated equality are added to the cond conjunction.

  NOTES
    Before generating an equality function checks that it has not
    been generated for multiple equalies of the upper levels.
    E.g. for the following where condition
    WHERE a=5 AND ((a=b AND b=c) OR  c>4)
    the upper level AND condition will contain =(5,a),
    while the lower level AND condition will contain =(5,a,b,c).
    When splitting =(5,a,b,c) into a separate equality predicates
    we should omit 5=a, as we have it already in the upper level.
    The following where condition gives us a more complicated case:
    WHERE t1.a=t2.b AND t3.c=t4.d AND (t2.b=t3.c OR t4.e>5 ...) AND ...
    Given the tables are accessed in the order t1->t2->t3->t4 for
    the selected query execution plan the lower level multiple
    equality =(t1.a,t2.b,t3.c,t4.d) formally  should be converted to
    t1.a=t2.b AND t1.a=t3.c AND t1.a=t4.d. But t1.a=t2.a will be
    generated for the upper level. Also t3.c=t4.d will be generated there.
    So only t1.a=t3.c should be left in the lower level.
    If cond is equal to 0, then not more then one equality is generated
    and a pointer to it is returned as the result of the function.

  RETURN
    The condition with generated simple equalities or
    a pointer to the simple generated equality, if success.
    0, otherwise.
*/

static Item *eliminate_item_equal(COND *cond, COND_EQUAL *upper_levels,
                                  Item_equal *item_equal)
{
  List<Item> eq_list;
  Item_func_eq *eq_item= 0;
  if (((Item *) item_equal)->const_item() && !item_equal->val_int())
    return new Item_int((longlong) 0,1); 
  Item *item_const= item_equal->get_const();
  Item_equal_iterator it(*item_equal);
  Item *head;
  if (item_const)
    head= item_const;
  else
  {
    head= item_equal->get_first();
    it++;
  }
  Item_field *item_field;
  while ((item_field= it++))
  {
    Item_equal *upper= item_field->find_item_equal(upper_levels);
    Item_field *item= item_field;
    if (upper)
    { 
      if (item_const && upper->get_const())
        item= 0;
      else
      {
        Item_equal_iterator li(*item_equal);
        while ((item= li++) != item_field)
        {
          if (item->find_item_equal(upper_levels) == upper)
            break;
        }
      }
    }
    if (item == item_field)
    {
      if (eq_item)
        eq_list.push_back(eq_item);
      eq_item= new Item_func_eq(item_field, head);
      if (!eq_item)
        return 0;
      eq_item->set_cmp_func();
      eq_item->quick_fix_field();
   }
  }

  if (!cond && !eq_list.head())
  {
    if (!eq_item)
      return new Item_int((longlong) 1,1);
    return eq_item;
  }

  if (eq_item)
    eq_list.push_back(eq_item);
  if (!cond)
    cond= new Item_cond_and(eq_list);
  else
    ((Item_cond *) cond)->add_at_head(&eq_list);

  cond->quick_fix_field();
  cond->update_used_tables();
   
  return cond;
}


/* 
  Substitute every field reference in a condition by the best equal field 
  and eliminate all multiplle equality predicates
 
  SYNOPSIS
    substitute_for_best_equal_field()
    cond            condition to process
    cond_equal      multiple equalities to take into consideration
    table_join_idx  index to tables determining field preference

  DESCRIPTION
    The function retrieves the cond condition and for each encountered
    multiple equality predicate it sorts the field references in it
    according to the order of tables specified by the table_join_idx
    parameter. Then it eliminates the multiple equality predicate it
    replacing it by the conjunction of simple equality predicates 
    equating every field from the multiple equality to the first
    field in it, or to the constant, if there is any.
    After this the function retrieves all other conjuncted
    predicates substitute every field reference by the field reference
    to the first equal field or equal constant if there are any.
 
  NOTES
    At the first glance full sort of fields in multiple equality
    seems to be an overkill. Yet it's not the case due to possible
    new fields in multiple equality item of lower levels. We want
    the order in them to comply with the order of upper levels.

  RETURN
    The transformed condition
*/

static COND* substitute_for_best_equal_field(COND *cond,
                                             COND_EQUAL *cond_equal,
                                             void *table_join_idx)
{
  Item_equal *item_equal;

  if (cond->type() == Item::COND_ITEM)
  {
    List<Item> *cond_list= ((Item_cond*) cond)->argument_list();

    bool and_level= ((Item_cond*) cond)->functype() ==
                      Item_func::COND_AND_FUNC;
    if (and_level)
    {
      cond_equal= &((Item_cond_and *) cond)->cond_equal;
      cond_list->disjoin((List<Item> *) &cond_equal->current_level);

      List_iterator_fast<Item_equal> it(cond_equal->current_level);      
      while ((item_equal= it++))
      {
        item_equal->sort(&compare_fields_by_table_order, table_join_idx);
      }
    }
    
    List_iterator<Item> li(*cond_list);
    Item *item;
    while ((item= li++))
    {
      Item *new_item =substitute_for_best_equal_field(item, cond_equal,
                                                      table_join_idx);
      /*
        This works OK with PS/SP re-execution as changes are made to
        the arguments of AND/OR items only
      */
      if (new_item != item)
        li.replace(new_item);
    }

    if (and_level)
    {
      List_iterator_fast<Item_equal> it(cond_equal->current_level);
      while ((item_equal= it++))
      {
        eliminate_item_equal(cond, cond_equal->upper_levels, item_equal);
      }
    }
  }
  else if (cond->type() == Item::FUNC_ITEM && 
           ((Item_cond*) cond)->functype() == Item_func::MULT_EQUAL_FUNC)
  {
    item_equal= (Item_equal *) cond;
    item_equal->sort(&compare_fields_by_table_order, table_join_idx);
    if (cond_equal && cond_equal->current_level.head() == item_equal)
      cond_equal= 0;
    return eliminate_item_equal(0, cond_equal, item_equal);
  }
  else
    cond->transform(&Item::replace_equal_field, 0);
  return cond;
}


/*
  change field = field to field = const for each found field = const in the
  and_level
*/

static void
change_cond_ref_to_const(THD *thd, I_List<COND_CMP> *save_list,
                         Item *and_father, Item *cond,
                         Item *field, Item *value)
{
  if (cond->type() == Item::COND_ITEM)
  {
    bool and_level= ((Item_cond*) cond)->functype() ==
      Item_func::COND_AND_FUNC;
    List_iterator<Item> li(*((Item_cond*) cond)->argument_list());
    Item *item;
    while ((item=li++))
      change_cond_ref_to_const(thd, save_list,and_level ? cond : item, item,
			       field, value);
    return;
  }
  if (cond->eq_cmp_result() == Item::COND_OK)
    return;					// Not a boolean function

  Item_bool_func2 *func=  (Item_bool_func2*) cond;
  Item **args= func->arguments();
  Item *left_item=  args[0];
  Item *right_item= args[1];
  Item_func::Functype functype=  func->functype();

  if (right_item->eq(field,0) && left_item != value &&
      (left_item->result_type() != STRING_RESULT ||
       value->result_type() != STRING_RESULT ||
       left_item->collation.collation == value->collation.collation))
  {
    Item *tmp=value->new_item();
    if (tmp)
    {
      thd->change_item_tree(args + 1, tmp);
      func->update_used_tables();
      if ((functype == Item_func::EQ_FUNC || functype == Item_func::EQUAL_FUNC)
	  && and_father != cond && !left_item->const_item())
      {
	cond->marker=1;
	COND_CMP *tmp2;
	if ((tmp2=new COND_CMP(and_father,func)))
	  save_list->push_back(tmp2);
      }
      func->set_cmp_func();
    }
  }
  else if (left_item->eq(field,0) && right_item != value &&
           (right_item->result_type() != STRING_RESULT ||
            value->result_type() != STRING_RESULT ||
            right_item->collation.collation == value->collation.collation))
  {
    Item *tmp=value->new_item();
    if (tmp)
    {
      thd->change_item_tree(args, tmp);
      value= tmp;
      func->update_used_tables();
      if ((functype == Item_func::EQ_FUNC || functype == Item_func::EQUAL_FUNC)
	  && and_father != cond && !right_item->const_item())
      {
        args[0]= args[1];                       // For easy check
        thd->change_item_tree(args + 1, value);
	cond->marker=1;
	COND_CMP *tmp2;
	if ((tmp2=new COND_CMP(and_father,func)))
	  save_list->push_back(tmp2);
      }
      func->set_cmp_func();
    }
  }
}

/*
  Remove additional condition inserted by IN/ALL/ANY transformation

  SYNOPSIS
    remove_additional_cond()
    conds - condition for processing

  RETURN VALUES
    new conditions
*/

static Item *remove_additional_cond(Item* conds)
{
  if (conds->name == in_additional_cond)
    return 0;
  if (conds->type() == Item::COND_ITEM)
  {
    Item_cond *cnd= (Item_cond*) conds;
    List_iterator<Item> li(*(cnd->argument_list()));
    Item *item;
    while ((item= li++))
    {
      if (item->name == in_additional_cond)
      {
	li.remove();
	if (cnd->argument_list()->elements == 1)
	  return cnd->argument_list()->head();
	return conds;
      }
    }
  }
  return conds;
}

static void
propagate_cond_constants(THD *thd, I_List<COND_CMP> *save_list,
                         COND *and_father, COND *cond)
{
  if (cond->type() == Item::COND_ITEM)
  {
    bool and_level= ((Item_cond*) cond)->functype() ==
      Item_func::COND_AND_FUNC;
    List_iterator_fast<Item> li(*((Item_cond*) cond)->argument_list());
    Item *item;
    I_List<COND_CMP> save;
    while ((item=li++))
    {
      propagate_cond_constants(thd, &save,and_level ? cond : item, item);
    }
    if (and_level)
    {						// Handle other found items
      I_List_iterator<COND_CMP> cond_itr(save);
      COND_CMP *cond_cmp;
      while ((cond_cmp=cond_itr++))
      {
        Item **args= cond_cmp->cmp_func->arguments();
        if (!args[0]->const_item())
          change_cond_ref_to_const(thd, &save,cond_cmp->and_level,
                                   cond_cmp->and_level, args[0], args[1]);
      }
    }
  }
  else if (and_father != cond && !cond->marker)		// In a AND group
  {
    if (cond->type() == Item::FUNC_ITEM &&
	(((Item_func*) cond)->functype() == Item_func::EQ_FUNC ||
	 ((Item_func*) cond)->functype() == Item_func::EQUAL_FUNC))
    {
      Item_func_eq *func=(Item_func_eq*) cond;
      Item **args= func->arguments();
      bool left_const= args[0]->const_item();
      bool right_const= args[1]->const_item();
      if (!(left_const && right_const) &&
          args[0]->result_type() == args[1]->result_type())
      {
	if (right_const)
	{
          resolve_const_item(thd, &args[1], args[0]);
	  func->update_used_tables();
          change_cond_ref_to_const(thd, save_list, and_father, and_father,
                                   args[0], args[1]);
	}
	else if (left_const)
	{
          resolve_const_item(thd, &args[0], args[1]);
	  func->update_used_tables();
          change_cond_ref_to_const(thd, save_list, and_father, and_father,
                                   args[1], args[0]);
	}
      }
    }
  }
}


/*
  Simplify joins replacing outer joins by inner joins whenever it's possible

  SYNOPSIS
    simplify_joins()
    join        reference to the query info
    join_list   list representation of the join to be converted
    conds       conditions to add on expressions for converted joins
    top         true <=> conds is the where condition  

  DESCRIPTION
    The function, during a retrieval of join_list,  eliminates those
    outer joins that can be converted into inner join, possibly nested.
    It also moves the on expressions for the converted outer joins
    and from inner joins to conds.
    The function also calculates some attributes for nested joins:
    - used_tables    
    - not_null_tables
    - dep_tables.
    - on_expr_dep_tables
    The first two attributes are used to test whether an outer join can
    be substituted for an inner join. The third attribute represents the
    relation 'to be dependent on' for tables. If table t2 is dependent
    on table t1, then in any evaluated execution plan table access to
    table t2 must precede access to table t2. This relation is used also
    to check whether the query contains  invalid cross-references.
    The forth attribute is an auxiliary one and is used to calculate
    dep_tables.
    As the attribute dep_tables qualifies possibles orders of tables in the
    execution plan, the dependencies required by the straight join
    modifiers are reflected in this attribute as well.
    The function also removes all braces that can be removed from the join
    expression without changing its meaning.

  NOTES
    An outer join can be replaced by an inner join if the where condition
    or the on expression for an embedding nested join contains a conjunctive
    predicate rejecting null values for some attribute of the inner tables.

    E.g. in the query:    
      SELECT * FROM t1 LEFT JOIN t2 ON t2.a=t1.a WHERE t2.b < 5
    the predicate t2.b < 5 rejects nulls.
    The query is converted first to:
      SELECT * FROM t1 INNER JOIN t2 ON t2.a=t1.a WHERE t2.b < 5
    then to the equivalent form:
      SELECT * FROM t1, t2 ON t2.a=t1.a WHERE t2.b < 5 AND t2.a=t1.a.

    Similarly the following query:
      SELECT * from t1 LEFT JOIN (t2, t3) ON t2.a=t1.a t3.b=t1.b
        WHERE t2.c < 5  
    is converted to:
      SELECT * FROM t1, (t2, t3) WHERE t2.c < 5 AND t2.a=t1.a t3.b=t1.b 

    One conversion might trigger another:
      SELECT * FROM t1 LEFT JOIN t2 ON t2.a=t1.a
                       LEFT JOIN t3 ON t3.b=t2.b
        WHERE t3 IS NOT NULL =>
      SELECT * FROM t1 LEFT JOIN t2 ON t2.a=t1.a, t3
        WHERE t3 IS NOT NULL AND t3.b=t2.b => 
      SELECT * FROM t1, t2, t3
        WHERE t3 IS NOT NULL AND t3.b=t2.b AND t2.a=t1.a
   
    The function removes all unnecessary braces from the expression
    produced by the conversions.
    E.g. SELECT * FROM t1, (t2, t3) WHERE t2.c < 5 AND t2.a=t1.a AND t3.b=t1.b
    finally is converted to: 
      SELECT * FROM t1, t2, t3 WHERE t2.c < 5 AND t2.a=t1.a AND t3.b=t1.b

    It also will remove braces from the following queries:
      SELECT * from (t1 LEFT JOIN t2 ON t2.a=t1.a) LEFT JOIN t3 ON t3.b=t2.b
      SELECT * from (t1, (t2,t3)) WHERE t1.a=t2.a AND t2.b=t3.b.

    The benefit of this simplification procedure is that it might return 
    a query for which the optimizer can evaluate execution plan with more
    join orders. With a left join operation the optimizer does not
    consider any plan where one of the inner tables is before some of outer
    tables.

  IMPLEMENTATION.
    The function is implemented by a recursive procedure.  On the recursive
    ascent all attributes are calculated, all outer joins that can be
    converted are replaced and then all unnecessary braces are removed.
    As join list contains join tables in the reverse order sequential
    elimination of outer joins does not requite extra recursive calls.

  EXAMPLES
    Here is an example of a join query with invalid cross references:
      SELECT * FROM t1 LEFT JOIN t2 ON t2.a=t3.a LEFT JOIN ON  t3.b=t1.b 
     
  RETURN VALUE
    The new condition, if success
    0, otherwise  
*/

static COND *
simplify_joins(JOIN *join, List<TABLE_LIST> *join_list, COND *conds, bool top)
{
  TABLE_LIST *table;
  NESTED_JOIN *nested_join;
  TABLE_LIST *prev_table= 0;
  List_iterator<TABLE_LIST> li(*join_list);
  DBUG_ENTER("simplify_joins");

  /* 
    Try to simplify join operations from join_list.
    The most outer join operation is checked for conversion first. 
  */
  while ((table= li++))
  {
    table_map used_tables;
    table_map not_null_tables= (table_map) 0;

    if ((nested_join= table->nested_join))
    {
      /* 
         If the element of join_list is a nested join apply
         the procedure to its nested join list first.
      */
      if (table->on_expr)
      {
        Item *expr;
        /* 
           If an on expression E is attached to the table, 
           check all null rejected predicates in this expression.
           If such a predicate over an attribute belonging to
           an inner table of an embedded outer join is found,
           the outer join is converted to an inner join and
           the corresponding on expression is added to E. 
	*/ 
        expr= simplify_joins(join, &nested_join->join_list,
                             table->on_expr, FALSE);
        table->prep_on_expr= table->on_expr= expr;
      }
      nested_join->used_tables= (table_map) 0;
      nested_join->not_null_tables=(table_map) 0;
      conds= simplify_joins(join, &nested_join->join_list, conds, top);
      used_tables= nested_join->used_tables;
      not_null_tables= nested_join->not_null_tables;  
    }
    else
    {
      used_tables= table->table->map;
      if (conds)
        not_null_tables= conds->not_null_tables();
    }
      
    if (table->embedding)
    {
      table->embedding->nested_join->used_tables|= used_tables;
      table->embedding->nested_join->not_null_tables|= not_null_tables;
    }

    if (!table->outer_join || (used_tables & not_null_tables))
    {
      /* 
        For some of the inner tables there are conjunctive predicates
        that reject nulls => the outer join can be replaced by an inner join.
      */
      table->outer_join= 0;
      if (table->on_expr)
      {
        /* Add on expression to the where condition. */
        if (conds)
        {
          conds= and_conds(conds, table->on_expr);
          /* conds is always a new item as both cond and on_expr existed */
          DBUG_ASSERT(!conds->fixed);
          conds->fix_fields(join->thd, 0, &conds);
        }
        else
          conds= table->on_expr; 
        table->prep_on_expr= table->on_expr= 0;
      }
    }
    
    if (!top)
      continue;

    /* 
      Only inner tables of non-convertible outer joins
      remain with on_expr.
    */ 
    if (table->on_expr)
    {
      table->dep_tables|= table->on_expr->used_tables(); 
      if (table->embedding)
      {
        table->dep_tables&= ~table->embedding->nested_join->used_tables;   
        /*
           Embedding table depends on tables used
           in embedded on expressions. 
        */
        table->embedding->on_expr_dep_tables|= table->on_expr->used_tables();
      }
      else
        table->dep_tables&= ~table->table->map;
    }

    if (prev_table)
    {
      /* The order of tables is reverse: prev_table follows table */
      if (prev_table->straight)
        prev_table->dep_tables|= used_tables;
      if (prev_table->on_expr)
      {
        prev_table->dep_tables|= table->on_expr_dep_tables;
        table_map prev_used_tables= prev_table->nested_join ?
	                            prev_table->nested_join->used_tables :
	                            prev_table->table->map;
        /* 
          If on expression contains only references to inner tables
          we still make the inner tables dependent on the outer tables.
          It would be enough to set dependency only on one outer table
          for them. Yet this is really a rare case.
	*/  
        if (!(prev_table->on_expr->used_tables() & ~prev_used_tables))
          prev_table->dep_tables|= used_tables;
      }
    }
    prev_table= table;
  }
    
  /* Flatten nested joins that can be flattened. */
  li.rewind();
  while((table= li++))
  {
    nested_join= table->nested_join;
    if (nested_join && !table->on_expr)
    {
      TABLE_LIST *tbl;
      List_iterator<TABLE_LIST> it(nested_join->join_list);
      while ((tbl= it++))
      {
        tbl->embedding= table->embedding;
        tbl->join_list= table->join_list;
      }      
      li.replace(nested_join->join_list);
    }
  }
  DBUG_RETURN(conds); 
}
        

static COND *
optimize_cond(JOIN *join, COND *conds, List<TABLE_LIST> *join_list,
              Item::cond_result *cond_value)
{
  THD *thd= join->thd;
  SELECT_LEX *select= thd->lex->current_select;    
  DBUG_ENTER("optimize_cond");

  if (!conds)
    *cond_value= Item::COND_TRUE;
  else
  {
    /* 
      Build all multiple equality predicates and eliminate equality
      predicates that can be inferred from these multiple equalities.
      For each reference of a field included into a multiple equality
      that occurs in a function set a pointer to the multiple equality
      predicate. Substitute a constant instead of this field if the
      multiple equality contains a constant.
    */ 
    DBUG_EXECUTE("where", print_where(conds, "original"););
    conds= build_equal_items(join->thd, conds, NULL, join_list,
                             &join->cond_equal);
    DBUG_EXECUTE("where",print_where(conds,"after equal_items"););

    /* change field = field to field = const for each found field = const */
    propagate_cond_constants(thd, (I_List<COND_CMP> *) 0, conds, conds);
    /*
      Remove all instances of item == item
      Remove all and-levels where CONST item != CONST item
    */
    DBUG_EXECUTE("where",print_where(conds,"after const change"););
    conds= remove_eq_conds(thd, conds, cond_value) ;
    DBUG_EXECUTE("info",print_where(conds,"after remove"););
  }
  DBUG_RETURN(conds);
}


/*
  Remove const and eq items. Return new item, or NULL if no condition
  cond_value is set to according:
  COND_OK    query is possible (field = constant)
  COND_TRUE  always true	( 1 = 1 )
  COND_FALSE always false	( 1 = 2 )
*/

static COND *
remove_eq_conds(THD *thd, COND *cond, Item::cond_result *cond_value)
{
  if (cond->type() == Item::COND_ITEM)
  {
    bool and_level= ((Item_cond*) cond)->functype()
      == Item_func::COND_AND_FUNC;
    List_iterator<Item> li(*((Item_cond*) cond)->argument_list());
    Item::cond_result tmp_cond_value;
    bool should_fix_fields=0;

    *cond_value=Item::COND_UNDEF;
    Item *item;
    while ((item=li++))
    {
      Item *new_item=remove_eq_conds(thd, item, &tmp_cond_value);
      if (!new_item)
	li.remove();
      else if (item != new_item)
      {
	VOID(li.replace(new_item));
	should_fix_fields=1;
      }
      if (*cond_value == Item::COND_UNDEF)
	*cond_value=tmp_cond_value;
      switch (tmp_cond_value) {
      case Item::COND_OK:			// Not TRUE or FALSE
	if (and_level || *cond_value == Item::COND_FALSE)
	  *cond_value=tmp_cond_value;
	break;
      case Item::COND_FALSE:
	if (and_level)
	{
	  *cond_value=tmp_cond_value;
	  return (COND*) 0;			// Always false
	}
	break;
      case Item::COND_TRUE:
	if (!and_level)
	{
	  *cond_value= tmp_cond_value;
	  return (COND*) 0;			// Always true
	}
	break;
      case Item::COND_UNDEF:			// Impossible
	break; /* purecov: deadcode */
      }
    }
    if (should_fix_fields)
      cond->update_used_tables();

    if (!((Item_cond*) cond)->argument_list()->elements ||
	*cond_value != Item::COND_OK)
      return (COND*) 0;
    if (((Item_cond*) cond)->argument_list()->elements == 1)
    {						// Remove list
      item= ((Item_cond*) cond)->argument_list()->head();
      ((Item_cond*) cond)->argument_list()->empty();
      return item;
    }
  }
  else if (cond->type() == Item::FUNC_ITEM &&
	   ((Item_func*) cond)->functype() == Item_func::ISNULL_FUNC)
  {
    /*
      Handles this special case for some ODBC applications:
      The are requesting the row that was just updated with a auto_increment
      value with this construct:

      SELECT * from table_name where auto_increment_column IS NULL
      This will be changed to:
      SELECT * from table_name where auto_increment_column = LAST_INSERT_ID
    */

    Item_func_isnull *func=(Item_func_isnull*) cond;
    Item **args= func->arguments();
    if (args[0]->type() == Item::FIELD_ITEM)
    {
      Field *field=((Item_field*) args[0])->field;
      if (field->flags & AUTO_INCREMENT_FLAG && !field->table->maybe_null &&
	  (thd->options & OPTION_AUTO_IS_NULL) &&
	  thd->insert_id())
      {
#ifdef HAVE_QUERY_CACHE
	query_cache_abort(&thd->net);
#endif
	COND *new_cond;
	if ((new_cond= new Item_func_eq(args[0],
					new Item_int("last_insert_id()",
						     thd->insert_id(),
						     21))))
	{
	  cond=new_cond;
          /*
            Item_func_eq can't be fixed after creation so we do not check
            cond->fixed, also it do not need tables so we use 0 as second
            argument.
          */
	  cond->fix_fields(thd, 0, &cond);
	}
	thd->insert_id(0);		// Clear for next request
      }
      /* fix to replace 'NULL' dates with '0' (shreeve@uci.edu) */
      else if (((field->type() == FIELD_TYPE_DATE) ||
		(field->type() == FIELD_TYPE_DATETIME)) &&
		(field->flags & NOT_NULL_FLAG) &&
	       !field->table->maybe_null)
      {
	COND *new_cond;
	if ((new_cond= new Item_func_eq(args[0],new Item_int("0", 0, 2))))
	{
	  cond=new_cond;
          /*
            Item_func_eq can't be fixed after creation so we do not check
            cond->fixed, also it do not need tables so we use 0 as second
            argument.
          */
	  cond->fix_fields(thd, 0, &cond);
	}
      }
    }
    if (cond->const_item())
    {
      *cond_value= eval_const_cond(cond) ? Item::COND_TRUE : Item::COND_FALSE;
      return (COND*) 0;
    }
  }
  else if (cond->const_item())
  {
    *cond_value= eval_const_cond(cond) ? Item::COND_TRUE : Item::COND_FALSE;
    return (COND*) 0;
  }
  else if ((*cond_value= cond->eq_cmp_result()) != Item::COND_OK)
  {						// boolan compare function
    Item *left_item=	((Item_func*) cond)->arguments()[0];
    Item *right_item= ((Item_func*) cond)->arguments()[1];
    if (left_item->eq(right_item,1))
    {
      if (!left_item->maybe_null ||
	  ((Item_func*) cond)->functype() == Item_func::EQUAL_FUNC)
	return (COND*) 0;			// Compare of identical items
    }
  }
  *cond_value=Item::COND_OK;
  return cond;					// Point at next and level
}

/*
  Return 1 if the item is a const value in all the WHERE clause
*/

static bool
const_expression_in_where(COND *cond, Item *comp_item, Item **const_item)
{
  if (cond->type() == Item::COND_ITEM)
  {
    bool and_level= (((Item_cond*) cond)->functype()
		     == Item_func::COND_AND_FUNC);
    List_iterator_fast<Item> li(*((Item_cond*) cond)->argument_list());
    Item *item;
    while ((item=li++))
    {
      bool res=const_expression_in_where(item, comp_item, const_item);
      if (res)					// Is a const value
      {
	if (and_level)
	  return 1;
      }
      else if (!and_level)
	return 0;
    }
    return and_level ? 0 : 1;
  }
  else if (cond->eq_cmp_result() != Item::COND_OK)
  {						// boolan compare function
    Item_func* func= (Item_func*) cond;
    if (func->functype() != Item_func::EQUAL_FUNC &&
	func->functype() != Item_func::EQ_FUNC)
      return 0;
    Item *left_item=	((Item_func*) cond)->arguments()[0];
    Item *right_item= ((Item_func*) cond)->arguments()[1];
    if (left_item->eq(comp_item,1))
    {
      if (right_item->const_item())
      {
	if (*const_item)
	  return right_item->eq(*const_item, 1);
	*const_item=right_item;
	return 1;
      }
    }
    else if (right_item->eq(comp_item,1))
    {
      if (left_item->const_item())
      {
	if (*const_item)
	  return left_item->eq(*const_item, 1);
	*const_item=left_item;
	return 1;
      }
    }
  }
  return 0;
}

/****************************************************************************
  Create internal temporary table
****************************************************************************/

/*
  Create field for temporary table from given field
  
  SYNOPSIS
    create_tmp_field_from_field()
    thd			Thread handler
    org_field           field from which new field will be created
    name                New field name
    table		Temporary table
    item	        !=NULL if item->result_field should point to new field.
			This is relevant for how fill_record() is going to work:
			If item != NULL then fill_record() will update
			the record in the original table.
			If item == NULL then fill_record() will update
			the temporary table
    convert_blob_length If >0 create a varstring(convert_blob_length) field 
                        instead of blob.

  RETURN
    0			on error
    new_created field
*/

Field* create_tmp_field_from_field(THD *thd, Field* org_field,
                                   const char *name, TABLE *table,
                                   Item_field *item, uint convert_blob_length)
{
  Field *new_field;

  if (convert_blob_length && (org_field->flags & BLOB_FLAG))
    new_field= new Field_varstring(convert_blob_length,
                                   org_field->maybe_null(),
                                   org_field->field_name, table,
                                   org_field->charset());
  else
    new_field= org_field->new_field(thd->mem_root, table);
  if (new_field)
  {
    if (item)
      item->result_field= new_field;
    else
      new_field->field_name= name;
    if (org_field->maybe_null())
      new_field->flags&= ~NOT_NULL_FLAG;	// Because of outer join
    if (org_field->type() == MYSQL_TYPE_VAR_STRING ||
        org_field->type() == MYSQL_TYPE_VARCHAR)
      table->s->db_create_options|= HA_OPTION_PACK_RECORD;
  }
  return new_field;
}

/*
  Create field for temporary table using type of given item
  
  SYNOPSIS
    create_tmp_field_from_item()
    thd			Thread handler
    item		Item to create a field for
    table		Temporary table
    copy_func		If set and item is a function, store copy of item
			in this array
    modify_item		1 if item->result_field should point to new item.
			This is relevent for how fill_record() is going to
			work:
			If modify_item is 1 then fill_record() will update
			the record in the original table.
			If modify_item is 0 then fill_record() will update
			the temporary table
    convert_blob_length If >0 create a varstring(convert_blob_length) field 
                        instead of blob.

  RETURN
    0			on error
    new_created field
*/

static Field *create_tmp_field_from_item(THD *thd, Item *item, TABLE *table,
                                         Item ***copy_func, bool modify_item,
                                         uint convert_blob_length)
{
  bool maybe_null=item->maybe_null;
  Field *new_field;
  LINT_INIT(new_field);

  switch (item->result_type()) {
  case REAL_RESULT:
    new_field=new Field_double(item->max_length, maybe_null,
			       item->name, table, item->decimals);
    break;
  case INT_RESULT:
    new_field=new Field_longlong(item->max_length, maybe_null,
				   item->name, table, item->unsigned_flag);
    break;
  case STRING_RESULT:
    if (item->max_length > 255 && convert_blob_length)
      new_field= new Field_varstring(convert_blob_length, maybe_null,
                                     item->name, table,
                                     item->collation.collation);
    else
      new_field= item->make_string_field(table);
    break;
  case DECIMAL_RESULT:
    new_field= new Field_new_decimal(item->max_length - (item->decimals?1:0),
                                     maybe_null,
                                     item->name, table, item->decimals);
    break;
  case ROW_RESULT:
  default:
    // This case should never be choosen
    DBUG_ASSERT(0);
    new_field= 0; // to satisfy compiler (uninitialized variable)
    break;
  }
  if (copy_func && item->is_result_field())
    *((*copy_func)++) = item;			// Save for copy_funcs
  if (modify_item)
    item->set_result_field(new_field);
  return new_field;
}


/*
  Create field for information schema table

  SYNOPSIS
    create_tmp_field_for_schema()
    thd			Thread handler
    table		Temporary table
    item		Item to create a field for

  RETURN
    0			on error
    new_created field
*/

Field *create_tmp_field_for_schema(THD *thd, Item *item, TABLE *table)
{
  if (item->field_type() == MYSQL_TYPE_VARCHAR)
  {
    if (item->max_length > MAX_FIELD_VARCHARLENGTH /
        item->collation.collation->mbmaxlen)
      return new Field_blob(item->max_length, item->maybe_null,
                            item->name, table, item->collation.collation);
    return new Field_varstring(item->max_length, item->maybe_null, item->name,
                               table, item->collation.collation);
  }
  return item->tmp_table_field_from_field_type(table);
}


/*
  Create field for temporary table

  SYNOPSIS
    create_tmp_field()
    thd			Thread handler
    table		Temporary table
    item		Item to create a field for
    type		Type of item (normally item->type)
    copy_func		If set and item is a function, store copy of item
			in this array
    from_field          if field will be created using other field as example,
                        pointer example field will be written here
    group		1 if we are going to do a relative group by on result
    modify_item		1 if item->result_field should point to new item.
			This is relevent for how fill_record() is going to
			work:
			If modify_item is 1 then fill_record() will update
			the record in the original table.
			If modify_item is 0 then fill_record() will update
			the temporary table
    convert_blob_length If >0 create a varstring(convert_blob_length) field 
                        instead of blob.

  RETURN
    0			on error
    new_created field
*/

Field *create_tmp_field(THD *thd, TABLE *table,Item *item, Item::Type type,
                        Item ***copy_func, Field **from_field,
                        bool group, bool modify_item, uint convert_blob_length)
{
  switch (type) {
  case Item::SUM_FUNC_ITEM:
  {
    Item_sum *item_sum=(Item_sum*) item;
    Field *result= item_sum->create_tmp_field(group, table, convert_blob_length);
    if (!result)
      thd->fatal_error();
    return result;
  }
  case Item::FIELD_ITEM:
  case Item::DEFAULT_VALUE_ITEM:
  {
    Item_field *field= (Item_field*) item;
    return create_tmp_field_from_field(thd, (*from_field= field->field),
                                       item->name, table,
                                       modify_item ? (Item_field*) item : NULL,
                                       convert_blob_length);
  }
  case Item::FUNC_ITEM:
  case Item::COND_ITEM:
  case Item::FIELD_AVG_ITEM:
  case Item::FIELD_STD_ITEM:
  case Item::SUBSELECT_ITEM:
    /* The following can only happen with 'CREATE TABLE ... SELECT' */
  case Item::PROC_ITEM:
  case Item::INT_ITEM:
  case Item::REAL_ITEM:
  case Item::DECIMAL_ITEM:
  case Item::STRING_ITEM:
  case Item::REF_ITEM:
  case Item::NULL_ITEM:
  case Item::VARBIN_ITEM:
    return create_tmp_field_from_item(thd, item, table, copy_func, modify_item,
                                      convert_blob_length);
  case Item::TYPE_HOLDER:
    return ((Item_type_holder *)item)->make_field_by_type(table);
  default:					// Dosen't have to be stored
    return 0;
  }
}


/*
  Create a temp table according to a field list.
  Set distinct if duplicates could be removed
  Given fields field pointers are changed to point at tmp_table
  for send_fields
*/

#define STRING_TOTAL_LENGTH_TO_PACK_ROWS 128
#define AVG_STRING_LENGTH_TO_PACK_ROWS   64
#define RATIO_TO_PACK_ROWS	       2
#define MIN_STRING_LENGTH_TO_PACK_ROWS   10

TABLE *
create_tmp_table(THD *thd,TMP_TABLE_PARAM *param,List<Item> &fields,
		 ORDER *group, bool distinct, bool save_sum_fields,
		 ulong select_options, ha_rows rows_limit,
		 char *table_alias)
{
  TABLE *table;
  uint	i,field_count,null_count,null_pack_length;
  uint  hidden_null_count, hidden_null_pack_length, hidden_field_count;
  uint  blob_count,group_null_items, string_count;
  uint  temp_pool_slot=MY_BIT_NONE;
  ulong reclength, string_total_length;
  bool  using_unique_constraint= 0;
  bool  use_packed_rows= 0;
  bool  not_all_columns= !(select_options & TMP_TABLE_ALL_COLUMNS);
  char	*tmpname,path[FN_REFLEN], filename[FN_REFLEN];
  byte	*pos,*group_buff;
  uchar *null_flags;
  Field **reg_field, **from_field;
  uint *blob_field;
  Copy_field *copy=0;
  KEY *keyinfo;
  KEY_PART_INFO *key_part_info;
  Item **copy_func;
  MI_COLUMNDEF *recinfo;
  uint total_uneven_bit_length= 0;
  DBUG_ENTER("create_tmp_table");
  DBUG_PRINT("enter",("distinct: %d  save_sum_fields: %d  rows_limit: %lu  group: %d",
		      (int) distinct, (int) save_sum_fields,
		      (ulong) rows_limit,test(group)));

  statistic_increment(thd->status_var.created_tmp_tables, &LOCK_status);

  if (use_temp_pool)
    temp_pool_slot = bitmap_set_next(&temp_pool);

  if (temp_pool_slot != MY_BIT_NONE) // we got a slot
    sprintf(filename, "%s_%lx_%i", tmp_file_prefix,
            current_pid, temp_pool_slot);
  else
  {
    /* if we run out of slots or we are not using tempool */
    sprintf(filename,"%s%lx_%lx_%x",tmp_file_prefix,current_pid,
            thd->thread_id, thd->tmp_table++);
  }

  /*
    No need for change table name to lower case as we are only creating
    MyISAM or HEAP tables here
  */
  sprintf(path, "%s%s", mysql_tmpdir, filename);

  if (group)
  {
    if (!param->quick_group)
      group=0;					// Can't use group key
    else for (ORDER *tmp=group ; tmp ; tmp=tmp->next)
    {
      (*tmp->item)->marker=4;			// Store null in key
      if ((*tmp->item)->max_length >= CONVERT_IF_BIGGER_TO_BLOB)
	using_unique_constraint=1;
    }
    if (param->group_length >= MAX_BLOB_WIDTH)
      using_unique_constraint=1;
    if (group)
      distinct=0;				// Can't use distinct
  }

  field_count=param->field_count+param->func_count+param->sum_func_count;
  hidden_field_count=param->hidden_field_count;
  if (!my_multi_malloc(MYF(MY_WME),
		       &table,sizeof(*table),
		       &reg_field,  sizeof(Field*)*(field_count+1),
		       &blob_field, sizeof(uint)*(field_count+1),
		       &from_field, sizeof(Field*)*field_count,
		       &copy_func,sizeof(*copy_func)*(param->func_count+1),
		       &param->keyinfo,sizeof(*param->keyinfo),
		       &key_part_info,
		       sizeof(*key_part_info)*(param->group_parts+1),
		       &param->start_recinfo,
		       sizeof(*param->recinfo)*(field_count*2+4),
		       &tmpname,(uint) strlen(path)+1,
		       &group_buff,group && ! using_unique_constraint ?
		       param->group_length : 0,
		       NullS))
  {
    bitmap_clear_bit(&temp_pool, temp_pool_slot);
    DBUG_RETURN(NULL);				/* purecov: inspected */
  }
  if (!(param->copy_field=copy=new Copy_field[field_count]))
  {
    bitmap_clear_bit(&temp_pool, temp_pool_slot);
    my_free((gptr) table,MYF(0));		/* purecov: inspected */
    DBUG_RETURN(NULL);				/* purecov: inspected */
  }
  param->items_to_copy= copy_func;
  strmov(tmpname,path);
  /* make table according to fields */

  bzero((char*) table,sizeof(*table));
  bzero((char*) reg_field,sizeof(Field*)*(field_count+1));
  bzero((char*) from_field,sizeof(Field*)*field_count);
  table->field=reg_field;
  table->alias= table_alias;
  table->reginfo.lock_type=TL_WRITE;	/* Will be updated */
  table->db_stat=HA_OPEN_KEYFILE+HA_OPEN_RNDFILE;
  table->map=1;
  table->temp_pool_slot = temp_pool_slot;
  table->copy_blobs= 1;
  table->in_use= thd;
  table->quick_keys.init();
  table->used_keys.init();
  table->keys_in_use_for_query.init();

  table->s= &table->share_not_to_be_used;
  table->s->blob_field= blob_field;
  table->s->table_name= table->s->path= tmpname;
  table->s->db= "";
  table->s->blob_ptr_size= mi_portable_sizeof_char_ptr;
  table->s->tmp_table= TMP_TABLE;
  table->s->db_low_byte_first=1;                // True for HEAP and MyISAM
  table->s->table_charset= param->table_charset;
  table->s->keys_for_keyread.init();
  table->s->keys_in_use.init();
  /* For easier error reporting */
  table->s->table_cache_key= (char*) (table->s->db= "");


  /* Calculate which type of fields we will store in the temporary table */

  reclength= string_total_length= 0;
  blob_count= string_count= null_count= hidden_null_count= group_null_items= 0;
  param->using_indirect_summary_function=0;

  List_iterator_fast<Item> li(fields);
  Item *item;
  Field **tmp_from_field=from_field;
  while ((item=li++))
  {
    Item::Type type=item->type();
    if (not_all_columns)
    {
      if (item->with_sum_func && type != Item::SUM_FUNC_ITEM)
      {
	/*
	  Mark that the we have ignored an item that refers to a summary
	  function. We need to know this if someone is going to use
	  DISTINCT on the result.
	*/
	param->using_indirect_summary_function=1;
	continue;
      }
      if (item->const_item() && (int) hidden_field_count <= 0)
        continue; // We don't have to store this
    }
    if (type == Item::SUM_FUNC_ITEM && !group && !save_sum_fields)
    {						/* Can't calc group yet */
      ((Item_sum*) item)->result_field=0;
      for (i=0 ; i < ((Item_sum*) item)->arg_count ; i++)
      {
	Item **argp= ((Item_sum*) item)->args + i;
	Item *arg= *argp;
	if (!arg->const_item())
	{
	  Field *new_field=
            create_tmp_field(thd, table, arg, arg->type(), &copy_func,
                             tmp_from_field, group != 0,not_all_columns,
                             param->convert_blob_length);
	  if (!new_field)
	    goto err;					// Should be OOM
	  tmp_from_field++;
	  reclength+=new_field->pack_length();
	  if (new_field->flags & BLOB_FLAG)
	  {
	    *blob_field++= (uint) (reg_field - table->field);
	    blob_count++;
	  }
	  *(reg_field++)= new_field;
          if (new_field->real_type() == MYSQL_TYPE_STRING ||
              new_field->real_type() == MYSQL_TYPE_VARCHAR)
          {
            string_count++;
            string_total_length+= new_field->pack_length();
          }
          thd->change_item_tree(argp, new Item_field(new_field));
	  if (!(new_field->flags & NOT_NULL_FLAG))
          {
	    null_count++;
            /*
              new_field->maybe_null() is still false, it will be
              changed below. But we have to setup Item_field correctly
            */
            (*argp)->maybe_null=1;
          }
          new_field->query_id= thd->query_id;
	}
      }
    }
    else
    {
      /*
	The last parameter to create_tmp_field() is a bit tricky:

	We need to set it to 0 in union, to get fill_record() to modify the
	temporary table.
	We need to set it to 1 on multi-table-update and in select to
	write rows to the temporary table.
	We here distinguish between UNION and multi-table-updates by the fact
	that in the later case group is set to the row pointer.
      */
      Field *new_field= (param->schema_table) ?
        create_tmp_field_for_schema(thd, item, table) :
        create_tmp_field(thd, table, item, type, &copy_func,
                         tmp_from_field, group != 0,
                         not_all_columns || group !=0,
                         param->convert_blob_length);

      if (!new_field)
      {
	if (thd->is_fatal_error)
	  goto err;				// Got OOM
	continue;				// Some kindf of const item
      }
      if (type == Item::SUM_FUNC_ITEM)
	((Item_sum *) item)->result_field= new_field;
      tmp_from_field++;
      reclength+=new_field->pack_length();
      if (!(new_field->flags & NOT_NULL_FLAG))
	null_count++;
      if (new_field->type() == FIELD_TYPE_BIT)
        total_uneven_bit_length+= new_field->field_length & 7;
      if (new_field->flags & BLOB_FLAG)
      {
        *blob_field++= (uint) (reg_field - table->field);
	blob_count++;
      }
      if (item->marker == 4 && item->maybe_null)
      {
	group_null_items++;
	new_field->flags|= GROUP_FLAG;
      }
      new_field->query_id= thd->query_id;
      *(reg_field++) =new_field;
    }
    if (!--hidden_field_count)
      hidden_null_count=null_count;
  }
  DBUG_ASSERT(field_count >= (uint) (reg_field - table->field));
  field_count= (uint) (reg_field - table->field);
  *blob_field= 0;				// End marker

  /* If result table is small; use a heap */
  if (blob_count || using_unique_constraint ||
      (select_options & (OPTION_BIG_TABLES | SELECT_SMALL_RESULT)) ==
      OPTION_BIG_TABLES)
  {
    table->file=get_new_handler(table,table->s->db_type= DB_TYPE_MYISAM);
    if (group &&
	(param->group_parts > table->file->max_key_parts() ||
	 param->group_length > table->file->max_key_length()))
      using_unique_constraint=1;
  }
  else
  {
    table->file=get_new_handler(table,table->s->db_type= DB_TYPE_HEAP);
  }

  if (!using_unique_constraint)
    reclength+= group_null_items;	// null flag is stored separately

  table->s->blob_fields= blob_count;
  if (blob_count == 0)
  {
    /* We need to ensure that first byte is not 0 for the delete link */
    if (param->hidden_field_count)
      hidden_null_count++;
    else
      null_count++;
  }
  hidden_null_pack_length=(hidden_null_count+7)/8;
  null_pack_length= hidden_null_count +
                    (null_count + total_uneven_bit_length + 7) / 8;
  reclength+=null_pack_length;
  if (!reclength)
    reclength=1;				// Dummy select
  /* Use packed rows if there is blobs or a lot of space to gain */
  if (blob_count ||
      string_total_length >= STRING_TOTAL_LENGTH_TO_PACK_ROWS &&
      (reclength / string_total_length <= RATIO_TO_PACK_ROWS ||
       string_total_length / string_count >= AVG_STRING_LENGTH_TO_PACK_ROWS))
    use_packed_rows= 1;

  table->s->fields= field_count;
  table->s->reclength= reclength;
  {
    uint alloc_length=ALIGN_SIZE(reclength+MI_UNIQUE_HASH_LENGTH+1);
    table->s->rec_buff_length= alloc_length;
    if (!(table->record[0]= (byte *) my_malloc(alloc_length*3, MYF(MY_WME))))
      goto err;
    table->record[1]= table->record[0]+alloc_length;
    table->s->default_values= table->record[1]+alloc_length;
  }
  copy_func[0]=0;				// End marker

  recinfo=param->start_recinfo;
  null_flags=(uchar*) table->record[0];
  pos=table->record[0]+ null_pack_length;
  if (null_pack_length)
  {
    bzero((byte*) recinfo,sizeof(*recinfo));
    recinfo->type=FIELD_NORMAL;
    recinfo->length=null_pack_length;
    recinfo++;
    bfill(null_flags,null_pack_length,255);	// Set null fields

    table->null_flags= (uchar*) table->record[0];
    table->s->null_fields= null_count+ hidden_null_count;
    table->s->null_bytes= null_pack_length;
  }
  null_count= (blob_count == 0) ? 1 : 0;
  hidden_field_count=param->hidden_field_count;
  for (i=0,reg_field=table->field; i < field_count; i++,reg_field++,recinfo++)
  {
    Field *field= *reg_field;
    uint length;
    bzero((byte*) recinfo,sizeof(*recinfo));

    if (!(field->flags & NOT_NULL_FLAG))
    {
      if (field->flags & GROUP_FLAG && !using_unique_constraint)
      {
	/*
	  We have to reserve one byte here for NULL bits,
	  as this is updated by 'end_update()'
	*/
	*pos++=0;				// Null is stored here
	recinfo->length=1;
	recinfo->type=FIELD_NORMAL;
	recinfo++;
	bzero((byte*) recinfo,sizeof(*recinfo));
      }
      else
      {
	recinfo->null_bit= 1 << (null_count & 7);
	recinfo->null_pos= null_count/8;
      }
      field->move_field((char*) pos,null_flags+null_count/8,
			1 << (null_count & 7));
      null_count++;
    }
    else
      field->move_field((char*) pos,(uchar*) 0,0);
    field->reset();
    if (from_field[i])
    {						/* Not a table Item */
      copy->set(field,from_field[i],save_sum_fields);
      copy++;
    }
    length=field->pack_length();
    pos+= length;

    /* Make entry for create table */
    recinfo->length=length;
    if (field->flags & BLOB_FLAG)
      recinfo->type= (int) FIELD_BLOB;
    else if (use_packed_rows &&
             field->real_type() == MYSQL_TYPE_STRING &&
	     length >= MIN_STRING_LENGTH_TO_PACK_ROWS)
      recinfo->type=FIELD_SKIP_ENDSPACE;
    else
      recinfo->type=FIELD_NORMAL;
    if (!--hidden_field_count)
      null_count=(null_count+7) & ~7;		// move to next byte

    // fix table name in field entry
    field->table_name= &table->alias;
  }

  param->copy_field_end=copy;
  param->recinfo=recinfo;
  store_record(table,s->default_values);        // Make empty default record

  if (thd->variables.tmp_table_size == ~(ulong) 0)		// No limit
    table->s->max_rows= ~(ha_rows) 0;
  else
    table->s->max_rows= (((table->s->db_type == DB_TYPE_HEAP) ?
                          min(thd->variables.tmp_table_size,
                              thd->variables.max_heap_table_size) :
                          thd->variables.tmp_table_size)/ table->s->reclength);
  set_if_bigger(table->s->max_rows,1);		// For dummy start options
  keyinfo= param->keyinfo;

  if (group)
  {
    DBUG_PRINT("info",("Creating group key in temporary table"));
    table->group=group;				/* Table is grouped by key */
    param->group_buff=group_buff;
    table->s->keys=1;
    table->s->uniques= test(using_unique_constraint);
    table->key_info=keyinfo;
    keyinfo->key_part=key_part_info;
    keyinfo->flags=HA_NOSAME;
    keyinfo->usable_key_parts=keyinfo->key_parts= param->group_parts;
    keyinfo->key_length=0;
    keyinfo->rec_per_key=0;
    keyinfo->algorithm= HA_KEY_ALG_UNDEF;
    keyinfo->name= (char*) "group_key";
    for (; group ; group=group->next,key_part_info++)
    {
      Field *field=(*group->item)->get_tmp_table_field();
      bool maybe_null=(*group->item)->maybe_null;
      key_part_info->null_bit=0;
      key_part_info->field=  field;
      key_part_info->offset= field->offset();
      key_part_info->length= (uint16) field->key_length();
      key_part_info->type=   (uint8) field->key_type();
      key_part_info->key_type =
	((ha_base_keytype) key_part_info->type == HA_KEYTYPE_TEXT ||
	 (ha_base_keytype) key_part_info->type == HA_KEYTYPE_VARTEXT1 ||
	 (ha_base_keytype) key_part_info->type == HA_KEYTYPE_VARTEXT2) ?
	0 : FIELDFLAG_BINARY;
      if (!using_unique_constraint)
      {
	group->buff=(char*) group_buff;
	if (!(group->field= field->new_key_field(thd->mem_root,table,
                                                 (char*) group_buff +
                                                 test(maybe_null),
                                                 field->null_ptr,
                                                 field->null_bit)))
	  goto err; /* purecov: inspected */
	if (maybe_null)
	{
	  /*
	    To be able to group on NULL, we reserved place in group_buff
	    for the NULL flag just before the column. (see above).
	    The field data is after this flag.
	    The NULL flag is updated in 'end_update()' and 'end_write()'
	  */
	  keyinfo->flags|= HA_NULL_ARE_EQUAL;	// def. that NULL == NULL
	  key_part_info->null_bit=field->null_bit;
	  key_part_info->null_offset= (uint) (field->null_ptr -
					      (uchar*) table->record[0]);
          group->buff++;                        // Pointer to field data
	  group_buff++;                         // Skipp null flag
	}
        /* In GROUP BY 'a' and 'a ' are equal for VARCHAR fields */
        key_part_info->key_part_flag|= HA_END_SPACE_ARE_EQUAL;
	group_buff+= group->field->pack_length();
      }
      keyinfo->key_length+=  key_part_info->length;
    }
  }

  if (distinct)
  {
    /*
      Create an unique key or an unique constraint over all columns
      that should be in the result.  In the temporary table, there are
      'param->hidden_field_count' extra columns, whose null bits are stored
      in the first 'hidden_null_pack_length' bytes of the row.
    */
    DBUG_PRINT("info",("hidden_field_count: %d", param->hidden_field_count));

    null_pack_length-=hidden_null_pack_length;
    keyinfo->key_parts= ((field_count-param->hidden_field_count)+
			 test(null_pack_length));
    set_if_smaller(table->s->max_rows, rows_limit);
    param->end_write_records= rows_limit;
    table->distinct= 1;
    table->s->keys= 1;
    if (blob_count)
    {
      using_unique_constraint=1;
      table->s->uniques= 1;
    }
    if (!(key_part_info= (KEY_PART_INFO*)
	  sql_calloc((keyinfo->key_parts)*sizeof(KEY_PART_INFO))))
      goto err;
    table->key_info=keyinfo;
    keyinfo->key_part=key_part_info;
    keyinfo->flags=HA_NOSAME | HA_NULL_ARE_EQUAL;
    keyinfo->key_length=(uint16) reclength;
    keyinfo->name= (char*) "distinct_key";
    keyinfo->algorithm= HA_KEY_ALG_UNDEF;
    keyinfo->rec_per_key=0;
    if (null_pack_length)
    {
      key_part_info->null_bit=0;
      key_part_info->offset=hidden_null_pack_length;
      key_part_info->length=null_pack_length;
      key_part_info->field=new Field_string((char*) table->record[0],
					    (uint32) key_part_info->length,
					    (uchar*) 0,
					    (uint) 0,
					    Field::NONE,
					    NullS, table, &my_charset_bin);
      key_part_info->key_type=FIELDFLAG_BINARY;
      key_part_info->type=    HA_KEYTYPE_BINARY;
      key_part_info++;
    }
    /* Create a distinct key over the columns we are going to return */
    for (i=param->hidden_field_count, reg_field=table->field + i ;
	 i < field_count;
	 i++, reg_field++, key_part_info++)
    {
      key_part_info->null_bit=0;
      key_part_info->field=    *reg_field;
      key_part_info->offset=   (*reg_field)->offset();
      key_part_info->length=   (uint16) (*reg_field)->pack_length();
      key_part_info->type=     (uint8) (*reg_field)->key_type();
      key_part_info->key_type =
	((ha_base_keytype) key_part_info->type == HA_KEYTYPE_TEXT ||
	 (ha_base_keytype) key_part_info->type == HA_KEYTYPE_VARTEXT1 ||
	 (ha_base_keytype) key_part_info->type == HA_KEYTYPE_VARTEXT2) ?
	0 : FIELDFLAG_BINARY;
    }
  }
  if (thd->is_fatal_error)				// If end of memory
    goto err;					 /* purecov: inspected */
  table->s->db_record_offset= 1;
  if (table->s->db_type == DB_TYPE_MYISAM)
  {
    if (create_myisam_tmp_table(table,param,select_options))
      goto err;
  }
  if (!open_tmp_table(table))
    DBUG_RETURN(table);

 err:
  free_tmp_table(thd,table);                    /* purecov: inspected */
  bitmap_clear_bit(&temp_pool, temp_pool_slot);
  DBUG_RETURN(NULL);				/* purecov: inspected */
}


/****************************************************************************/

/*
  Create a reduced TABLE object with properly set up Field list from a
  list of field definitions.

  SYNOPSIS
    create_virtual_tmp_table()
      thd         connection handle
      field_list  list of column definitions

  DESCRIPTION
    The created table doesn't have a table handler assotiated with
    it, has no keys, no group/distinct, no copy_funcs array.
    The sole purpose of this TABLE object is to use the power of Field
    class to read/write data to/from table->record[0]. Then one can store
    the record in any container (RB tree, hash, etc).
    The table is created in THD mem_root, so are the table's fields.
    Consequently, if you don't BLOB fields, you don't need to free it.

  RETURN
    0 if out of memory, TABLE object in case of success
*/

TABLE *create_virtual_tmp_table(THD *thd, List<create_field> &field_list)
{
  uint field_count= field_list.elements;
  Field **field;
  create_field *cdef;                           /* column definition */
  uint record_length= 0;
  uint null_count= 0;                 /* number of columns which may be null */
  uint null_pack_length;              /* NULL representation array length */
  TABLE_SHARE *s;
  /* Create the table and list of all fields */
  TABLE *table= (TABLE*) thd->calloc(sizeof(*table));
  field= (Field**) thd->alloc((field_count + 1) * sizeof(Field*));
  if (!table || !field)
    return 0;

  table->field= field;
  table->s= s= &table->share_not_to_be_used;
  s->fields= field_count;

  /* Create all fields and calculate the total length of record */
  List_iterator_fast<create_field> it(field_list);
  while ((cdef= it++))
  {
    *field= make_field(0, cdef->length,
                       (uchar*) (f_maybe_null(cdef->pack_flag) ? "" : 0),
                       f_maybe_null(cdef->pack_flag) ? 1 : 0,
                       cdef->pack_flag, cdef->sql_type, cdef->charset,
                       cdef->geom_type, cdef->unireg_check,
                       cdef->interval, cdef->field_name, table);
    if (!*field)
      goto error;
    record_length+= (**field).pack_length();
    if (! ((**field).flags & NOT_NULL_FLAG))
      ++null_count;
    ++field;
  }
  *field= NULL;                                 /* mark the end of the list */

  null_pack_length= (null_count + 7)/8;
  s->reclength= record_length + null_pack_length;
  s->rec_buff_length= ALIGN_SIZE(s->reclength + 1);
  table->record[0]= (byte*) thd->alloc(s->rec_buff_length);
  if (!table->record[0])
    goto error;

  if (null_pack_length)
  {
    table->null_flags= (uchar*) table->record[0];
    s->null_fields= null_count;
    s->null_bytes= null_pack_length;
  }

  table->in_use= thd;           /* field->reset() may access table->in_use */
  {
    /* Set up field pointers */
    byte *null_pos= table->record[0];
    byte *field_pos= null_pos + s->null_bytes;
    uint null_bit= 1;

    for (field= table->field; *field; ++field)
    {
      Field *cur_field= *field;
      if ((cur_field->flags & NOT_NULL_FLAG))
        cur_field->move_field((char*) field_pos);
      else
      {
        cur_field->move_field((char*) field_pos, (uchar*) null_pos, null_bit);
        null_bit<<= 1;
        if (null_bit == (1 << 8))
        {
          ++null_pos;
          null_bit= 1;
        }
      }
      cur_field->reset();

      field_pos+= cur_field->pack_length();
    }
  }
  return table;
error:
  for (field= table->field; *field; ++field)
    delete *field;                         /* just invokes field destructor */
  return 0;
}


static bool open_tmp_table(TABLE *table)
{
  int error;
  if ((error=table->file->ha_open(table->s->table_name,O_RDWR,
                                  HA_OPEN_TMP_TABLE)))
  {
    table->file->print_error(error,MYF(0)); /* purecov: inspected */
    table->db_stat=0;
    return(1);
  }
  (void) table->file->extra(HA_EXTRA_QUICK);		/* Faster */
  return(0);
}


static bool create_myisam_tmp_table(TABLE *table,TMP_TABLE_PARAM *param,
				    ulong options)
{
  int error;
  MI_KEYDEF keydef;
  MI_UNIQUEDEF uniquedef;
  KEY *keyinfo=param->keyinfo;
  DBUG_ENTER("create_myisam_tmp_table");

  if (table->s->keys)
  {						// Get keys for ni_create
    bool using_unique_constraint=0;
    HA_KEYSEG *seg= (HA_KEYSEG*) sql_calloc(sizeof(*seg) *
					    keyinfo->key_parts);
    if (!seg)
      goto err;

    if (keyinfo->key_length >= table->file->max_key_length() ||
	keyinfo->key_parts > table->file->max_key_parts() ||
	table->s->uniques)
    {
      /* Can't create a key; Make a unique constraint instead of a key */
      table->s->keys=    0;
      table->s->uniques= 1;
      using_unique_constraint=1;
      bzero((char*) &uniquedef,sizeof(uniquedef));
      uniquedef.keysegs=keyinfo->key_parts;
      uniquedef.seg=seg;
      uniquedef.null_are_equal=1;

      /* Create extra column for hash value */
      bzero((byte*) param->recinfo,sizeof(*param->recinfo));
      param->recinfo->type= FIELD_CHECK;
      param->recinfo->length=MI_UNIQUE_HASH_LENGTH;
      param->recinfo++;
      table->s->reclength+=MI_UNIQUE_HASH_LENGTH;
    }
    else
    {
      /* Create an unique key */
      bzero((char*) &keydef,sizeof(keydef));
      keydef.flag=HA_NOSAME | HA_BINARY_PACK_KEY | HA_PACK_KEY;
      keydef.keysegs=  keyinfo->key_parts;
      keydef.seg= seg;
    }
    for (uint i=0; i < keyinfo->key_parts ; i++,seg++)
    {
      Field *field=keyinfo->key_part[i].field;
      seg->flag=     0;
      seg->language= field->charset()->number;
      seg->length=   keyinfo->key_part[i].length;
      seg->start=    keyinfo->key_part[i].offset;
      if (field->flags & BLOB_FLAG)
      {
	seg->type=
	((keyinfo->key_part[i].key_type & FIELDFLAG_BINARY) ?
	 HA_KEYTYPE_VARBINARY2 : HA_KEYTYPE_VARTEXT2);
	seg->bit_start= (uint8)(field->pack_length() - table->s->blob_ptr_size);
	seg->flag= HA_BLOB_PART;
	seg->length=0;			// Whole blob in unique constraint
      }
      else
      {
	seg->type= keyinfo->key_part[i].type;
        /* Tell handler if it can do suffic space compression */
	if (field->real_type() == MYSQL_TYPE_STRING &&
	    keyinfo->key_part[i].length > 4)
	  seg->flag|= HA_SPACE_PACK;
      }
      if (!(field->flags & NOT_NULL_FLAG))
      {
	seg->null_bit= field->null_bit;
	seg->null_pos= (uint) (field->null_ptr - (uchar*) table->record[0]);
	/*
	  We are using a GROUP BY on something that contains NULL
	  In this case we have to tell MyISAM that two NULL should
	  on INSERT be regarded at the same value
	*/
	if (!using_unique_constraint)
	  keydef.flag|= HA_NULL_ARE_EQUAL;
      }
    }
  }
  MI_CREATE_INFO create_info;
  bzero((char*) &create_info,sizeof(create_info));

  if ((options & (OPTION_BIG_TABLES | SELECT_SMALL_RESULT)) ==
      OPTION_BIG_TABLES)
    create_info.data_file_length= ~(ulonglong) 0;

  if ((error=mi_create(table->s->table_name,table->s->keys,&keydef,
		       (uint) (param->recinfo-param->start_recinfo),
		       param->start_recinfo,
		       table->s->uniques, &uniquedef,
		       &create_info,
		       HA_CREATE_TMP_TABLE)))
  {
    table->file->print_error(error,MYF(0));	/* purecov: inspected */
    table->db_stat=0;
    goto err;
  }
  statistic_increment(table->in_use->status_var.created_tmp_disk_tables,
		      &LOCK_status);
  table->s->db_record_offset= 1;
  DBUG_RETURN(0);
 err:
  DBUG_RETURN(1);
}


void
free_tmp_table(THD *thd, TABLE *entry)
{
  const char *save_proc_info;
  DBUG_ENTER("free_tmp_table");
  DBUG_PRINT("enter",("table: %s",entry->alias));

  save_proc_info=thd->proc_info;
  thd->proc_info="removing tmp table";
  free_blobs(entry);
  if (entry->file)
  {
    if (entry->db_stat)
    {
      (void) entry->file->close();
    }
    /*
      We can't call ha_delete_table here as the table may created in mixed case
      here and we have to ensure that delete_table gets the table name in
      the original case.
    */
    if (!(test_flags & TEST_KEEP_TMP_TABLES) ||
        entry->s->db_type == DB_TYPE_HEAP)
      entry->file->delete_table(entry->s->table_name);
    delete entry->file;
  }

  /* free blobs */
  for (Field **ptr=entry->field ; *ptr ; ptr++)
    (*ptr)->free();
  my_free((gptr) entry->record[0],MYF(0));
  free_io_cache(entry);

  bitmap_clear_bit(&temp_pool, entry->temp_pool_slot);

  my_free((gptr) entry,MYF(0));
  thd->proc_info=save_proc_info;

  DBUG_VOID_RETURN;
}

/*
* If a HEAP table gets full, create a MyISAM table and copy all rows to this
*/

bool create_myisam_from_heap(THD *thd, TABLE *table, TMP_TABLE_PARAM *param,
			     int error, bool ignore_last_dupp_key_error)
{
  TABLE new_table;
  const char *save_proc_info;
  int write_err;
  DBUG_ENTER("create_myisam_from_heap");

  if (table->s->db_type != DB_TYPE_HEAP || error != HA_ERR_RECORD_FILE_FULL)
  {
    table->file->print_error(error,MYF(0));
    DBUG_RETURN(1);
  }
  new_table= *table;
  new_table.s= &new_table.share_not_to_be_used;
  new_table.s->db_type= DB_TYPE_MYISAM;
  if (!(new_table.file= get_new_handler(&new_table,DB_TYPE_MYISAM)))
    DBUG_RETURN(1);				// End of memory

  save_proc_info=thd->proc_info;
  thd->proc_info="converting HEAP to MyISAM";

  if (create_myisam_tmp_table(&new_table,param,
			      thd->lex->select_lex.options | thd->options))
    goto err2;
  if (open_tmp_table(&new_table))
    goto err1;
  if (table->file->indexes_are_disabled())
    new_table.file->disable_indexes(HA_KEY_SWITCH_ALL);
  table->file->ha_index_or_rnd_end();
  table->file->ha_rnd_init(1);
  if (table->no_rows)
  {
    new_table.file->extra(HA_EXTRA_NO_ROWS);
    new_table.no_rows=1;
  }

#ifdef TO_BE_DONE_LATER_IN_4_1
  /*
    To use start_bulk_insert() (which is new in 4.1) we need to find
    all places where a corresponding end_bulk_insert() should be put.
  */
  table->file->info(HA_STATUS_VARIABLE); /* update table->file->records */
  new_table.file->start_bulk_insert(table->file->records);
#else
  /* HA_EXTRA_WRITE_CACHE can stay until close, no need to disable it */
  new_table.file->extra(HA_EXTRA_WRITE_CACHE);
#endif

  /* copy all old rows */
  while (!table->file->rnd_next(new_table.record[1]))
  {
    if ((write_err=new_table.file->write_row(new_table.record[1])))
      goto err;
  }
  /* copy row that filled HEAP table */
  if ((write_err=new_table.file->write_row(table->record[0])))
  {
    if (write_err != HA_ERR_FOUND_DUPP_KEY &&
	write_err != HA_ERR_FOUND_DUPP_UNIQUE || !ignore_last_dupp_key_error)
    goto err;
  }

  /* remove heap table and change to use myisam table */
  (void) table->file->ha_rnd_end();
  (void) table->file->close();
  (void) table->file->delete_table(table->s->table_name);
  delete table->file;
  table->file=0;
  *table= new_table;
  table->s= &table->share_not_to_be_used;
  table->file->change_table_ptr(table);
  if (save_proc_info)
    thd->proc_info= (!strcmp(save_proc_info,"Copying to tmp table") ?
                     "Copying to tmp table on disk" : save_proc_info);
  DBUG_RETURN(0);

 err:
  DBUG_PRINT("error",("Got error: %d",write_err));
  table->file->print_error(error,MYF(0));	// Give table is full error
  (void) table->file->ha_rnd_end();
  (void) new_table.file->close();
 err1:
  new_table.file->delete_table(new_table.s->table_name);
  delete new_table.file;
 err2:
  thd->proc_info=save_proc_info;
  DBUG_RETURN(1);
}


/*
  SYNOPSIS
    setup_end_select_func()
    join   join to setup the function for.

  DESCRIPTION
    Rows produced by a join sweep may end up in a temporary table or be sent
    to a client. Setup the function of the nested loop join algorithm which
    handles final fully constructed and matched records.

  RETURN
    end_select function to use. This function can't fail.
*/

static Next_select_func setup_end_select_func(JOIN *join)
{
  TABLE *table= join->tmp_table;
  Next_select_func end_select;
  /* Set up select_end */
  if (table)
  {
    if (table->group && join->tmp_table_param.sum_func_count)
    {
      if (table->s->keys)
      {
	DBUG_PRINT("info",("Using end_update"));
	end_select=end_update;
      }
      else
      {
	DBUG_PRINT("info",("Using end_unique_update"));
	end_select=end_unique_update;
      }
    }
    else if (join->sort_and_group)
    {
      DBUG_PRINT("info",("Using end_write_group"));
      end_select=end_write_group;
    }
    else
    {
      DBUG_PRINT("info",("Using end_write"));
      end_select=end_write;
    }
  }
  else
  {
    /* Test if data is accessed via QUICK_GROUP_MIN_MAX_SELECT. */
    bool is_using_quick_group_min_max_select=
      (join->join_tab->select && join->join_tab->select->quick &&
       (join->join_tab->select->quick->get_type() ==
        QUICK_SELECT_I::QS_TYPE_GROUP_MIN_MAX));

    if ((join->sort_and_group ||
         (join->procedure && join->procedure->flags & PROC_GROUP)) &&
        !is_using_quick_group_min_max_select)
      end_select= end_send_group;
    else
      end_select= end_send;
  }
  return end_select;
}


/****************************************************************************
  Make a join of all tables and write it on socket or to table
  Return:  0 if ok
           1 if error is sent
          -1 if error should be sent
****************************************************************************/

static int
do_select(JOIN *join,List<Item> *fields,TABLE *table,Procedure *procedure)
{
  int error= 0;
  JOIN_TAB *join_tab;
  DBUG_ENTER("do_select");

  join->procedure=procedure;
  join->tmp_table= table;			/* Save for easy recursion */
  join->fields= fields;

  if (table)
  {
    VOID(table->file->extra(HA_EXTRA_WRITE_CACHE));
    empty_record(table);
    if (table->group && join->tmp_table_param.sum_func_count &&
        table->s->keys && !table->file->inited)
      table->file->ha_index_init(0);
  }
  /* Set up select_end */
  join->join_tab[join->tables-1].next_select= setup_end_select_func(join);

  join_tab=join->join_tab+join->const_tables;
  join->send_records=0;
  if (join->tables == join->const_tables)
  {
    /*
      HAVING will be checked after processing aggregate functions,
      But WHERE should checkd here (we alredy have read tables)
    */
    if (!join->conds || join->conds->val_int())
    {
      Next_select_func end_select= join->join_tab[join->tables-1].next_select;
      if (!(error=(*end_select)(join,join_tab,0)) || error == -3)
	error=(*end_select)(join,join_tab,1);
    }
    else if (join->send_row_on_empty_set())
      error= join->result->send_data(*join->fields);
  }
  else
  {
    error= sub_select(join,join_tab,0);
    if (error >= 0)
      error= sub_select(join,join_tab,1);
    if (error == -3)
      error= 0;					/* select_limit used */
  }

  if (error >= 0)
  {
    error=0;
    if (!table)					// If sending data to client
    {
      /*
	The following will unlock all cursors if the command wasn't an
	update command
      */
      join->join_free(0);				// Unlock all cursors
      if (join->result->send_eof())
	error= 1;				// Don't send error
    }
    DBUG_PRINT("info",("%ld records output",join->send_records));
  }
  if (table)
  {
    int tmp, new_errno= 0;
    if ((tmp=table->file->extra(HA_EXTRA_NO_CACHE)))
    {
      DBUG_PRINT("error",("extra(HA_EXTRA_NO_CACHE) failed"));
      new_errno= tmp;
    }
    if ((tmp=table->file->ha_index_or_rnd_end()))
    {
      DBUG_PRINT("error",("ha_index_or_rnd_end() failed"));
      new_errno= tmp;
    }
    if (new_errno)
      table->file->print_error(new_errno,MYF(0));
  }
#ifndef DBUG_OFF
  if (error)
  {
    DBUG_PRINT("error",("Error: do_select() failed"));
  }
#endif
  DBUG_RETURN(join->thd->net.report_error ? -1 : error);
}


static int
sub_select_cache(JOIN *join,JOIN_TAB *join_tab,bool end_of_records)
{
  int error;

  if (end_of_records)
  {
    if ((error=flush_cached_records(join,join_tab,FALSE)) < 0)
      return error; /* purecov: inspected */
    return sub_select(join,join_tab,end_of_records);
  }
  if (join->thd->killed)		// If aborted by user
  {
    join->thd->send_kill_message();
    return -2;				 /* purecov: inspected */
  }
  if (join_tab->use_quick != 2 || test_if_quick_select(join_tab) <= 0)
  {
    if (!store_record_in_cache(&join_tab->cache))
      return 0;					// There is more room in cache
    return flush_cached_records(join,join_tab,FALSE);
  }
  if ((error=flush_cached_records(join,join_tab,TRUE)) < 0)
    return error; /* purecov: inspected */
  return sub_select(join,join_tab,end_of_records); /* Use ordinary select */
}

/*
  Retrieve records ends with a given beginning from the result of a join  

  SYNPOSIS
    sub_select()
    join      pointer to the structure providing all context info for the query
    join_tab  the first next table of the execution plan to be retrieved
    end_records  true when we need to perform final steps of retrival   

  DESCRIPTION
    For a given partial join record consisting of records from the tables 
    preceding the table join_tab in the execution plan, the function
    retrieves all matching full records from the result set and
    send them to the result set stream. 

  NOTES
    The function effectively implements the  final (n-k) nested loops
    of nested loops join algorithm, where k is the ordinal number of
    the join_tab table and n is the total number of tables in the join query.
    It performs nested loops joins with all conjunctive predicates from
    the where condition pushed as low to the tables as possible.
    E.g. for the query
      SELECT * FROM t1,t2,t3 
        WHERE t1.a=t2.a AND t2.b=t3.b AND t1.a BETWEEN 5 AND 9
    the predicate (t1.a BETWEEN 5 AND 9) will be pushed to table t1,
    given the selected plan prescribes to nest retrievals of the
    joined tables in the following order: t1,t2,t3.
    A pushed down predicate are attached to the table which it pushed to,
    at the field select_cond.
    When executing a nested loop of level k the function runs through
    the rows of 'join_tab' and for each row checks the pushed condition
    attached to the table.
    If it is false the function moves to the next row of the
    table. If the condition is true the function recursively executes (n-k-1)
    remaining embedded nested loops.
    The situation becomes more complicated if outer joins are involved in
    the execution plan. In this case the pushed down predicates can be
    checked only at certain conditions.
    Suppose for the query
      SELECT * FROM t1 LEFT JOIN (t2,t3) ON t3.a=t1.a 
        WHERE t1>2 AND (t2.b>5 OR t2.b IS NULL)
    the optimizer has chosen a plan with the table order t1,t2,t3.  
    The predicate P1=t1>2 will be pushed down to the table t1, while the
    predicate P2=(t2.b>5 OR t2.b IS NULL) will be attached to the table
    t2. But the second predicate can not be unconditionally tested right
    after a row from t2 has been read. This can be done only after the
    first row with t3.a=t1.a has been encountered.
    Thus, the second predicate P2 is supplied with a guarded value that are
    stored in the field 'found' of the first inner table for the outer join
    (table t2). When the first row with t3.a=t1.a for the  current row 
    of table t1  appears, the value becomes true. For now on the predicate
    is evaluated immediately after the row of table t2 has been read.
    When the first row with t3.a=t1.a has been encountered all
    conditions attached to the inner tables t2,t3 must be evaluated.
    Only when all of them are true the row is sent to the output stream.
    If not, the function returns to the lowest nest level that has a false
    attached condition.
    The predicates from on expressions are also pushed down. If in the 
    the above example the on expression were (t3.a=t1.a AND t2.a=t1.a),
    then t1.a=t2.a would be pushed down to table t2, and without any
    guard.
    If after the run through all rows of table t2, the first inner table
    for the outer join operation, it turns out that no matches are
    found for the current row of t1, then current row from table t1
    is complemented by nulls  for t2 and t3. Then the pushed down predicates
    are checked for the composed row almost in the same way as it had
    been done for the first row with a match. The only difference is
    the predicates  from on expressions are not checked. 

  IMPLEMENTATION
    The function forms output rows for a current partial join of k
    tables tables recursively.
    For each partial join record ending with a certain row from
    join_tab it calls sub_select that builds all possible matching
    tails from the result set.
    To be able  check predicates conditionally items of the class
    Item_func_trig_cond  are employed.
    An object of  this class is constructed from an item of class COND
    and a pointer to a guarding boolean variable.
    When the value of the guard variable is true the value of the object
    is the same as the value of the predicate, otherwise it's just returns
    true. 
    To carry out a return to a nested loop level of join table t the pointer 
    to t is remembered in the field 'return_tab' of the join structure.
    Consider the following query:
      SELECT * FROM t1,
                    LEFT JOIN
                    (t2, t3 LEFT JOIN (t4,t5) ON t5.a=t3.a)
                    ON t4.a=t2.a
         WHERE (t2.b=5 OR t2.b IS NULL) AND (t4.b=2 OR t4.b IS NULL)
    Suppose the chosen execution plan dictates the order t1,t2,t3,t4,t5
    and suppose for a given joined rows from tables t1,t2,t3 there are
    no rows in the result set yet.
    When first row from t5 that satisfies the on condition
    t5.a=t3.a is found, the pushed down predicate t4.b=2 OR t4.b IS NULL
    becomes 'activated', as well the predicate t4.a=t2.a. But
    the predicate (t2.b=5 OR t2.b IS NULL) can not be checked until
    t4.a=t2.a becomes true. 
    In order not to re-evaluate the predicates that were already evaluated
    as attached pushed down predicates, a pointer to the the first
    most inner unmatched table is maintained in join_tab->first_unmatched.
    Thus, when the first row from t5 with t5.a=t3.a is found
    this pointer for t5 is changed from t4 to t2.             

  STRUCTURE NOTES
    join_tab->first_unmatched points always backwards to the first inner
    table of the embedding nested join, if any.

  RETURN
    0, if success
    # of the error, otherwise
*/

static int
sub_select(JOIN *join,JOIN_TAB *join_tab,bool end_of_records)
{
  join_tab->table->null_row=0;
  if (end_of_records)
    return (*join_tab->next_select)(join,join_tab+1,end_of_records);

  int error;
  JOIN_TAB *first_unmatched;
  JOIN_TAB *tab;
  /* Cache variables for faster loop */
  COND *select_cond= join_tab->select_cond;
  my_bool *report_error= &(join->thd->net.report_error);

  join->return_tab= join_tab;

  if (join_tab->last_inner)
  {
    /* join_tab is the first inner table for an outer join operation. */

    /* Set initial state of guard variables for this table.*/
    join_tab->found=0;
    join_tab->not_null_compl= 1;

    /* Set first_unmatched for the last inner table of this group */
    join_tab->last_inner->first_unmatched= join_tab; 
  }

  if (!(error=(*join_tab->read_first_record)(join_tab)))
  {
    bool not_exists_optimize= join_tab->table->reginfo.not_exists_optimize;
    bool not_used_in_distinct=join_tab->not_used_in_distinct;
    ha_rows found_records=join->found_records;
    READ_RECORD *info= &join_tab->read_record;

    join->thd->row_count= 0;
    do
    {
      if (join->thd->killed)			// Aborted by user
      {
	join->thd->send_kill_message();
	return -2;				/* purecov: inspected */
      }
      DBUG_PRINT("info", ("select cond 0x%lx", (ulong)select_cond));
      if (!select_cond || select_cond->val_int())
      {
        /* 
          There is no select condition or the attached pushed down
          condition is true => a match is found.
	*/
        bool found= 1;
	while (join_tab->first_unmatched && found)
        {
          /*
             The while condition is always false if join_tab is not
             the last inner join table of an outer join operation. 
	  */ 
          first_unmatched= join_tab->first_unmatched;
          /*
             Mark that a match for current outer table is found.
             This activates push down conditional predicates attached
             to the all inner tables of the outer join.
	  */  
          first_unmatched->found= 1;
          for (tab= first_unmatched; tab <= join_tab; tab++)
          { 
            /* Check all predicates that has just been activated. */
            /*
              Actually all predicates non-guarded by first_unmatched->found
              will be re-evaluated again. It could be fixed, but, probably,
              it's not worth doing now.
	    */ 
            if (tab->select_cond && !tab->select_cond->val_int())
            {
              /* The condition attached to table tab is false */
              if (tab == join_tab)
                found= 0;
              else
              {
                /*
                  Set a return point if rejected predicate is attached 
                  not to the last table of the current nest level.
		*/
                join->return_tab= tab;
                return 0;
              }
            }
          }
          /* 
             Check whether join_tab is not the last inner table
             for another embedding outer join.
          */
          if ((first_unmatched= first_unmatched->first_upper) &&
              first_unmatched->last_inner != join_tab)
            first_unmatched= 0;
          join_tab->first_unmatched= first_unmatched;
        }
        
        /*
           It was not just a return to lower loop level when one
           of the newly activated predicates is evaluated as false 
           (See above join->return_tab= tab).
	*/             
        join->examined_rows++;
        join->thd->row_count++;
              
        if (found)
        {
          if (not_exists_optimize)
            break;
          /* A match from join_tab is found for the current partial join. */
	  if ((error=(*join_tab->next_select)(join, join_tab+1, 0)) < 0)
	    return error;
          if (join->return_tab < join_tab)
              return 0;
	  /*
	    Test if this was a SELECT DISTINCT query on a table that
	    was not in the field list;  In this case we can abort if
	    we found a row, as no new rows can be added to the result.
	  */
	  if (not_used_in_distinct && found_records != join->found_records)
	    return 0;
	}
	else
	  info->file->unlock_row();    
      }
      else
      {
        /* 
           The condition pushed down to the table join_tab rejects all rows 
           with the beginning coinciding with the current partial join.
	*/ 
        join->examined_rows++;
        join->thd->row_count++;
      }

    } while (!(error=info->read_record(info)) && !(*report_error));
  }
  if (error > 0 || (*report_error))				// Fatal error
    return -1;

  if (join_tab->last_inner && !join_tab->found)
  {        
    /* 
      The table join_tab is the first inner table of a outer join operation
      and no matches has been found for the current outer row.
    */
    JOIN_TAB *last_inner_tab= join_tab->last_inner;
    for ( ; join_tab <= last_inner_tab ; join_tab++)
    { 
      /* Change the the values of guard predicate variables. */
      join_tab->found= 1;
      join_tab->not_null_compl= 0;
      /* The outer row is complemented by nulls for each inner tables */
      restore_record(join_tab->table,s->default_values);  // Make empty record
      mark_as_null_row(join_tab->table);       // For group by without error
      select_cond= join_tab->select_cond;
      /* Check all attached conditions for inner table rows. */
      if (select_cond && !select_cond->val_int())
        return 0;
    }    
    join_tab--;
    /* 
       The row complemented by nulls might be the first row
       of embedding outer joins. 
       If so, perform the same actions as in the code 
       for the first regular outer join row above.
    */
    for ( ; ; )
    {
      first_unmatched= join_tab->first_unmatched;
      if ((first_unmatched= first_unmatched->first_upper) &&
          first_unmatched->last_inner != join_tab)
        first_unmatched= 0;
      join_tab->first_unmatched= first_unmatched;
      if (!first_unmatched)
        break;
      first_unmatched->found= 1;
      for (JOIN_TAB *tab= first_unmatched; tab <= join_tab; tab++)
      {  
        if (tab->select_cond && !tab->select_cond->val_int())
        {
	  join->return_tab= tab;
          return 0;
        }
      }
    }
    /*
      The row complemented by nulls satisfies all conditions
      attached to inner tables.
      Send the row complemented by nulls to be joined with the 
      remaining tables.
    */     
    if ((error=(*join_tab->next_select)(join, join_tab+1 ,0)) < 0)
      return error;
  }
  return 0;
}


static int
flush_cached_records(JOIN *join,JOIN_TAB *join_tab,bool skip_last)
{
  int error;
  READ_RECORD *info;

  if (!join_tab->cache.records)
    return 0;				/* Nothing to do */
  if (skip_last)
    (void) store_record_in_cache(&join_tab->cache); // Must save this for later
  if (join_tab->use_quick == 2)
  {
    if (join_tab->select->quick)
    {					/* Used quick select last. reset it */
      delete join_tab->select->quick;
      join_tab->select->quick=0;
    }
  }
 /* read through all records */
  if ((error=join_init_read_record(join_tab)))
  {
    reset_cache_write(&join_tab->cache);
    return -error;			/* No records or error */
  }

  for (JOIN_TAB *tmp=join->join_tab; tmp != join_tab ; tmp++)
  {
    tmp->status=tmp->table->status;
    tmp->table->status=0;
  }

  info= &join_tab->read_record;
  do
  {
    if (join->thd->killed)
    {
      join->thd->send_kill_message();
      return -2;				// Aborted by user /* purecov: inspected */
    }
    SQL_SELECT *select=join_tab->select;
    if (!error && (!join_tab->cache.select ||
		   !join_tab->cache.select->skip_record()))
    {
      uint i;
      reset_cache_read(&join_tab->cache);
      for (i=(join_tab->cache.records- (skip_last ? 1 : 0)) ; i-- > 0 ;)
      {
	read_cached_record(join_tab);
	if (!select || !select->skip_record())
	  if ((error=(join_tab->next_select)(join,join_tab+1,0)) < 0)
          {
            reset_cache_write(&join_tab->cache);
	    return error; /* purecov: inspected */
          }
      }
    }
  } while (!(error=info->read_record(info)));

  if (skip_last)
    read_cached_record(join_tab);		// Restore current record
  reset_cache_write(&join_tab->cache);
  if (error > 0)				// Fatal error
    return -1;					/* purecov: inspected */
  for (JOIN_TAB *tmp2=join->join_tab; tmp2 != join_tab ; tmp2++)
    tmp2->table->status=tmp2->status;
  return 0;
}


/*****************************************************************************
  The different ways to read a record
  Returns -1 if row was not found, 0 if row was found and 1 on errors
*****************************************************************************/

/* Help function when we get some an error from the table handler */

int report_error(TABLE *table, int error)
{
  if (error == HA_ERR_END_OF_FILE || error == HA_ERR_KEY_NOT_FOUND)
  {
    table->status= STATUS_GARBAGE;
    return -1;					// key not found; ok
  }
  /*
    Locking reads can legally return also these errors, do not
    print them to the .err log
  */
  if (error != HA_ERR_LOCK_DEADLOCK && error != HA_ERR_LOCK_WAIT_TIMEOUT)
    sql_print_error("Got error %d when reading table '%s'",
		    error, table->s->path);
  table->file->print_error(error,MYF(0));
  return 1;
}


int safe_index_read(JOIN_TAB *tab)
{
  int error;
  TABLE *table= tab->table;
  if ((error=table->file->index_read(table->record[0],
				     tab->ref.key_buff,
				     tab->ref.key_length, HA_READ_KEY_EXACT)))
    return report_error(table, error);
  return 0;
}


static int
join_read_const_table(JOIN_TAB *tab, POSITION *pos)
{
  int error;
  DBUG_ENTER("join_read_const_table");
  TABLE *table=tab->table;
  table->const_table=1;
  table->null_row=0;
  table->status=STATUS_NO_RECORD;
  
  if (tab->type == JT_SYSTEM)
  {
    if ((error=join_read_system(tab)))
    {						// Info for DESCRIBE
      tab->info="const row not found";
      /* Mark for EXPLAIN that the row was not found */
      pos->records_read=0.0;
      if (!table->maybe_null || error > 0)
	DBUG_RETURN(error);
    }
  }
  else
  {
    if (!table->key_read && table->used_keys.is_set(tab->ref.key) &&
	!table->no_keyread &&
        (int) table->reginfo.lock_type <= (int) TL_READ_HIGH_PRIORITY)
    {
      table->key_read=1;
      table->file->extra(HA_EXTRA_KEYREAD);
      tab->index= tab->ref.key;
    }
    if ((error=join_read_const(tab)))
    {
      tab->info="unique row not found";
      /* Mark for EXPLAIN that the row was not found */
      pos->records_read=0.0;
      if (!table->maybe_null || error > 0)
	DBUG_RETURN(error);
    }
    if (table->key_read)
    {
      table->key_read=0;
      table->file->extra(HA_EXTRA_NO_KEYREAD);
    }
  }
  if (*tab->on_expr_ref && !table->null_row)
  {
    if ((table->null_row= test((*tab->on_expr_ref)->val_int() == 0)))
      mark_as_null_row(table);  
  }
  if (!table->null_row)
    table->maybe_null=0;
  DBUG_RETURN(0);
}


static int
join_read_system(JOIN_TAB *tab)
{
  TABLE *table= tab->table;
  int error;
  if (table->status & STATUS_GARBAGE)		// If first read
  {
    if ((error=table->file->read_first_row(table->record[0],
					   table->s->primary_key)))
    {
      if (error != HA_ERR_END_OF_FILE)
	return report_error(table, error);
      mark_as_null_row(tab->table);
      empty_record(table);			// Make empty record
      return -1;
    }
    store_record(table,record[1]);
  }
  else if (!table->status)			// Only happens with left join
    restore_record(table,record[1]);			// restore old record
  table->null_row=0;
  return table->status ? -1 : 0;
}


/*
  Read a table when there is at most one matching row

  SYNOPSIS
    join_read_const()
    tab			Table to read

  RETURN
    0	Row was found
    -1  Row was not found
   1    Got an error (other than row not found) during read
*/

static int
join_read_const(JOIN_TAB *tab)
{
  int error;
  TABLE *table= tab->table;
  if (table->status & STATUS_GARBAGE)		// If first read
  {
<<<<<<< HEAD
    table->status= 0;
    if (cp_buffer_from_ref(&tab->ref))
=======
    if (cp_buffer_from_ref(tab->join->thd, &tab->ref))
>>>>>>> a76ecc5b
      error=HA_ERR_KEY_NOT_FOUND;
    else
    {
      error=table->file->index_read_idx(table->record[0],tab->ref.key,
					(byte*) tab->ref.key_buff,
					tab->ref.key_length,HA_READ_KEY_EXACT);
    }
    if (error)
    {
      table->status= STATUS_NOT_FOUND;
      mark_as_null_row(tab->table);
      empty_record(table);
      if (error != HA_ERR_KEY_NOT_FOUND)
	return report_error(table, error);
      return -1;
    }
    store_record(table,record[1]);
  }
  else if (!(table->status & ~STATUS_NULL_ROW))	// Only happens with left join
  {
    table->status=0;
    restore_record(table,record[1]);			// restore old record
  }
  table->null_row=0;
  return table->status ? -1 : 0;
}


static int
join_read_key(JOIN_TAB *tab)
{
  int error;
  TABLE *table= tab->table;

  if (!table->file->inited)
    table->file->ha_index_init(tab->ref.key);
  if (cmp_buffer_with_ref(tab) ||
      (table->status & (STATUS_GARBAGE | STATUS_NO_PARENT | STATUS_NULL_ROW)))
  {
    if (tab->ref.key_err)
    {
      table->status=STATUS_NOT_FOUND;
      return -1;
    }
    error=table->file->index_read(table->record[0],
				  tab->ref.key_buff,
				  tab->ref.key_length,HA_READ_KEY_EXACT);
    if (error && error != HA_ERR_KEY_NOT_FOUND)
      return report_error(table, error);
  }
  table->null_row=0;
  return table->status ? -1 : 0;
}


static int
join_read_always_key(JOIN_TAB *tab)
{
  int error;
  TABLE *table= tab->table;

  if (!table->file->inited)
    table->file->ha_index_init(tab->ref.key);
  if (cp_buffer_from_ref(tab->join->thd, &tab->ref))
    return -1;
  if ((error=table->file->index_read(table->record[0],
				     tab->ref.key_buff,
				     tab->ref.key_length,HA_READ_KEY_EXACT)))
  {
    if (error != HA_ERR_KEY_NOT_FOUND)
      return report_error(table, error);
    return -1; /* purecov: inspected */
  }
  return 0;
}


/*
  This function is used when optimizing away ORDER BY in 
  SELECT * FROM t1 WHERE a=1 ORDER BY a DESC,b DESC
*/
  
static int
join_read_last_key(JOIN_TAB *tab)
{
  int error;
  TABLE *table= tab->table;

  if (!table->file->inited)
    table->file->ha_index_init(tab->ref.key);
  if (cp_buffer_from_ref(tab->join->thd, &tab->ref))
    return -1;
  if ((error=table->file->index_read_last(table->record[0],
					  tab->ref.key_buff,
					  tab->ref.key_length)))
  {
    if (error != HA_ERR_KEY_NOT_FOUND)
      return report_error(table, error);
    return -1; /* purecov: inspected */
  }
  return 0;
}


	/* ARGSUSED */
static int
join_no_more_records(READ_RECORD *info __attribute__((unused)))
{
  return -1;
}


static int
join_read_next_same(READ_RECORD *info)
{
  int error;
  TABLE *table= info->table;
  JOIN_TAB *tab=table->reginfo.join_tab;

  if ((error=table->file->index_next_same(table->record[0],
					  tab->ref.key_buff,
					  tab->ref.key_length)))
  {
    if (error != HA_ERR_END_OF_FILE)
      return report_error(table, error);
    table->status= STATUS_GARBAGE;
    return -1;
  }
  return 0;
}


static int
join_read_prev_same(READ_RECORD *info)
{
  int error;
  TABLE *table= info->table;
  JOIN_TAB *tab=table->reginfo.join_tab;

  if ((error=table->file->index_prev(table->record[0])))
    return report_error(table, error);
  if (key_cmp_if_same(table, tab->ref.key_buff, tab->ref.key,
                      tab->ref.key_length))
  {
    table->status=STATUS_NOT_FOUND;
    error= -1;
  }
  return error;
}


static int
join_init_quick_read_record(JOIN_TAB *tab)
{
  if (test_if_quick_select(tab) == -1)
    return -1;					/* No possible records */
  return join_init_read_record(tab);
}


static int
test_if_quick_select(JOIN_TAB *tab)
{
  delete tab->select->quick;
  tab->select->quick=0;
  return tab->select->test_quick_select(tab->join->thd, tab->keys,
					(table_map) 0, HA_POS_ERROR);
}


static int
join_init_read_record(JOIN_TAB *tab)
{
  if (tab->select && tab->select->quick && tab->select->quick->reset())
    return 1;
  init_read_record(&tab->read_record, tab->join->thd, tab->table,
		   tab->select,1,1);
  return (*tab->read_record.read_record)(&tab->read_record);
}


static int
join_read_first(JOIN_TAB *tab)
{
  int error;
  TABLE *table=tab->table;
  if (!table->key_read && table->used_keys.is_set(tab->index) &&
      !table->no_keyread)
  {
    table->key_read=1;
    table->file->extra(HA_EXTRA_KEYREAD);
  }
  tab->table->status=0;
  tab->read_record.read_record=join_read_next;
  tab->read_record.table=table;
  tab->read_record.file=table->file;
  tab->read_record.index=tab->index;
  tab->read_record.record=table->record[0];
  if (!table->file->inited)
    table->file->ha_index_init(tab->index);
  if ((error=tab->table->file->index_first(tab->table->record[0])))
  {
    if (error != HA_ERR_KEY_NOT_FOUND && error != HA_ERR_END_OF_FILE)
      report_error(table, error);
    return -1;
  }
  return 0;
}


static int
join_read_next(READ_RECORD *info)
{
  int error;
  if ((error=info->file->index_next(info->record)))
    return report_error(info->table, error);
  return 0;
}


static int
join_read_last(JOIN_TAB *tab)
{
  TABLE *table=tab->table;
  int error;
  if (!table->key_read && table->used_keys.is_set(tab->index) &&
      !table->no_keyread)
  {
    table->key_read=1;
    table->file->extra(HA_EXTRA_KEYREAD);
  }
  tab->table->status=0;
  tab->read_record.read_record=join_read_prev;
  tab->read_record.table=table;
  tab->read_record.file=table->file;
  tab->read_record.index=tab->index;
  tab->read_record.record=table->record[0];
  if (!table->file->inited)
    table->file->ha_index_init(tab->index);
  if ((error= tab->table->file->index_last(tab->table->record[0])))
    return report_error(table, error);
  return 0;
}


static int
join_read_prev(READ_RECORD *info)
{
  int error;
  if ((error= info->file->index_prev(info->record)))
    return report_error(info->table, error);
  return 0;
}


static int
join_ft_read_first(JOIN_TAB *tab)
{
  int error;
  TABLE *table= tab->table;

  if (!table->file->inited)
    table->file->ha_index_init(tab->ref.key);
#if NOT_USED_YET
  if (cp_buffer_from_ref(tab->join->thd, &tab->ref)) // as ft-key doesn't use store_key's
    return -1;                             // see also FT_SELECT::init()
#endif
  table->file->ft_init();

  if ((error= table->file->ft_read(table->record[0])))
    return report_error(table, error);
  return 0;
}

static int
join_ft_read_next(READ_RECORD *info)
{
  int error;
  if ((error= info->file->ft_read(info->table->record[0])))
    return report_error(info->table, error);
  return 0;
}


/*
  Reading of key with key reference and one part that may be NULL
*/

static int
join_read_always_key_or_null(JOIN_TAB *tab)
{
  int res;

  /* First read according to key which is NOT NULL */
  *tab->ref.null_ref_key= 0;			// Clear null byte
  if ((res= join_read_always_key(tab)) >= 0)
    return res;

  /* Then read key with null value */
  *tab->ref.null_ref_key= 1;			// Set null byte
  return safe_index_read(tab);
}


static int
join_read_next_same_or_null(READ_RECORD *info)
{
  int error;
  if ((error= join_read_next_same(info)) >= 0)
    return error;
  JOIN_TAB *tab= info->table->reginfo.join_tab;

  /* Test if we have already done a read after null key */
  if (*tab->ref.null_ref_key)
    return -1;					// All keys read
  *tab->ref.null_ref_key= 1;			// Set null byte
  return safe_index_read(tab);			// then read null keys
}


/*****************************************************************************
  The different end of select functions
  These functions returns < 0 when end is reached, 0 on ok and > 0 if a
  fatal error (like table corruption) was detected
*****************************************************************************/

/* ARGSUSED */
static int
end_send(JOIN *join, JOIN_TAB *join_tab __attribute__((unused)),
	 bool end_of_records)
{
  DBUG_ENTER("end_send");
  if (!end_of_records)
  {
    int error;
    if (join->having && join->having->val_int() == 0)
      DBUG_RETURN(0);				// Didn't match having
    error=0;
    if (join->procedure)
      error=join->procedure->send_row(*join->fields);
    else if (join->do_send_rows)
      error=join->result->send_data(*join->fields);
    if (error)
      DBUG_RETURN(-1); /* purecov: inspected */
    if (++join->send_records >= join->unit->select_limit_cnt &&
	join->do_send_rows)
    {
      if (join->select_options & OPTION_FOUND_ROWS)
      {
	JOIN_TAB *jt=join->join_tab;
	if ((join->tables == 1) && !join->tmp_table && !join->sort_and_group
	    && !join->send_group_parts && !join->having && !jt->select_cond &&
	    !(jt->select && jt->select->quick) &&
	    !(jt->table->file->table_flags() & HA_NOT_EXACT_COUNT) &&
            (jt->ref.key < 0))
	{
	  /* Join over all rows in table;  Return number of found rows */
	  TABLE *table=jt->table;

	  join->select_options ^= OPTION_FOUND_ROWS;
	  if (table->sort.record_pointers ||
	      (table->sort.io_cache && my_b_inited(table->sort.io_cache)))
	  {
	    /* Using filesort */
	    join->send_records= table->sort.found_records;
	  }
	  else
	  {
	    table->file->info(HA_STATUS_VARIABLE);
	    join->send_records = table->file->records;
	  }
	}
	else 
	{
	  join->do_send_rows= 0;
	  if (join->unit->fake_select_lex)
	    join->unit->fake_select_lex->select_limit= HA_POS_ERROR;
	  DBUG_RETURN(0);
	}
      }
      DBUG_RETURN(-3);				// Abort nicely
    }
    else if (join->send_records >= join->fetch_limit)
    {
      /*
        There is a server side cursor and all rows for
        this fetch request are sent.
      */
      DBUG_RETURN(-4);
    }
  }
  else
  {
    if (join->procedure && join->procedure->end_of_records())
      DBUG_RETURN(-1);
  }
  DBUG_RETURN(0);
}


	/* ARGSUSED */
static int
end_send_group(JOIN *join, JOIN_TAB *join_tab __attribute__((unused)),
	       bool end_of_records)
{
  int idx= -1;
  DBUG_ENTER("end_send_group");

  if (!join->first_record || end_of_records ||
      (idx=test_if_group_changed(join->group_fields)) >= 0)
  {
    if (join->first_record || (end_of_records && !join->group))
    {
      if (join->procedure)
	join->procedure->end_group();
      if (idx < (int) join->send_group_parts)
      {
	int error=0;
	if (join->procedure)
	{
	  if (join->having && join->having->val_int() == 0)
	    error= -1;				// Didn't satisfy having
 	  else
	  {
	    if (join->do_send_rows)
	      error=join->procedure->send_row(*join->fields) ? 1 : 0;
	    join->send_records++;
	  }
	  if (end_of_records && join->procedure->end_of_records())
	    error= 1;				// Fatal error
	}
	else
	{
	  if (!join->first_record)
	  {
	    /* No matching rows for group function */
	    join->clear();
	  }
	  if (join->having && join->having->val_int() == 0)
	    error= -1;				// Didn't satisfy having
	  else
	  {
	    if (join->do_send_rows)
	      error=join->result->send_data(*join->fields) ? 1 : 0;
	    join->send_records++;
	  }
	  if (join->rollup.state != ROLLUP::STATE_NONE && error <= 0)
	  {
	    if (join->rollup_send_data((uint) (idx+1)))
	      error= 1;
	  }
	}
	if (error > 0)
	  DBUG_RETURN(-1);			/* purecov: inspected */
	if (end_of_records)
	  DBUG_RETURN(0);
	if (join->send_records >= join->unit->select_limit_cnt &&
	    join->do_send_rows)
	{
	  if (!(join->select_options & OPTION_FOUND_ROWS))
	    DBUG_RETURN(-3);				// Abort nicely
	  join->do_send_rows=0;
	  join->unit->select_limit_cnt = HA_POS_ERROR;
        }
        else if (join->send_records >= join->fetch_limit)
        {
          /*
            There is a server side cursor and all rows
            for this fetch request are sent.
          */
          DBUG_RETURN(-4);
        }
      }
    }
    else
    {
      if (end_of_records)
	DBUG_RETURN(0);
      join->first_record=1;
      VOID(test_if_group_changed(join->group_fields));
    }
    if (idx < (int) join->send_group_parts)
    {
      copy_fields(&join->tmp_table_param);
      if (init_sum_functions(join->sum_funcs, join->sum_funcs_end[idx+1]))
	DBUG_RETURN(-1);
      if (join->procedure)
	join->procedure->add();
      DBUG_RETURN(0);
    }
  }
  if (update_sum_func(join->sum_funcs))
    DBUG_RETURN(-1);
  if (join->procedure)
    join->procedure->add();
  DBUG_RETURN(0);
}


	/* ARGSUSED */
static int
end_write(JOIN *join, JOIN_TAB *join_tab __attribute__((unused)),
	  bool end_of_records)
{
  TABLE *table=join->tmp_table;
  int error;
  DBUG_ENTER("end_write");

  if (join->thd->killed)			// Aborted by user
  {
    join->thd->send_kill_message();
    DBUG_RETURN(-2);				/* purecov: inspected */
  }
  if (!end_of_records)
  {
    copy_fields(&join->tmp_table_param);
    copy_funcs(join->tmp_table_param.items_to_copy);

#ifdef TO_BE_DELETED
    if (!table->uniques)			// If not unique handling
    {
      /* Copy null values from group to row */
      ORDER   *group;
      for (group=table->group ; group ; group=group->next)
      {
	Item *item= *group->item;
	if (item->maybe_null)
	{
	  Field *field=item->get_tmp_table_field();
	  field->ptr[-1]= (byte) (field->is_null() ? 1 : 0);
	}
      }
    }
#endif
    if (!join->having || join->having->val_int())
    {
      join->found_records++;
      if ((error=table->file->write_row(table->record[0])))
      {
	if (error == HA_ERR_FOUND_DUPP_KEY ||
	    error == HA_ERR_FOUND_DUPP_UNIQUE)
	  goto end;
	if (create_myisam_from_heap(join->thd, table, &join->tmp_table_param,
				    error,1))
	  DBUG_RETURN(-1);			// Not a table_is_full error
	table->s->uniques=0;			// To ensure rows are the same
      }
      if (++join->send_records >= join->tmp_table_param.end_write_records &&
	  join->do_send_rows)
      {
	if (!(join->select_options & OPTION_FOUND_ROWS))
	  DBUG_RETURN(-3);
	join->do_send_rows=0;
	join->unit->select_limit_cnt = HA_POS_ERROR;
	DBUG_RETURN(0);
      }
    }
  }
end:
  DBUG_RETURN(0);
}

/* Group by searching after group record and updating it if possible */
/* ARGSUSED */

static int
end_update(JOIN *join, JOIN_TAB *join_tab __attribute__((unused)),
	   bool end_of_records)
{
  TABLE *table=join->tmp_table;
  ORDER   *group;
  int	  error;
  DBUG_ENTER("end_update");

  if (end_of_records)
    DBUG_RETURN(0);
  if (join->thd->killed)			// Aborted by user
  {
    join->thd->send_kill_message();
    DBUG_RETURN(-2);				/* purecov: inspected */
  }

  join->found_records++;
  copy_fields(&join->tmp_table_param);		// Groups are copied twice.
  /* Make a key of group index */
  for (group=table->group ; group ; group=group->next)
  {
    Item *item= *group->item;
    item->save_org_in_field(group->field);
    /* Store in the used key if the field was 0 */
    if (item->maybe_null)
      group->buff[-1]=item->null_value ? 1 : 0;
  }
  if (!table->file->index_read(table->record[1],
			       join->tmp_table_param.group_buff,0,
			       HA_READ_KEY_EXACT))
  {						/* Update old record */
    restore_record(table,record[1]);
    update_tmptable_sum_func(join->sum_funcs,table);
    if ((error=table->file->update_row(table->record[1],
				       table->record[0])))
    {
      table->file->print_error(error,MYF(0));	/* purecov: inspected */
      DBUG_RETURN(-1);				/* purecov: inspected */
    }
    DBUG_RETURN(0);
  }

  /*
    Copy null bits from group key to table
    We can't copy all data as the key may have different format
    as the row data (for example as with VARCHAR keys)
  */
  KEY_PART_INFO *key_part;
  for (group=table->group,key_part=table->key_info[0].key_part;
       group ;
       group=group->next,key_part++)
  {
    if (key_part->null_bit)
      memcpy(table->record[0]+key_part->offset, group->buff, 1);
  }
  init_tmptable_sum_functions(join->sum_funcs);
  copy_funcs(join->tmp_table_param.items_to_copy);
  if ((error=table->file->write_row(table->record[0])))
  {
    if (create_myisam_from_heap(join->thd, table, &join->tmp_table_param,
				error, 0))
      DBUG_RETURN(-1);				// Not a table_is_full error
    /* Change method to update rows */
    table->file->ha_index_init(0);
    join->join_tab[join->tables-1].next_select=end_unique_update;
  }
  join->send_records++;
  DBUG_RETURN(0);
}


/* Like end_update, but this is done with unique constraints instead of keys */

static int
end_unique_update(JOIN *join, JOIN_TAB *join_tab __attribute__((unused)),
		  bool end_of_records)
{
  TABLE *table=join->tmp_table;
  int	  error;
  DBUG_ENTER("end_unique_update");

  if (end_of_records)
    DBUG_RETURN(0);
  if (join->thd->killed)			// Aborted by user
  {
    join->thd->send_kill_message();
    DBUG_RETURN(-2);				/* purecov: inspected */
  }

  init_tmptable_sum_functions(join->sum_funcs);
  copy_fields(&join->tmp_table_param);		// Groups are copied twice.
  copy_funcs(join->tmp_table_param.items_to_copy);

  if (!(error=table->file->write_row(table->record[0])))
    join->send_records++;			// New group
  else
  {
    if ((int) table->file->get_dup_key(error) < 0)
    {
      table->file->print_error(error,MYF(0));	/* purecov: inspected */
      DBUG_RETURN(-1);				/* purecov: inspected */
    }
    if (table->file->rnd_pos(table->record[1],table->file->dupp_ref))
    {
      table->file->print_error(error,MYF(0));	/* purecov: inspected */
      DBUG_RETURN(-1);				/* purecov: inspected */
    }
    restore_record(table,record[1]);
    update_tmptable_sum_func(join->sum_funcs,table);
    if ((error=table->file->update_row(table->record[1],
				       table->record[0])))
    {
      table->file->print_error(error,MYF(0));	/* purecov: inspected */
      DBUG_RETURN(-1);				/* purecov: inspected */
    }
  }
  DBUG_RETURN(0);
}


	/* ARGSUSED */
static int
end_write_group(JOIN *join, JOIN_TAB *join_tab __attribute__((unused)),
		bool end_of_records)
{
  TABLE *table=join->tmp_table;
  int	  error;
  int	  idx= -1;
  DBUG_ENTER("end_write_group");

  if (join->thd->killed)
  {						// Aborted by user
    join->thd->send_kill_message();
    DBUG_RETURN(-2);				/* purecov: inspected */
  }
  if (!join->first_record || end_of_records ||
      (idx=test_if_group_changed(join->group_fields)) >= 0)
  {
    if (join->first_record || (end_of_records && !join->group))
    {
      if (join->procedure)
	join->procedure->end_group();
      int send_group_parts= join->send_group_parts;
      if (idx < send_group_parts)
      {
	if (!join->first_record)
	{
	  /* No matching rows for group function */
	  join->clear();
	}
        copy_sum_funcs(join->sum_funcs,
                       join->sum_funcs_end[send_group_parts]);
	if (join->having && join->having->val_int() == 0)
          error= -1;
        else if ((error= table->file->write_row(table->record[0])))
	{
	  if (create_myisam_from_heap(join->thd, table,
				      &join->tmp_table_param,
				      error, 0))
	    DBUG_RETURN(-1);		       
        }
        if (join->rollup.state != ROLLUP::STATE_NONE)
	{
	  if (join->rollup_write_data((uint) (idx+1), table))
	    DBUG_RETURN(-1);
	}
	if (end_of_records)
	  DBUG_RETURN(0);
      }
    }
    else
    {
      if (end_of_records)
	DBUG_RETURN(0);
      join->first_record=1;
      VOID(test_if_group_changed(join->group_fields));
    }
    if (idx < (int) join->send_group_parts)
    {
      copy_fields(&join->tmp_table_param);
      copy_funcs(join->tmp_table_param.items_to_copy);
      if (init_sum_functions(join->sum_funcs, join->sum_funcs_end[idx+1]))
	DBUG_RETURN(-1);
      if (join->procedure)
	join->procedure->add();
      DBUG_RETURN(0);
    }
  }
  if (update_sum_func(join->sum_funcs))
    DBUG_RETURN(-1);
  if (join->procedure)
    join->procedure->add();
  DBUG_RETURN(0);
}


/*****************************************************************************
  Remove calculation with tables that aren't yet read. Remove also tests
  against fields that are read through key where the table is not a
  outer join table.
  We can't remove tests that are made against columns which are stored
  in sorted order.
*****************************************************************************/

/* Return 1 if right_item is used removable reference key on left_item */

static bool test_if_ref(Item_field *left_item,Item *right_item)
{
  Field *field=left_item->field;
  // No need to change const test. We also have to keep tests on LEFT JOIN
  if (!field->table->const_table && !field->table->maybe_null)
  {
    Item *ref_item=part_of_refkey(field->table,field);
    if (ref_item && ref_item->eq(right_item,1))
    {
      if (right_item->type() == Item::FIELD_ITEM)
	return (field->eq_def(((Item_field *) right_item)->field));
      if (right_item->const_item() && !(right_item->is_null()))
      {
	/*
	  We can remove binary fields and numerical fields except float,
	  as float comparison isn't 100 % secure
	  We have to keep normal strings to be able to check for end spaces
	*/
	if (field->binary() &&
	    field->real_type() != MYSQL_TYPE_STRING &&
	    field->real_type() != MYSQL_TYPE_VARCHAR &&
	    (field->type() != FIELD_TYPE_FLOAT || field->decimals() == 0))
	{
	  return !store_val_in_field(field,right_item);
	}
      }
    }
  }
  return 0;					// keep test
}


static COND *
make_cond_for_table(COND *cond, table_map tables, table_map used_table)
{
  if (used_table && !(cond->used_tables() & used_table))
    return (COND*) 0;				// Already checked
  if (cond->type() == Item::COND_ITEM)
  {
    if (((Item_cond*) cond)->functype() == Item_func::COND_AND_FUNC)
    {
      /* Create new top level AND item */
      Item_cond_and *new_cond=new Item_cond_and;
      if (!new_cond)
	return (COND*) 0;			// OOM /* purecov: inspected */
      List_iterator<Item> li(*((Item_cond*) cond)->argument_list());
      Item *item;
      while ((item=li++))
      {
	Item *fix=make_cond_for_table(item,tables,used_table);
	if (fix)
	  new_cond->argument_list()->push_back(fix);
      }
      switch (new_cond->argument_list()->elements) {
      case 0:
	return (COND*) 0;			// Always true
      case 1:
	return new_cond->argument_list()->head();
      default:
	/*
	  Item_cond_and do not need fix_fields for execution, its parameters
	  are fixed or do not need fix_fields, too
	*/
	new_cond->quick_fix_field();
	new_cond->used_tables_cache=
	  ((Item_cond_and*) cond)->used_tables_cache &
	  tables;
	return new_cond;
      }
    }
    else
    {						// Or list
      Item_cond_or *new_cond=new Item_cond_or;
      if (!new_cond)
	return (COND*) 0;			// OOM /* purecov: inspected */
      List_iterator<Item> li(*((Item_cond*) cond)->argument_list());
      Item *item;
      while ((item=li++))
      {
	Item *fix=make_cond_for_table(item,tables,0L);
	if (!fix)
	  return (COND*) 0;			// Always true
	new_cond->argument_list()->push_back(fix);
      }
      /*
	Item_cond_and do not need fix_fields for execution, its parameters
	are fixed or do not need fix_fields, too
      */
      new_cond->quick_fix_field();
      new_cond->used_tables_cache= ((Item_cond_or*) cond)->used_tables_cache;
      new_cond->top_level_item();
      return new_cond;
    }
  }

  /*
    Because the following test takes a while and it can be done
    table_count times, we mark each item that we have examined with the result
    of the test
  */

  if (cond->marker == 3 || (cond->used_tables() & ~tables))
    return (COND*) 0;				// Can't check this yet
  if (cond->marker == 2 || cond->eq_cmp_result() == Item::COND_OK)
    return cond;				// Not boolean op

  if (((Item_func*) cond)->functype() == Item_func::EQ_FUNC)
  {
    Item *left_item=	((Item_func*) cond)->arguments()[0];
    Item *right_item= ((Item_func*) cond)->arguments()[1];
    if (left_item->type() == Item::FIELD_ITEM &&
	test_if_ref((Item_field*) left_item,right_item))
    {
      cond->marker=3;			// Checked when read
      return (COND*) 0;
    }
    if (right_item->type() == Item::FIELD_ITEM &&
	test_if_ref((Item_field*) right_item,left_item))
    {
      cond->marker=3;			// Checked when read
      return (COND*) 0;
    }
  }
  cond->marker=2;
  return cond;
}

static Item *
part_of_refkey(TABLE *table,Field *field)
{
  if (!table->reginfo.join_tab)
    return (Item*) 0;             // field from outer non-select (UPDATE,...)

  uint ref_parts=table->reginfo.join_tab->ref.key_parts;
  if (ref_parts)
  {
    KEY_PART_INFO *key_part=
      table->key_info[table->reginfo.join_tab->ref.key].key_part;

    for (uint part=0 ; part < ref_parts ; part++,key_part++)
      if (field->eq(key_part->field) &&
	  !(key_part->key_part_flag & HA_PART_KEY_SEG))
	return table->reginfo.join_tab->ref.items[part];
  }
  return (Item*) 0;
}


/*****************************************************************************
  Test if one can use the key to resolve ORDER BY

  SYNOPSIS
    test_if_order_by_key()
    order		Sort order
    table		Table to sort
    idx			Index to check
    used_key_parts	Return value for used key parts.


  NOTES
    used_key_parts is set to correct key parts used if return value != 0
    (On other cases, used_key_part may be changed)

  RETURN
    1   key is ok.
    0   Key can't be used
    -1  Reverse key can be used
*****************************************************************************/

static int test_if_order_by_key(ORDER *order, TABLE *table, uint idx,
				uint *used_key_parts)
{
  KEY_PART_INFO *key_part,*key_part_end;
  key_part=table->key_info[idx].key_part;
  key_part_end=key_part+table->key_info[idx].key_parts;
  key_part_map const_key_parts=table->const_key_parts[idx];
  int reverse=0;
  DBUG_ENTER("test_if_order_by_key");

  for (; order ; order=order->next, const_key_parts>>=1)
  {
    Field *field=((Item_field*) (*order->item))->field;
    int flag;

    /*
      Skip key parts that are constants in the WHERE clause.
      These are already skipped in the ORDER BY by const_expression_in_where()
    */
    for (; const_key_parts & 1 ; const_key_parts>>= 1)
      key_part++; 

    if (key_part == key_part_end || key_part->field != field)
      DBUG_RETURN(0);

    /* set flag to 1 if we can use read-next on key, else to -1 */
    flag= ((order->asc == !(key_part->key_part_flag & HA_REVERSE_SORT)) ?
           1 : -1);
    if (reverse && flag != reverse)
      DBUG_RETURN(0);
    reverse=flag;				// Remember if reverse
    key_part++;
  }
  *used_key_parts= (uint) (key_part - table->key_info[idx].key_part);
  if (reverse == -1 && !(table->file->index_flags(idx, *used_key_parts-1, 1) &
                         HA_READ_PREV))
    reverse= 0;                                 // Index can't be used
  DBUG_RETURN(reverse);
}


uint find_shortest_key(TABLE *table, const key_map *usable_keys)
{
  uint min_length= (uint) ~0;
  uint best= MAX_KEY;
  if (!usable_keys->is_clear_all())
  {
    for (uint nr=0; nr < table->s->keys ; nr++)
    {
      if (usable_keys->is_set(nr))
      {
        if (table->key_info[nr].key_length < min_length)
        {
          min_length=table->key_info[nr].key_length;
          best=nr;
        }
      }
    }
  }
  return best;
}

/*
  Test if a second key is the subkey of the first one.

  SYNOPSIS
    is_subkey()
    key_part		First key parts
    ref_key_part	Second key parts
    ref_key_part_end	Last+1 part of the second key

  NOTE
    Second key MUST be shorter than the first one.

  RETURN
    1	is a subkey
    0	no sub key
*/

inline bool 
is_subkey(KEY_PART_INFO *key_part, KEY_PART_INFO *ref_key_part,
	  KEY_PART_INFO *ref_key_part_end)
{
  for (; ref_key_part < ref_key_part_end; key_part++, ref_key_part++)
    if (!key_part->field->eq(ref_key_part->field))
      return 0;
  return 1;
}

/*
  Test if we can use one of the 'usable_keys' instead of 'ref' key for sorting

  SYNOPSIS
    test_if_subkey()
    ref			Number of key, used for WHERE clause
    usable_keys		Keys for testing

  RETURN
    MAX_KEY			If we can't use other key
    the number of found key	Otherwise
*/

static uint
test_if_subkey(ORDER *order, TABLE *table, uint ref, uint ref_key_parts,
	       const key_map *usable_keys)
{
  uint nr;
  uint min_length= (uint) ~0;
  uint best= MAX_KEY;
  uint not_used;
  KEY_PART_INFO *ref_key_part= table->key_info[ref].key_part;
  KEY_PART_INFO *ref_key_part_end= ref_key_part + ref_key_parts;

  for (nr= 0 ; nr < table->s->keys ; nr++)
  {
    if (usable_keys->is_set(nr) &&
	table->key_info[nr].key_length < min_length &&
	table->key_info[nr].key_parts >= ref_key_parts &&
	is_subkey(table->key_info[nr].key_part, ref_key_part,
		  ref_key_part_end) &&
	test_if_order_by_key(order, table, nr, &not_used))
    {
      min_length= table->key_info[nr].key_length;
      best= nr;
    }
  }
  return best;
}

/*
  Test if we can skip the ORDER BY by using an index.

  If we can use an index, the JOIN_TAB / tab->select struct
  is changed to use the index.

  Return:
     0 We have to use filesort to do the sorting
     1 We can use an index.
*/

static bool
test_if_skip_sort_order(JOIN_TAB *tab,ORDER *order,ha_rows select_limit,
			bool no_changes)
{
  int ref_key;
  uint ref_key_parts;
  TABLE *table=tab->table;
  SQL_SELECT *select=tab->select;
  key_map usable_keys;
  DBUG_ENTER("test_if_skip_sort_order");
  LINT_INIT(ref_key_parts);

  /* Check which keys can be used to resolve ORDER BY */
  usable_keys.set_all();
  for (ORDER *tmp_order=order; tmp_order ; tmp_order=tmp_order->next)
  {
    if ((*tmp_order->item)->type() != Item::FIELD_ITEM)
    {
      usable_keys.clear_all();
      DBUG_RETURN(0);
    }
    usable_keys.intersect(((Item_field*) (*tmp_order->item))->
			  field->part_of_sortkey);
    if (usable_keys.is_clear_all())
      DBUG_RETURN(0);					// No usable keys
  }

  ref_key= -1;
  /* Test if constant range in WHERE */
  if (tab->ref.key >= 0 && tab->ref.key_parts)
  {
    ref_key=	   tab->ref.key;
    ref_key_parts= tab->ref.key_parts;
    if (tab->type == JT_REF_OR_NULL || tab->type == JT_FT)
      DBUG_RETURN(0);
  }
  else if (select && select->quick)		// Range found by opt_range
  {
    int quick_type= select->quick->get_type();
    /* 
      assume results are not ordered when index merge is used 
      TODO: sergeyp: Results of all index merge selects actually are ordered 
      by clustered PK values.
    */
  
    if (quick_type == QUICK_SELECT_I::QS_TYPE_INDEX_MERGE || 
        quick_type == QUICK_SELECT_I::QS_TYPE_ROR_UNION || 
        quick_type == QUICK_SELECT_I::QS_TYPE_ROR_INTERSECT)
      DBUG_RETURN(0);
    ref_key=	   select->quick->index;
    ref_key_parts= select->quick->used_key_parts;
  }

  if (ref_key >= 0)
  {
    /*
      We come here when there is a REF key.
    */
    int order_direction;
    uint used_key_parts;
    if (!usable_keys.is_set(ref_key))
    {
      /*
	We come here when ref_key is not among usable_keys
      */
      uint new_ref_key;
      /*
	If using index only read, only consider other possible index only
	keys
      */
      if (table->used_keys.is_set(ref_key))
	usable_keys.intersect(table->used_keys);
      if ((new_ref_key= test_if_subkey(order, table, ref_key, ref_key_parts,
				       &usable_keys)) < MAX_KEY)
      {
	/* Found key that can be used to retrieve data in sorted order */
	if (tab->ref.key >= 0)
	{
          /*
            We'll use ref access method on key new_ref_key. In general case 
            the index search tuple for new_ref_key will be different (e.g.
            when one index is defined as (part1, part2, ...) and another as
            (part1, part2(N), ...) and the WHERE clause contains 
            "part1 = const1 AND part2=const2". 
            So we build tab->ref from scratch here.
          */
          KEYUSE *keyuse= tab->keyuse;
          while (keyuse->key != new_ref_key && keyuse->table == tab->table)
            keyuse++;
          if (create_ref_for_key(tab->join, tab, keyuse, 
                                 tab->join->const_table_map))
            DBUG_RETURN(0);
	}
	else
	{
          /*
            The range optimizer constructed QUICK_RANGE for ref_key, and
            we want to use instead new_ref_key as the index. We can't
            just change the index of the quick select, because this may
            result in an incosistent QUICK_SELECT object. Below we
            create a new QUICK_SELECT from scratch so that all its
            parameres are set correctly by the range optimizer.
           */
          key_map new_ref_key_map;
          new_ref_key_map.clear_all();  /* Force the creation of quick select */
          new_ref_key_map.set_bit(new_ref_key); /* only for new_ref_key.      */

          if (select->test_quick_select(tab->join->thd, new_ref_key_map, 0,
                                        (tab->join->select_options & OPTION_FOUND_ROWS) ?
                                        HA_POS_ERROR : tab->join->unit->select_limit_cnt) <= 0)
            DBUG_RETURN(0);
	}
        ref_key= new_ref_key;
      }
    }
    /* Check if we get the rows in requested sorted order by using the key */
    if (usable_keys.is_set(ref_key) &&
	(order_direction = test_if_order_by_key(order,table,ref_key,
						&used_key_parts)))
    {
      if (order_direction == -1)		// If ORDER BY ... DESC
      {
	if (select && select->quick)
	{
	  /*
	    Don't reverse the sort order, if it's already done.
	    (In some cases test_if_order_by_key() can be called multiple times
	  */
	  if (!select->quick->reverse_sorted())
	  {
            int quick_type= select->quick->get_type();
            if (quick_type == QUICK_SELECT_I::QS_TYPE_INDEX_MERGE ||
                quick_type == QUICK_SELECT_I::QS_TYPE_ROR_INTERSECT ||
                quick_type == QUICK_SELECT_I::QS_TYPE_ROR_UNION ||
                quick_type == QUICK_SELECT_I::QS_TYPE_GROUP_MIN_MAX)
              DBUG_RETURN(0);                   // Use filesort
            
            /* ORDER BY range_key DESC */
	    QUICK_SELECT_DESC *tmp=new QUICK_SELECT_DESC((QUICK_RANGE_SELECT*)(select->quick),
							 used_key_parts);
	    if (!tmp || tmp->error)
	    {
	      delete tmp;
	      DBUG_RETURN(0);		// Reverse sort not supported
	    }
	    select->quick=tmp;
	  }
	  DBUG_RETURN(1);
	}
	if (tab->ref.key_parts < used_key_parts)
	{
	  /*
	    SELECT * FROM t1 WHERE a=1 ORDER BY a DESC,b DESC

	    Use a traversal function that starts by reading the last row
	    with key part (A) and then traverse the index backwards.
	  */
	  tab->read_first_record=       join_read_last_key;
	  tab->read_record.read_record= join_read_prev_same;
	  /* fall through */
	}
      }
      else if (select && select->quick)
	  select->quick->sorted= 1;
      DBUG_RETURN(1);			/* No need to sort */
    }
  }
  else
  {
    /* check if we can use a key to resolve the group */
    /* Tables using JT_NEXT are handled here */
    uint nr;
    key_map keys;

    /*
      If not used with LIMIT, only use keys if the whole query can be
      resolved with a key;  This is because filesort() is usually faster than
      retrieving all rows through an index.
    */
    if (select_limit >= table->file->records)
    {
      keys= *table->file->keys_to_use_for_scanning();
      keys.merge(table->used_keys);

      /*
	We are adding here also the index specified in FORCE INDEX clause, 
	if any.
        This is to allow users to use index in ORDER BY.
      */
      if (table->force_index) 
	keys.merge(table->keys_in_use_for_query);
      keys.intersect(usable_keys);
    }
    else
      keys= usable_keys;

    for (nr=0; nr < table->s->keys ; nr++)
    {
      uint not_used;
      if (keys.is_set(nr))
      {
	int flag;
	if ((flag= test_if_order_by_key(order, table, nr, &not_used)))
	{
	  if (!no_changes)
	  {
	    tab->index=nr;
	    tab->read_first_record=  (flag > 0 ? join_read_first:
				      join_read_last);
	    tab->type=JT_NEXT;	// Read with index_first(), index_next()
	    if (table->used_keys.is_set(nr))
	    {
	      table->key_read=1;
	      table->file->extra(HA_EXTRA_KEYREAD);
	    }
	  }
	  DBUG_RETURN(1);
	}
      }
    }
  }
  DBUG_RETURN(0);				// Can't use index.
}


/*
  If not selecting by given key, create an index how records should be read

  SYNOPSIS
   create_sort_index()
     thd		Thread handler
     tab		Table to sort (in join structure)
     order		How table should be sorted
     filesort_limit	Max number of rows that needs to be sorted
     select_limit	Max number of rows in final output
		        Used to decide if we should use index or not


  IMPLEMENTATION
   - If there is an index that can be used, 'tab' is modified to use
     this index.
   - If no index, create with filesort() an index file that can be used to
     retrieve rows in order (should be done with 'read_record').
     The sorted data is stored in tab->table and will be freed when calling
     free_io_cache(tab->table).

  RETURN VALUES
    0		ok
    -1		Some fatal error
    1		No records
*/

static int
create_sort_index(THD *thd, JOIN *join, ORDER *order,
		  ha_rows filesort_limit, ha_rows select_limit)
{
  SORT_FIELD *sortorder;
  uint length;
  ha_rows examined_rows;
  TABLE *table;
  SQL_SELECT *select;
  JOIN_TAB *tab;
  DBUG_ENTER("create_sort_index");

  if (join->tables == join->const_tables)
    DBUG_RETURN(0);				// One row, no need to sort
  tab=    join->join_tab + join->const_tables;
  table=  tab->table;
  select= tab->select;

  if (test_if_skip_sort_order(tab,order,select_limit,0))
    DBUG_RETURN(0);
  if (!(sortorder=make_unireg_sortorder(order,&length)))
    goto err;				/* purecov: inspected */
  /* It's not fatal if the following alloc fails */
  table->sort.io_cache=(IO_CACHE*) my_malloc(sizeof(IO_CACHE),
                                             MYF(MY_WME | MY_ZEROFILL));
  table->status=0;				// May be wrong if quick_select

  // If table has a range, move it to select
  if (select && !select->quick && tab->ref.key >= 0)
  {
    if (tab->quick)
    {
      select->quick=tab->quick;
      tab->quick=0;
      /* 
        We can only use 'Only index' if quick key is same as ref_key
        and in index_merge 'Only index' cannot be used
      */
      if (table->key_read && ((uint) tab->ref.key != select->quick->index))
      {
	table->key_read=0;
	table->file->extra(HA_EXTRA_NO_KEYREAD);
      }
    }
    else
    {
      /*
	We have a ref on a const;  Change this to a range that filesort
	can use.
	For impossible ranges (like when doing a lookup on NULL on a NOT NULL
	field, quick will contain an empty record set.
      */
      if (!(select->quick= (tab->type == JT_FT ?
			    new FT_SELECT(thd, table, tab->ref.key) :
			    get_quick_select_for_ref(thd, table, &tab->ref))))
	goto err;
    }
  }
  if (table->s->tmp_table)
    table->file->info(HA_STATUS_VARIABLE);	// Get record count
  table->sort.found_records=filesort(thd, table,sortorder, length,
                                     select, filesort_limit, &examined_rows);
  tab->records= table->sort.found_records;	// For SQL_CALC_ROWS
  if (select)
  {
    select->cleanup();				// filesort did select
    tab->select= 0;
  }
  tab->select_cond=0;
  tab->last_inner= 0;
  tab->first_unmatched= 0;
  tab->type=JT_ALL;				// Read with normal read_record
  tab->read_first_record= join_init_read_record;
  tab->join->examined_rows+=examined_rows;
  if (table->key_read)				// Restore if we used indexes
  {
    table->key_read=0;
    table->file->extra(HA_EXTRA_NO_KEYREAD);
  }
  DBUG_RETURN(table->sort.found_records == HA_POS_ERROR);
err:
  DBUG_RETURN(-1);
}

/*
  Add the HAVING criteria to table->select
*/

#ifdef NOT_YET
static bool fix_having(JOIN *join, Item **having)
{
  (*having)->update_used_tables();	// Some tables may have been const
  JOIN_TAB *table=&join->join_tab[join->const_tables];
  table_map used_tables= join->const_table_map | table->table->map;

  DBUG_EXECUTE("where",print_where(*having,"having"););
  Item* sort_table_cond=make_cond_for_table(*having,used_tables,used_tables);
  if (sort_table_cond)
  {
    if (!table->select)
      if (!(table->select=new SQL_SELECT))
	return 1;
    if (!table->select->cond)
      table->select->cond=sort_table_cond;
    else					// This should never happen
      if (!(table->select->cond= new Item_cond_and(table->select->cond,
						   sort_table_cond)) ||
	  table->select->cond->fix_fields(join->thd, join->tables_list,
					  &table->select->cond))
	return 1;
    table->select_cond=table->select->cond;
    table->select_cond->top_level_item();
    DBUG_EXECUTE("where",print_where(table->select_cond,
				     "select and having"););
    *having=make_cond_for_table(*having,~ (table_map) 0,~used_tables);
    DBUG_EXECUTE("where",print_where(*having,"having after make_cond"););
  }
  return 0;
}
#endif


/*****************************************************************************
  Remove duplicates from tmp table
  This should be recoded to add a unique index to the table and remove
  duplicates
  Table is a locked single thread table
  fields is the number of fields to check (from the end)
*****************************************************************************/

static bool compare_record(TABLE *table, Field **ptr)
{
  for (; *ptr ; ptr++)
  {
    if ((*ptr)->cmp_offset(table->s->rec_buff_length))
      return 1;
  }
  return 0;
}

static bool copy_blobs(Field **ptr)
{
  for (; *ptr ; ptr++)
  {
    if ((*ptr)->flags & BLOB_FLAG)
      if (((Field_blob *) (*ptr))->copy())
	return 1;				// Error
  }
  return 0;
}

static void free_blobs(Field **ptr)
{
  for (; *ptr ; ptr++)
  {
    if ((*ptr)->flags & BLOB_FLAG)
      ((Field_blob *) (*ptr))->free();
  }
}


static int
remove_duplicates(JOIN *join, TABLE *entry,List<Item> &fields, Item *having)
{
  int error;
  ulong reclength,offset;
  uint field_count;
  THD *thd= join->thd;
  DBUG_ENTER("remove_duplicates");

  entry->reginfo.lock_type=TL_WRITE;

  /* Calculate how many saved fields there is in list */
  field_count=0;
  List_iterator<Item> it(fields);
  Item *item;
  while ((item=it++))
  {
    if (item->get_tmp_table_field() && ! item->const_item())
      field_count++;
  }

  if (!field_count && !(join->select_options & OPTION_FOUND_ROWS)) 
  {                    // only const items with no OPTION_FOUND_ROWS
    join->unit->select_limit_cnt= 1;		// Only send first row
    DBUG_RETURN(0);
  }
  Field **first_field=entry->field+entry->s->fields - field_count;
  offset= field_count ? 
          entry->field[entry->s->fields - field_count]->offset() : 0;
  reclength=entry->s->reclength-offset;

  free_io_cache(entry);				// Safety
  entry->file->info(HA_STATUS_VARIABLE);
  if (entry->s->db_type == DB_TYPE_HEAP ||
      (!entry->s->blob_fields &&
       ((ALIGN_SIZE(reclength) + HASH_OVERHEAD) * entry->file->records <
	thd->variables.sortbuff_size)))
    error=remove_dup_with_hash_index(join->thd, entry,
				     field_count, first_field,
				     reclength, having);
  else
    error=remove_dup_with_compare(join->thd, entry, first_field, offset,
				  having);

  free_blobs(first_field);
  DBUG_RETURN(error);
}


static int remove_dup_with_compare(THD *thd, TABLE *table, Field **first_field,
				   ulong offset, Item *having)
{
  handler *file=table->file;
  char *org_record,*new_record;
  byte *record;
  int error;
  ulong reclength= table->s->reclength-offset;
  DBUG_ENTER("remove_dup_with_compare");

  org_record=(char*) (record=table->record[0])+offset;
  new_record=(char*) table->record[1]+offset;

  file->ha_rnd_init(1);
  error=file->rnd_next(record);
  for (;;)
  {
    if (thd->killed)
    {
      thd->send_kill_message();
      error=0;
      goto err;
    }
    if (error)
    {
      if (error == HA_ERR_RECORD_DELETED)
	continue;
      if (error == HA_ERR_END_OF_FILE)
	break;
      goto err;
    }
    if (having && !having->val_int())
    {
      if ((error=file->delete_row(record)))
	goto err;
      error=file->rnd_next(record);
      continue;
    }
    if (copy_blobs(first_field))
    {
      my_message(ER_OUTOFMEMORY, ER(ER_OUTOFMEMORY), MYF(0));
      error=0;
      goto err;
    }
    memcpy(new_record,org_record,reclength);

    /* Read through rest of file and mark duplicated rows deleted */
    bool found=0;
    for (;;)
    {
      if ((error=file->rnd_next(record)))
      {
	if (error == HA_ERR_RECORD_DELETED)
	  continue;
	if (error == HA_ERR_END_OF_FILE)
	  break;
	goto err;
      }
      if (compare_record(table, first_field) == 0)
      {
	if ((error=file->delete_row(record)))
	  goto err;
      }
      else if (!found)
      {
	found=1;
	file->position(record);	// Remember position
      }
    }
    if (!found)
      break;					// End of file
    /* Restart search on next row */
    error=file->restart_rnd_next(record,file->ref);
  }

  file->extra(HA_EXTRA_NO_CACHE);
  DBUG_RETURN(0);
err:
  file->extra(HA_EXTRA_NO_CACHE);
  if (error)
    file->print_error(error,MYF(0));
  DBUG_RETURN(1);
}


/*
  Generate a hash index for each row to quickly find duplicate rows
  Note that this will not work on tables with blobs!
*/

static int remove_dup_with_hash_index(THD *thd, TABLE *table,
				      uint field_count,
				      Field **first_field,
				      ulong key_length,
				      Item *having)
{
  byte *key_buffer, *key_pos, *record=table->record[0];
  int error;
  handler *file= table->file;
  ulong extra_length= ALIGN_SIZE(key_length)-key_length;
  uint *field_lengths,*field_length;
  HASH hash;
  DBUG_ENTER("remove_dup_with_hash_index");

  if (!my_multi_malloc(MYF(MY_WME),
		       &key_buffer,
		       (uint) ((key_length + extra_length) *
			       (long) file->records),
		       &field_lengths,
		       (uint) (field_count*sizeof(*field_lengths)),
		       NullS))
    DBUG_RETURN(1);

  {
    Field **ptr;
    ulong total_length= 0;
    for (ptr= first_field, field_length=field_lengths ; *ptr ; ptr++)
    {
      uint length= (*ptr)->pack_length();
      (*field_length++)= length;
      total_length+= length;
    }
    DBUG_PRINT("info",("field_count: %u  key_length: %lu  total_length: %lu",
                       field_count, key_length, total_length));
    DBUG_ASSERT(total_length <= key_length);
    key_length= total_length;
    extra_length= ALIGN_SIZE(key_length)-key_length;
  }

  if (hash_init(&hash, &my_charset_bin, (uint) file->records, 0, 
		key_length, (hash_get_key) 0, 0, 0))
  {
    my_free((char*) key_buffer,MYF(0));
    DBUG_RETURN(1);
  }

  file->ha_rnd_init(1);
  key_pos=key_buffer;
  for (;;)
  {
    byte *org_key_pos;
    if (thd->killed)
    {
      thd->send_kill_message();
      error=0;
      goto err;
    }
    if ((error=file->rnd_next(record)))
    {
      if (error == HA_ERR_RECORD_DELETED)
	continue;
      if (error == HA_ERR_END_OF_FILE)
	break;
      goto err;
    }
    if (having && !having->val_int())
    {
      if ((error=file->delete_row(record)))
	goto err;
      continue;
    }

    /* copy fields to key buffer */
    org_key_pos= key_pos;
    field_length=field_lengths;
    for (Field **ptr= first_field ; *ptr ; ptr++)
    {
      (*ptr)->sort_string((char*) key_pos,*field_length);
      key_pos+= *field_length++;
    }
    /* Check if it exists before */
    if (hash_search(&hash, org_key_pos, key_length))
    {
      /* Duplicated found ; Remove the row */
      if ((error=file->delete_row(record)))
	goto err;
    }
    else
      (void) my_hash_insert(&hash, org_key_pos);
    key_pos+=extra_length;
  }
  my_free((char*) key_buffer,MYF(0));
  hash_free(&hash);
  file->extra(HA_EXTRA_NO_CACHE);
  (void) file->ha_rnd_end();
  DBUG_RETURN(0);

err:
  my_free((char*) key_buffer,MYF(0));
  hash_free(&hash);
  file->extra(HA_EXTRA_NO_CACHE);
  (void) file->ha_rnd_end();
  if (error)
    file->print_error(error,MYF(0));
  DBUG_RETURN(1);
}


SORT_FIELD *make_unireg_sortorder(ORDER *order, uint *length)
{
  uint count;
  SORT_FIELD *sort,*pos;
  DBUG_ENTER("make_unireg_sortorder");

  count=0;
  for (ORDER *tmp = order; tmp; tmp=tmp->next)
    count++;
  pos=sort=(SORT_FIELD*) sql_alloc(sizeof(SORT_FIELD)*(count+1));
  if (!pos)
    return 0;

  for (;order;order=order->next,pos++)
  {
    pos->field=0; pos->item=0;
    if (order->item[0]->type() == Item::FIELD_ITEM)
      pos->field= ((Item_field*) (*order->item))->field;
    else if (order->item[0]->type() == Item::SUM_FUNC_ITEM &&
	     !order->item[0]->const_item())
      pos->field= ((Item_sum*) order->item[0])->get_tmp_table_field();
    else if (order->item[0]->type() == Item::COPY_STR_ITEM)
    {						// Blob patch
      pos->item= ((Item_copy_string*) (*order->item))->item;
    }
    else
      pos->item= *order->item;
    pos->reverse=! order->asc;
  }
  *length=count;
  DBUG_RETURN(sort);
}


/*****************************************************************************
  Fill join cache with packed records
  Records are stored in tab->cache.buffer and last record in
  last record is stored with pointers to blobs to support very big
  records
******************************************************************************/

static int
join_init_cache(THD *thd,JOIN_TAB *tables,uint table_count)
{
  reg1 uint i;
  uint length,blobs,size;
  CACHE_FIELD *copy,**blob_ptr;
  JOIN_CACHE  *cache;
  JOIN_TAB *join_tab;
  DBUG_ENTER("join_init_cache");

  cache= &tables[table_count].cache;
  cache->fields=blobs=0;

  join_tab=tables;
  for (i=0 ; i < table_count ; i++,join_tab++)
  {
    if (!join_tab->used_fieldlength)		/* Not calced yet */
      calc_used_field_length(thd, join_tab);
    cache->fields+=join_tab->used_fields;
    blobs+=join_tab->used_blobs;
  }
  if (!(cache->field=(CACHE_FIELD*)
	sql_alloc(sizeof(CACHE_FIELD)*(cache->fields+table_count*2)+(blobs+1)*

		  sizeof(CACHE_FIELD*))))
  {
    my_free((gptr) cache->buff,MYF(0));		/* purecov: inspected */
    cache->buff=0;				/* purecov: inspected */
    DBUG_RETURN(1);				/* purecov: inspected */
  }
  copy=cache->field;
  blob_ptr=cache->blob_ptr=(CACHE_FIELD**)
    (cache->field+cache->fields+table_count*2);

  length=0;
  for (i=0 ; i < table_count ; i++)
  {
    uint null_fields=0,used_fields;

    Field **f_ptr,*field;
    for (f_ptr=tables[i].table->field,used_fields=tables[i].used_fields ;
	 used_fields ;
	 f_ptr++)
    {
      field= *f_ptr;
      if (field->query_id == thd->query_id)
      {
	used_fields--;
	length+=field->fill_cache_field(copy);
	if (copy->blob_field)
	  (*blob_ptr++)=copy;
	if (field->maybe_null())
	  null_fields++;
	copy++;
      }
    }
    /* Copy null bits from table */
    if (null_fields && tables[i].table->s->null_fields)
    {						/* must copy null bits */
      copy->str=(char*) tables[i].table->null_flags;
      copy->length= tables[i].table->s->null_bytes;
      copy->strip=0;
      copy->blob_field=0;
      length+=copy->length;
      copy++;
      cache->fields++;
    }
    /* If outer join table, copy null_row flag */
    if (tables[i].table->maybe_null)
    {
      copy->str= (char*) &tables[i].table->null_row;
      copy->length=sizeof(tables[i].table->null_row);
      copy->strip=0;
      copy->blob_field=0;
      length+=copy->length;
      copy++;
      cache->fields++;
    }
  }

  cache->length=length+blobs*sizeof(char*);
  cache->blobs=blobs;
  *blob_ptr=0;					/* End sequentel */
  size=max(thd->variables.join_buff_size, cache->length);
  if (!(cache->buff=(uchar*) my_malloc(size,MYF(0))))
    DBUG_RETURN(1);				/* Don't use cache */ /* purecov: inspected */
  cache->end=cache->buff+size;
  reset_cache_write(cache);
  DBUG_RETURN(0);
}


static ulong
used_blob_length(CACHE_FIELD **ptr)
{
  uint length,blob_length;
  for (length=0 ; *ptr ; ptr++)
  {
    (*ptr)->blob_length=blob_length=(*ptr)->blob_field->get_length();
    length+=blob_length;
    (*ptr)->blob_field->get_ptr(&(*ptr)->str);
  }
  return length;
}


static bool
store_record_in_cache(JOIN_CACHE *cache)
{
  ulong length;
  uchar *pos;
  CACHE_FIELD *copy,*end_field;
  bool last_record;

  pos=cache->pos;
  end_field=cache->field+cache->fields;

  length=cache->length;
  if (cache->blobs)
    length+=used_blob_length(cache->blob_ptr);
  if ((last_record=(length+cache->length > (uint) (cache->end - pos))))
    cache->ptr_record=cache->records;

  /*
    There is room in cache. Put record there
  */
  cache->records++;
  for (copy=cache->field ; copy < end_field; copy++)
  {
    if (copy->blob_field)
    {
      if (last_record)
      {
	copy->blob_field->get_image((char*) pos,copy->length+sizeof(char*), 
				    copy->blob_field->charset());
	pos+=copy->length+sizeof(char*);
      }
      else
      {
	copy->blob_field->get_image((char*) pos,copy->length, // blob length
				    copy->blob_field->charset());
	memcpy(pos+copy->length,copy->str,copy->blob_length);  // Blob data
	pos+=copy->length+copy->blob_length;
      }
    }
    else
    {
      if (copy->strip)
      {
	char *str,*end;
	for (str=copy->str,end= str+copy->length;
	     end > str && end[-1] == ' ' ;
	     end--) ;
	length=(uint) (end-str);
	memcpy(pos+1,str,length);
	*pos=(uchar) length;
	pos+=length+1;
      }
      else
      {
	memcpy(pos,copy->str,copy->length);
	pos+=copy->length;
      }
    }
  }
  cache->pos=pos;
  return last_record || (uint) (cache->end -pos) < cache->length;
}


static void
reset_cache_read(JOIN_CACHE *cache)
{
  cache->record_nr=0;
  cache->pos=cache->buff;
}


static void reset_cache_write(JOIN_CACHE *cache)
{
  reset_cache_read(cache);
  cache->records= 0;
  cache->ptr_record= (uint) ~0;
}


static void
read_cached_record(JOIN_TAB *tab)
{
  uchar *pos;
  uint length;
  bool last_record;
  CACHE_FIELD *copy,*end_field;

  last_record=tab->cache.record_nr++ == tab->cache.ptr_record;
  pos=tab->cache.pos;

  for (copy=tab->cache.field,end_field=copy+tab->cache.fields ;
       copy < end_field;
       copy++)
  {
    if (copy->blob_field)
    {
      if (last_record)
      {
	copy->blob_field->set_image((char*) pos,copy->length+sizeof(char*),
				    copy->blob_field->charset());
	pos+=copy->length+sizeof(char*);
      }
      else
      {
	copy->blob_field->set_ptr((char*) pos,(char*) pos+copy->length);
	pos+=copy->length+copy->blob_field->get_length();
      }
    }
    else
    {
      if (copy->strip)
      {
	memcpy(copy->str,pos+1,length=(uint) *pos);
	memset(copy->str+length,' ',copy->length-length);
	pos+=1+length;
      }
      else
      {
	memcpy(copy->str,pos,copy->length);
	pos+=copy->length;
      }
    }
  }
  tab->cache.pos=pos;
  return;
}


static bool
cmp_buffer_with_ref(JOIN_TAB *tab)
{
  bool diff;
  if (!(diff=tab->ref.key_err))
  {
    memcpy(tab->ref.key_buff2, tab->ref.key_buff, tab->ref.key_length);
  }
  if ((tab->ref.key_err= cp_buffer_from_ref(tab->join->thd, &tab->ref)) || 
      diff)
    return 1;
  return memcmp(tab->ref.key_buff2, tab->ref.key_buff, tab->ref.key_length)
    != 0;
}


bool
cp_buffer_from_ref(THD *thd, TABLE_REF *ref)
{
  enum enum_check_fields save_count_cuted_fields= thd->count_cuted_fields;
  thd->count_cuted_fields= CHECK_FIELD_IGNORE;
  for (store_key **copy=ref->key_copy ; *copy ; copy++)
    if ((*copy)->copy())
    {
      thd->count_cuted_fields= save_count_cuted_fields;
      return 1;					// Something went wrong
    }
  thd->count_cuted_fields= save_count_cuted_fields;
  return 0;
}


/*****************************************************************************
  Group and order functions
*****************************************************************************/

/*
  Resolve an ORDER BY or GROUP BY column reference.

  SYNOPSIS
    find_order_in_list()
    thd		      [in]     Pointer to current thread structure
    ref_pointer_array [in/out] All select, group and order by fields
    tables            [in]     List of tables to search in (usually FROM clause)
    order             [in]     Column reference to be resolved
    fields            [in]     List of fields to search in (usually SELECT list)
    all_fields        [in/out] All select, group and order by fields
    is_group_field    [in]     True if order is a GROUP field, false if
                               ORDER by field

  DESCRIPTION
    Given a column reference (represented by 'order') from a GROUP BY or ORDER
    BY clause, find the actual column it represents. If the column being
    resolved is from the GROUP BY clause, the procedure searches the SELECT
    list 'fields' and the columns in the FROM list 'tables'. If 'order' is from
    the ORDER BY clause, only the SELECT list is being searched.

    If 'order' is resolved to an Item, then order->item is set to the found
    Item. If there is no item for the found column (that is, it was resolved
    into a table field), order->item is 'fixed' and is added to all_fields and
    ref_pointer_array.

  RETURN
    0 if OK
    1 if error occurred
*/

static int
find_order_in_list(THD *thd, Item **ref_pointer_array, TABLE_LIST *tables,
                   ORDER *order, List<Item> &fields, List<Item> &all_fields,
                   bool is_group_field)
{
  Item *order_item= *order->item; /* The item from the GROUP/ORDER caluse. */
  Item::Type order_item_type;
  Item **select_item; /* The corresponding item from the SELECT clause. */
  Field *from_field;  /* The corresponding field from the FROM clause. */

  if (order_item->type() == Item::INT_ITEM)
  {						/* Order by position */
    uint count= (uint) order_item->val_int();
    if (!count || count > fields.elements)
    {
      my_error(ER_BAD_FIELD_ERROR, MYF(0),
               order_item->full_name(), thd->where);
      return 1;
    }
    order->item= ref_pointer_array + count - 1;
    order->in_field_list= 1;
    order->counter= count;
    order->counter_used= 1;
    return 0;
  }
  /* Lookup the current GROUP/ORDER field in the SELECT clause. */
  uint counter;
  bool unaliased;
  select_item= find_item_in_list(order_item, fields, &counter,
                                 REPORT_EXCEPT_NOT_FOUND, &unaliased);
  if (!select_item)
    return 1; /* Some error occured. */


  /* Check whether the resolved field is not ambiguos. */
  if (select_item != not_found_item)
  {
    Item *view_ref= NULL;
    /*
      If we have found field not by its alias in select list but by its
      original field name, we should additionaly check if we have conflict
      for this name (in case if we would perform lookup in all tables).
    */
    if (unaliased && !order_item->fixed && order_item->fix_fields(thd, tables,
                                                                  order->item))
      return 1;

    /* Lookup the current GROUP field in the FROM clause. */
    order_item_type= order_item->type();
    if (is_group_field &&
        order_item_type == Item::FIELD_ITEM ||
        order_item_type == Item::REF_ITEM)
    {
      from_field= find_field_in_tables(thd, (Item_ident*) order_item, tables,
                                       &view_ref, IGNORE_ERRORS, TRUE);
      if(!from_field)
       from_field= (Field*) not_found_field;
    }
    else
      from_field= (Field*) not_found_field;

    if (from_field == not_found_field ||
        from_field &&
        (from_field != view_ref_found ?
         /* it is field of base table => check that fields are same */
         ((*select_item)->type() == Item::FIELD_ITEM &&
          ((Item_field*) (*select_item))->field->eq(from_field)) :
         /*
           in is field of view table => check that references on translation
           table are same
         */
         ((*select_item)->type() == Item::REF_ITEM &&
          view_ref->type() == Item::REF_ITEM &&
          ((Item_ref *) (*select_item))->ref ==
          ((Item_ref *) view_ref)->ref)))
      /*
        If there is no such field in the FROM clause, or it is the same field as
        the one found in the SELECT clause, then use the Item created for the
        SELECT field. As a result if there was a derived field that 'shadowed'
        a table field with the same name, the table field will be chosen over
        the derived field.
      */
    {
      order->item= ref_pointer_array + counter;
      order->in_field_list=1;
      return 0;
    }
  }

  order->in_field_list=0;
  /*
    We check order_item->fixed because Item_func_group_concat can put
    arguments for which fix_fields already was called.

    'it' reassigned in if condition because fix_field can change it.
  */
  if (!order_item->fixed &&
      (order_item->fix_fields(thd, tables, order->item) ||
       (order_item= *order->item)->check_cols(1) ||
       thd->is_fatal_error))
    return 1;					// Wrong field 
  uint el= all_fields.elements;
  all_fields.push_front(order_item);		        // Add new field to field list
  ref_pointer_array[el]= order_item;
  order->item= ref_pointer_array + el;
  return 0;
}


/*
  Change order to point at item in select list. If item isn't a number
  and doesn't exits in the select list, add it the the field list.
*/

int setup_order(THD *thd, Item **ref_pointer_array, TABLE_LIST *tables,
		List<Item> &fields, List<Item> &all_fields, ORDER *order)
{
  thd->where="order clause";
  for (; order; order=order->next)
  {
    if (find_order_in_list(thd, ref_pointer_array, tables, order, fields,
			   all_fields, FALSE))
      return 1;
  }
  return 0;
}


/*
  Intitialize the GROUP BY list.

  SYNOPSIS
   setup_group()
   thd			Thread handler
   ref_pointer_array	We store references to all fields that was not in
			'fields' here.
   fields		All fields in the select part. Any item in 'order'
			that is part of these list is replaced by a pointer
			to this fields.
   all_fields		Total list of all unique fields used by the select.
			All items in 'order' that was not part of fields will
			be added first to this list.
  order			The fields we should do GROUP BY on.
  hidden_group_fields	Pointer to flag that is set to 1 if we added any fields
			to all_fields.

  RETURN
   0  ok
   1  error (probably out of memory)
*/

int
setup_group(THD *thd, Item **ref_pointer_array, TABLE_LIST *tables,
	    List<Item> &fields, List<Item> &all_fields, ORDER *order,
	    bool *hidden_group_fields)
{
  *hidden_group_fields=0;
  if (!order)
    return 0;				/* Everything is ok */

  if (thd->variables.sql_mode & MODE_ONLY_FULL_GROUP_BY)
  {
    Item *item;
    List_iterator<Item> li(fields);
    while ((item=li++))
      item->marker=0;			/* Marker that field is not used */
  }
  uint org_fields=all_fields.elements;

  thd->where="group statement";
  for (; order; order=order->next)
  {
    if (find_order_in_list(thd, ref_pointer_array, tables, order, fields,
			   all_fields, TRUE))
      return 1;
    (*order->item)->marker=1;		/* Mark found */
    if ((*order->item)->with_sum_func)
    {
      my_error(ER_WRONG_GROUP_FIELD, MYF(0), (*order->item)->full_name());
      return 1;
    }
  }
  if (thd->variables.sql_mode & MODE_ONLY_FULL_GROUP_BY)
  {
    /* Don't allow one to use fields that is not used in GROUP BY */
    Item *item;
    List_iterator<Item> li(fields);

    while ((item=li++))
    {
      if (item->type() != Item::SUM_FUNC_ITEM && !item->marker &&
	  !item->const_item())
      {
	my_error(ER_WRONG_FIELD_WITH_GROUP, MYF(0), item->full_name());
	return 1;
      }
    }
  }
  if (org_fields != all_fields.elements)
    *hidden_group_fields=1;			// group fields is not used
  return 0;
}

/*
  Add fields with aren't used at start of field list. Return FALSE if ok
*/

static bool
setup_new_fields(THD *thd,TABLE_LIST *tables,List<Item> &fields,
		 List<Item> &all_fields, ORDER *new_field)
{
  Item	  **item;
  DBUG_ENTER("setup_new_fields");

  thd->set_query_id=1;				// Not really needed, but...
  uint counter;
  bool not_used;
  for (; new_field ; new_field= new_field->next)
  {
    if ((item= find_item_in_list(*new_field->item, fields, &counter,
				 IGNORE_ERRORS, &not_used)))
      new_field->item=item;			/* Change to shared Item */
    else
    {
      thd->where="procedure list";
      if ((*new_field->item)->fix_fields(thd, tables, new_field->item))
	DBUG_RETURN(1); /* purecov: inspected */
      all_fields.push_front(*new_field->item);
      new_field->item=all_fields.head_ref();
    }
  }
  DBUG_RETURN(0);
}

/*
  Create a group by that consist of all non const fields. Try to use
  the fields in the order given by 'order' to allow one to optimize
  away 'order by'.
*/

static ORDER *
create_distinct_group(THD *thd, ORDER *order_list, List<Item> &fields, 
		      bool *all_order_by_fields_used)
{
  List_iterator<Item> li(fields);
  Item *item;
  ORDER *order,*group,**prev;

  *all_order_by_fields_used= 1;
  while ((item=li++))
    item->marker=0;			/* Marker that field is not used */

  prev= &group;  group=0;
  for (order=order_list ; order; order=order->next)
  {
    if (order->in_field_list)
    {
      ORDER *ord=(ORDER*) thd->memdup((char*) order,sizeof(ORDER));
      if (!ord)
	return 0;
      *prev=ord;
      prev= &ord->next;
      (*ord->item)->marker=1;
    }
    else
      *all_order_by_fields_used= 0;
  }

  li.rewind();
  while ((item=li++))
  {
    if (item->const_item() || item->with_sum_func)
      continue;
    if (!item->marker)
    {
      ORDER *ord=(ORDER*) thd->calloc(sizeof(ORDER));
      if (!ord)
	return 0;
      ord->item=li.ref();
      ord->asc=1;
      *prev=ord;
      prev= &ord->next;
    }
  }
  *prev=0;
  return group;
}


/*****************************************************************************
  Update join with count of the different type of fields
*****************************************************************************/

void
count_field_types(TMP_TABLE_PARAM *param, List<Item> &fields,
		  bool reset_with_sum_func)
{
  List_iterator<Item> li(fields);
  Item *field;

  param->field_count=param->sum_func_count=param->func_count=
    param->hidden_field_count=0;
  param->quick_group=1;
  while ((field=li++))
  {
    Item::Type type=field->type();
    if (type == Item::FIELD_ITEM)
      param->field_count++;
    else if (type == Item::SUM_FUNC_ITEM)
    {
      if (! field->const_item())
      {
	Item_sum *sum_item=(Item_sum*) field;
	if (!sum_item->quick_group)
	  param->quick_group=0;			// UDF SUM function
	param->sum_func_count++;

	for (uint i=0 ; i < sum_item->arg_count ; i++)
	{
	  if (sum_item->args[0]->type() == Item::FIELD_ITEM)
	    param->field_count++;
	  else
	    param->func_count++;
	}
      }
    }
    else
    {
      param->func_count++;
      if (reset_with_sum_func)
	field->with_sum_func=0;
    }
  }
}


/*
  Return 1 if second is a subpart of first argument
  If first parts has different direction, change it to second part
  (group is sorted like order)
*/

static bool
test_if_subpart(ORDER *a,ORDER *b)
{
  for (; a && b; a=a->next,b=b->next)
  {
    if ((*a->item)->eq(*b->item,1))
      a->asc=b->asc;
    else
      return 0;
  }
  return test(!b);
}

/*
  Return table number if there is only one table in sort order
  and group and order is compatible
  else return 0;
*/

static TABLE *
get_sort_by_table(ORDER *a,ORDER *b,TABLE_LIST *tables)
{
  table_map map= (table_map) 0;
  DBUG_ENTER("get_sort_by_table");

  if (!a)
    a=b;					// Only one need to be given
  else if (!b)
    b=a;

  for (; a && b; a=a->next,b=b->next)
  {
    if (!(*a->item)->eq(*b->item,1))
      DBUG_RETURN(0);
    map|=a->item[0]->used_tables();
  }
  if (!map || (map & (RAND_TABLE_BIT | OUTER_REF_TABLE_BIT)))
    DBUG_RETURN(0);

  for (; !(map & tables->table->map); tables= tables->next_leaf);
  if (map != tables->table->map)
    DBUG_RETURN(0);				// More than one table
  DBUG_PRINT("exit",("sort by table: %d",tables->table->tablenr));
  DBUG_RETURN(tables->table);
}


	/* calc how big buffer we need for comparing group entries */

static void
calc_group_buffer(JOIN *join,ORDER *group)
{
  uint key_length=0, parts=0, null_parts=0;

  if (group)
    join->group= 1;
  for (; group ; group=group->next)
  {
    Item *group_item= *group->item;
    Field *field= group_item->get_tmp_table_field();
    if (field)
    {
      if (field->type() == FIELD_TYPE_BLOB)
	key_length+=MAX_BLOB_WIDTH;		// Can't be used as a key
      else if (field->type() == MYSQL_TYPE_VARCHAR)
        key_length+= field->field_length + HA_KEY_BLOB_LENGTH;
      else
	key_length+= field->pack_length();
    }
    else
    { 
      switch (group_item->result_type()) {
      case REAL_RESULT:
        key_length+= sizeof(double);
        break;
      case INT_RESULT:
        key_length+= sizeof(longlong);
        break;
      case DECIMAL_RESULT:
        key_length+= my_decimal_get_binary_size(group_item->max_length - 
                                                (group_item->decimals ? 1 : 0),
                                                group_item->decimals);
        break;
      case STRING_RESULT:
        /*
          Group strings are taken as varstrings and require an length field.
          A field is not yet created by create_tmp_field()
          and the sizes should match up.
        */
        key_length+= group_item->max_length + HA_KEY_BLOB_LENGTH;
        break;
      default:
        /* This case should never be choosen */
        DBUG_ASSERT(0);
        join->thd->fatal_error();
      }
    }
    parts++;
    if (group_item->maybe_null)
      null_parts++;
  }
  join->tmp_table_param.group_length=key_length+null_parts;
  join->tmp_table_param.group_parts=parts;
  join->tmp_table_param.group_null_parts=null_parts;
}


/*
  allocate group fields or take prepared (cached)

  SYNOPSIS
    make_group_fields()
    main_join - join of current select
    curr_join - current join (join of current select or temporary copy of it)

  RETURN
    0 - ok
    1 - failed
*/

static bool
make_group_fields(JOIN *main_join, JOIN *curr_join)
{
  if (main_join->group_fields_cache.elements)
  {
    curr_join->group_fields= main_join->group_fields_cache;
    curr_join->sort_and_group= 1;
  }
  else
  {
    if (alloc_group_fields(curr_join, curr_join->group_list))
      return (1);
    main_join->group_fields_cache= curr_join->group_fields;
  }
  return (0);
}


/*
  Get a list of buffers for saveing last group
  Groups are saved in reverse order for easyer check loop
*/

static bool
alloc_group_fields(JOIN *join,ORDER *group)
{
  if (group)
  {
    for (; group ; group=group->next)
    {
      Item_buff *tmp=new_Item_buff(*group->item);
      if (!tmp || join->group_fields.push_front(tmp))
	return TRUE;
    }
  }
  join->sort_and_group=1;			/* Mark for do_select */
  return FALSE;
}


static int
test_if_group_changed(List<Item_buff> &list)
{
  DBUG_ENTER("test_if_group_changed");
  List_iterator<Item_buff> li(list);
  int idx= -1,i;
  Item_buff *buff;

  for (i=(int) list.elements-1 ; (buff=li++) ; i--)
  {
    if (buff->cmp())
      idx=i;
  }
  DBUG_PRINT("info", ("idx: %d", idx));
  DBUG_RETURN(idx);
}


/*
  Setup copy_fields to save fields at start of new group

  setup_copy_fields()
    thd - THD pointer
    param - temporary table parameters
    ref_pointer_array - array of pointers to top elements of filed list
    res_selected_fields - new list of items of select item list
    res_all_fields - new list of all items
    elements - number of elements in select item list
    all_fields - all fields list

  DESCRIPTION
    Setup copy_fields to save fields at start of new group
    Only FIELD_ITEM:s and FUNC_ITEM:s needs to be saved between groups.
    Change old item_field to use a new field with points at saved fieldvalue
    This function is only called before use of send_fields
  
  RETURN
    0 - ok
    !=0 - error
*/

bool
setup_copy_fields(THD *thd, TMP_TABLE_PARAM *param,
		  Item **ref_pointer_array,
		  List<Item> &res_selected_fields, List<Item> &res_all_fields,
		  uint elements, List<Item> &all_fields)
{
  Item *pos;
  List_iterator_fast<Item> li(all_fields);
  Copy_field *copy;
  res_selected_fields.empty();
  res_all_fields.empty();
  List_iterator_fast<Item> itr(res_all_fields);
  List<Item> extra_funcs;
  uint i, border= all_fields.elements - elements;
  DBUG_ENTER("setup_copy_fields");

  if (!(copy=param->copy_field= new Copy_field[param->field_count]))
    goto err2;

  param->copy_funcs.empty();
  for (i= 0; (pos= li++); i++)
  {
    if (pos->type() == Item::FIELD_ITEM)
    {
      Item_field *item;
      if (!(item= new Item_field(thd, ((Item_field*) pos))))
	goto err;
      pos= item;
      if (item->field->flags & BLOB_FLAG)
      {
	if (!(pos= new Item_copy_string(pos)))
	  goto err;
       /*
         Item_copy_string::copy for function can call 
         Item_copy_string::val_int for blob via Item_ref.
         But if Item_copy_string::copy for blob isn't called before,
         it's value will be wrong
         so let's insert Item_copy_string for blobs in the beginning of 
         copy_funcs
         (to see full test case look at having.test, BUG #4358) 
       */
	if (param->copy_funcs.push_front(pos))
	  goto err;
      }
      else
      {
	/* 
	   set up save buffer and change result_field to point at 
	   saved value
	*/
	Field *field= item->field;
	item->result_field=field->new_field(thd->mem_root,field->table);
	char *tmp=(char*) sql_alloc(field->pack_length()+1);
	if (!tmp)
	  goto err;
	copy->set(tmp, item->result_field);
	item->result_field->move_field(copy->to_ptr,copy->to_null_ptr,1);
	copy++;
      }
    }
    else if ((pos->type() == Item::FUNC_ITEM ||
	      pos->type() == Item::SUBSELECT_ITEM ||
	      pos->type() == Item::CACHE_ITEM ||
	      pos->type() == Item::COND_ITEM) &&
	     !pos->with_sum_func)
    {						// Save for send fields
      /* TODO:
	 In most cases this result will be sent to the user.
	 This should be changed to use copy_int or copy_real depending
	 on how the value is to be used: In some cases this may be an
	 argument in a group function, like: IF(ISNULL(col),0,COUNT(*))
      */
      if (!(pos=new Item_copy_string(pos)))
	goto err;
      if (i < border)                           // HAVING, ORDER and GROUP BY
      {
        if (extra_funcs.push_back(pos))
          goto err;
      }
      else if (param->copy_funcs.push_back(pos))
	goto err;
    }
    res_all_fields.push_back(pos);
    ref_pointer_array[((i < border)? all_fields.elements-i-1 : i-border)]=
      pos;
  }
  param->copy_field_end= copy;

  for (i= 0; i < border; i++)
    itr++;
  itr.sublist(res_selected_fields, elements);
  /*
    Put elements from HAVING, ORDER BY and GROUP BY last to ensure that any
    reference used in these will resolve to a item that is already calculated
  */
  param->copy_funcs.concat(&extra_funcs);

  DBUG_RETURN(0);

 err:
  delete [] param->copy_field;			// This is never 0
  param->copy_field=0;
err2:
  DBUG_RETURN(TRUE);
}


/*
  Make a copy of all simple SELECT'ed items

  This is done at the start of a new group so that we can retrieve
  these later when the group changes.
*/

void
copy_fields(TMP_TABLE_PARAM *param)
{
  Copy_field *ptr=param->copy_field;
  Copy_field *end=param->copy_field_end;

  for (; ptr != end; ptr++)
    (*ptr->do_copy)(ptr);

  List_iterator_fast<Item> it(param->copy_funcs);
  Item_copy_string *item;
  while ((item = (Item_copy_string*) it++))
    item->copy();
}


/*
  Make an array of pointers to sum_functions to speed up sum_func calculation

  SYNOPSIS
    alloc_func_list()

  RETURN
    0	ok
    1	Error
*/

bool JOIN::alloc_func_list()
{
  uint func_count, group_parts;
  DBUG_ENTER("alloc_func_list");

  func_count= tmp_table_param.sum_func_count;
  /*
    If we are using rollup, we need a copy of the summary functions for
    each level
  */
  if (rollup.state != ROLLUP::STATE_NONE)
    func_count*= (send_group_parts+1);

  group_parts= send_group_parts;
  /*
    If distinct, reserve memory for possible
    disctinct->group_by optimization
  */
  if (select_distinct)
    group_parts+= fields_list.elements;

  /* This must use calloc() as rollup_make_fields depends on this */
  sum_funcs= (Item_sum**) thd->calloc(sizeof(Item_sum**) * (func_count+1) +
				      sizeof(Item_sum***) * (group_parts+1));
  sum_funcs_end= (Item_sum***) (sum_funcs+func_count+1);
  DBUG_RETURN(sum_funcs == 0);
}


/*
  Initialize 'sum_funcs' array with all Item_sum objects

  SYNOPSIS
    make_sum_func_list()
    field_list		All items
    send_fields		Items in select list
    before_group_by	Set to 1 if this is called before GROUP BY handling
    recompute           Set to TRUE if sum_funcs must be recomputed

  RETURN
    0  ok
    1  error
*/

bool JOIN::make_sum_func_list(List<Item> &field_list, List<Item> &send_fields,
			      bool before_group_by, bool recompute)
{
  List_iterator_fast<Item> it(field_list);
  Item_sum **func;
  Item *item;
  DBUG_ENTER("make_sum_func_list");

  if (*sum_funcs && !recompute)
    DBUG_RETURN(FALSE); /* We have already initialized sum_funcs. */

  func= sum_funcs;
  while ((item=it++))
  {
    if (item->type() == Item::SUM_FUNC_ITEM && !item->const_item())
      *func++= (Item_sum*) item;
  }
  if (before_group_by && rollup.state == ROLLUP::STATE_INITED)
  {
    rollup.state= ROLLUP::STATE_READY;
    if (rollup_make_fields(field_list, send_fields, &func))
      DBUG_RETURN(TRUE);			// Should never happen
  }
  else if (rollup.state == ROLLUP::STATE_NONE)
  {
    for (uint i=0 ; i <= send_group_parts ;i++)
      sum_funcs_end[i]= func;
  }
  *func=0;					// End marker
  DBUG_RETURN(FALSE);
}


/*
  Change all funcs and sum_funcs to fields in tmp table, and create
  new list of all items.

  change_to_use_tmp_fields()
    thd - THD pointer
    ref_pointer_array - array of pointers to top elements of filed list
    res_selected_fields - new list of items of select item list
    res_all_fields - new list of all items
    elements - number of elements in select item list
    all_fields - all fields list

   RETURN
    0 - ok
    !=0 - error
*/

static bool
change_to_use_tmp_fields(THD *thd, Item **ref_pointer_array,
			 List<Item> &res_selected_fields,
			 List<Item> &res_all_fields,
			 uint elements, List<Item> &all_fields)
{
  List_iterator_fast<Item> it(all_fields);
  Item *item_field,*item;
  DBUG_ENTER("change_to_use_tmp_fields");

  res_selected_fields.empty();
  res_all_fields.empty();

  uint i, border= all_fields.elements - elements;
  for (i= 0; (item= it++); i++)
  {
    Field *field;
    
    if (item->with_sum_func && item->type() != Item::SUM_FUNC_ITEM)
      item_field= item;
    else
    {
      if (item->type() == Item::FIELD_ITEM)
      {
	item_field= item->get_tmp_table_item(thd);
      }
      else if ((field= item->get_tmp_table_field()))
      {
	if (item->type() == Item::SUM_FUNC_ITEM && field->table->group)
	  item_field= ((Item_sum*) item)->result_item(field);
	else
	  item_field= (Item*) new Item_field(field);
	if (!item_field)
	  DBUG_RETURN(TRUE);                    // Fatal error
	item_field->name= item->name;
#ifndef DBUG_OFF
	if (_db_on_ && !item_field->name)
	{
	  char buff[256];
	  String str(buff,sizeof(buff),&my_charset_bin);
	  str.length(0);
	  item->print(&str);
	  item_field->name= sql_strmake(str.ptr(),str.length());
	}
#endif
      }
      else
	item_field= item;
    }
    res_all_fields.push_back(item_field);
    ref_pointer_array[((i < border)? all_fields.elements-i-1 : i-border)]=
      item_field;
  }

  List_iterator_fast<Item> itr(res_all_fields);
  for (i= 0; i < border; i++)
    itr++;
  itr.sublist(res_selected_fields, elements);
  DBUG_RETURN(FALSE);
}


/*
  Change all sum_func refs to fields to point at fields in tmp table
  Change all funcs to be fields in tmp table

  change_refs_to_tmp_fields()
    thd - THD pointer
    ref_pointer_array - array of pointers to top elements of filed list
    res_selected_fields - new list of items of select item list
    res_all_fields - new list of all items
    elements - number of elements in select item list
    all_fields - all fields list

   RETURN
    0	ok
    1	error
*/

static bool
change_refs_to_tmp_fields(THD *thd, Item **ref_pointer_array,
			  List<Item> &res_selected_fields,
			  List<Item> &res_all_fields, uint elements,
			  List<Item> &all_fields)
{
  List_iterator_fast<Item> it(all_fields);
  Item *item, *new_item;
  res_selected_fields.empty();
  res_all_fields.empty();

  uint i, border= all_fields.elements - elements;
  for (i= 0; (item= it++); i++)
  {
    res_all_fields.push_back(new_item= item->get_tmp_table_item(thd));
    ref_pointer_array[((i < border)? all_fields.elements-i-1 : i-border)]=
      new_item;
  }

  List_iterator_fast<Item> itr(res_all_fields);
  for (i= 0; i < border; i++)
    itr++;
  itr.sublist(res_selected_fields, elements);

  return thd->is_fatal_error;
}



/******************************************************************************
  Code for calculating functions
******************************************************************************/


/*
  Call ::setup for all sum functions

  SYNOPSIS
    setup_sum_funcs()
    thd           thread handler
    func_ptr      sum function list

  RETURN
    FALSE  ok
    TRUE   error
*/

static bool setup_sum_funcs(THD *thd, Item_sum **func_ptr)
{
  Item_sum *func;
  DBUG_ENTER("setup_sum_funcs");
  while ((func= *(func_ptr++)))
    if (func->setup(thd))
      DBUG_RETURN(TRUE);
  DBUG_RETURN(FALSE);
}


static void
init_tmptable_sum_functions(Item_sum **func_ptr)
{
  Item_sum *func;
  while ((func= *(func_ptr++)))
    func->reset_field();
}


	/* Update record 0 in tmp_table from record 1 */

static void
update_tmptable_sum_func(Item_sum **func_ptr,
			 TABLE *tmp_table __attribute__((unused)))
{
  Item_sum *func;
  while ((func= *(func_ptr++)))
    func->update_field();
}


	/* Copy result of sum functions to record in tmp_table */

static void
copy_sum_funcs(Item_sum **func_ptr, Item_sum **end_ptr)
{
  for (; func_ptr != end_ptr ; func_ptr++)
    (void) (*func_ptr)->save_in_result_field(1);
  return;
}


static bool
init_sum_functions(Item_sum **func_ptr, Item_sum **end_ptr)
{
  for (; func_ptr != end_ptr ;func_ptr++)
  {
    if ((*func_ptr)->reset())
      return 1;
  }
  /* If rollup, calculate the upper sum levels */
  for ( ; *func_ptr ; func_ptr++)
  {
    if ((*func_ptr)->add())
      return 1;
  }
  return 0;
}


static bool
update_sum_func(Item_sum **func_ptr)
{
  Item_sum *func;
  for (; (func= (Item_sum*) *func_ptr) ; func_ptr++)
    if (func->add())
      return 1;
  return 0;
}

	/* Copy result of functions to record in tmp_table */

void
copy_funcs(Item **func_ptr)
{
  Item *func;
  for (; (func = *func_ptr) ; func_ptr++)
    func->save_in_result_field(1);
}


/*
  Create a condition for a const reference and add this to the
  currenct select for the table
*/

static bool add_ref_to_table_cond(THD *thd, JOIN_TAB *join_tab)
{
  DBUG_ENTER("add_ref_to_table_cond");
  if (!join_tab->ref.key_parts)
    DBUG_RETURN(FALSE);

  Item_cond_and *cond=new Item_cond_and();
  TABLE *table=join_tab->table;
  int error;
  if (!cond)
    DBUG_RETURN(TRUE);

  for (uint i=0 ; i < join_tab->ref.key_parts ; i++)
  {
    Field *field=table->field[table->key_info[join_tab->ref.key].key_part[i].
			      fieldnr-1];
    Item *value=join_tab->ref.items[i];
    cond->add(new Item_func_equal(new Item_field(field), value));
  }
  if (thd->is_fatal_error)
    DBUG_RETURN(TRUE);

  if (!cond->fixed)
    cond->fix_fields(thd,(TABLE_LIST *) 0, (Item**)&cond);
  if (join_tab->select)
  {
    error=(int) cond->add(join_tab->select->cond);
    join_tab->select_cond=join_tab->select->cond=cond;
  }
  else if ((join_tab->select= make_select(join_tab->table, 0, 0, cond, 0,
                                          &error)))
    join_tab->select_cond=cond;

  DBUG_RETURN(error ? TRUE : FALSE);
}


/*
  Free joins of subselect of this select.

  free_underlaid_joins()
    thd - THD pointer
    select - pointer to st_select_lex which subselects joins we will free
*/

void free_underlaid_joins(THD *thd, SELECT_LEX *select)
{
  for (SELECT_LEX_UNIT *unit= select->first_inner_unit();
       unit;
       unit= unit->next_unit())
    unit->cleanup();
}

/****************************************************************************
  ROLLUP handling
****************************************************************************/

/* Allocate memory needed for other rollup functions */

bool JOIN::rollup_init()
{
  uint i,j;
  Item **ref_array;

  tmp_table_param.quick_group= 0;	// Can't create groups in tmp table
  rollup.state= ROLLUP::STATE_INITED;

  /*
    Create pointers to the different sum function groups
    These are updated by rollup_make_fields()
  */
  tmp_table_param.group_parts= send_group_parts;

  if (!(rollup.null_items= (Item_null_result**) thd->alloc((sizeof(Item*) +
                                                sizeof(Item**) +
                                                sizeof(List<Item>) +
				                ref_pointer_array_size)
				                * send_group_parts )))
    return 1;
  
  rollup.fields= (List<Item>*) (rollup.null_items + send_group_parts);
  rollup.ref_pointer_arrays= (Item***) (rollup.fields + send_group_parts);
  ref_array= (Item**) (rollup.ref_pointer_arrays+send_group_parts);

  /*
    Prepare space for field list for the different levels
    These will be filled up in rollup_make_fields()
  */
  for (i= 0 ; i < send_group_parts ; i++)
  {
    rollup.null_items[i]= new (thd->mem_root) Item_null_result();
    List<Item> *rollup_fields= &rollup.fields[i];
    rollup_fields->empty();
    rollup.ref_pointer_arrays[i]= ref_array;
    ref_array+= all_fields.elements;
  }
  for (i= 0 ; i < send_group_parts; i++)
  {
    for (j=0 ; j < fields_list.elements ; j++)
      rollup.fields[i].push_back(rollup.null_items[i]);
  }
  return 0;
}
  

/*
  Fill up rollup structures with pointers to fields to use

  SYNOPSIS
    rollup_make_fields()
    fields_arg			List of all fields (hidden and real ones)
    sel_fields			Pointer to selected fields
    func			Store here a pointer to all fields

  IMPLEMENTATION:
    Creates copies of item_sum items for each sum level

  RETURN
    0	if ok
	In this case func is pointing to next not used element.
    1   on error
*/

bool JOIN::rollup_make_fields(List<Item> &fields_arg, List<Item> &sel_fields,
			      Item_sum ***func)
{
  List_iterator_fast<Item> it(fields_arg);
  Item *first_field= sel_fields.head();
  uint level;

  /*
    Create field lists for the different levels

    The idea here is to have a separate field list for each rollup level to
    avoid all runtime checks of which columns should be NULL.

    The list is stored in reverse order to get sum function in such an order
    in func that it makes it easy to reset them with init_sum_functions()

    Assuming:  SELECT a, b, c SUM(b) FROM t1 GROUP BY a,b WITH ROLLUP

    rollup.fields[0] will contain list where a,b,c is NULL
    rollup.fields[1] will contain list where b,c is NULL
    ...
    rollup.ref_pointer_array[#] points to fields for rollup.fields[#]
    ...
    sum_funcs_end[0] points to all sum functions
    sum_funcs_end[1] points to all sum functions, except grand totals
    ...
  */

  for (level=0 ; level < send_group_parts ; level++)
  {
    uint i;
    uint pos= send_group_parts - level -1;
    bool real_fields= 0;
    Item *item;
    List_iterator<Item> new_it(rollup.fields[pos]);
    Item **ref_array_start= rollup.ref_pointer_arrays[pos];
    ORDER *start_group;

    /* Point to first hidden field */
    Item **ref_array= ref_array_start + fields_arg.elements-1;

    /* Remember where the sum functions ends for the previous level */
    sum_funcs_end[pos+1]= *func;

    /* Find the start of the group for this level */
    for (i= 0, start_group= group_list ;
	 i++ < pos ;
	 start_group= start_group->next)
      ;

    it.rewind();
    while ((item= it++))
    {
      if (item == first_field)
      {
	real_fields= 1;				// End of hidden fields
	ref_array= ref_array_start;
      }

      if (item->type() == Item::SUM_FUNC_ITEM && !item->const_item())
      {
	/*
	  This is a top level summary function that must be replaced with
	  a sum function that is reset for this level.

	  NOTE: This code creates an object which is not that nice in a
	  sub select.  Fortunately it's not common to have rollup in
	  sub selects.
	*/
	item= item->copy_or_same(thd);
	((Item_sum*) item)->make_unique();
	if (((Item_sum*) item)->setup(thd))
	  return 1;
	*(*func)= (Item_sum*) item;
	(*func)++;
      }
      else if (real_fields)
      {
	/* Check if this is something that is part of this group by */
	ORDER *group_tmp;
	for (group_tmp= start_group, i= pos ;
             group_tmp ; group_tmp= group_tmp->next, i++)
	{
	  if (*group_tmp->item == item)
	  {
            Item_null_result *null_item;
	    /*
	      This is an element that is used by the GROUP BY and should be
	      set to NULL in this level
	    */
	    item->maybe_null= 1;		// Value will be null sometimes
            null_item= rollup.null_items[i];
            DBUG_ASSERT(null_item->result_field == 0 ||
                        null_item->result_field ==
                        ((Item_field *) item)->result_field);
            null_item->result_field= ((Item_field *) item)->result_field;
            item= null_item;
	    break;
	  }
	}
      }
      *ref_array= item;
      if (real_fields)
      {
	(void) new_it++;			// Point to next item
	new_it.replace(item);			// Replace previous
	ref_array++;
      }
      else
	ref_array--;
    }
  }
  sum_funcs_end[0]= *func;			// Point to last function
  return 0;
}

/*
  Send all rollup levels higher than the current one to the client

  SYNOPSIS:
    rollup_send_data()
    idx			Level we are on:
			0 = Total sum level
			1 = First group changed  (a)
			2 = Second group changed (a,b)

  SAMPLE
    SELECT a, b, c SUM(b) FROM t1 GROUP BY a,b WITH ROLLUP

  RETURN
    0	ok
    1   If send_data_failed()
*/

int JOIN::rollup_send_data(uint idx)
{
  uint i;
  for (i= send_group_parts ; i-- > idx ; )
  {
    /* Get reference pointers to sum functions in place */
    memcpy((char*) ref_pointer_array,
	   (char*) rollup.ref_pointer_arrays[i],
	   ref_pointer_array_size);
    if ((!having || having->val_int()))
    {
      if (send_records < unit->select_limit_cnt && do_send_rows &&
	  result->send_data(rollup.fields[i]))
	return 1;
      send_records++;
    }
  }
  /* Restore ref_pointer_array */
  set_items_ref_array(current_ref_pointer_array);
  return 0;
}

/*
  Write all rollup levels higher than the current one to a temp table

  SYNOPSIS:
    rollup_write_data()
    idx                 Level we are on:
                        0 = Total sum level
                        1 = First group changed  (a)
                        2 = Second group changed (a,b)
    table               reference to temp table

  SAMPLE
    SELECT a, b, SUM(c) FROM t1 GROUP BY a,b WITH ROLLUP

  RETURN
    0	ok
    1   if write_data_failed()
*/

int JOIN::rollup_write_data(uint idx, TABLE *table)
{
  uint i;
  for (i= send_group_parts ; i-- > idx ; )
  {
    /* Get reference pointers to sum functions in place */
    memcpy((char*) ref_pointer_array,
	   (char*) rollup.ref_pointer_arrays[i],
	   ref_pointer_array_size);
    if ((!having || having->val_int()))
    {
      int error;
      Item *item;
      List_iterator_fast<Item> it(rollup.fields[i]);
      while ((item= it++))
      {
        if (item->type() == Item::NULL_ITEM && item->is_result_field())
          item->save_in_result_field(1);
      }
      copy_sum_funcs(sum_funcs_end[i+1], sum_funcs_end[i]);
      if ((error= table->file->write_row(table->record[0])))
      {
	if (create_myisam_from_heap(thd, table, &tmp_table_param,
				      error, 0))
	  return 1;		     
      }
    }
  }
  /* Restore ref_pointer_array */
  set_items_ref_array(current_ref_pointer_array);
  return 0;
}

/*
  clear results if there are not rows found for group
  (end_send_group/end_write_group)

  SYNOPSYS
     JOIN::clear()
*/

void JOIN::clear()
{
  clear_tables(this);
  copy_fields(&tmp_table_param);

  if (sum_funcs)
  {
    Item_sum *func, **func_ptr= sum_funcs;
    while ((func= *(func_ptr++)))
      func->clear();
  }
}

/****************************************************************************
  EXPLAIN handling

  Send a description about what how the select will be done to stdout
****************************************************************************/

static void select_describe(JOIN *join, bool need_tmp_table, bool need_order,
			    bool distinct,const char *message)
{
  List<Item> field_list;
  List<Item> item_list;
  THD *thd=join->thd;
  select_result *result=join->result;
  Item *item_null= new Item_null();
  CHARSET_INFO *cs= system_charset_info;
  int quick_type;
  DBUG_ENTER("select_describe");
  DBUG_PRINT("info", ("Select 0x%lx, type %s, message %s",
		      (ulong)join->select_lex, join->select_lex->type,
		      message ? message : "NULL"));
  /* Don't log this into the slow query log */
  thd->server_status&= ~(SERVER_QUERY_NO_INDEX_USED | SERVER_QUERY_NO_GOOD_INDEX_USED);
  join->unit->offset_limit_cnt= 0;

  if (message)
  {
    item_list.push_back(new Item_int((int32)
				     join->select_lex->select_number));
    item_list.push_back(new Item_string(join->select_lex->type,
					strlen(join->select_lex->type), cs));
    for (uint i=0 ; i < 7; i++)
      item_list.push_back(item_null);
    item_list.push_back(new Item_string(message,strlen(message),cs));
    if (result->send_data(item_list))
      join->error= 1;
  }
  else if (join->select_lex == join->unit->fake_select_lex)
  {
    /* 
      here we assume that the query will return at least two rows, so we
      show "filesort" in EXPLAIN. Of course, sometimes we'll be wrong
      and no filesort will be actually done, but executing all selects in
      the UNION to provide precise EXPLAIN information will hardly be
      appreciated :)
    */
    char table_name_buffer[NAME_LEN];
    item_list.empty();
    /* id */
    item_list.push_back(new Item_null);
    /* select_type */
    item_list.push_back(new Item_string(join->select_lex->type,
					strlen(join->select_lex->type),
					cs));
    /* table */
    {
      SELECT_LEX *sl= join->unit->first_select();
      uint len= 6, lastop= 0;
      memcpy(table_name_buffer, "<union", 6);
      for (; sl && len + lastop + 5 < NAME_LEN; sl= sl->next_select())
      {
        len+= lastop;
        lastop= my_snprintf(table_name_buffer + len, NAME_LEN - len,
                            "%u,", sl->select_number);
      }
      if (sl || len + lastop >= NAME_LEN)
      {
        memcpy(table_name_buffer + len, "...>", 5);
        len+= 4;
      }
      else
      {
        len+= lastop;
        table_name_buffer[len - 1]= '>';  // change ',' to '>'
      }
      item_list.push_back(new Item_string(table_name_buffer, len, cs));
    }
    /* type */
    item_list.push_back(new Item_string(join_type_str[JT_ALL],
					  strlen(join_type_str[JT_ALL]),
					  cs));
    /* possible_keys */
    item_list.push_back(item_null);
    /* key*/
    item_list.push_back(item_null);
    /* key_len */
    item_list.push_back(item_null);
    /* ref */
    item_list.push_back(item_null);
    /* rows */
    item_list.push_back(item_null);
    /* extra */
    if (join->unit->global_parameters->order_list.first)
      item_list.push_back(new Item_string("Using filesort",
					  14, cs));
    else
      item_list.push_back(new Item_string("", 0, cs));

    if (result->send_data(item_list))
      join->error= 1;
  }
  else
  {
    table_map used_tables=0;
    for (uint i=0 ; i < join->tables ; i++)
    {
      JOIN_TAB *tab=join->join_tab+i;
      TABLE *table=tab->table;
      char buff[512]; 
      char buff1[512], buff2[512], buff3[512];
      char keylen_str_buf[64];
      String extra(buff, sizeof(buff),cs);
      char table_name_buffer[NAME_LEN];
      String tmp1(buff1,sizeof(buff1),cs);
      String tmp2(buff2,sizeof(buff2),cs);
      String tmp3(buff3,sizeof(buff3),cs);
      extra.length(0);
      tmp1.length(0);
      tmp2.length(0);
      tmp3.length(0);

      quick_type= -1;
      item_list.empty();
      /* id */
      item_list.push_back(new Item_uint((uint32)
				       join->select_lex->select_number));
      /* select_type */
      item_list.push_back(new Item_string(join->select_lex->type,
					  strlen(join->select_lex->type),
					  cs));
      if (tab->type == JT_ALL && tab->select && tab->select->quick)
      {
        quick_type= tab->select->quick->get_type();
        if ((quick_type == QUICK_SELECT_I::QS_TYPE_INDEX_MERGE) ||
            (quick_type == QUICK_SELECT_I::QS_TYPE_ROR_INTERSECT) ||
            (quick_type == QUICK_SELECT_I::QS_TYPE_ROR_UNION))
          tab->type = JT_INDEX_MERGE;
        else
	  tab->type = JT_RANGE;
      }
      /* table */
      if (table->derived_select_number)
      {
	/* Derived table name generation */
	int len= my_snprintf(table_name_buffer, sizeof(table_name_buffer)-1,
			     "<derived%u>",
			     table->derived_select_number);
	item_list.push_back(new Item_string(table_name_buffer, len, cs));
      }
      else
	item_list.push_back(new Item_string(table->alias,
					    strlen(table->alias),
					    cs));
      /* type */
      item_list.push_back(new Item_string(join_type_str[tab->type],
					  strlen(join_type_str[tab->type]),
					  cs));
      /* Build "possible_keys" value and add it to item_list */
      if (!tab->keys.is_clear_all())
      {
        uint j;
        for (j=0 ; j < table->s->keys ; j++)
        {
          if (tab->keys.is_set(j))
          {
            if (tmp1.length())
              tmp1.append(',');
            tmp1.append(table->key_info[j].name, 
			strlen(table->key_info[j].name),
			system_charset_info);
          }
        }
      }
      if (tmp1.length())
	item_list.push_back(new Item_string(tmp1.ptr(),tmp1.length(),cs));
      else
	item_list.push_back(item_null);

      /* Build "key", "key_len", and "ref" values and add them to item_list */
      if (tab->ref.key_parts)
      {
	KEY *key_info=table->key_info+ tab->ref.key;
        register uint length;
	item_list.push_back(new Item_string(key_info->name,
					    strlen(key_info->name),
					    system_charset_info));
        length= longlong2str(tab->ref.key_length, keylen_str_buf, 10) - 
                keylen_str_buf;
        item_list.push_back(new Item_string(keylen_str_buf, length,
                                            system_charset_info));
	for (store_key **ref=tab->ref.key_copy ; *ref ; ref++)
	{
	  if (tmp2.length())
	    tmp2.append(',');
	  tmp2.append((*ref)->name(), strlen((*ref)->name()),
		      system_charset_info);
	}
	item_list.push_back(new Item_string(tmp2.ptr(),tmp2.length(),cs));
      }
      else if (tab->type == JT_NEXT)
      {
	KEY *key_info=table->key_info+ tab->index;
        register uint length;
	item_list.push_back(new Item_string(key_info->name,
					    strlen(key_info->name),cs));
        length= longlong2str(key_info->key_length, keylen_str_buf, 10) - 
                keylen_str_buf;
        item_list.push_back(new Item_string(keylen_str_buf, 
                                            length,
                                            system_charset_info));
	item_list.push_back(item_null);
      }
      else if (tab->select && tab->select->quick)
      {
        tab->select->quick->add_keys_and_lengths(&tmp2, &tmp3);
	item_list.push_back(new Item_string(tmp2.ptr(),tmp2.length(),cs));
	item_list.push_back(new Item_string(tmp3.ptr(),tmp3.length(),cs));
	item_list.push_back(item_null);
      }
      else
      {
	item_list.push_back(item_null);
	item_list.push_back(item_null);
	item_list.push_back(item_null);
      }
      /* Add "rows" field to item_list. */
      item_list.push_back(new Item_int((longlong) (ulonglong)
				       join->best_positions[i]. records_read,
				       21));
      /* Build "Extra" field and add it to item_list. */
      my_bool key_read=table->key_read;
      if ((tab->type == JT_NEXT || tab->type == JT_CONST) &&
          table->used_keys.is_set(tab->index))
	key_read=1;
      if (quick_type == QUICK_SELECT_I::QS_TYPE_ROR_INTERSECT &&
          !((QUICK_ROR_INTERSECT_SELECT*)tab->select->quick)->need_to_fetch_row)
        key_read=1;
        
      if (tab->info)
	item_list.push_back(new Item_string(tab->info,strlen(tab->info),cs));
      else
      {
        if (quick_type == QUICK_SELECT_I::QS_TYPE_ROR_UNION || 
            quick_type == QUICK_SELECT_I::QS_TYPE_ROR_INTERSECT ||
            quick_type == QUICK_SELECT_I::QS_TYPE_INDEX_MERGE)
        {
          extra.append("; Using ");
          tab->select->quick->add_info_string(&extra);
        }
	if (tab->select)
	{
	  if (tab->use_quick == 2)
	  {
            char buf[MAX_KEY/8+1];
            extra.append("; Range checked for each record (index map: 0x");
            extra.append(tab->keys.print(buf));
            extra.append(')');
	  }
	  else if (tab->select->cond)
          {
            const COND *pushed_cond= tab->table->file->pushed_cond;

            if (thd->variables.engine_condition_pushdown && pushed_cond)
            {
              extra.append("; Using where with pushed condition");
              if (thd->lex->describe & DESCRIBE_EXTENDED)
              {
                extra.append(": ");
                ((COND *)pushed_cond)->print(&extra);
              }
            }
            else
              extra.append("; Using where");
          }
	}
	if (key_read)
        {
          if (quick_type == QUICK_SELECT_I::QS_TYPE_GROUP_MIN_MAX)
            extra.append("; Using index for group-by");
          else
            extra.append("; Using index");
        }
	if (table->reginfo.not_exists_optimize)
	  extra.append("; Not exists");
	if (need_tmp_table)
	{
	  need_tmp_table=0;
	  extra.append("; Using temporary");
	}
	if (need_order)
	{
	  need_order=0;
	  extra.append("; Using filesort");
	}
	if (distinct & test_all_bits(used_tables,thd->used_tables))
	  extra.append("; Distinct");
        
        /* Skip initial "; "*/
        const char *str= extra.ptr();
        uint32 len= extra.length();
        if (len)
        {
          str += 2;
          len -= 2;
        }
	item_list.push_back(new Item_string(str, len, cs));
      }
      // For next iteration
      used_tables|=table->map;
      if (result->send_data(item_list))
	join->error= 1;
    }
  }
  for (SELECT_LEX_UNIT *unit= join->select_lex->first_inner_unit();
       unit;
       unit= unit->next_unit())
  {
    if (mysql_explain_union(thd, unit, result))
      DBUG_VOID_RETURN;
  }
  DBUG_VOID_RETURN;
}


bool mysql_explain_union(THD *thd, SELECT_LEX_UNIT *unit, select_result *result)
{
  DBUG_ENTER("mysql_explain_union");
  bool res= 0;
  SELECT_LEX *first= unit->first_select();

  for (SELECT_LEX *sl= first;
       sl;
       sl= sl->next_select())
  {
    // drop UNCACHEABLE_EXPLAIN, because it is for internal usage only
    uint8 uncacheable= (sl->uncacheable & ~UNCACHEABLE_EXPLAIN);
    sl->type= (((&thd->lex->select_lex)==sl)?
	       ((thd->lex->all_selects_list != sl) ? 
		primary_key_name : "SIMPLE"):
	       ((sl == first)?
		((sl->linkage == DERIVED_TABLE_TYPE) ?
		 "DERIVED":
		 ((uncacheable & UNCACHEABLE_DEPENDENT) ?
		  "DEPENDENT SUBQUERY":
		  (uncacheable?"UNCACHEABLE SUBQUERY":
		   "SUBQUERY"))):
		((uncacheable & UNCACHEABLE_DEPENDENT) ?
		 "DEPENDENT UNION":
		 uncacheable?"UNCACHEABLE UNION":
		 "UNION")));
    sl->options|= SELECT_DESCRIBE;
  }
  if (first->next_select())
  {
    unit->fake_select_lex->select_number= UINT_MAX; // jost for initialization
    unit->fake_select_lex->type= "UNION RESULT";
    unit->fake_select_lex->options|= SELECT_DESCRIBE;
    if (!(res= unit->prepare(thd, result, SELECT_NO_UNLOCK | SELECT_DESCRIBE,
                             "")))
      res= unit->exec();
    res|= unit->cleanup();
  }
  else
  {
    thd->lex->current_select= first;
    unit->set_limit(unit->global_parameters, first);
    res= mysql_select(thd, &first->ref_pointer_array,
			(TABLE_LIST*) first->table_list.first,
			first->with_wild, first->item_list,
			first->where,
			first->order_list.elements +
			first->group_list.elements,
			(ORDER*) first->order_list.first,
			(ORDER*) first->group_list.first,
			first->having,
			(ORDER*) thd->lex->proc_list.first,
			first->options | thd->options | SELECT_DESCRIBE,
			result, unit, first);
  }
  DBUG_RETURN(res || thd->net.report_error);
}


/*
  Print joins from the FROM clause

  SYNOPSIS
    print_join()
    thd     thread handler
    str     string where table should be printed
    tables  list of tables in join
*/

static void print_join(THD *thd, String *str, List<TABLE_LIST> *tables)
{
  /* List is reversed => we should reverse it before using */
  List_iterator_fast<TABLE_LIST> ti(*tables);
  TABLE_LIST **table= (TABLE_LIST **)thd->alloc(sizeof(TABLE_LIST*) *
                                                tables->elements);
  if (table == 0)
    return;  // out of memory

  for (TABLE_LIST **t= table + (tables->elements - 1); t >= table; t--)
    *t= ti++;

  DBUG_ASSERT(tables->elements >= 1);
  (*table)->print(thd, str);

  TABLE_LIST **end= table + tables->elements;
  for(TABLE_LIST **tbl= table + 1; tbl < end; tbl++)
  {
    TABLE_LIST *curr= *tbl;
    if (curr->outer_join)
      str->append(" left join ", 11); // MySQL converts right to left joins
    else if (curr->straight)
      str->append(" straight_join ", 15);
    else
      str->append(" join ", 6);
    curr->print(thd, str);
    if (curr->on_expr)
    {
      str->append(" on(", 4);
      curr->on_expr->print(str);
      str->append(')');
    }
  }
}


/*
  Print table as it should be in join list

  SYNOPSIS
    st_table_list::print();
    str   string where table should bbe printed
*/

void st_table_list::print(THD *thd, String *str)
{
  if (nested_join)
  {
    str->append('(');
    print_join(thd, str, &nested_join->join_list);
    str->append(')');
  }
  else
  {
    const char *cmp_name;                         // Name to compare with alias
    if (view_name.str)
    {
      append_identifier(thd, str, view_db.str, view_db.length);
      str->append('.');
      append_identifier(thd, str, view_name.str, view_name.length);
      cmp_name= view_name.str;
    }
    else if (derived)
    {
      str->append('(');
      derived->print(str);
      str->append(')');
      cmp_name= "";                               // Force printing of alias
    }
    else
    {
      append_identifier(thd, str, db, db_length);
      str->append('.');
      if (schema_table)
      {
        append_identifier(thd, str, schema_table_name,
                          strlen(schema_table_name));
        cmp_name= schema_table_name;
      }
      else
      {
        append_identifier(thd, str, table_name, table_name_length);
        cmp_name= table_name;
      }
    }
    if (my_strcasecmp(table_alias_charset, cmp_name, alias))
    {
      str->append(' ');
      append_identifier(thd, str, alias, strlen(alias));
    }
  }
}


void st_select_lex::print(THD *thd, String *str)
{
  /* QQ: thd may not be set for sub queries, but this should be fixed */
  if (!thd)
    thd= current_thd;

  str->append("select ", 7);

  /* First add options */
  if (options & SELECT_STRAIGHT_JOIN)
    str->append("straight_join ", 14);
  if ((thd->lex->lock_option == TL_READ_HIGH_PRIORITY) &&
      (this == &thd->lex->select_lex))
    str->append("high_priority ", 14);
  if (options & SELECT_DISTINCT)
    str->append("distinct ", 9);
  if (options & SELECT_SMALL_RESULT)
    str->append("sql_small_result ", 17);
  if (options & SELECT_BIG_RESULT)
    str->append("sql_big_result ", 15);
  if (options & OPTION_BUFFER_RESULT)
    str->append("sql_buffer_result ", 18);
  if (options & OPTION_FOUND_ROWS)
    str->append("sql_calc_found_rows ", 20);
  if (!thd->lex->safe_to_cache_query)
    str->append("sql_no_cache ", 13);
  if (options & OPTION_TO_QUERY_CACHE)
    str->append("sql_cache ", 10);

  //Item List
  bool first= 1;
  List_iterator_fast<Item> it(item_list);
  Item *item;
  while ((item= it++))
  {
    if (first)
      first= 0;
    else
      str->append(',');
    item->print_item_w_name(str);
  }

  /*
    from clause
    TODO: support USING/FORCE/IGNORE index
  */
  if (table_list.elements)
  {
    str->append(" from ", 6);
    /* go through join tree */
    print_join(thd, str, &top_join_list);
  }

  // Where
  Item *cur_where= where;
  if (join)
    cur_where= join->conds;
  if (cur_where)
  {
    str->append(" where ", 7);
    cur_where->print(str);
  }

  // group by & olap
  if (group_list.elements)
  {
    str->append(" group by ", 10);
    print_order(str, (ORDER *) group_list.first);
    switch (olap)
    {
      case CUBE_TYPE:
	str->append(" with cube", 10);
	break;
      case ROLLUP_TYPE:
	str->append(" with rollup", 12);
	break;
      default:
	;  //satisfy compiler
    }
  }

  // having
  Item *cur_having= having;
  if (join)
    cur_having= join->having;

  if (cur_having)
  {
    str->append(" having ", 8);
    cur_having->print(str);
  }

  if (order_list.elements)
  {
    str->append(" order by ", 10);
    print_order(str, (ORDER *) order_list.first);
  }

  // limit
  print_limit(thd, str);

  // PROCEDURE unsupported here
}


/*
  change select_result object of JOIN

  SYNOPSIS
    JOIN::change_result()
    res		new select_result object

  RETURN
    FALSE - OK
    TRUE  - error
*/

bool JOIN::change_result(select_result *res)
{
  DBUG_ENTER("JOIN::change_result");
  result= res;
  if (!procedure && (result->prepare(fields_list, select_lex->master_unit()) ||
                     result->prepare2()))
  {
    DBUG_RETURN(TRUE);
  }
  DBUG_RETURN(FALSE);
}<|MERGE_RESOLUTION|>--- conflicted
+++ resolved
@@ -9582,12 +9582,8 @@
   TABLE *table= tab->table;
   if (table->status & STATUS_GARBAGE)		// If first read
   {
-<<<<<<< HEAD
     table->status= 0;
-    if (cp_buffer_from_ref(&tab->ref))
-=======
     if (cp_buffer_from_ref(tab->join->thd, &tab->ref))
->>>>>>> a76ecc5b
       error=HA_ERR_KEY_NOT_FOUND;
     else
     {
