--- conflicted
+++ resolved
@@ -2560,31 +2560,22 @@
     }
     if (table->table)
     {
-<<<<<<< HEAD
       if (fatal_error)
         table->table->s->version=0;               // Force close of table
       else if (open_for_modify)
       {
-        pthread_mutex_lock(&LOCK_open);
-        remove_table_from_cache(thd, table->table->s->db,
-                                table->table->s->table_name, RTFC_NO_FLAG);
-        pthread_mutex_unlock(&LOCK_open);
-        /* Something may be modified, that's why we have to invalidate cache */
+        if (table->table->tmp_table)
+          table->table->file->info(HA_STATUS_CONST);
+        else
+        {
+          pthread_mutex_lock(&LOCK_open);
+          remove_table_from_cache(thd, table->table->s->db,
+                                  table->table->s->table_name, RTFC_NO_FLAG);
+          pthread_mutex_unlock(&LOCK_open);
+        }
+        /* May be something modified consequently we have to invalidate cache */
         query_cache_invalidate3(thd, table->table, 0);
       }
-=======
-      if (table->table->tmp_table)
-        table->table->file->info(HA_STATUS_CONST);
-      else
-      {
-        pthread_mutex_lock(&LOCK_open);
-        remove_table_from_cache(thd, table->table->table_cache_key,
-                                table->table->real_name, RTFC_NO_FLAG);
-        pthread_mutex_unlock(&LOCK_open);
-      }
-      /* May be something modified consequently we have to invalidate cache */
-      query_cache_invalidate3(thd, table->table, 0);
->>>>>>> 050a9f3f
     }
     close_thread_tables(thd);
     table->table=0;				// For query cache
