/*
   Copyright (c) 2000, 2019, Oracle and/or its affiliates.
   Copyright (c) 2010, 2020, MariaDB

   This program is free software; you can redistribute it and/or modify
   it under the terms of the GNU General Public License as published by
   the Free Software Foundation; version 2 of the License.

   This program is distributed in the hope that it will be useful,
   but WITHOUT ANY WARRANTY; without even the implied warranty of
   MERCHANTABILITY or FITNESS FOR A PARTICULAR PURPOSE.  See the
   GNU General Public License for more details.

   You should have received a copy of the GNU General Public License
   along with this program; if not, write to the Free Software
   Foundation, Inc., 51 Franklin St, Fifth Floor, Boston, MA 02110-1335  USA
*/

/* drop and alter of tables */

#include "mariadb.h"
#include "sql_priv.h"
#include "unireg.h"
#include "debug_sync.h"
#include "sql_table.h"
#include "sql_parse.h"                        // test_if_data_home_dir
#include "sql_cache.h"                          // query_cache_*
#include "sql_base.h"   // lock_table_names
#include "lock.h"       // mysql_unlock_tables
#include "strfunc.h"    // find_type2, find_set
#include "sql_truncate.h"                       // regenerate_locked_table
#include "ha_partition.h"                       // PAR_EXT
                                                // mem_alloc_error,
                                                // partition_info
                                                // NOT_A_PARTITION_ID
#include "sql_db.h"                             // load_db_opt_by_name
#include "records.h"             // init_read_record, end_read_record
#include "filesort.h"            // filesort_free_buffers
#include "sql_select.h"                // setup_order
#include "sql_handler.h"               // mysql_ha_rm_tables
#include "discover.h"                  // readfrm
#include "my_pthread.h"                // pthread_mutex_t
#include "log_event.h"                 // Query_log_event
#include "sql_statistics.h"
#include <hash.h>
#include <myisam.h>
#include <my_dir.h>
#include "create_options.h"
#include "sp_head.h"
#include "sp.h"
#include "sql_trigger.h"
#include "sql_parse.h"
#include "sql_show.h"
#include "transaction.h"
#include "sql_audit.h"
#include "sql_sequence.h"
#include "tztime.h"
#include "sql_insert.h"                        // binlog_drop_table
#include <algorithm>

#ifdef __WIN__
#include <io.h>
#endif

const char *primary_key_name="PRIMARY";

static int check_if_keyname_exists(const char *name,KEY *start, KEY *end);
static char *make_unique_key_name(THD *, const char *, KEY *, KEY *);
static bool make_unique_constraint_name(THD *, LEX_CSTRING *, const char *,
                                        List<Virtual_column_info> *, uint *);
static const char *make_unique_invisible_field_name(THD *, const char *,
                                                    List<Create_field> *);
static int copy_data_between_tables(THD *, TABLE *,TABLE *,
                                    List<Create_field> &, bool, uint, ORDER *,
                                    ha_rows *, ha_rows *,
                                    Alter_info::enum_enable_or_disable,
                                    Alter_table_ctx *);
static int mysql_prepare_create_table(THD *, HA_CREATE_INFO *, Alter_info *,
                                      uint *, handler *, KEY **, uint *, int);
static uint blob_length_by_type(enum_field_types type);
static bool fix_constraints_names(THD *thd, List<Virtual_column_info>
                                  *check_constraint_list,
                                  const HA_CREATE_INFO *create_info);

/**
  @brief Helper function for explain_filename
  @param thd          Thread handle
  @param to_p         Explained name in system_charset_info
  @param end_p        End of the to_p buffer
  @param name         Name to be converted
  @param name_len     Length of the name, in bytes
*/
static char* add_identifier(THD* thd, char *to_p, const char * end_p,
                            const char* name, size_t name_len)
{
  uint res;
  uint errors;
  const char *conv_name, *conv_name_end;
  char tmp_name[FN_REFLEN];
  char conv_string[FN_REFLEN];
  int quote;

  DBUG_ENTER("add_identifier");
  if (!name[name_len])
    conv_name= name;
  else
  {
    strnmov(tmp_name, name, name_len);
    tmp_name[name_len]= 0;
    conv_name= tmp_name;
  }
  res= strconvert(&my_charset_filename, conv_name, name_len,
                  system_charset_info,
                  conv_string, FN_REFLEN, &errors);
  if (unlikely(!res || errors))
  {
    DBUG_PRINT("error", ("strconvert of '%s' failed with %u (errors: %u)", conv_name, res, errors));
    conv_name= name;
    conv_name_end= name + name_len;
  }
  else
  {
    DBUG_PRINT("info", ("conv '%s' -> '%s'", conv_name, conv_string));
    conv_name= conv_string;
    conv_name_end= conv_string + res;
  }

  quote= (likely(thd) ?
          get_quote_char_for_identifier(thd, conv_name, res - 1) :
          '`');

  if (quote != EOF && (end_p - to_p > 2))
  {
    *(to_p++)= (char) quote;
    while (*conv_name && (end_p - to_p - 1) > 0)
    {
      int length= system_charset_info->charlen(conv_name, conv_name_end);
      if (length <= 0)
        length= 1;
      if (length == 1 && *conv_name == (char) quote)
      { 
        if ((end_p - to_p) < 3)
          break;
        *(to_p++)= (char) quote;
        *(to_p++)= *(conv_name++);
      }
      else if (((long) length) < (end_p - to_p))
      {
        to_p= strnmov(to_p, conv_name, length);
        conv_name+= length;
      }
      else
        break;                               /* string already filled */
    }
    if (end_p > to_p) {
      *(to_p++)= (char) quote;
      if (end_p > to_p)
	*to_p= 0; /* terminate by NUL, but do not include it in the count */
    }
  }
  else
    to_p= strnmov(to_p, conv_name, end_p - to_p);
  DBUG_RETURN(to_p);
}


/**
  @brief Explain a path name by split it to database, table etc.
  
  @details Break down the path name to its logic parts
  (database, table, partition, subpartition).
  filename_to_tablename cannot be used on partitions, due to the #P# part.
  There can be up to 6 '#', #P# for partition, #SP# for subpartition
  and #TMP# or #REN# for temporary or renamed partitions.
  This should be used when something should be presented to a user in a
  diagnostic, error etc. when it would be useful to know what a particular
  file [and directory] means. Such as SHOW ENGINE STATUS, error messages etc.

  Examples:

    t1#P#p1                 table t1 partition p1
    t1#P#p1#SP#sp1          table t1 partition p1 subpartition sp1
    t1#P#p1#SP#sp1#TMP#     table t1 partition p1 subpartition sp1 temporary
    t1#P#p1#SP#sp1#REN#     table t1 partition p1 subpartition sp1 renamed

   @param      thd          Thread handle
   @param      from         Path name in my_charset_filename
                            Null terminated in my_charset_filename, normalized
                            to use '/' as directory separation character.
   @param      to           Explained name in system_charset_info
   @param      to_length    Size of to buffer
   @param      explain_mode Requested output format.
                            EXPLAIN_ALL_VERBOSE ->
                            [Database `db`, ]Table `tbl`[,[ Temporary| Renamed]
                            Partition `p` [, Subpartition `sp`]]
                            EXPLAIN_PARTITIONS_VERBOSE -> `db`.`tbl`
                            [[ Temporary| Renamed] Partition `p`
                            [, Subpartition `sp`]]
                            EXPLAIN_PARTITIONS_AS_COMMENT -> `db`.`tbl` |*
                            [,[ Temporary| Renamed] Partition `p`
                            [, Subpartition `sp`]] *|
                            (| is really a /, and it is all in one line)

   @retval     Length of returned string
*/

uint explain_filename(THD* thd,
		      const char *from,
                      char *to,
                      uint to_length,
                      enum_explain_filename_mode explain_mode)
{
  char *to_p= to;
  char *end_p= to_p + to_length;
  const char *db_name= NULL;
  size_t  db_name_len= 0;
  const char *table_name;
  size_t  table_name_len= 0;
  const char *part_name= NULL;
  size_t  part_name_len= 0;
  const char *subpart_name= NULL;
  size_t  subpart_name_len= 0;
  uint part_type= NORMAL_PART_NAME;

  const char *tmp_p;
  DBUG_ENTER("explain_filename");
  DBUG_PRINT("enter", ("from '%s'", from));
  tmp_p= from;
  table_name= from;
  /*
    If '/' then take last directory part as database.
    '/' is the directory separator, not FN_LIB_CHAR
  */
  while ((tmp_p= strchr(tmp_p, '/')))
  {
    db_name= table_name;
    /* calculate the length */
    db_name_len= (int)(tmp_p - db_name);
    tmp_p++;
    table_name= tmp_p;
  }
  tmp_p= table_name;
  /* Look if there are partition tokens in the table name. */
  while ((tmp_p= strchr(tmp_p, '#')))
  {
    tmp_p++;
    switch (tmp_p[0]) {
    case 'P':
    case 'p':
      if (tmp_p[1] == '#')
      {
        part_name= tmp_p + 2;
        tmp_p+= 2;
      }
      break;
    case 'S':
    case 's':
      if ((tmp_p[1] == 'P' || tmp_p[1] == 'p') && tmp_p[2] == '#')
      {
        part_name_len= (int)(tmp_p - part_name - 1);
        subpart_name= tmp_p + 3;
	tmp_p+= 3;
      }
      break;
    case 'T':
    case 't':
      if ((tmp_p[1] == 'M' || tmp_p[1] == 'm') &&
          (tmp_p[2] == 'P' || tmp_p[2] == 'p') &&
          tmp_p[3] == '#' && !tmp_p[4])
      {
        part_type= TEMP_PART_NAME;
        tmp_p+= 4;
      }
      break;
    case 'R':
    case 'r':
      if ((tmp_p[1] == 'E' || tmp_p[1] == 'e') &&
          (tmp_p[2] == 'N' || tmp_p[2] == 'n') &&
          tmp_p[3] == '#' && !tmp_p[4])
      {
        part_type= RENAMED_PART_NAME;
        tmp_p+= 4;
      }
      break;
    default:
      /* Not partition name part. */
      ;
    }
  }
  if (part_name)
  {
    table_name_len= (int)(part_name - table_name - 3);
    if (subpart_name)
      subpart_name_len= strlen(subpart_name);
    else
      part_name_len= strlen(part_name);
    if (part_type != NORMAL_PART_NAME)
    {
      if (subpart_name)
        subpart_name_len-= 5;
      else
        part_name_len-= 5;
    }
  }
  else
    table_name_len= strlen(table_name);
  if (db_name)
  {
    if (explain_mode == EXPLAIN_ALL_VERBOSE)
    {
      to_p= strnmov(to_p, ER_THD_OR_DEFAULT(thd, ER_DATABASE_NAME),
                                            end_p - to_p);
      *(to_p++)= ' ';
      to_p= add_identifier(thd, to_p, end_p, db_name, db_name_len);
      to_p= strnmov(to_p, ", ", end_p - to_p);
    }
    else
    {
      to_p= add_identifier(thd, to_p, end_p, db_name, db_name_len);
      to_p= strnmov(to_p, ".", end_p - to_p);
    }
  }
  if (explain_mode == EXPLAIN_ALL_VERBOSE)
  {
    to_p= strnmov(to_p, ER_THD_OR_DEFAULT(thd, ER_TABLE_NAME), end_p - to_p);
    *(to_p++)= ' ';
    to_p= add_identifier(thd, to_p, end_p, table_name, table_name_len);
  }
  else
    to_p= add_identifier(thd, to_p, end_p, table_name, table_name_len);
  if (part_name)
  {
    if (explain_mode == EXPLAIN_PARTITIONS_AS_COMMENT)
      to_p= strnmov(to_p, " /* ", end_p - to_p);
    else if (explain_mode == EXPLAIN_PARTITIONS_VERBOSE)
      to_p= strnmov(to_p, " ", end_p - to_p);
    else
      to_p= strnmov(to_p, ", ", end_p - to_p);
    if (part_type != NORMAL_PART_NAME)
    {
      if (part_type == TEMP_PART_NAME)
        to_p= strnmov(to_p, ER_THD_OR_DEFAULT(thd, ER_TEMPORARY_NAME),
                      end_p - to_p);
      else
        to_p= strnmov(to_p, ER_THD_OR_DEFAULT(thd, ER_RENAMED_NAME),
                      end_p - to_p);
      to_p= strnmov(to_p, " ", end_p - to_p);
    }
    to_p= strnmov(to_p, ER_THD_OR_DEFAULT(thd, ER_PARTITION_NAME),
                  end_p - to_p);
    *(to_p++)= ' ';
    to_p= add_identifier(thd, to_p, end_p, part_name, part_name_len);
    if (subpart_name)
    {
      to_p= strnmov(to_p, ", ", end_p - to_p);
      to_p= strnmov(to_p, ER_THD_OR_DEFAULT(thd, ER_SUBPARTITION_NAME),
                    end_p - to_p);
      *(to_p++)= ' ';
      to_p= add_identifier(thd, to_p, end_p, subpart_name, subpart_name_len);
    }
    if (explain_mode == EXPLAIN_PARTITIONS_AS_COMMENT)
      to_p= strnmov(to_p, " */", end_p - to_p);
  }
  DBUG_PRINT("exit", ("to '%s'", to));
  DBUG_RETURN((uint)(to_p - to));
}


/*
  Translate a file name to a table name (WL #1324).

  SYNOPSIS
    filename_to_tablename()
      from                      The file name in my_charset_filename.
      to                OUT     The table name in system_charset_info.
      to_length                 The size of the table name buffer.

  RETURN
    Table name length.
*/

uint filename_to_tablename(const char *from, char *to, size_t to_length, 
                           bool stay_quiet)
{
  uint errors;
  size_t res;
  DBUG_ENTER("filename_to_tablename");
  DBUG_PRINT("enter", ("from '%s'", from));

  res= strconvert(&my_charset_filename, from, FN_REFLEN,
                  system_charset_info,  to, to_length, &errors);
  if (unlikely(errors)) // Old 5.0 name
  {
    res= (strxnmov(to, to_length, MYSQL50_TABLE_NAME_PREFIX,  from, NullS) -
          to);
    if (!stay_quiet)
      sql_print_error("Invalid (old?) table or database name '%s'", from);
  }

  DBUG_PRINT("exit", ("to '%s'", to));
  DBUG_RETURN((uint)res);
}


/**
  Check if given string begins with "#mysql50#" prefix
  
  @param   name          string to check cut 
  
  @retval
    FALSE  no prefix found
  @retval
    TRUE   prefix found
*/

bool check_mysql50_prefix(const char *name)
{
  return (name[0] == '#' && 
         !strncmp(name, MYSQL50_TABLE_NAME_PREFIX,
                  MYSQL50_TABLE_NAME_PREFIX_LENGTH));
}


/**
  Check if given string begins with "#mysql50#" prefix, cut it if so.
  
  @param   from          string to check and cut 
  @param   to[out]       buffer for result string
  @param   to_length     its size
  
  @retval
    0      no prefix found
  @retval
    non-0  result string length
*/

uint check_n_cut_mysql50_prefix(const char *from, char *to, size_t to_length)
{
  if (check_mysql50_prefix(from))
    return (uint) (strmake(to, from + MYSQL50_TABLE_NAME_PREFIX_LENGTH,
                           to_length - 1) - to);
  return 0;
}


static bool check_if_frm_exists(char *path, const char *db, const char *table)
{
  fn_format(path, table, db, reg_ext, MYF(0));
  return !access(path, F_OK);
}


/*
  Translate a table name to a file name (WL #1324).

  SYNOPSIS
    tablename_to_filename()
      from                      The table name in system_charset_info.
      to                OUT     The file name in my_charset_filename.
      to_length                 The size of the file name buffer.

  RETURN
    File name length.
*/

uint tablename_to_filename(const char *from, char *to, size_t to_length)
{
  uint errors, length;
  DBUG_ENTER("tablename_to_filename");
  DBUG_PRINT("enter", ("from '%s'", from));

  if ((length= check_n_cut_mysql50_prefix(from, to, to_length)))
  {
    /*
      Check if the name supplied is a valid mysql 5.0 name and 
      make the name a zero length string if it's not.
      Note that just returning zero length is not enough : 
      a lot of places don't check the return value and expect 
      a zero terminated string.
    */  
    if (check_table_name(to, length, TRUE))
    {
      to[0]= 0;
      length= 0;
    }
    DBUG_RETURN(length);
  }
  length= strconvert(system_charset_info, from, FN_REFLEN,
                     &my_charset_filename, to, to_length, &errors);
  if (check_if_legal_tablename(to) &&
      length + 4 < to_length)
  {
    memcpy(to + length, "@@@", 4);
    length+= 3;
  }
  DBUG_PRINT("exit", ("to '%s'", to));
  DBUG_RETURN(length);
}


/*
  Creates path to a file: mysql_data_dir/db/table.ext

  SYNOPSIS
   build_table_filename()
     buff                       Where to write result in my_charset_filename.
                                This may be the same as table_name.
     bufflen                    buff size
     db                         Database name in system_charset_info.
     table_name                 Table name in system_charset_info.
     ext                        File extension.
     flags                      FN_FROM_IS_TMP or FN_TO_IS_TMP or FN_IS_TMP
                                table_name is temporary, do not change.

  NOTES

    Uses database and table name, and extension to create
    a file name in mysql_data_dir. Database and table
    names are converted from system_charset_info into "fscs".
    Unless flags indicate a temporary table name.
    'db' is always converted.
    'ext' is not converted.

    The conversion suppression is required for ALTER TABLE. This
    statement creates intermediate tables. These are regular
    (non-temporary) tables with a temporary name. Their path names must
    be derivable from the table name. So we cannot use
    build_tmptable_filename() for them.

  RETURN
    path length
*/

uint build_table_filename(char *buff, size_t bufflen, const char *db,
                          const char *table_name, const char *ext, uint flags)
{
  char dbbuff[FN_REFLEN];
  char tbbuff[FN_REFLEN];
  DBUG_ENTER("build_table_filename");
  DBUG_PRINT("enter", ("db: '%s'  table_name: '%s'  ext: '%s'  flags: %x",
                       db, table_name, ext, flags));

  (void) tablename_to_filename(db, dbbuff, sizeof(dbbuff));

  /* Check if this is a temporary table name. Allow it if a corresponding .frm file exists */
  if (is_prefix(table_name, tmp_file_prefix) && strlen(table_name) < NAME_CHAR_LEN &&
      check_if_frm_exists(tbbuff, dbbuff, table_name))
    flags|= FN_IS_TMP;

  if (flags & FN_IS_TMP) // FN_FROM_IS_TMP | FN_TO_IS_TMP
    strmake(tbbuff, table_name, sizeof(tbbuff)-1);
  else
    (void) tablename_to_filename(table_name, tbbuff, sizeof(tbbuff));

  char *end = buff + bufflen;
  /* Don't add FN_ROOTDIR if mysql_data_home already includes it */
  char *pos = strnmov(buff, mysql_data_home, bufflen);
  size_t rootdir_len= strlen(FN_ROOTDIR);
  if (pos - rootdir_len >= buff &&
      memcmp(pos - rootdir_len, FN_ROOTDIR, rootdir_len) != 0)
    pos= strnmov(pos, FN_ROOTDIR, end - pos);
  pos= strxnmov(pos, end - pos, dbbuff, FN_ROOTDIR, NullS);
#ifdef USE_SYMDIR
  if (!(flags & SKIP_SYMDIR_ACCESS))
  {
    unpack_dirname(buff, buff);
    pos= strend(buff);
  }
#endif
  pos= strxnmov(pos, end - pos, tbbuff, ext, NullS);

  DBUG_PRINT("exit", ("buff: '%s'", buff));
  DBUG_RETURN((uint)(pos - buff));
}


/**
  Create path to a temporary table mysql_tmpdir/#sql1234_12_1
  (i.e. to its .FRM file but without an extension).

  @param thd      The thread handle.
  @param buff     Where to write result in my_charset_filename.
  @param bufflen  buff size

  @note
    Uses current_pid, thread_id, and tmp_table counter to create
    a file name in mysql_tmpdir.

  @return Path length.
*/

uint build_tmptable_filename(THD* thd, char *buff, size_t bufflen)
{
  DBUG_ENTER("build_tmptable_filename");

  char *p= strnmov(buff, mysql_tmpdir, bufflen);
  my_snprintf(p, bufflen - (p - buff), "/%s-temptable-%lx-%llx-%x",
              tmp_file_prefix, current_pid,
              thd->thread_id, thd->tmp_table++);

  if (lower_case_table_names)
  {
    /* Convert all except tmpdir to lower case */
    my_casedn_str(files_charset_info, p);
  }

  size_t length= unpack_filename(buff, buff);
  DBUG_PRINT("exit", ("buff: '%s'", buff));
  DBUG_RETURN((uint)length);
}

/*
--------------------------------------------------------------------------

   MODULE: DDL log
   -----------------

   This module is used to ensure that we can recover from crashes that occur
   in the middle of a meta-data operation in MySQL. E.g. DROP TABLE t1, t2;
   We need to ensure that both t1 and t2 are dropped and not only t1 and
   also that each table drop is entirely done and not "half-baked".

   To support this we create log entries for each meta-data statement in the
   ddl log while we are executing. These entries are dropped when the
   operation is completed.

   At recovery those entries that were not completed will be executed.

   There is only one ddl log in the system and it is protected by a mutex
   and there is a global struct that contains information about its current
   state.

   History:
   First version written in 2006 by Mikael Ronstrom
--------------------------------------------------------------------------
*/

struct st_global_ddl_log
{
  /*
    We need to adjust buffer size to be able to handle downgrades/upgrades
    where IO_SIZE has changed. We'll set the buffer size such that we can
    handle that the buffer size was upto 4 times bigger in the version
    that wrote the DDL log.
  */
  char file_entry_buf[4*IO_SIZE];
  char file_name_str[FN_REFLEN];
  char *file_name;
  DDL_LOG_MEMORY_ENTRY *first_free;
  DDL_LOG_MEMORY_ENTRY *first_used;
  uint num_entries;
  File file_id;
  uint name_len;
  uint io_size;
  bool inited;
  bool do_release;
  bool recovery_phase;
  st_global_ddl_log() : inited(false), do_release(false) {}
};

st_global_ddl_log global_ddl_log;

mysql_mutex_t LOCK_gdl;

#define DDL_LOG_ENTRY_TYPE_POS 0
#define DDL_LOG_ACTION_TYPE_POS 1
#define DDL_LOG_PHASE_POS 2
#define DDL_LOG_NEXT_ENTRY_POS 4
#define DDL_LOG_NAME_POS 8

#define DDL_LOG_NUM_ENTRY_POS 0
#define DDL_LOG_NAME_LEN_POS 4
#define DDL_LOG_IO_SIZE_POS 8

/**
  Read one entry from ddl log file.

  @param entry_no                     Entry number to read

  @return Operation status
    @retval true   Error
    @retval false  Success
*/

static bool read_ddl_log_file_entry(uint entry_no)
{
  bool error= FALSE;
  File file_id= global_ddl_log.file_id;
  uchar *file_entry_buf= (uchar*)global_ddl_log.file_entry_buf;
  size_t io_size= global_ddl_log.io_size;
  DBUG_ENTER("read_ddl_log_file_entry");

  mysql_mutex_assert_owner(&LOCK_gdl);
  if (mysql_file_pread(file_id, file_entry_buf, io_size, io_size * entry_no,
                       MYF(MY_WME)) != io_size)
    error= TRUE;
  DBUG_RETURN(error);
}


/**
  Write one entry to ddl log file.

  @param entry_no                     Entry number to write

  @return Operation status
    @retval true   Error
    @retval false  Success
*/

static bool write_ddl_log_file_entry(uint entry_no)
{
  bool error= FALSE;
  File file_id= global_ddl_log.file_id;
  uchar *file_entry_buf= (uchar*)global_ddl_log.file_entry_buf;
  DBUG_ENTER("write_ddl_log_file_entry");

  mysql_mutex_assert_owner(&LOCK_gdl);
  if (mysql_file_pwrite(file_id, file_entry_buf,
                        IO_SIZE, IO_SIZE * entry_no, MYF(MY_WME)) != IO_SIZE)
    error= TRUE;
  DBUG_RETURN(error);
}


/**
  Sync the ddl log file.

  @return Operation status
    @retval FALSE  Success
    @retval TRUE   Error
*/


static bool sync_ddl_log_file()
{
  DBUG_ENTER("sync_ddl_log_file");
  DBUG_RETURN(mysql_file_sync(global_ddl_log.file_id, MYF(MY_WME)));
}


/**
  Write ddl log header.

  @return Operation status
    @retval TRUE                      Error
    @retval FALSE                     Success
*/

static bool write_ddl_log_header()
{
  uint16 const_var;
  DBUG_ENTER("write_ddl_log_header");

  int4store(&global_ddl_log.file_entry_buf[DDL_LOG_NUM_ENTRY_POS],
            global_ddl_log.num_entries);
  const_var= FN_REFLEN;
  int4store(&global_ddl_log.file_entry_buf[DDL_LOG_NAME_LEN_POS],
            (ulong) const_var);
  const_var= IO_SIZE;
  int4store(&global_ddl_log.file_entry_buf[DDL_LOG_IO_SIZE_POS],
            (ulong) const_var);
  if (write_ddl_log_file_entry(0UL))
  {
    sql_print_error("Error writing ddl log header");
    DBUG_RETURN(TRUE);
  }
  DBUG_RETURN(sync_ddl_log_file());
}


/**
  Create ddl log file name.
  @param file_name                   Filename setup
*/

static inline void create_ddl_log_file_name(char *file_name)
{
  strxmov(file_name, mysql_data_home, "/", "ddl_log.log", NullS);
}


/**
  Read header of ddl log file.

  When we read the ddl log header we get information about maximum sizes
  of names in the ddl log and we also get information about the number
  of entries in the ddl log.

  @return Last entry in ddl log (0 if no entries)
*/

static uint read_ddl_log_header()
{
  uchar *file_entry_buf= (uchar*)global_ddl_log.file_entry_buf;
  char file_name[FN_REFLEN];
  uint entry_no;
  bool successful_open= FALSE;
  DBUG_ENTER("read_ddl_log_header");

  mysql_mutex_init(key_LOCK_gdl, &LOCK_gdl, MY_MUTEX_INIT_SLOW);
  mysql_mutex_lock(&LOCK_gdl);
  create_ddl_log_file_name(file_name);
  if ((global_ddl_log.file_id= mysql_file_open(key_file_global_ddl_log,
                                               file_name,
                                               O_RDWR | O_BINARY, MYF(0))) >= 0)
  {
    if (read_ddl_log_file_entry(0UL))
    {
      /* Write message into error log */
      sql_print_error("Failed to read ddl log file in recovery");
    }
    else
      successful_open= TRUE;
  }
  if (successful_open)
  {
    entry_no= uint4korr(&file_entry_buf[DDL_LOG_NUM_ENTRY_POS]);
    global_ddl_log.name_len= uint4korr(&file_entry_buf[DDL_LOG_NAME_LEN_POS]);
    global_ddl_log.io_size= uint4korr(&file_entry_buf[DDL_LOG_IO_SIZE_POS]);
    DBUG_ASSERT(global_ddl_log.io_size <=
                sizeof(global_ddl_log.file_entry_buf));
  }
  else
  {
    entry_no= 0;
  }
  global_ddl_log.first_free= NULL;
  global_ddl_log.first_used= NULL;
  global_ddl_log.num_entries= 0;
  global_ddl_log.do_release= true;
  mysql_mutex_unlock(&LOCK_gdl);
  DBUG_RETURN(entry_no);
}


/**
  Convert from ddl_log_entry struct to file_entry_buf binary blob.

  @param ddl_log_entry   filled in ddl_log_entry struct.
*/

static void set_global_from_ddl_log_entry(const DDL_LOG_ENTRY *ddl_log_entry)
{
  mysql_mutex_assert_owner(&LOCK_gdl);
  global_ddl_log.file_entry_buf[DDL_LOG_ENTRY_TYPE_POS]=
                                    (char)DDL_LOG_ENTRY_CODE;
  global_ddl_log.file_entry_buf[DDL_LOG_ACTION_TYPE_POS]=
                                    (char)ddl_log_entry->action_type;
  global_ddl_log.file_entry_buf[DDL_LOG_PHASE_POS]= 0;
  int4store(&global_ddl_log.file_entry_buf[DDL_LOG_NEXT_ENTRY_POS],
            ddl_log_entry->next_entry);
  DBUG_ASSERT(strlen(ddl_log_entry->name) < FN_REFLEN);
  strmake(&global_ddl_log.file_entry_buf[DDL_LOG_NAME_POS],
          ddl_log_entry->name, FN_REFLEN - 1);
  if (ddl_log_entry->action_type == DDL_LOG_RENAME_ACTION ||
      ddl_log_entry->action_type == DDL_LOG_REPLACE_ACTION ||
      ddl_log_entry->action_type == DDL_LOG_EXCHANGE_ACTION)
  {
    DBUG_ASSERT(strlen(ddl_log_entry->from_name) < FN_REFLEN);
    strmake(&global_ddl_log.file_entry_buf[DDL_LOG_NAME_POS + FN_REFLEN],
          ddl_log_entry->from_name, FN_REFLEN - 1);
  }
  else
    global_ddl_log.file_entry_buf[DDL_LOG_NAME_POS + FN_REFLEN]= 0;
  DBUG_ASSERT(strlen(ddl_log_entry->handler_name) < FN_REFLEN);
  strmake(&global_ddl_log.file_entry_buf[DDL_LOG_NAME_POS + (2*FN_REFLEN)],
          ddl_log_entry->handler_name, FN_REFLEN - 1);
  if (ddl_log_entry->action_type == DDL_LOG_EXCHANGE_ACTION)
  {
    DBUG_ASSERT(strlen(ddl_log_entry->tmp_name) < FN_REFLEN);
    strmake(&global_ddl_log.file_entry_buf[DDL_LOG_NAME_POS + (3*FN_REFLEN)],
          ddl_log_entry->tmp_name, FN_REFLEN - 1);
  }
  else
    global_ddl_log.file_entry_buf[DDL_LOG_NAME_POS + (3*FN_REFLEN)]= 0;
}


/**
  Convert from file_entry_buf binary blob to ddl_log_entry struct.

  @param[out] ddl_log_entry   struct to fill in.

  @note Strings (names) are pointing to the global_ddl_log structure,
  so LOCK_gdl needs to be hold until they are read or copied.
*/

static void set_ddl_log_entry_from_global(DDL_LOG_ENTRY *ddl_log_entry,
                                          const uint read_entry)
{
  char *file_entry_buf= (char*) global_ddl_log.file_entry_buf;
  uint inx;
  uchar single_char;

  mysql_mutex_assert_owner(&LOCK_gdl);
  ddl_log_entry->entry_pos= read_entry;
  single_char= file_entry_buf[DDL_LOG_ENTRY_TYPE_POS];
  ddl_log_entry->entry_type= (enum ddl_log_entry_code)single_char;
  single_char= file_entry_buf[DDL_LOG_ACTION_TYPE_POS];
  ddl_log_entry->action_type= (enum ddl_log_action_code)single_char;
  ddl_log_entry->phase= file_entry_buf[DDL_LOG_PHASE_POS];
  ddl_log_entry->next_entry= uint4korr(&file_entry_buf[DDL_LOG_NEXT_ENTRY_POS]);
  ddl_log_entry->name= &file_entry_buf[DDL_LOG_NAME_POS];
  inx= DDL_LOG_NAME_POS + global_ddl_log.name_len;
  ddl_log_entry->from_name= &file_entry_buf[inx];
  inx+= global_ddl_log.name_len;
  ddl_log_entry->handler_name= &file_entry_buf[inx];
  if (ddl_log_entry->action_type == DDL_LOG_EXCHANGE_ACTION)
  {
    inx+= global_ddl_log.name_len;
    ddl_log_entry->tmp_name= &file_entry_buf[inx];
  }
  else
    ddl_log_entry->tmp_name= NULL;
}


/**
  Read a ddl log entry.

  Read a specified entry in the ddl log.

  @param read_entry               Number of entry to read
  @param[out] entry_info          Information from entry

  @return Operation status
    @retval TRUE                     Error
    @retval FALSE                    Success
*/

static bool read_ddl_log_entry(uint read_entry, DDL_LOG_ENTRY *ddl_log_entry)
{
  DBUG_ENTER("read_ddl_log_entry");

  if (read_ddl_log_file_entry(read_entry))
  {
    DBUG_RETURN(TRUE);
  }
  set_ddl_log_entry_from_global(ddl_log_entry, read_entry);
  DBUG_RETURN(FALSE);
}


/**
  Initialise ddl log.

  Write the header of the ddl log file and length of names. Also set
  number of entries to zero.

  @return Operation status
    @retval TRUE                     Error
    @retval FALSE                    Success
*/

static bool init_ddl_log()
{
  char file_name[FN_REFLEN];
  DBUG_ENTER("init_ddl_log");

  if (global_ddl_log.inited)
    goto end;

  global_ddl_log.io_size= IO_SIZE;
  global_ddl_log.name_len= FN_REFLEN;
  create_ddl_log_file_name(file_name);
  if ((global_ddl_log.file_id= mysql_file_create(key_file_global_ddl_log,
                                                 file_name, CREATE_MODE,
                                                 O_RDWR | O_TRUNC | O_BINARY,
                                                 MYF(MY_WME))) < 0)
  {
    /* Couldn't create ddl log file, this is serious error */
    sql_print_error("Failed to open ddl log file");
    DBUG_RETURN(TRUE);
  }
  global_ddl_log.inited= TRUE;
  if (write_ddl_log_header())
  {
    (void) mysql_file_close(global_ddl_log.file_id, MYF(MY_WME));
    global_ddl_log.inited= FALSE;
    DBUG_RETURN(TRUE);
  }

end:
  DBUG_RETURN(FALSE);
}


/**
  Sync ddl log file.

  @return Operation status
    @retval TRUE        Error
    @retval FALSE       Success
*/

static bool sync_ddl_log_no_lock()
{
  DBUG_ENTER("sync_ddl_log_no_lock");

  mysql_mutex_assert_owner(&LOCK_gdl);
  if ((!global_ddl_log.recovery_phase) &&
      init_ddl_log())
  {
    DBUG_RETURN(TRUE);
  }
  DBUG_RETURN(sync_ddl_log_file());
}


/**
  @brief Deactivate an individual entry.

  @details For complex rename operations we need to deactivate individual
  entries.

  During replace operations where we start with an existing table called
  t1 and a replacement table called t1#temp or something else and where
  we want to delete t1 and rename t1#temp to t1 this is not possible to
  do in a safe manner unless the ddl log is informed of the phases in
  the change.

  Delete actions are 1-phase actions that can be ignored immediately after
  being executed.
  Rename actions from x to y is also a 1-phase action since there is no
  interaction with any other handlers named x and y.
  Replace action where drop y and x -> y happens needs to be a two-phase
  action. Thus the first phase will drop y and the second phase will
  rename x -> y.

  @param entry_no     Entry position of record to change

  @return Operation status
    @retval TRUE      Error
    @retval FALSE     Success
*/

static bool deactivate_ddl_log_entry_no_lock(uint entry_no)
{
  uchar *file_entry_buf= (uchar*)global_ddl_log.file_entry_buf;
  DBUG_ENTER("deactivate_ddl_log_entry_no_lock");

  mysql_mutex_assert_owner(&LOCK_gdl);
  if (!read_ddl_log_file_entry(entry_no))
  {
    if (file_entry_buf[DDL_LOG_ENTRY_TYPE_POS] == DDL_LOG_ENTRY_CODE)
    {
      /*
        Log entry, if complete mark it done (IGNORE).
        Otherwise increase the phase by one.
      */
      if (file_entry_buf[DDL_LOG_ACTION_TYPE_POS] == DDL_LOG_DELETE_ACTION ||
          file_entry_buf[DDL_LOG_ACTION_TYPE_POS] == DDL_LOG_RENAME_ACTION ||
          (file_entry_buf[DDL_LOG_ACTION_TYPE_POS] == DDL_LOG_REPLACE_ACTION &&
           file_entry_buf[DDL_LOG_PHASE_POS] == 1) ||
          (file_entry_buf[DDL_LOG_ACTION_TYPE_POS] == DDL_LOG_EXCHANGE_ACTION &&
           file_entry_buf[DDL_LOG_PHASE_POS] >= EXCH_PHASE_TEMP_TO_FROM))
        file_entry_buf[DDL_LOG_ENTRY_TYPE_POS]= DDL_IGNORE_LOG_ENTRY_CODE;
      else if (file_entry_buf[DDL_LOG_ACTION_TYPE_POS] == DDL_LOG_REPLACE_ACTION)
      {
        DBUG_ASSERT(file_entry_buf[DDL_LOG_PHASE_POS] == 0);
        file_entry_buf[DDL_LOG_PHASE_POS]= 1;
      }
      else if (file_entry_buf[DDL_LOG_ACTION_TYPE_POS] == DDL_LOG_EXCHANGE_ACTION)
      {
        DBUG_ASSERT(file_entry_buf[DDL_LOG_PHASE_POS] <=
                                                 EXCH_PHASE_FROM_TO_NAME);
        file_entry_buf[DDL_LOG_PHASE_POS]++;
      }
      else
      {
        DBUG_ASSERT(0);
      }
      if (write_ddl_log_file_entry(entry_no))
      {
        sql_print_error("Error in deactivating log entry. Position = %u",
                        entry_no);
        DBUG_RETURN(TRUE);
      }
    }
  }
  else
  {
    sql_print_error("Failed in reading entry before deactivating it");
    DBUG_RETURN(TRUE);
  }
  DBUG_RETURN(FALSE);
}


/**
  Execute one action in a ddl log entry

  @param ddl_log_entry              Information in action entry to execute

  @return Operation status
    @retval TRUE                       Error
    @retval FALSE                      Success
*/

static int execute_ddl_log_action(THD *thd, DDL_LOG_ENTRY *ddl_log_entry)
{
  bool frm_action= FALSE;
  LEX_CSTRING handler_name;
  handler *file= NULL;
  MEM_ROOT mem_root;
  int error= TRUE;
  char to_path[FN_REFLEN];
  char from_path[FN_REFLEN];
  handlerton *hton;
  DBUG_ENTER("execute_ddl_log_action");

  mysql_mutex_assert_owner(&LOCK_gdl);
  if (ddl_log_entry->entry_type == DDL_IGNORE_LOG_ENTRY_CODE)
  {
    DBUG_RETURN(FALSE);
  }
  DBUG_PRINT("ddl_log",
             ("execute type %c next %u name '%s' from_name '%s' handler '%s'"
              " tmp_name '%s'",
             ddl_log_entry->action_type,
             ddl_log_entry->next_entry,
             ddl_log_entry->name,
             ddl_log_entry->from_name,
             ddl_log_entry->handler_name,
             ddl_log_entry->tmp_name));
  handler_name.str= (char*)ddl_log_entry->handler_name;
  handler_name.length= strlen(ddl_log_entry->handler_name);
  init_sql_alloc(key_memory_gdl, &mem_root, TABLE_ALLOC_BLOCK_SIZE, 0,
                 MYF(MY_THREAD_SPECIFIC));
  if (!strcmp(ddl_log_entry->handler_name, reg_ext))
    frm_action= TRUE;
  else
  {
    plugin_ref plugin= ha_resolve_by_name(thd, &handler_name, false);
    if (!plugin)
    {
      my_error(ER_UNKNOWN_STORAGE_ENGINE, MYF(0), ddl_log_entry->handler_name);
      goto error;
    }
    hton= plugin_data(plugin, handlerton*);
    file= get_new_handler((TABLE_SHARE*)0, &mem_root, hton);
    if (unlikely(!file))
      goto error;
  }
  switch (ddl_log_entry->action_type)
  {
    case DDL_LOG_REPLACE_ACTION:
    case DDL_LOG_DELETE_ACTION:
    {
      if (ddl_log_entry->phase == 0)
      {
        if (frm_action)
        {
          strxmov(to_path, ddl_log_entry->name, reg_ext, NullS);
          if (unlikely((error= mysql_file_delete(key_file_frm, to_path,
                                                 MYF(MY_WME)))))
          {
            if (my_errno != ENOENT)
              break;
          }
#ifdef WITH_PARTITION_STORAGE_ENGINE
          strxmov(to_path, ddl_log_entry->name, PAR_EXT, NullS);
          (void) mysql_file_delete(key_file_partition_ddl_log, to_path, MYF(MY_WME));
#endif
        }
        else
        {
          if (unlikely((error= file->ha_delete_table(ddl_log_entry->name))))
          {
            if (error != ENOENT && error != HA_ERR_NO_SUCH_TABLE)
              break;
          }
        }
        if ((deactivate_ddl_log_entry_no_lock(ddl_log_entry->entry_pos)))
          break;
        (void) sync_ddl_log_no_lock();
        error= FALSE;
        if (ddl_log_entry->action_type == DDL_LOG_DELETE_ACTION)
          break;
      }
      DBUG_ASSERT(ddl_log_entry->action_type == DDL_LOG_REPLACE_ACTION);
      /*
        Fall through and perform the rename action of the replace
        action. We have already indicated the success of the delete
        action in the log entry by stepping up the phase.
      */
    }
    /* fall through */
    case DDL_LOG_RENAME_ACTION:
    {
      error= TRUE;
      if (frm_action)
      {
        strxmov(to_path, ddl_log_entry->name, reg_ext, NullS);
        strxmov(from_path, ddl_log_entry->from_name, reg_ext, NullS);
        if (mysql_file_rename(key_file_frm, from_path, to_path, MYF(MY_WME)))
          break;
#ifdef WITH_PARTITION_STORAGE_ENGINE
        strxmov(to_path, ddl_log_entry->name, PAR_EXT, NullS);
        strxmov(from_path, ddl_log_entry->from_name, PAR_EXT, NullS);
        (void) mysql_file_rename(key_file_partition_ddl_log, from_path, to_path, MYF(MY_WME));
#endif
      }
      else
      {
        if (file->ha_rename_table(ddl_log_entry->from_name,
                                  ddl_log_entry->name))
          break;
      }
      if ((deactivate_ddl_log_entry_no_lock(ddl_log_entry->entry_pos)))
        break;
      (void) sync_ddl_log_no_lock();
      error= FALSE;
      break;
    }
    case DDL_LOG_EXCHANGE_ACTION:
    {
      /* We hold LOCK_gdl, so we can alter global_ddl_log.file_entry_buf */
      char *file_entry_buf= (char*)&global_ddl_log.file_entry_buf;
      /* not yet implemented for frm */
      DBUG_ASSERT(!frm_action);
      /*
        Using a case-switch here to revert all currently done phases,
        since it will fall through until the first phase is undone.
      */
      switch (ddl_log_entry->phase) {
        case EXCH_PHASE_TEMP_TO_FROM:
          /* tmp_name -> from_name possibly done */
          (void) file->ha_rename_table(ddl_log_entry->from_name,
                                       ddl_log_entry->tmp_name);
          /* decrease the phase and sync */
          file_entry_buf[DDL_LOG_PHASE_POS]--;
          if (write_ddl_log_file_entry(ddl_log_entry->entry_pos))
            break;
          if (sync_ddl_log_no_lock())
            break;
          /* fall through */
        case EXCH_PHASE_FROM_TO_NAME:
          /* from_name -> name possibly done */
          (void) file->ha_rename_table(ddl_log_entry->name,
                                       ddl_log_entry->from_name);
          /* decrease the phase and sync */
          file_entry_buf[DDL_LOG_PHASE_POS]--;
          if (write_ddl_log_file_entry(ddl_log_entry->entry_pos))
            break;
          if (sync_ddl_log_no_lock())
            break;
          /* fall through */
        case EXCH_PHASE_NAME_TO_TEMP:
          /* name -> tmp_name possibly done */
          (void) file->ha_rename_table(ddl_log_entry->tmp_name,
                                       ddl_log_entry->name);
          /* disable the entry and sync */
          file_entry_buf[DDL_LOG_ENTRY_TYPE_POS]= DDL_IGNORE_LOG_ENTRY_CODE;
          if (write_ddl_log_file_entry(ddl_log_entry->entry_pos))
            break;
          if (sync_ddl_log_no_lock())
            break;
          error= FALSE;
          break;
        default:
          DBUG_ASSERT(0);
          break;
      }

      break;
    }
    default:
      DBUG_ASSERT(0);
      break;
  }
  delete file;
error:
  free_root(&mem_root, MYF(0)); 
  DBUG_RETURN(error);
}


/**
  Get a free entry in the ddl log

  @param[out] active_entry     A ddl log memory entry returned

  @return Operation status
    @retval TRUE               Error
    @retval FALSE              Success
*/

static bool get_free_ddl_log_entry(DDL_LOG_MEMORY_ENTRY **active_entry,
                                   bool *write_header)
{
  DDL_LOG_MEMORY_ENTRY *used_entry;
  DDL_LOG_MEMORY_ENTRY *first_used= global_ddl_log.first_used;
  DBUG_ENTER("get_free_ddl_log_entry");

  if (global_ddl_log.first_free == NULL)
  {
    if (!(used_entry= (DDL_LOG_MEMORY_ENTRY*)my_malloc(key_memory_DDL_LOG_MEMORY_ENTRY,
                              sizeof(DDL_LOG_MEMORY_ENTRY), MYF(MY_WME))))
    {
      sql_print_error("Failed to allocate memory for ddl log free list");
      DBUG_RETURN(TRUE);
    }
    global_ddl_log.num_entries++;
    used_entry->entry_pos= global_ddl_log.num_entries;
    *write_header= TRUE;
  }
  else
  {
    used_entry= global_ddl_log.first_free;
    global_ddl_log.first_free= used_entry->next_log_entry;
    *write_header= FALSE;
  }
  /*
    Move from free list to used list
  */
  used_entry->next_log_entry= first_used;
  used_entry->prev_log_entry= NULL;
  used_entry->next_active_log_entry= NULL;
  global_ddl_log.first_used= used_entry;
  if (first_used)
    first_used->prev_log_entry= used_entry;

  *active_entry= used_entry;
  DBUG_RETURN(FALSE);
}


/**
  Execute one entry in the ddl log.
  
  Executing an entry means executing a linked list of actions.

  @param first_entry           Reference to first action in entry

  @return Operation status
    @retval TRUE               Error
    @retval FALSE              Success
*/

static bool execute_ddl_log_entry_no_lock(THD *thd, uint first_entry)
{
  DDL_LOG_ENTRY ddl_log_entry;
  uint read_entry= first_entry;
  DBUG_ENTER("execute_ddl_log_entry_no_lock");

  mysql_mutex_assert_owner(&LOCK_gdl);
  do
  {
    if (read_ddl_log_entry(read_entry, &ddl_log_entry))
    {
      /* Write to error log and continue with next log entry */
      sql_print_error("Failed to read entry = %u from ddl log",
                      read_entry);
      break;
    }
    DBUG_ASSERT(ddl_log_entry.entry_type == DDL_LOG_ENTRY_CODE ||
                ddl_log_entry.entry_type == DDL_IGNORE_LOG_ENTRY_CODE);

    if (execute_ddl_log_action(thd, &ddl_log_entry))
    {
      /* Write to error log and continue with next log entry */
      sql_print_error("Failed to execute action for entry = %u from ddl log",
                      read_entry);
      break;
    }
    read_entry= ddl_log_entry.next_entry;
  } while (read_entry);
  DBUG_RETURN(FALSE);
}


/*
  External interface methods for the DDL log Module
  ---------------------------------------------------
*/

/**
  Write a ddl log entry.

  A careful write of the ddl log is performed to ensure that we can
  handle crashes occurring during CREATE and ALTER TABLE processing.

  @param ddl_log_entry         Information about log entry
  @param[out] entry_written    Entry information written into   

  @return Operation status
    @retval TRUE               Error
    @retval FALSE              Success
*/

bool write_ddl_log_entry(DDL_LOG_ENTRY *ddl_log_entry,
                         DDL_LOG_MEMORY_ENTRY **active_entry)
{
  bool error, write_header;
  DBUG_ENTER("write_ddl_log_entry");

  mysql_mutex_assert_owner(&LOCK_gdl);
  if (init_ddl_log())
  {
    DBUG_RETURN(TRUE);
  }
  set_global_from_ddl_log_entry(ddl_log_entry);
  if (get_free_ddl_log_entry(active_entry, &write_header))
  {
    DBUG_RETURN(TRUE);
  }
  error= FALSE;
  DBUG_PRINT("ddl_log",
             ("write type %c next %u name '%s' from_name '%s' handler '%s'"
              " tmp_name '%s'",
             (char) global_ddl_log.file_entry_buf[DDL_LOG_ACTION_TYPE_POS],
             ddl_log_entry->next_entry,
             (char*) &global_ddl_log.file_entry_buf[DDL_LOG_NAME_POS],
             (char*) &global_ddl_log.file_entry_buf[DDL_LOG_NAME_POS
                                                    + FN_REFLEN],
             (char*) &global_ddl_log.file_entry_buf[DDL_LOG_NAME_POS
                                                    + (2*FN_REFLEN)],
             (char*) &global_ddl_log.file_entry_buf[DDL_LOG_NAME_POS
                                                    + (3*FN_REFLEN)]));
  if (unlikely(write_ddl_log_file_entry((*active_entry)->entry_pos)))
  {
    error= TRUE;
    sql_print_error("Failed to write entry_no = %u",
                    (*active_entry)->entry_pos);
  }
  if (write_header && likely(!error))
  {
    (void) sync_ddl_log_no_lock();
    if (write_ddl_log_header())
      error= TRUE;
  }
  if (unlikely(error))
    release_ddl_log_memory_entry(*active_entry);
  DBUG_RETURN(error);
}


/**
  @brief Write final entry in the ddl log.

  @details This is the last write in the ddl log. The previous log entries
  have already been written but not yet synched to disk.
  We write a couple of log entries that describes action to perform.
  This entries are set-up in a linked list, however only when a first
  execute entry is put as the first entry these will be executed.
  This routine writes this first.

  @param first_entry               First entry in linked list of entries
                                   to execute, if 0 = NULL it means that
                                   the entry is removed and the entries
                                   are put into the free list.
  @param complete                  Flag indicating we are simply writing
                                   info about that entry has been completed
  @param[in,out] active_entry      Entry to execute, 0 = NULL if the entry
                                   is written first time and needs to be
                                   returned. In this case the entry written
                                   is returned in this parameter

  @return Operation status
    @retval TRUE                   Error
    @retval FALSE                  Success
*/ 

bool write_execute_ddl_log_entry(uint first_entry,
                                 bool complete,
                                 DDL_LOG_MEMORY_ENTRY **active_entry)
{
  bool write_header= FALSE;
  char *file_entry_buf= (char*)global_ddl_log.file_entry_buf;
  DBUG_ENTER("write_execute_ddl_log_entry");

  mysql_mutex_assert_owner(&LOCK_gdl);
  if (init_ddl_log())
  {
    DBUG_RETURN(TRUE);
  }
  if (!complete)
  {
    /*
      We haven't synched the log entries yet, we synch them now before
      writing the execute entry. If complete is true we haven't written
      any log entries before, we are only here to write the execute
      entry to indicate it is done.
    */
    (void) sync_ddl_log_no_lock();
    file_entry_buf[DDL_LOG_ENTRY_TYPE_POS]= (char)DDL_LOG_EXECUTE_CODE;
  }
  else
    file_entry_buf[DDL_LOG_ENTRY_TYPE_POS]= (char)DDL_IGNORE_LOG_ENTRY_CODE;
  file_entry_buf[DDL_LOG_ACTION_TYPE_POS]= 0; /* Ignored for execute entries */
  file_entry_buf[DDL_LOG_PHASE_POS]= 0;
  int4store(&file_entry_buf[DDL_LOG_NEXT_ENTRY_POS], first_entry);
  file_entry_buf[DDL_LOG_NAME_POS]= 0;
  file_entry_buf[DDL_LOG_NAME_POS + FN_REFLEN]= 0;
  file_entry_buf[DDL_LOG_NAME_POS + 2*FN_REFLEN]= 0;
  if (!(*active_entry))
  {
    if (get_free_ddl_log_entry(active_entry, &write_header))
    {
      DBUG_RETURN(TRUE);
    }
    write_header= TRUE;
  }
  if (write_ddl_log_file_entry((*active_entry)->entry_pos))
  {
    sql_print_error("Error writing execute entry in ddl log");
    release_ddl_log_memory_entry(*active_entry);
    DBUG_RETURN(TRUE);
  }
  (void) sync_ddl_log_no_lock();
  if (write_header)
  {
    if (write_ddl_log_header())
    {
      release_ddl_log_memory_entry(*active_entry);
      DBUG_RETURN(TRUE);
    }
  }
  DBUG_RETURN(FALSE);
}


/**
  Deactivate an individual entry.

  @details see deactivate_ddl_log_entry_no_lock.

  @param entry_no     Entry position of record to change

  @return Operation status
    @retval TRUE      Error
    @retval FALSE     Success
*/

bool deactivate_ddl_log_entry(uint entry_no)
{
  bool error;
  DBUG_ENTER("deactivate_ddl_log_entry");

  mysql_mutex_lock(&LOCK_gdl);
  error= deactivate_ddl_log_entry_no_lock(entry_no);
  mysql_mutex_unlock(&LOCK_gdl);
  DBUG_RETURN(error);
}


/**
  Sync ddl log file.

  @return Operation status
    @retval TRUE        Error
    @retval FALSE       Success
*/

bool sync_ddl_log()
{
  bool error;
  DBUG_ENTER("sync_ddl_log");

  mysql_mutex_lock(&LOCK_gdl);
  error= sync_ddl_log_no_lock();
  mysql_mutex_unlock(&LOCK_gdl);

  DBUG_RETURN(error);
}


/**
  Release a log memory entry.
  @param log_memory_entry                Log memory entry to release
*/

void release_ddl_log_memory_entry(DDL_LOG_MEMORY_ENTRY *log_entry)
{
  DDL_LOG_MEMORY_ENTRY *first_free= global_ddl_log.first_free;
  DDL_LOG_MEMORY_ENTRY *next_log_entry= log_entry->next_log_entry;
  DDL_LOG_MEMORY_ENTRY *prev_log_entry= log_entry->prev_log_entry;
  DBUG_ENTER("release_ddl_log_memory_entry");

  mysql_mutex_assert_owner(&LOCK_gdl);
  global_ddl_log.first_free= log_entry;
  log_entry->next_log_entry= first_free;

  if (prev_log_entry)
    prev_log_entry->next_log_entry= next_log_entry;
  else
    global_ddl_log.first_used= next_log_entry;
  if (next_log_entry)
    next_log_entry->prev_log_entry= prev_log_entry;
  DBUG_VOID_RETURN;
}


/**
  Execute one entry in the ddl log.
  
  Executing an entry means executing a linked list of actions.

  @param first_entry           Reference to first action in entry

  @return Operation status
    @retval TRUE               Error
    @retval FALSE              Success
*/

bool execute_ddl_log_entry(THD *thd, uint first_entry)
{
  bool error;
  DBUG_ENTER("execute_ddl_log_entry");

  mysql_mutex_lock(&LOCK_gdl);
  error= execute_ddl_log_entry_no_lock(thd, first_entry);
  mysql_mutex_unlock(&LOCK_gdl);
  DBUG_RETURN(error);
}


/**
  Close the ddl log.
*/

static void close_ddl_log()
{
  DBUG_ENTER("close_ddl_log");
  if (global_ddl_log.file_id >= 0)
  {
    (void) mysql_file_close(global_ddl_log.file_id, MYF(MY_WME));
    global_ddl_log.file_id= (File) -1;
  }
  DBUG_VOID_RETURN;
}


/**
  Execute the ddl log at recovery of MySQL Server.
*/

void execute_ddl_log_recovery()
{
  uint num_entries, i;
  THD *thd;
  DDL_LOG_ENTRY ddl_log_entry;
  char file_name[FN_REFLEN];
  static char recover_query_string[]= "INTERNAL DDL LOG RECOVER IN PROGRESS";
  DBUG_ENTER("execute_ddl_log_recovery");

  /*
    Initialise global_ddl_log struct
  */
  bzero(global_ddl_log.file_entry_buf, sizeof(global_ddl_log.file_entry_buf));
  global_ddl_log.inited= FALSE;
  global_ddl_log.recovery_phase= TRUE;
  global_ddl_log.io_size= IO_SIZE;
  global_ddl_log.file_id= (File) -1;

  /*
    To be able to run this from boot, we allocate a temporary THD
  */
  if (!(thd=new THD(0)))
    DBUG_VOID_RETURN;
  thd->thread_stack= (char*) &thd;
  thd->store_globals();

  thd->set_query(recover_query_string, strlen(recover_query_string));

  /* this also initialize LOCK_gdl */
  num_entries= read_ddl_log_header();
  mysql_mutex_lock(&LOCK_gdl);
  for (i= 1; i < num_entries + 1; i++)
  {
    if (read_ddl_log_entry(i, &ddl_log_entry))
    {
      sql_print_error("Failed to read entry no = %u from ddl log",
                       i);
      continue;
    }
    if (ddl_log_entry.entry_type == DDL_LOG_EXECUTE_CODE)
    {
      if (execute_ddl_log_entry_no_lock(thd, ddl_log_entry.next_entry))
      {
        /* Real unpleasant scenario but we continue anyways.  */
        continue;
      }
    }
  }
  close_ddl_log();
  create_ddl_log_file_name(file_name);
  (void) mysql_file_delete(key_file_global_ddl_log, file_name, MYF(0));
  global_ddl_log.recovery_phase= FALSE;
  mysql_mutex_unlock(&LOCK_gdl);
  thd->reset_query();
  delete thd;
  DBUG_VOID_RETURN;
}


/**
  Release all memory allocated to the ddl log.
*/

void release_ddl_log()
{
  DDL_LOG_MEMORY_ENTRY *free_list;
  DDL_LOG_MEMORY_ENTRY *used_list;
  DBUG_ENTER("release_ddl_log");

  if (!global_ddl_log.do_release)
    DBUG_VOID_RETURN;

  mysql_mutex_lock(&LOCK_gdl);
  free_list= global_ddl_log.first_free;
  used_list= global_ddl_log.first_used;
  while (used_list)
  {
    DDL_LOG_MEMORY_ENTRY *tmp= used_list->next_log_entry;
    my_free(used_list);
    used_list= tmp;
  }
  while (free_list)
  {
    DDL_LOG_MEMORY_ENTRY *tmp= free_list->next_log_entry;
    my_free(free_list);
    free_list= tmp;
  }
  close_ddl_log();
  global_ddl_log.inited= 0;
  mysql_mutex_unlock(&LOCK_gdl);
  mysql_mutex_destroy(&LOCK_gdl);
  global_ddl_log.do_release= false;
  DBUG_VOID_RETURN;
}


/*
---------------------------------------------------------------------------

  END MODULE DDL log
  --------------------

---------------------------------------------------------------------------
*/


/**
   @brief construct a temporary shadow file name.

   @details Make a shadow file name used by ALTER TABLE to construct the
   modified table (with keeping the original). The modified table is then
   moved back as original table. The name must start with the temp file
   prefix so it gets filtered out by table files listing routines. 
    
   @param[out] buff      buffer to receive the constructed name
   @param      bufflen   size of buff
   @param      lpt       alter table data structure

   @retval     path length
*/

uint build_table_shadow_filename(char *buff, size_t bufflen, 
                                 ALTER_PARTITION_PARAM_TYPE *lpt)
{
  char tmp_name[FN_REFLEN];
  my_snprintf(tmp_name, sizeof (tmp_name), "%s-shadow-%lx-%s", tmp_file_prefix,
              (ulong) current_thd->thread_id, lpt->table_name.str);
  return build_table_filename(buff, bufflen, lpt->db.str, tmp_name, "",
                              FN_IS_TMP);
}


/*
  SYNOPSIS
    mysql_write_frm()
    lpt                    Struct carrying many parameters needed for this
                           method
    flags                  Flags as defined below
      WFRM_INITIAL_WRITE        If set we need to prepare table before
                                creating the frm file
      WFRM_INSTALL_SHADOW       If set we should install the new frm
      WFRM_KEEP_SHARE           If set we know that the share is to be
                                retained and thus we should ensure share
                                object is correct, if not set we don't
                                set the new partition syntax string since
                                we know the share object is destroyed.
      WFRM_PACK_FRM             If set we should pack the frm file and delete
                                the frm file

  RETURN VALUES
    TRUE                   Error
    FALSE                  Success

  DESCRIPTION
    A support method that creates a new frm file and in this process it
    regenerates the partition data. It works fine also for non-partitioned
    tables since it only handles partitioned data if it exists.
*/

bool mysql_write_frm(ALTER_PARTITION_PARAM_TYPE *lpt, uint flags)
{
  /*
    Prepare table to prepare for writing a new frm file where the
    partitions in add/drop state have temporarily changed their state
    We set tmp_table to avoid get errors on naming of primary key index.
  */
  int error= 0;
  char path[FN_REFLEN+1];
  char shadow_path[FN_REFLEN+1];
  char shadow_frm_name[FN_REFLEN+1];
  char frm_name[FN_REFLEN+1];
#ifdef WITH_PARTITION_STORAGE_ENGINE
  char *part_syntax_buf;
  uint syntax_len;
#endif
  DBUG_ENTER("mysql_write_frm");

  /*
    Build shadow frm file name
  */
  build_table_shadow_filename(shadow_path, sizeof(shadow_path) - 1, lpt);
  strxmov(shadow_frm_name, shadow_path, reg_ext, NullS);
  if (flags & WFRM_WRITE_SHADOW)
  {
    if (mysql_prepare_create_table(lpt->thd, lpt->create_info, lpt->alter_info,
                                   &lpt->db_options, lpt->table->file,
                                   &lpt->key_info_buffer, &lpt->key_count,
                                   C_ALTER_TABLE))
    {
      DBUG_RETURN(TRUE);
    }
#ifdef WITH_PARTITION_STORAGE_ENGINE
    {
      partition_info *part_info= lpt->table->part_info;
      if (part_info)
      {
        part_syntax_buf= generate_partition_syntax_for_frm(lpt->thd, part_info,
                               &syntax_len, lpt->create_info, lpt->alter_info);
        if (!part_syntax_buf)
          DBUG_RETURN(TRUE);
        part_info->part_info_string= part_syntax_buf;
        part_info->part_info_len= syntax_len;
      }
    }
#endif
    /* Write shadow frm file */
    lpt->create_info->table_options= lpt->db_options;
    LEX_CUSTRING frm= build_frm_image(lpt->thd, lpt->table_name,
                                      lpt->create_info,
                                      lpt->alter_info->create_list,
                                      lpt->key_count, lpt->key_info_buffer,
                                      lpt->table->file);
    if (!frm.str)
    {
      error= 1;
      goto end;
    }

    int error= writefile(shadow_frm_name, lpt->db.str, lpt->table_name.str,
                         lpt->create_info->tmp_table(), frm.str, frm.length);
    my_free(const_cast<uchar*>(frm.str));

    if (unlikely(error) ||
        unlikely(lpt->table->file->
                 ha_create_partitioning_metadata(shadow_path,
                                                 NULL, CHF_CREATE_FLAG)))
    {
      mysql_file_delete(key_file_frm, shadow_frm_name, MYF(0));
      error= 1;
      goto end;
    }
  }
  if (flags & WFRM_INSTALL_SHADOW)
  {
#ifdef WITH_PARTITION_STORAGE_ENGINE
    partition_info *part_info= lpt->part_info;
#endif
    /*
      Build frm file name
    */
    build_table_filename(path, sizeof(path) - 1, lpt->db.str,
                         lpt->table_name.str, "", 0);
    strxnmov(frm_name, sizeof(frm_name), path, reg_ext, NullS);
    /*
      When we are changing to use new frm file we need to ensure that we
      don't collide with another thread in process to open the frm file.
      We start by deleting the .frm file and possible .par file. Then we
      write to the DDL log that we have completed the delete phase by
      increasing the phase of the log entry. Next step is to rename the
      new .frm file and the new .par file to the real name. After
      completing this we write a new phase to the log entry that will
      deactivate it.
    */
    if (mysql_file_delete(key_file_frm, frm_name, MYF(MY_WME)) ||
#ifdef WITH_PARTITION_STORAGE_ENGINE
        lpt->table->file->ha_create_partitioning_metadata(path, shadow_path,
                                                          CHF_DELETE_FLAG) ||
        deactivate_ddl_log_entry(part_info->frm_log_entry->entry_pos) ||
        (sync_ddl_log(), FALSE) ||
        mysql_file_rename(key_file_frm,
                          shadow_frm_name, frm_name, MYF(MY_WME)) ||
        lpt->table->file->ha_create_partitioning_metadata(path, shadow_path,
                                                          CHF_RENAME_FLAG))
#else
        mysql_file_rename(key_file_frm,
                          shadow_frm_name, frm_name, MYF(MY_WME)))
#endif
    {
      error= 1;
      goto err;
    }
#ifdef WITH_PARTITION_STORAGE_ENGINE
    if (part_info && (flags & WFRM_KEEP_SHARE))
    {
      TABLE_SHARE *share= lpt->table->s;
      char *tmp_part_syntax_str;
      part_syntax_buf= generate_partition_syntax_for_frm(lpt->thd,
                   part_info, &syntax_len, lpt->create_info, lpt->alter_info);
      if (!part_syntax_buf)
      {
        error= 1;
        goto err;
      }
      if (share->partition_info_buffer_size < syntax_len + 1)
      {
        share->partition_info_buffer_size= syntax_len+1;
        if (!(tmp_part_syntax_str= (char*) strmake_root(&share->mem_root,
                                                        part_syntax_buf,
                                                        syntax_len)))
        {
          error= 1;
          goto err;
        }
        share->partition_info_str= tmp_part_syntax_str;
      }
      else
        memcpy((char*) share->partition_info_str, part_syntax_buf,
               syntax_len + 1);
      share->partition_info_str_len= part_info->part_info_len= syntax_len;
      part_info->part_info_string= part_syntax_buf;
    }
#endif

err:
#ifdef WITH_PARTITION_STORAGE_ENGINE
    deactivate_ddl_log_entry(part_info->frm_log_entry->entry_pos);
    part_info->frm_log_entry= NULL;
    (void) sync_ddl_log();
#endif
    ;
  }

end:
  DBUG_RETURN(error);
}


/*
  SYNOPSIS
    write_bin_log()
    thd                           Thread object
    clear_error                   is clear_error to be called
    query                         Query to log
    query_length                  Length of query
    is_trans                      if the event changes either
                                  a trans or non-trans engine.

  RETURN VALUES
    NONE

  DESCRIPTION
    Write the binlog if open, routine used in multiple places in this
    file
*/

int write_bin_log(THD *thd, bool clear_error,
                  char const *query, ulong query_length, bool is_trans)
{
  int error= 0;
  if (mysql_bin_log.is_open())
  {
    int errcode= 0;
    thd_proc_info(thd, "Writing to binlog");
    if (clear_error)
      thd->clear_error();
    else
      errcode= query_error_code(thd, TRUE);
    error= thd->binlog_query(THD::STMT_QUERY_TYPE,
                             query, query_length, is_trans, FALSE, FALSE,
                             errcode) > 0;
    thd_proc_info(thd, 0);
  }
  return error;
}


/*
  Write to binary log with optional adding "IF EXISTS"

  The query is taken from thd->query()
*/

int write_bin_log_with_if_exists(THD *thd, bool clear_error,
                                 bool is_trans, bool add_if_exists)
{
  int result;
  ulonglong save_option_bits= thd->variables.option_bits;
  if (add_if_exists)
    thd->variables.option_bits|= OPTION_IF_EXISTS;
  result= write_bin_log(thd, clear_error, thd->query(), thd->query_length(),
                        is_trans);
  thd->variables.option_bits= save_option_bits;
  return result;
}


/*
 delete (drop) tables.

  SYNOPSIS
   mysql_rm_table()
   thd			Thread handle
   tables		List of tables to delete
   if_exists		If 1, don't give error if one table doesn't exists
   drop_temporary       1 if DROP TEMPORARY
   drop_sequence        1 if DROP SEQUENCE
   dont_log_query       1 if no write to binary log and no send of ok

  NOTES
    Will delete all tables that can be deleted and give a compact error
    messages for tables that could not be deleted.
    If a table is in use, we will wait for all users to free the table
    before dropping it

    Wait if global_read_lock (FLUSH TABLES WITH READ LOCK) is set, but
    not if under LOCK TABLES.

  RETURN
    FALSE OK.  In this case ok packet is sent to user
    TRUE  Error

*/

bool mysql_rm_table(THD *thd,TABLE_LIST *tables, bool if_exists,
                    bool drop_temporary, bool drop_sequence,
                    bool dont_log_query)
{
  bool error;
  Drop_table_error_handler err_handler;
  TABLE_LIST *table;
  DBUG_ENTER("mysql_rm_table");

  /* Disable drop of enabled log tables, must be done before name locking */
  for (table= tables; table; table= table->next_local)
  {
    if (check_if_log_table(table, TRUE, "DROP"))
      DBUG_RETURN(true);
  }

  if (!drop_temporary)
  {
    if (!thd->locked_tables_mode)
    {
      if (drop_sequence)
      {
        /* We are trying to drop a sequence.
           Change all temporary tables that are not sequences to
           normal tables so that we can try to drop them instead.
           If we don't do this, we will get an error 'not a sequence'
           when trying to drop a sequence that is hidden by a temporary
           table.
        */
        for (table= tables; table; table= table->next_global)
        {
          if (table->open_type == OT_TEMPORARY_OR_BASE &&
            is_temporary_table(table) && !table->table->s->sequence)
          {
            thd->mark_tmp_table_as_free_for_reuse(table->table);
            table->table= NULL;
          }
        }
      }
      if (lock_table_names(thd, tables, NULL,
                           thd->variables.lock_wait_timeout, 0))
        DBUG_RETURN(true);
    }
    else
    {
      for (table= tables; table; table= table->next_local)
      {
        if (is_temporary_table(table))
        {
          /*
            A temporary table.

            Don't try to find a corresponding MDL lock or assign it
            to table->mdl_request.ticket. There can't be metadata
            locks for temporary tables: they are local to the session.

            Later in this function we release the MDL lock only if
            table->mdl_requeset.ticket is not NULL. Thus here we
            ensure that we won't release the metadata lock on the base
            table locked with LOCK TABLES as a side effect of temporary
            table drop.
          */
          DBUG_ASSERT(table->mdl_request.ticket == NULL);
        }
        else
        {
          /*
            Not a temporary table.

            Since 'tables' list can't contain duplicates (this is ensured
            by parser) it is safe to cache pointer to the TABLE instances
            in its elements.
          */
          table->table= find_table_for_mdl_upgrade(thd, table->db.str,
                                                   table->table_name.str, NULL);
          if (!table->table)
            DBUG_RETURN(true);
          table->mdl_request.ticket= table->table->mdl_ticket;
        }
      }
    }
    /* We remove statistics for table last, after we have the DDL lock */
    for (table= tables; table; table= table->next_local)
    {
      LEX_CSTRING db_name= table->db;
      LEX_CSTRING table_name= table->table_name;
      if (table->open_type == OT_BASE_ONLY ||
          !thd->find_temporary_table(table))
        (void) delete_statistics_for_table(thd, &db_name, &table_name);
    }
  }

  DBUG_EXECUTE_IF("ib_purge_virtual_mdev_16222_1",
                  DBUG_ASSERT(!debug_sync_set_action(
                                thd,
                                STRING_WITH_LEN("now SIGNAL drop_started"))););

  /* mark for close and remove all cached entries */
  thd->push_internal_handler(&err_handler);
  error= mysql_rm_table_no_locks(thd, tables, if_exists, drop_temporary,
                                 false, drop_sequence, dont_log_query,
                                 false);
  thd->pop_internal_handler();

  if (unlikely(error))
    DBUG_RETURN(TRUE);
  if (!dont_log_query)
    my_ok(thd);
  DBUG_RETURN(FALSE);
}


/**
  Find the comment in the query.
  That's auxiliary function to be used handling DROP TABLE [comment].

  @param  thd             Thread handler
  @param  comment_pos     How many characters to skip before the comment.
                          Can be either 9 for DROP TABLE or
                          17 for DROP TABLE IF EXISTS
  @param  comment_start   returns the beginning of the comment if found.

  @retval  0  no comment found
  @retval  >0 the lenght of the comment found

*/
static uint32 comment_length(THD *thd, uint32 comment_pos,
                             const char **comment_start)
{
  /* We use uchar * here to make array indexing portable */
  const uchar *query= (uchar*) thd->query();
  const uchar *query_end= (uchar*) query + thd->query_length();
  const uchar *const state_map= thd->charset()->state_map;

  for (; query < query_end; query++)
  {
    if (state_map[static_cast<uchar>(*query)] == MY_LEX_SKIP)
      continue;
    if (comment_pos-- == 0)
      break;
  }
  if (query > query_end - 3 /* comment can't be shorter than 4 */ ||
      state_map[static_cast<uchar>(*query)] != MY_LEX_LONG_COMMENT || query[1] != '*')
    return 0;
  
  *comment_start= (char*) query;
  
  for (query+= 3; query < query_end; query++)
  {
    if (query[-1] == '*' && query[0] == '/')
      return (uint32)((char*) query - *comment_start + 1);
  }
  return 0;
}

/**
  Execute the drop of a normal or temporary table.

  @param  thd             Thread handler
  @param  tables          Tables to drop
  @param  if_exists       If set, don't give an error if table doesn't exists.
                          In this case we give an warning of level 'NOTE'
  @param  drop_temporary  Only drop temporary tables
  @param  drop_view       Allow to delete VIEW .frm
  @param  dont_log_query  Don't write query to log files. This will also not
                          generate warnings if the handler files doesn't exists
  @param  dont_free_locks Don't do automatic UNLOCK TABLE if no more locked
                          tables

  @retval  0  ok
  @retval  1  Error
  @retval -1  Thread was killed

  @note This function assumes that metadata locks have already been taken.
        It is also assumed that the tables have been removed from TDC.

  @note This function assumes that temporary tables to be dropped have
        been pre-opened using corresponding table list elements.

  @todo When logging to the binary log, we should log
        tmp_tables and transactional tables as separate statements if we
        are in a transaction;  This is needed to get these tables into the
        cached binary log that is only written on COMMIT.
        The current code only writes DROP statements that only uses temporary
        tables to the cache binary log.  This should be ok on most cases, but
        not all.
*/

int mysql_rm_table_no_locks(THD *thd, TABLE_LIST *tables, bool if_exists,
                            bool drop_temporary, bool drop_view,
                            bool drop_sequence,
                            bool dont_log_query,
                            bool dont_free_locks)
{
  TABLE_LIST *table;
  char path[FN_REFLEN + 1], wrong_tables_buff[160];
  LEX_CSTRING alias= null_clex_str;
  String wrong_tables(wrong_tables_buff, sizeof(wrong_tables_buff)-1,
                      system_charset_info);
  uint path_length= 0, errors= 0;
  int error= 0;
  int non_temp_tables_count= 0;
  bool non_tmp_error= 0;
  bool trans_tmp_table_deleted= 0, non_trans_tmp_table_deleted= 0;
  bool non_tmp_table_deleted= 0;
  bool is_drop_tmp_if_exists_added= 0;
  bool was_view= 0, was_table= 0, is_sequence, log_if_exists= if_exists;
  const char *object_to_drop= (drop_sequence) ? "SEQUENCE" : "TABLE";
  String normal_tables;
  String built_trans_tmp_query, built_non_trans_tmp_query;
  DBUG_ENTER("mysql_rm_table_no_locks");

  wrong_tables.length(0);
  /*
    Prepares the drop statements that will be written into the binary
    log as follows:

    1 - If we are not processing a "DROP TEMPORARY" it prepares a
    "DROP".

    2 - A "DROP" may result in a "DROP TEMPORARY" but the opposite is
    not true.

    3 - If the current format is row, the IF EXISTS token needs to be
    appended because one does not know if CREATE TEMPORARY was previously
    written to the binary log.

    4 - Add the IF_EXISTS token if necessary, i.e. if_exists is TRUE.

    5 - For temporary tables, there is a need to differentiate tables
    in transactional and non-transactional storage engines. For that,
    reason, two types of drop statements are prepared.

    The need to different the type of tables when dropping a temporary
    table stems from the fact that such drop does not commit an ongoing
    transaction and changes to non-transactional tables must be written
    ahead of the transaction in some circumstances.

    6- Slave SQL thread ignores all replicate-* filter rules
    for temporary tables with 'IF EXISTS' clause. (See sql/sql_parse.cc:
    mysql_execute_command() for details). These commands will be binlogged
    as they are, even if the default database (from USE `db`) is not present
    on the Slave. This can cause point in time recovery failures later
    when user uses the slave's binlog to re-apply. Hence at the time of binary
    logging, these commands will be written with fully qualified table names
    and use `db` will be suppressed.
  */

  normal_tables.set_charset(thd->charset());
  if (!dont_log_query)
  {
    built_trans_tmp_query.set_charset(system_charset_info);
    built_trans_tmp_query.append("DROP TEMPORARY ");
    built_trans_tmp_query.append(object_to_drop);
    built_trans_tmp_query.append(' ');
    if (thd->is_current_stmt_binlog_format_row() || if_exists)
    {
      is_drop_tmp_if_exists_added= true;
      built_trans_tmp_query.append("IF EXISTS ");
    }
    built_non_trans_tmp_query.set_charset(system_charset_info);
    built_non_trans_tmp_query.copy(built_trans_tmp_query);
  }

  for (table= tables; table; table= table->next_local)
  {
    bool is_trans= 0;
    bool table_creation_was_logged= 0;
    LEX_CSTRING db= table->db;
    handlerton *table_type= 0;

    DBUG_PRINT("table", ("table_l: '%s'.'%s'  table: %p  s: %p",
                         table->db.str, table->table_name.str,  table->table,
                         table->table ?  table->table->s : NULL));

    /*
      If we are in locked tables mode and are dropping a temporary table,
      the ticket should be NULL to ensure that we don't release a lock
      on a base table later.
    */
    DBUG_ASSERT(!(thd->locked_tables_mode &&
                  table->open_type != OT_BASE_ONLY &&
                  thd->find_temporary_table(table) &&
                  table->mdl_request.ticket != NULL));

    if (table->open_type == OT_BASE_ONLY || !is_temporary_table(table) ||
        (drop_sequence && table->table->s->table_type != TABLE_TYPE_SEQUENCE))
      error= 1;
    else
    {
      table_creation_was_logged= table->table->s->table_creation_was_logged;
      if (thd->drop_temporary_table(table->table, &is_trans, true))
      {
        error= 1;
        goto err;
      }
      error= 0;
      table->table= 0;
    }

    if ((drop_temporary && if_exists) || !error)
    {
      /*
        This handles the case of temporary tables. We have the following cases:

          . "DROP TEMPORARY" was executed and a temporary table was affected
          (i.e. drop_temporary && !error) or the if_exists was specified (i.e.
          drop_temporary && if_exists).

          . "DROP" was executed but a temporary table was affected (.i.e
          !error).
      */
      if (!dont_log_query && table_creation_was_logged)
      {
        /*
          If there is an error, we don't know the type of the engine
          at this point. So, we keep it in the trx-cache.
        */
        is_trans= error ? TRUE : is_trans;
        if (is_trans)
          trans_tmp_table_deleted= TRUE;
        else
          non_trans_tmp_table_deleted= TRUE;

        String *built_ptr_query=
          (is_trans ? &built_trans_tmp_query : &built_non_trans_tmp_query);
        /*
          Write the database name if it is not the current one or if
          thd->db is NULL or 'IF EXISTS' clause is present in 'DROP TEMPORARY'
          query.
        */
        if (thd->db.str == NULL || cmp(&db, &thd->db) ||
            is_drop_tmp_if_exists_added )
        {
          append_identifier(thd, built_ptr_query, &db);
          built_ptr_query->append(".");
        }
        append_identifier(thd, built_ptr_query, &table->table_name);
        built_ptr_query->append(",");
      }
      /*
        This means that a temporary table was droped and as such there
        is no need to proceed with the code that tries to drop a regular
        table.
      */
      if (!error) continue;
    }
    else if (!drop_temporary)
    {
      non_temp_tables_count++;

      DBUG_ASSERT(thd->mdl_context.is_lock_owner(MDL_key::TABLE, table->db.str,
                                                 table->table_name.str,
                                                 MDL_SHARED));

      alias= (lower_case_table_names == 2) ? table->alias : table->table_name;
      /* remove .frm file and engine files */
      path_length= build_table_filename(path, sizeof(path) - 1, db.str,
                                        alias.str, reg_ext, 0);
    }
    DEBUG_SYNC(thd, "rm_table_no_locks_before_delete_table");
    error= 0;
    if (drop_temporary ||
        (ha_table_exists(thd, &db, &alias, &table_type, &is_sequence) == 0 &&
         table_type == 0) ||
        (!drop_view && (was_view= (table_type == view_pseudo_hton))) ||
        (drop_sequence && !is_sequence))
    {
      /*
        One of the following cases happened:
          . "DROP TEMPORARY" but a temporary table was not found.
          . "DROP" but table was not found
          . "DROP TABLE" statement, but it's a view.
          . "DROP SEQUENCE", but it's not a sequence
      */
      was_table= drop_sequence && table_type;
      if (if_exists)
      {
        char buff[FN_REFLEN];
        int err= (drop_sequence ? ER_UNKNOWN_SEQUENCES :
                  ER_BAD_TABLE_ERROR);
        String tbl_name(buff, sizeof(buff), system_charset_info);
        tbl_name.length(0);
        tbl_name.append(&db);
        tbl_name.append('.');
        tbl_name.append(&table->table_name);
        push_warning_printf(thd, Sql_condition::WARN_LEVEL_NOTE,
                            err, ER_THD(thd, err),
                            tbl_name.c_ptr_safe());

        /*
          Our job is done here. This statement was added to avoid executing
          unnecessary code farther below which in some strange corner cases
          caused the server to crash (see MDEV-17896).
        */
        goto log_query;
      }
      else
      {
        non_tmp_error = (drop_temporary ? non_tmp_error : TRUE);
        error= 1;
      }
    }
    else
    {
      char *end;
      int frm_delete_error= 0;

#ifdef WITH_WSREP
      if (WSREP(thd) &&
	  !wsrep_should_replicate_ddl(thd, table_type->db_type))
      {
        error= 1;
        goto err;
      }
#endif

      /*
        It could happen that table's share in the table definition cache
        is the only thing that keeps the engine plugin loaded
        (if it is uninstalled and waits for the ref counter to drop to 0).

        In this case, the tdc_remove_table() below will release and unload
        the plugin. And ha_delete_table() will get a dangling pointer.

        Let's lock the plugin till the end of the statement.
      */
      if (table_type && table_type != view_pseudo_hton)
        ha_lock_engine(thd, table_type);

      if (thd->locked_tables_mode == LTM_LOCK_TABLES ||
          thd->locked_tables_mode == LTM_PRELOCKED_UNDER_LOCK_TABLES)
      {
        if (wait_while_table_is_used(thd, table->table, HA_EXTRA_NOT_USED))
        {
          error= -1;
          goto err;
        }
        close_all_tables_for_name(thd, table->table->s,
                                  HA_EXTRA_PREPARE_FOR_DROP, NULL);
        table->table= 0;
      }
      else
        tdc_remove_table(thd, table->db.str, table->table_name.str);

      /* Check that we have an exclusive lock on the table to be dropped. */
      DBUG_ASSERT(thd->mdl_context.is_lock_owner(MDL_key::TABLE, table->db.str,
                                                 table->table_name.str,
                                                 MDL_EXCLUSIVE));

      // Remove extension for delete
      *(end= path + path_length - reg_ext_length)= '\0';

      if (table_type && table_type != view_pseudo_hton &&
          table_type->flags & HTON_TABLE_MAY_NOT_EXIST_ON_SLAVE)
        log_if_exists= 1;

      thd->replication_flags= 0;
      if ((error= ha_delete_table(thd, table_type, path, &db,
                                  &table->table_name, !dont_log_query)))
      {
        if (thd->is_killed())
        {
          error= -1;
          goto err;
        }
      }
      else
      {
        /* Delete the table definition file */
        strmov(end,reg_ext);
        if (table_type && table_type != view_pseudo_hton &&
            table_type->discover_table)
        {
          /*
            Table type is using discovery and may not need a .frm file.
            Delete it silently if it exists
          */
          (void) mysql_file_delete(key_file_frm, path, MYF(0));
        }
        else if (unlikely(mysql_file_delete(key_file_frm, path,
                                            MYF(MY_WME))))
        {
          frm_delete_error= my_errno;
          DBUG_ASSERT(frm_delete_error);
        }
      }
      if (thd->replication_flags & OPTION_IF_EXISTS)
        log_if_exists= 1;

      if (likely(!error))
      {
        int trigger_drop_error= 0;

        if (likely(!frm_delete_error))
        {
          non_tmp_table_deleted= TRUE;
          trigger_drop_error=
            Table_triggers_list::drop_all_triggers(thd, &db,
                                                   &table->table_name);
        }

        if (unlikely(trigger_drop_error) ||
            (frm_delete_error && frm_delete_error != ENOENT))
          error= 1;
        else if (frm_delete_error && if_exists)
          thd->clear_error();
      }
      non_tmp_error|= MY_TEST(error);
    }

    if (error)
    {
      if (wrong_tables.length())
        wrong_tables.append(',');
      wrong_tables.append(&db);
      wrong_tables.append('.');
      wrong_tables.append(&table->table_name);
      errors++;
    }
    else
    {
      PSI_CALL_drop_table_share(false, table->db.str, (uint)table->db.length,
                                table->table_name.str, (uint)table->table_name.length);
      mysql_audit_drop_table(thd, table);
    }

log_query:
    if (!dont_log_query && !drop_temporary)
    {
      non_tmp_table_deleted= (if_exists ? TRUE : non_tmp_table_deleted);
      /*
         Don't write the database name if it is the current one (or if
         thd->db is NULL).
       */
      if (thd->db.str == NULL || cmp(&db, &thd->db) != 0)
      {
        append_identifier(thd, &normal_tables, &db);
        normal_tables.append(".");
      }

      append_identifier(thd, &normal_tables, &table->table_name);
      normal_tables.append(",");
    }
    DBUG_PRINT("table", ("table: %p  s: %p", table->table,
                         table->table ?  table->table->s :  NULL));
  }
  DEBUG_SYNC(thd, "rm_table_no_locks_before_binlog");
  thd->thread_specific_used= TRUE;
  error= 0;
err:
  if (wrong_tables.length())
  {
    DBUG_ASSERT(errors);
    if (errors == 1 && was_view)
      my_error(ER_IT_IS_A_VIEW, MYF(0), wrong_tables.c_ptr_safe());
    else if (errors == 1 && drop_sequence && was_table)
      my_error(ER_NOT_SEQUENCE2, MYF(0), wrong_tables.c_ptr_safe());
    else if (errors > 1 || !thd->is_error())
      my_error((drop_sequence ? ER_UNKNOWN_SEQUENCES :
                ER_BAD_TABLE_ERROR),
               MYF(0), wrong_tables.c_ptr_safe());
    error= 1;
  }

  /*
    We are always logging drop of temporary tables.
    The reason is to handle the following case:
    - Use statement based replication
    - CREATE TEMPORARY TABLE foo (logged)
    - set row based replication
    - DROP TEMPORAY TABLE foo    (needs to be logged)
    This should be fixed so that we remember if creation of the
    temporary table was logged and only log it if the creation was
    logged.
  */

  if (non_trans_tmp_table_deleted ||
      trans_tmp_table_deleted || non_tmp_table_deleted)
  {
    if (non_trans_tmp_table_deleted || trans_tmp_table_deleted)
      thd->transaction.stmt.mark_dropped_temp_table();

    query_cache_invalidate3(thd, tables, 0);
    if (!dont_log_query && mysql_bin_log.is_open())
    {
      if (non_trans_tmp_table_deleted)
      {
          /* Chop of the last comma */
          built_non_trans_tmp_query.chop();
          built_non_trans_tmp_query.append(" /* generated by server */");
          error |= (thd->binlog_query(THD::STMT_QUERY_TYPE,
                                      built_non_trans_tmp_query.ptr(),
                                      built_non_trans_tmp_query.length(),
                                      FALSE, FALSE,
                                      is_drop_tmp_if_exists_added,
                                      0) > 0);
      }
      if (trans_tmp_table_deleted)
      {
          /* Chop of the last comma */
          built_trans_tmp_query.chop();
          built_trans_tmp_query.append(" /* generated by server */");
          error |= (thd->binlog_query(THD::STMT_QUERY_TYPE,
                                      built_trans_tmp_query.ptr(),
                                      built_trans_tmp_query.length(),
                                      TRUE, FALSE,
                                      is_drop_tmp_if_exists_added,
                                      0) > 0);
      }
      if (non_tmp_table_deleted)
      {
        String built_query;
        const char *comment_start;
        uint32 comment_len;

        built_query.set_charset(thd->charset());
        built_query.append("DROP ");
        built_query.append(object_to_drop);
        built_query.append(' ');
        if (log_if_exists)
          built_query.append("IF EXISTS ");

        /* Preserve comment in original query */
        if ((comment_len= comment_length(thd, if_exists ? 17:9,
                                         &comment_start)))
        {
          built_query.append(comment_start, comment_len);
          built_query.append(" ");
        }

        /* Chop of the last comma */
        normal_tables.chop();
        built_query.append(normal_tables.ptr(), normal_tables.length());
        built_query.append(" /* generated by server */");
        int error_code = non_tmp_error ?  thd->get_stmt_da()->sql_errno() : 0;
        error |= (thd->binlog_query(THD::STMT_QUERY_TYPE,
                                    built_query.ptr(),
                                    built_query.length(),
                                    TRUE, FALSE, FALSE,
                                    error_code) > 0);
      }
    }
  }

  if (!drop_temporary)
  {
    /*
      Under LOCK TABLES we should release meta-data locks on the tables
      which were dropped.

      Leave LOCK TABLES mode if we managed to drop all tables which were
      locked. Additional check for 'non_temp_tables_count' is to avoid
      leaving LOCK TABLES mode if we have dropped only temporary tables.
    */
    if (thd->locked_tables_mode)
    {
      if (thd->lock && thd->lock->table_count == 0 &&
          non_temp_tables_count > 0 && !dont_free_locks)
      {
        if (thd->locked_tables_list.unlock_locked_tables(thd))
          error= 1;
        goto end;
      }
      for (table= tables; table; table= table->next_local)
      {
        /* Drop locks for all successfully dropped tables. */
        if (table->table == NULL && table->mdl_request.ticket)
        {
          /*
            Under LOCK TABLES we may have several instances of table open
            and locked and therefore have to remove several metadata lock
            requests associated with them.
          */
          thd->mdl_context.release_all_locks_for_name(table->mdl_request.ticket);
        }
      }
    }
    /*
      Rely on the caller to implicitly commit the transaction
      and release metadata locks.
    */
  }

end:
  DBUG_RETURN(error);
}

/**
  Log the drop of a table.

  @param thd	           Thread handler
  @param db_name           Database name
  @param table_name        Table name
  @param temporary_table   1 if table was a temporary table

  This code is only used in the case of failed CREATE OR REPLACE TABLE
  when the original table was dropped but we could not create the new one.
*/

bool log_drop_table(THD *thd, const LEX_CSTRING *db_name,
                    const LEX_CSTRING *table_name,
                    bool temporary_table)
{
  char buff[NAME_LEN*2 + 80];
  String query(buff, sizeof(buff), system_charset_info);
  bool error;
  DBUG_ENTER("log_drop_table");

  if (!mysql_bin_log.is_open())
    DBUG_RETURN(0);
  
  query.length(0);
  query.append(STRING_WITH_LEN("DROP "));
  if (temporary_table)
    query.append(STRING_WITH_LEN("TEMPORARY "));
  query.append(STRING_WITH_LEN("TABLE IF EXISTS "));
  append_identifier(thd, &query, db_name);
  query.append(".");
  append_identifier(thd, &query, table_name);
  query.append(STRING_WITH_LEN("/* Generated to handle "
                               "failed CREATE OR REPLACE */"));
  error= thd->binlog_query(THD::STMT_QUERY_TYPE,
                           query.ptr(), query.length(),
                           FALSE, FALSE, temporary_table, 0) > 0;
  DBUG_RETURN(error);
}


/**
  Quickly remove a table without bin logging

  @param thd         Thread context.
  @param base        The handlerton handle.
  @param db          The database name.
  @param table_name  The table name.
  @param flags       Flags for build_table_filename() as well as describing
                     if handler files / .FRM should be deleted as well.

  @return False in case of success, True otherwise.
*/

bool quick_rm_table(THD *thd, handlerton *base, const LEX_CSTRING *db,
                    const LEX_CSTRING *table_name, uint flags,
                    const char *table_path)
{
  char path[FN_REFLEN + 1];
  int error= 0;
  DBUG_ENTER("quick_rm_table");

  size_t path_length= table_path ?
    (strxnmov(path, sizeof(path) - 1, table_path, reg_ext, NullS) - path) :
    build_table_filename(path, sizeof(path)-1, db->str, table_name->str,
                         reg_ext, flags);
  if (!(flags & NO_FRM_RENAME))
    if (mysql_file_delete(key_file_frm, path, MYF(0)))
      error= 1; /* purecov: inspected */
  path[path_length - reg_ext_length]= '\0'; // Remove reg_ext
  if ((flags & (NO_HA_TABLE | NO_PAR_TABLE)) == NO_HA_TABLE)
  {
    handler *file= get_new_handler((TABLE_SHARE*) 0, thd->mem_root, base);
    if (!file)
      DBUG_RETURN(true);
    (void) file->ha_create_partitioning_metadata(path, NULL, CHF_DELETE_FLAG);
    delete file;
  }
  if (!(flags & (FRM_ONLY|NO_HA_TABLE)))
    error|= ha_delete_table(thd, base, path, db, table_name, 0);

  if (likely(error == 0))
  {
    PSI_CALL_drop_table_share(flags & FN_IS_TMP, db->str, (uint)db->length,
                              table_name->str, (uint)table_name->length);
  }

  DBUG_RETURN(error);
}


/*
  Sort keys in the following order:
  - PRIMARY KEY
  - UNIQUE keys where all column are NOT NULL
  - UNIQUE keys that don't contain partial segments
  - Other UNIQUE keys
  - LONG UNIQUE keys
  - Normal keys
  - Fulltext keys

  This will make checking for duplicated keys faster and ensure that
  PRIMARY keys are prioritized.
*/

static int sort_keys(KEY *a, KEY *b)
{
  ulong a_flags= a->flags, b_flags= b->flags;
  
  /*
    Do not reorder LONG_HASH indexes, because they must match the order
    of their LONG_UNIQUE_HASH_FIELD's.
  */
  if (a->algorithm == HA_KEY_ALG_LONG_HASH &&
      b->algorithm == HA_KEY_ALG_LONG_HASH)
    return a->usable_key_parts - b->usable_key_parts;

  if (a_flags & HA_NOSAME)
  {
    if (!(b_flags & HA_NOSAME))
      return -1;
    /*
      Long Unique keys should always be last unique key.
      Before this patch they used to change order wrt to partial keys (MDEV-19049)
    */
    if (a->algorithm == HA_KEY_ALG_LONG_HASH)
      return 1;
    if (b->algorithm == HA_KEY_ALG_LONG_HASH)
      return -1;
    if ((a_flags ^ b_flags) & HA_NULL_PART_KEY)
    {
      /* Sort NOT NULL keys before other keys */
      return (a_flags & HA_NULL_PART_KEY) ? 1 : -1;
    }
    if (a->name.str == primary_key_name)
      return -1;
    if (b->name.str == primary_key_name)
      return 1;
    /* Sort keys don't containing partial segments before others */
    if ((a_flags ^ b_flags) & HA_KEY_HAS_PART_KEY_SEG)
      return (a_flags & HA_KEY_HAS_PART_KEY_SEG) ? 1 : -1;
  }
  else if (b_flags & HA_NOSAME)
    return 1;					// Prefer b

  if ((a_flags ^ b_flags) & HA_FULLTEXT)
  {
    return (a_flags & HA_FULLTEXT) ? 1 : -1;
  }
  /*
    Prefer original key order.	usable_key_parts contains here
    the original key position.
  */
  return a->usable_key_parts - b->usable_key_parts;
}

/*
  Check TYPELIB (set or enum) for duplicates

  SYNOPSIS
    check_duplicates_in_interval()
    set_or_name   "SET" or "ENUM" string for warning message
    name	  name of the checked column
    typelib	  list of values for the column
    dup_val_count  returns count of duplicate elements

  DESCRIPTION
    This function prints an warning for each value in list
    which has some duplicates on its right

  RETURN VALUES
    0             ok
    1             Error
*/

bool check_duplicates_in_interval(const char *set_or_name,
                                  const char *name, const TYPELIB *typelib,
                                  CHARSET_INFO *cs, unsigned int *dup_val_count)
{
  TYPELIB tmp= *typelib;
  const char **cur_value= typelib->type_names;
  unsigned int *cur_length= typelib->type_lengths;
  *dup_val_count= 0;  
  
  for ( ; tmp.count > 1; cur_value++, cur_length++)
  {
    tmp.type_names++;
    tmp.type_lengths++;
    tmp.count--;
    if (find_type2(&tmp, (const char*)*cur_value, *cur_length, cs))
    {
      THD *thd= current_thd;
      ErrConvString err(*cur_value, *cur_length, cs);
      if (current_thd->is_strict_mode())
      {
        my_error(ER_DUPLICATED_VALUE_IN_TYPE, MYF(0),
                 name, err.ptr(), set_or_name);
        return 1;
      }
      push_warning_printf(thd,Sql_condition::WARN_LEVEL_NOTE,
                          ER_DUPLICATED_VALUE_IN_TYPE,
                          ER_THD(thd, ER_DUPLICATED_VALUE_IN_TYPE),
                          name, err.ptr(), set_or_name);
      (*dup_val_count)++;
    }
  }
  return 0;
}


bool Column_definition::prepare_stage2_blob(handler *file,
                                            ulonglong table_flags,
                                            uint field_flags)
{
  if (table_flags & HA_NO_BLOBS)
  {
    my_error(ER_TABLE_CANT_HANDLE_BLOB, MYF(0), file->table_type());
    return true;
  }
  pack_flag= field_flags |
             pack_length_to_packflag(pack_length - portable_sizeof_char_ptr);
  if (charset->state & MY_CS_BINSORT)
    pack_flag|= FIELDFLAG_BINARY;
  length= 8;                        // Unireg field length
  return false;
}


bool Column_definition::prepare_stage2_typelib(const char *type_name,
                                               uint field_flags,
                                               uint *dup_val_count)
{
  pack_flag= pack_length_to_packflag(pack_length) | field_flags;
  if (charset->state & MY_CS_BINSORT)
    pack_flag|= FIELDFLAG_BINARY;
  return check_duplicates_in_interval(type_name, field_name.str, interval,
                                      charset, dup_val_count);
}


uint Column_definition::pack_flag_numeric() const
{
  return (FIELDFLAG_NUMBER |
          (flags & UNSIGNED_FLAG ? 0 : FIELDFLAG_DECIMAL)  |
          (flags & ZEROFILL_FLAG ? FIELDFLAG_ZEROFILL : 0));
}


bool Column_definition::prepare_stage2_varchar(ulonglong table_flags)
{
  pack_flag= (charset->state & MY_CS_BINSORT) ? FIELDFLAG_BINARY : 0;
  return false;
}


/*
  Prepare a Column_definition instance for packing
  Members such as pack_flag are valid after this call.

  @param IN     handler      - storage engine handler,
                               or NULL if preparing for an SP variable
  @param IN     table_flags  - table flags

  @retval false  -  ok
  @retval true   -  error (not supported type, bad definition, etc)
*/

bool Column_definition::prepare_stage2(handler *file,
                                       ulonglong table_flags)
{
  DBUG_ENTER("Column_definition::prepare_stage2");

  /*
    This code came from mysql_prepare_create_table.
    Indent preserved to make patching easier
  */
  DBUG_ASSERT(charset);

  if (type_handler()->Column_definition_prepare_stage2(this, file, table_flags))
    DBUG_RETURN(true);

  if (!(flags & NOT_NULL_FLAG) ||
      (vcol_info))  /* Make virtual columns allow NULL values */
    pack_flag|= FIELDFLAG_MAYBE_NULL;
  if (flags & NO_DEFAULT_VALUE_FLAG)
    pack_flag|= FIELDFLAG_NO_DEFAULT;
  DBUG_RETURN(false);
}


/*
  Get character set from field object generated by parser using
  default values when not set.

  SYNOPSIS
    get_sql_field_charset()
    sql_field                 The sql_field object
    create_info               Info generated by parser

  RETURN VALUES
    cs                        Character set
*/

CHARSET_INFO* get_sql_field_charset(Column_definition *sql_field,
                                    HA_CREATE_INFO *create_info)
{
  CHARSET_INFO *cs= sql_field->charset;

  if (!cs)
    cs= create_info->default_table_charset;
  /*
    table_charset is set only in ALTER TABLE t1 CONVERT TO CHARACTER SET csname
    if we want change character set for all varchar/char columns.
    But the table charset must not affect the BLOB fields, so don't
    allow to change my_charset_bin to somethig else.
  */
  if (create_info->table_charset && cs != &my_charset_bin)
    cs= create_info->table_charset;
  return cs;
}


/**
   Modifies the first column definition whose SQL type is TIMESTAMP
   by adding the features DEFAULT CURRENT_TIMESTAMP ON UPDATE CURRENT_TIMESTAMP.

   If the first TIMESTAMP column appears to be nullable, or to have an
   explicit default, or to be a virtual column, or to be part of table period,
   then no promotion is done.

   @param column_definitions The list of column definitions, in the physical
                             order in which they appear in the table.
*/

void promote_first_timestamp_column(List<Create_field> *column_definitions)
{
  for (Create_field &column_definition : *column_definitions)
  {
    if (column_definition.is_timestamp_type() ||    // TIMESTAMP
        column_definition.unireg_check == Field::TIMESTAMP_OLD_FIELD) // Legacy
    {
      DBUG_PRINT("info", ("field-ptr:%p", column_definition.field));
      if ((column_definition.flags & NOT_NULL_FLAG) != 0 && // NOT NULL,
          column_definition.default_value == NULL &&   // no constant default,
          column_definition.unireg_check == Field::NONE && // no function default
          column_definition.vcol_info == NULL &&
          column_definition.period == NULL &&
          !(column_definition.flags & VERS_SYSTEM_FIELD)) // column isn't generated
      {
        DBUG_PRINT("info", ("First TIMESTAMP column '%s' was promoted to "
                            "DEFAULT CURRENT_TIMESTAMP ON UPDATE "
                            "CURRENT_TIMESTAMP",
                            column_definition.field_name.str
                            ));
        column_definition.unireg_check= Field::TIMESTAMP_DNUN_FIELD;
      }
      return;
    }
  }
}

static bool key_cmp(const Key_part_spec &a, const Key_part_spec &b)
{
  return a.length == b.length &&
         !lex_string_cmp(system_charset_info, &a.field_name, &b.field_name);
}

/**
  Check if there is a duplicate key. Report a warning for every duplicate key.

  @param thd              Thread context.
  @param key              Key to be checked.
  @param key_info         Key meta-data info.
  @param key_list         List of existing keys.
*/
static void check_duplicate_key(THD *thd, const Key *key, const KEY *key_info,
                                const List<Key> *key_list)
{
  /*
    We only check for duplicate indexes if it is requested and the
    key is not auto-generated.

    Check is requested if the key was explicitly created or altered
    by the user (unless it's a foreign key).
  */
  if (!key->key_create_info.check_for_duplicate_indexes || key->generated)
    return;

  for (const Key &k : *key_list)
  {
    // Looking for a similar key...

    if (&k == key)
      break;

    if (k.generated ||
        (key->type != k.type) ||
        (key->key_create_info.algorithm != k.key_create_info.algorithm) ||
        (key->columns.elements != k.columns.elements))
    {
      // Keys are different.
      continue;
    }

    if (std::equal(key->columns.begin(), key->columns.end(), k.columns.begin(),
                   key_cmp))
    {
      push_warning_printf(thd, Sql_condition::WARN_LEVEL_NOTE, ER_DUP_INDEX,
                          ER_THD(thd, ER_DUP_INDEX), key_info->name.str);
      return;
    }
  }
}


bool Column_definition::prepare_stage1_typelib(THD *thd,
                                               MEM_ROOT *mem_root,
                                               handler *file,
                                               ulonglong table_flags)
{
  /*
    Pass the last parameter to prepare_interval_field() as follows:
    - If we are preparing for an SP variable (file is NULL), we pass "false",
      to force allocation and full copying of TYPELIB values on the given
      mem_root, even if no character set conversion is needed. This is needed
      because a life cycle of an SP variable is longer than the current query.

    - If we are preparing for a CREATE TABLE, (file != NULL), we pass "true".
      This will create the typelib in runtime memory - we will free the
      occupied memory at the same time when we free this
      sql_field -- at the end of execution.
      Pass "true" as the last argument to reuse "interval_list"
      values in "interval" in cases when no character conversion is needed,
      to avoid extra copying.
  */
  if (prepare_interval_field(mem_root, file != NULL))
    return true; // E.g. wrong values with commas: SET('a,b')
  create_length_to_internal_length_typelib();

  DBUG_ASSERT(file || !default_value); // SP variables have no default_value
  if (default_value && default_value->expr->basic_const_item())
  {
    if ((charset != default_value->expr->collation.collation &&
         prepare_stage1_convert_default(thd, mem_root, charset)) ||
         prepare_stage1_check_typelib_default())
      return true;
  }
  return false;
}


bool Column_definition::prepare_stage1_string(THD *thd,
                                              MEM_ROOT *mem_root,
                                              handler *file,
                                              ulonglong table_flags)
{
  create_length_to_internal_length_string();
  if (prepare_blob_field(thd))
    return true;
  DBUG_ASSERT(file || !default_value); // SP variables have no default_value
  /*
    Convert the default value from client character
    set into the column character set if necessary.
    We can only do this for constants as we have not yet run fix_fields.
    But not for blobs, as they will be stored as SQL expressions, not
    written down into the record image.
  */
  if (!(flags & BLOB_FLAG) && default_value &&
      default_value->expr->basic_const_item() &&
      charset != default_value->expr->collation.collation)
  {
    if (prepare_stage1_convert_default(thd, mem_root, charset))
      return true;
  }
  return false;
}


bool Column_definition::prepare_stage1_bit(THD *thd,
                                           MEM_ROOT *mem_root,
                                           handler *file,
                                           ulonglong table_flags)
{
  pack_flag= FIELDFLAG_NUMBER;
  if (!(table_flags & HA_CAN_BIT_FIELD))
    pack_flag|= FIELDFLAG_TREAT_BIT_AS_CHAR;
  create_length_to_internal_length_bit();
  return false;
}


bool Column_definition::prepare_stage1(THD *thd,
                                       MEM_ROOT *mem_root,
                                       handler *file,
                                       ulonglong table_flags)
{
  return type_handler()->Column_definition_prepare_stage1(thd, mem_root,
                                                          this, file,
                                                          table_flags);
}


bool Column_definition::prepare_stage1_convert_default(THD *thd,
                                                       MEM_ROOT *mem_root,
                                                       CHARSET_INFO *cs)
{
  DBUG_ASSERT(thd->mem_root == mem_root);
  Item *item;
  if (!(item= default_value->expr->safe_charset_converter(thd, cs)))
  {
    my_error(ER_INVALID_DEFAULT, MYF(0), field_name.str);
    return true; // Could not convert
  }
  /* Fix for prepare statement */
  thd->change_item_tree(&default_value->expr, item);
  return false;
}


bool Column_definition::prepare_stage1_check_typelib_default()
{
  StringBuffer<MAX_FIELD_WIDTH> str;
  String *def= default_value->expr->val_str(&str);
  bool not_found;
  if (def == NULL) /* SQL "NULL" maps to NULL */
  {
    not_found= flags & NOT_NULL_FLAG;
  }
  else
  {
    not_found= false;
    if (real_field_type() == MYSQL_TYPE_SET)
    {
      char *not_used;
      uint not_used2;
      find_set(interval, def->ptr(), def->length(),
               charset, &not_used, &not_used2, &not_found);
    }
    else /* MYSQL_TYPE_ENUM */
    {
      def->length(charset->lengthsp(def->ptr(), def->length()));
      not_found= !find_type2(interval, def->ptr(), def->length(), charset);
    }
  }
  if (not_found)
  {
    my_error(ER_INVALID_DEFAULT, MYF(0), field_name.str);
    return true;
  }
  return false;
}
/*
   This function adds a invisible field to field_list
   SYNOPSIS
    mysql_add_invisible_field()
      thd                      Thread Object
      field_list               list of all table fields
      field_name               name/prefix of invisible field
                               ( Prefix in the case when it is
                                *INVISIBLE_FULL*
                               and given name is duplicate)
      type_handler             field data type
      invisible
      default value
    RETURN VALUE
      Create_field pointer
*/
int mysql_add_invisible_field(THD *thd, List<Create_field> * field_list,
        const char *field_name, Type_handler *type_handler,
        field_visibility_t invisible, Item* default_value)
{
  Create_field *fld= new(thd->mem_root)Create_field();
  const char *new_name= NULL;
  /* Get unique field name if invisible == INVISIBLE_FULL */
  if (invisible == INVISIBLE_FULL)
  {
    if ((new_name= make_unique_invisible_field_name(thd, field_name,
                                                     field_list)))
    {
      fld->field_name.str= new_name;
      fld->field_name.length= strlen(new_name);
    }
    else
      return 1;  //Should not happen
  }
  else
  {
    fld->field_name.str= thd->strmake(field_name, strlen(field_name));
    fld->field_name.length= strlen(field_name);
  }
  fld->set_handler(type_handler);
  fld->invisible= invisible;
  if (default_value)
  {
    Virtual_column_info *v= new (thd->mem_root) Virtual_column_info();
    v->expr= default_value;
    v->utf8= 0;
    fld->default_value= v;
  }
  field_list->push_front(fld, thd->mem_root);
  return 0;
}

#define LONG_HASH_FIELD_NAME_LENGTH 30
static inline void make_long_hash_field_name(LEX_CSTRING *buf, uint num)
{
  buf->length= my_snprintf((char *)buf->str,
          LONG_HASH_FIELD_NAME_LENGTH, "DB_ROW_HASH_%u", num);
}

/**
  Add fully invisible hash field to table in case of long
  unique column
  @param  thd           Thread Context.
  @param  create_list   List of table fields.
  @param  key_info      current long unique key info
*/
static Create_field * add_hash_field(THD * thd, List<Create_field> *create_list,
                                      KEY *key_info)
{
  List_iterator<Create_field> it(*create_list);
  Create_field *dup_field, *cf= new (thd->mem_root) Create_field();
  cf->flags|= UNSIGNED_FLAG | LONG_UNIQUE_HASH_FIELD;
  cf->decimals= 0;
  cf->length= cf->char_length= cf->pack_length= HA_HASH_FIELD_LENGTH;
  cf->invisible= INVISIBLE_FULL;
  cf->pack_flag|= FIELDFLAG_MAYBE_NULL;
  cf->vcol_info= new (thd->mem_root) Virtual_column_info();
  cf->vcol_info->stored_in_db= false;
  uint num= 1;
  LEX_CSTRING field_name;
  field_name.str= (char *)thd->alloc(LONG_HASH_FIELD_NAME_LENGTH);
  make_long_hash_field_name(&field_name, num);
  /*
    Check for collisions
   */
  while ((dup_field= it++))
  {
    if (!my_strcasecmp(system_charset_info, field_name.str, dup_field->field_name.str))
    {
      num++;
      make_long_hash_field_name(&field_name, num);
      it.rewind();
    }
  }
  cf->field_name= field_name;
  cf->set_handler(&type_handler_slonglong);
  key_info->algorithm= HA_KEY_ALG_LONG_HASH;
  create_list->push_back(cf,thd->mem_root);
  return cf;
}

Key *
mysql_add_invisible_index(THD *thd, List<Key> *key_list,
        LEX_CSTRING* field_name, enum Key::Keytype type)
{
  Key *key= NULL;
  key= new (thd->mem_root) Key(type, &null_clex_str, HA_KEY_ALG_UNDEF,
         false, DDL_options(DDL_options::OPT_NONE));
  key->columns.push_back(new(thd->mem_root) Key_part_spec(field_name, 0),
          thd->mem_root);
  key_list->push_back(key, thd->mem_root);
  return key;
}


bool Type_handler_string::Key_part_spec_init_ft(Key_part_spec *part,
                                                const Column_definition &def)
                                                const
{
  /*
    Set length to 0. It's set to the real column width later for CHAR.
    It has to be the correct col width for CHAR, as its data are not
    prefixed with length (unlike blobs).
  */
  part->length= 0;
  return !Charset(def.charset).is_good_for_ft();
}


bool Type_handler_varchar::Key_part_spec_init_ft(Key_part_spec *part,
                                                 const Column_definition &def)
                                                 const
{
  part->length= 0;
  return !Charset(def.charset).is_good_for_ft();
}


bool
Type_handler_blob_common::Key_part_spec_init_ft(Key_part_spec *part,
                                                const Column_definition &def)
                                                const
{
  /*
    Set keyseg length to 1 for blobs.
    It's ignored in ft code: the data length is taken from the length prefix.
  */
  part->length= 1;
  return !Charset(def.charset).is_good_for_ft();
}


static bool
key_add_part_check_null(const handler *file, KEY *key_info,
                        const Column_definition *sql_field,
                        const Key_part_spec *column)
{
  if (!(sql_field->flags & NOT_NULL_FLAG))
  {
    key_info->flags|= HA_NULL_PART_KEY;
    if (!(file->ha_table_flags() & HA_NULL_IN_KEY))
    {
      my_error(ER_NULL_COLUMN_IN_INDEX, MYF(0), column->field_name.str);
      return true;
    }
  }
  return false;
}


/*
  Preparation for table creation

  SYNOPSIS
    mysql_prepare_create_table()
      thd                       Thread object.
      create_info               Create information (like MAX_ROWS).
      alter_info                List of columns and indexes to create
      db_options          INOUT Table options (like HA_OPTION_PACK_RECORD).
      file                      The handler for the new table.
      key_info_buffer     OUT   An array of KEY structs for the indexes.
      key_count           OUT   The number of elements in the array.
      create_table_mode         C_ORDINARY_CREATE, C_ALTER_TABLE,
                                C_CREATE_SELECT, C_ASSISTED_DISCOVERY

  DESCRIPTION
    Prepares the table and key structures for table creation.

  NOTES
    sets create_info->varchar if the table has a varchar

  RETURN VALUES
    FALSE    OK
    TRUE     error
*/

static int
mysql_prepare_create_table(THD *thd, HA_CREATE_INFO *create_info,
                           Alter_info *alter_info, uint *db_options,
                           handler *file, KEY **key_info_buffer,
                           uint *key_count, int create_table_mode)
{
  const char	*key_name;
  Create_field	*sql_field,*dup_field;
  uint		field,null_fields,max_key_length;
  ulong		record_offset= 0;
  KEY		*key_info;
  KEY_PART_INFO *key_part_info;
  int		field_no,dup_no;
  int		select_field_pos,auto_increment=0;
  List_iterator_fast<Create_field> it(alter_info->create_list);
  List_iterator<Create_field> it2(alter_info->create_list);
  uint total_uneven_bit_length= 0;
  int select_field_count= C_CREATE_SELECT(create_table_mode);
  bool tmp_table= create_table_mode == C_ALTER_TABLE;
  bool is_hash_field_needed= false;
  DBUG_ENTER("mysql_prepare_create_table");

  DBUG_EXECUTE_IF("test_pseudo_invisible",{
          mysql_add_invisible_field(thd, &alter_info->create_list,
                      "invisible", &type_handler_slong, INVISIBLE_SYSTEM,
                      new (thd->mem_root)Item_int(thd, 9));
          });
  DBUG_EXECUTE_IF("test_completely_invisible",{
          mysql_add_invisible_field(thd, &alter_info->create_list,
                      "invisible", &type_handler_slong, INVISIBLE_FULL,
                      new (thd->mem_root)Item_int(thd, 9));
          });
  DBUG_EXECUTE_IF("test_invisible_index",{
          LEX_CSTRING temp;
          temp.str= "invisible";
          temp.length= strlen("invisible");
          mysql_add_invisible_index(thd, &alter_info->key_list
                  , &temp, Key::MULTIPLE);
          });
  LEX_CSTRING* connect_string = &create_info->connect_string;
  if (connect_string->length != 0 &&
      connect_string->length > CONNECT_STRING_MAXLEN &&
      (system_charset_info->charpos(connect_string->str,
                                    (connect_string->str +
                                     connect_string->length),
                                    CONNECT_STRING_MAXLEN)
      < connect_string->length))
  {
    my_error(ER_WRONG_STRING_LENGTH, MYF(0),
             connect_string->str, "CONNECTION", CONNECT_STRING_MAXLEN);
    DBUG_RETURN(TRUE);
  }

  select_field_pos= alter_info->create_list.elements - select_field_count;
  null_fields= 0;
  create_info->varchar= 0;
  max_key_length= file->max_key_length();

  /* Handle creation of sequences */
  if (create_info->sequence)
  {
    if (!(file->ha_table_flags() & HA_CAN_TABLES_WITHOUT_ROLLBACK))
    {
      my_error(ER_ILLEGAL_HA_CREATE_OPTION, MYF(0), file->table_type(),
               "SEQUENCE");
      DBUG_RETURN(TRUE);
    }

    /* The user specified fields: check that structure is ok */
    if (check_sequence_fields(thd->lex, &alter_info->create_list))
      DBUG_RETURN(TRUE);
  }

  for (field_no=0; (sql_field=it++) ; field_no++)
  {
    /*
      Initialize length from its original value (number of characters),
      which was set in the parser. This is necessary if we're
      executing a prepared statement for the second time.
    */
    sql_field->length= sql_field->char_length;
    /* Set field charset. */
    sql_field->charset= get_sql_field_charset(sql_field, create_info);
    if ((sql_field->flags & BINCMP_FLAG) &&
        !(sql_field->charset= find_bin_collation(sql_field->charset)))
      DBUG_RETURN(true);

    /* Virtual fields are always NULL */
    if (sql_field->vcol_info)
      sql_field->flags&= ~NOT_NULL_FLAG;

    if (sql_field->prepare_stage1(thd, thd->mem_root,
                                  file, file->ha_table_flags()))
      DBUG_RETURN(true);

    if (sql_field->real_field_type() == MYSQL_TYPE_BIT &&
        file->ha_table_flags() & HA_CAN_BIT_FIELD)
      total_uneven_bit_length+= sql_field->length & 7;

    if (!(sql_field->flags & NOT_NULL_FLAG))
      null_fields++;

    if (check_column_name(sql_field->field_name.str))
    {
      my_error(ER_WRONG_COLUMN_NAME, MYF(0), sql_field->field_name.str);
      DBUG_RETURN(TRUE);
    }

    /* Check if we have used the same field name before */
    for (dup_no=0; (dup_field=it2++) != sql_field; dup_no++)
    {
      if (lex_string_cmp(system_charset_info,
                         &sql_field->field_name,
                         &dup_field->field_name) == 0)
      {
	/*
	  If this was a CREATE ... SELECT statement, accept a field
	  redefinition if we are changing a field in the SELECT part
	*/
	if (field_no < select_field_pos || dup_no >= select_field_pos ||
            dup_field->invisible >= INVISIBLE_SYSTEM)
	{
	  my_error(ER_DUP_FIELDNAME, MYF(0), sql_field->field_name.str);
	  DBUG_RETURN(TRUE);
	}
	else
	{
	  /* Field redefined */

          /*
            If we are replacing a BIT field, revert the increment
            of total_uneven_bit_length that was done above.
          */
          if (sql_field->real_field_type() == MYSQL_TYPE_BIT &&
              file->ha_table_flags() & HA_CAN_BIT_FIELD)
            total_uneven_bit_length-= sql_field->length & 7;

          /* 
            We're making one field from two, the result field will have
            dup_field->flags as flags. If we've incremented null_fields
            because of sql_field->flags, decrement it back.
          */
          if (!(sql_field->flags & NOT_NULL_FLAG))
            null_fields--;

          if (sql_field->redefine_stage1(dup_field, file, create_info))
            DBUG_RETURN(true);

	  it2.remove();			// Remove first (create) definition
	  select_field_pos--;
	  break;
	}
      }
    }
    /* Don't pack rows in old tables if the user has requested this */
    if ((sql_field->flags & BLOB_FLAG) ||
	(sql_field->real_field_type() == MYSQL_TYPE_VARCHAR &&
         create_info->row_type != ROW_TYPE_FIXED))
      (*db_options)|= HA_OPTION_PACK_RECORD;
    it2.rewind();
  }

  /* record_offset will be increased with 'length-of-null-bits' later */
  record_offset= 0;
  null_fields+= total_uneven_bit_length;

  it.rewind();
  while ((sql_field=it++))
  {
    DBUG_ASSERT(sql_field->charset != 0);
    if (sql_field->prepare_stage2(file, file->ha_table_flags()))
      DBUG_RETURN(TRUE);
    if (sql_field->real_field_type() == MYSQL_TYPE_VARCHAR)
      create_info->varchar= TRUE;
    sql_field->offset= record_offset;
    if (MTYP_TYPENR(sql_field->unireg_check) == Field::NEXT_NUMBER)
      auto_increment++;
    if (parse_option_list(thd, create_info->db_type, &sql_field->option_struct,
                          &sql_field->option_list,
                          create_info->db_type->field_options, FALSE,
                          thd->mem_root))
      DBUG_RETURN(TRUE);
    /*
      For now skip fields that are not physically stored in the database
      (virtual fields) and update their offset later 
      (see the next loop).
    */
    if (sql_field->stored_in_db())
      record_offset+= sql_field->pack_length;
    if (sql_field->flags & VERS_SYSTEM_FIELD)
      continue;
  }
  /* Update virtual fields' offset and give error if
     All fields are invisible */
  bool is_all_invisible= true;
  it.rewind();
  while ((sql_field=it++))
  {
    if (!sql_field->stored_in_db())
    {
      sql_field->offset= record_offset;
      record_offset+= sql_field->pack_length;
    }
    if (sql_field->invisible == VISIBLE)
      is_all_invisible= false;
  }
  if (is_all_invisible)
  {
    my_error(ER_TABLE_MUST_HAVE_COLUMNS, MYF(0));
    DBUG_RETURN(TRUE);
  }
  if (auto_increment > 1)
  {
    my_message(ER_WRONG_AUTO_KEY, ER_THD(thd, ER_WRONG_AUTO_KEY), MYF(0));
    DBUG_RETURN(TRUE);
  }
  if (auto_increment &&
      (file->ha_table_flags() & HA_NO_AUTO_INCREMENT))
  {
    my_error(ER_TABLE_CANT_HANDLE_AUTO_INCREMENT, MYF(0), file->table_type());
    DBUG_RETURN(TRUE);
  }

  /*
   CREATE TABLE[with auto_increment column] SELECT is unsafe as the rows
   inserted in the created table depends on the order of the rows fetched
   from the select tables. This order may differ on master and slave. We
   therefore mark it as unsafe.
  */
  if (select_field_count > 0 && auto_increment)
    thd->lex->set_stmt_unsafe(LEX::BINLOG_STMT_UNSAFE_CREATE_SELECT_AUTOINC);

  /* Create keys */

  List_iterator<Key> key_iterator(alter_info->key_list);
  List_iterator<Key> key_iterator2(alter_info->key_list);
  uint key_parts=0, fk_key_count=0;
  bool primary_key=0,unique_key=0;
  Key *key, *key2;
  uint tmp, key_number;
  /* special marker for keys to be ignored */
  static char ignore_key[1];

  /* Calculate number of key segements */
  *key_count= 0;

  while ((key=key_iterator++))
  {
    DBUG_PRINT("info", ("key name: '%s'  type: %d", key->name.str ? key->name.str :
                        "(none)" , key->type));
    if (key->type == Key::FOREIGN_KEY)
    {
      fk_key_count++;
      Foreign_key *fk_key= (Foreign_key*) key;
      if (fk_key->validate(alter_info->create_list))
        DBUG_RETURN(TRUE);
      if (fk_key->ref_columns.elements &&
	  fk_key->ref_columns.elements != fk_key->columns.elements)
      {
        my_error(ER_WRONG_FK_DEF, MYF(0),
                 (fk_key->name.str ? fk_key->name.str :
                                     "foreign key without name"),
                 ER_THD(thd, ER_KEY_REF_DO_NOT_MATCH_TABLE_REF));
	DBUG_RETURN(TRUE);
      }
      continue;
    }
    (*key_count)++;
    tmp=file->max_key_parts();
    if (key->columns.elements > tmp)
    {
      my_error(ER_TOO_MANY_KEY_PARTS,MYF(0),tmp);
      DBUG_RETURN(TRUE);
    }
    if (check_ident_length(&key->name))
      DBUG_RETURN(TRUE);
    key_iterator2.rewind ();
    if (key->type != Key::FOREIGN_KEY)
    {
      while ((key2 = key_iterator2++) != key)
      {
	/*
          foreign_key_prefix(key, key2) returns 0 if key or key2, or both, is
          'generated', and a generated key is a prefix of the other key.
          Then we do not need the generated shorter key.
        */
        if ((key2->type != Key::FOREIGN_KEY &&
             key2->name.str != ignore_key &&
             !foreign_key_prefix(key, key2)))
        {
          /* TODO: issue warning message */
          /* mark that the generated key should be ignored */
          if (!key2->generated ||
              (key->generated && key->columns.elements <
               key2->columns.elements))
            key->name.str= ignore_key;
          else
          {
            key2->name.str= ignore_key;
            key_parts-= key2->columns.elements;
            (*key_count)--;
          }
          break;
        }
      }
    }
    if (key->name.str != ignore_key)
      key_parts+=key->columns.elements;
    else
      (*key_count)--;
    if (key->name.str && !tmp_table && (key->type != Key::PRIMARY) &&
	!my_strcasecmp(system_charset_info, key->name.str, primary_key_name))
    {
      my_error(ER_WRONG_NAME_FOR_INDEX, MYF(0), key->name.str);
      DBUG_RETURN(TRUE);
    }
    if (key->type == Key::PRIMARY && key->name.str &&
        my_strcasecmp(system_charset_info, key->name.str, primary_key_name) != 0)
    {
      bool sav_abort_on_warning= thd->abort_on_warning;
      thd->abort_on_warning= FALSE; /* Don't make an error out of this. */
      push_warning_printf(thd, Sql_condition::WARN_LEVEL_WARN,
                          ER_WRONG_NAME_FOR_INDEX,
                          "Name '%-.100s' ignored for PRIMARY key.",
                          key->name.str);
      thd->abort_on_warning= sav_abort_on_warning;
    }
  }
  tmp=file->max_keys();
  if (*key_count > tmp)
  {
    my_error(ER_TOO_MANY_KEYS,MYF(0),tmp);
    DBUG_RETURN(TRUE);
  }

  (*key_info_buffer)= key_info= (KEY*) thd->calloc(sizeof(KEY) * (*key_count));
  key_part_info=(KEY_PART_INFO*) thd->calloc(sizeof(KEY_PART_INFO)*key_parts);
  if (!*key_info_buffer || ! key_part_info)
    DBUG_RETURN(TRUE);				// Out of memory

  key_iterator.rewind();
  key_number=0;
  for (; (key=key_iterator++) ; key_number++)
  {
    uint key_length=0;
    Create_field *auto_increment_key= 0;
    Key_part_spec *column;

    is_hash_field_needed= false;
    if (key->name.str == ignore_key)
    {
      /* ignore redundant keys */
      do
	key=key_iterator++;
      while (key && key->name.str == ignore_key);
      if (!key)
	break;
    }

    switch (key->type) {
    case Key::MULTIPLE:
	key_info->flags= 0;
	break;
    case Key::FULLTEXT:
	key_info->flags= HA_FULLTEXT;
	if ((key_info->parser_name= &key->key_create_info.parser_name)->str)
          key_info->flags|= HA_USES_PARSER;
        else
          key_info->parser_name= 0;
	break;
    case Key::SPATIAL:
#ifdef HAVE_SPATIAL
	key_info->flags= HA_SPATIAL;
	break;
#else
	my_error(ER_FEATURE_DISABLED, MYF(0),
                 sym_group_geom.name, sym_group_geom.needed_define);
	DBUG_RETURN(TRUE);
#endif
    case Key::FOREIGN_KEY:
      key_number--;				// Skip this key
      continue;
    default:
      key_info->flags = HA_NOSAME;
      break;
    }
    if (key->generated)
      key_info->flags|= HA_GENERATED_KEY;

    key_info->user_defined_key_parts=(uint8) key->columns.elements;
    key_info->key_part=key_part_info;
    key_info->usable_key_parts= key_number;
    key_info->algorithm= key->key_create_info.algorithm;
    key_info->option_list= key->option_list;
    if (parse_option_list(thd, create_info->db_type, &key_info->option_struct,
                          &key_info->option_list,
                          create_info->db_type->index_options, FALSE,
                          thd->mem_root))
      DBUG_RETURN(TRUE);

    if (key->type == Key::FULLTEXT)
    {
      if (!(file->ha_table_flags() & HA_CAN_FULLTEXT))
      {
	my_error(ER_TABLE_CANT_HANDLE_FT, MYF(0), file->table_type());
	DBUG_RETURN(TRUE);
      }
    }
    /*
       Make SPATIAL to be RTREE by default
       SPATIAL only on BLOB or at least BINARY, this
       actually should be replaced by special GEOM type
       in near future when new frm file is ready
       checking for proper key parts number:
    */

    /* TODO: Add proper checks if handler supports key_type and algorithm */
    if (key_info->flags & HA_SPATIAL)
    {
      if (!(file->ha_table_flags() & HA_CAN_RTREEKEYS))
      {
	my_error(ER_TABLE_CANT_HANDLE_SPKEYS, MYF(0), file->table_type());
        DBUG_RETURN(TRUE);
      }
      if (key_info->user_defined_key_parts != 1)
      {
	my_error(ER_WRONG_ARGUMENTS, MYF(0), "SPATIAL INDEX");
	DBUG_RETURN(TRUE);
      }
    }
    else if (key_info->algorithm == HA_KEY_ALG_RTREE)
    {
#ifdef HAVE_RTREE_KEYS
      if ((key_info->user_defined_key_parts & 1) == 1)
      {
	my_error(ER_WRONG_ARGUMENTS, MYF(0), "RTREE INDEX");
	DBUG_RETURN(TRUE);
      }
      /* TODO: To be deleted */
      my_error(ER_NOT_SUPPORTED_YET, MYF(0), "RTREE INDEX");
      DBUG_RETURN(TRUE);
#else
      my_error(ER_FEATURE_DISABLED, MYF(0),
               sym_group_rtree.name, sym_group_rtree.needed_define);
      DBUG_RETURN(TRUE);
#endif
    }

    /* Take block size from key part or table part */
    /*
      TODO: Add warning if block size changes. We can't do it here, as
      this may depend on the size of the key
    */
    key_info->block_size= (key->key_create_info.block_size ?
                           key->key_create_info.block_size :
                           create_info->key_block_size);

    /*
      Remember block_size for the future if the block size was given
      either for key or table and it was given for the key during
      create/alter table or we have an active key_block_size for the
      table.
      The idea is that table specific key_block_size > 0 will only affect
      new keys and old keys will remember their original value.
    */
    if (key_info->block_size &&
        ((key->key_create_info.flags & HA_USES_BLOCK_SIZE) ||
         create_info->key_block_size))
      key_info->flags|= HA_USES_BLOCK_SIZE;

    List_iterator<Key_part_spec> cols(key->columns), cols2(key->columns);
    CHARSET_INFO *ft_key_charset=0;  // for FULLTEXT
    for (uint column_nr=0 ; (column=cols++) ; column_nr++)
    {
      Key_part_spec *dup_column;

      it.rewind();
      field=0;
      while ((sql_field=it++) &&
	     lex_string_cmp(system_charset_info,
                            &column->field_name,
                            &sql_field->field_name))
	field++;
      /*
         Either field is not present or field visibility is > INVISIBLE_USER
      */
      if (!sql_field)
      {
	my_error(ER_KEY_COLUMN_DOES_NOT_EXITS, MYF(0), column->field_name.str);
	DBUG_RETURN(TRUE);
      }
      if (sql_field->invisible > INVISIBLE_USER &&
          !(sql_field->flags & VERS_SYSTEM_FIELD) &&
          !key->invisible && DBUG_EVALUATE_IF("test_invisible_index", 0, 1))
      {
        my_error(ER_KEY_COLUMN_DOES_NOT_EXITS, MYF(0), column->field_name.str);
        DBUG_RETURN(TRUE);
      }
      while ((dup_column= cols2++) != column)
      {
        if (!lex_string_cmp(system_charset_info,
                            &column->field_name, &dup_column->field_name))
	{
	  my_error(ER_DUP_FIELDNAME, MYF(0), column->field_name.str);
	  DBUG_RETURN(TRUE);
	}
      }

      if (sql_field->compression_method())
      {
        my_error(ER_COMPRESSED_COLUMN_USED_AS_KEY, MYF(0),
                 column->field_name.str);
        DBUG_RETURN(TRUE);
      }

      cols2.rewind();
      switch(key->type) {

      case Key::FULLTEXT:
        if (sql_field->type_handler()->Key_part_spec_init_ft(column,
	                                                     *sql_field) ||
            (ft_key_charset && sql_field->charset != ft_key_charset))
        {
          my_error(ER_BAD_FT_COLUMN, MYF(0), column->field_name.str);
          DBUG_RETURN(-1);
        }
        ft_key_charset= sql_field->charset;
        break;

      case Key::SPATIAL:
        if (sql_field->type_handler()->Key_part_spec_init_spatial(column,
                                                                  *sql_field) ||
            sql_field->check_vcol_for_key(thd))
          DBUG_RETURN(TRUE);
        if (!(sql_field->flags & NOT_NULL_FLAG))
        {
          my_message(ER_SPATIAL_CANT_HAVE_NULL,
                     ER_THD(thd, ER_SPATIAL_CANT_HAVE_NULL), MYF(0));
          DBUG_RETURN(TRUE);
        }
        break;

      case Key::PRIMARY:
        if (sql_field->vcol_info)
        {
          my_error(ER_PRIMARY_KEY_BASED_ON_GENERATED_COLUMN, MYF(0));
          DBUG_RETURN(TRUE);
        }
        if (sql_field->type_handler()->Key_part_spec_init_primary(column,
	                                                          *sql_field,
	                                                          file))
          DBUG_RETURN(TRUE);
        if (!(sql_field->flags & NOT_NULL_FLAG))
        {
          /* Implicitly set primary key fields to NOT NULL for ISO conf. */
          sql_field->flags|= NOT_NULL_FLAG;
          sql_field->pack_flag&= ~FIELDFLAG_MAYBE_NULL;
          null_fields--;
        }
        break;

      case Key::MULTIPLE:
        if (sql_field->type_handler()->Key_part_spec_init_multiple(column,
                                                                   *sql_field,
                                                                   file) ||
            sql_field->check_vcol_for_key(thd) ||
            key_add_part_check_null(file, key_info, sql_field, column))
          DBUG_RETURN(TRUE);
        break;

      case Key::FOREIGN_KEY:
        if (sql_field->type_handler()->Key_part_spec_init_foreign(column,
                                                                  *sql_field,
                                                                  file) ||
            sql_field->check_vcol_for_key(thd) ||
            key_add_part_check_null(file, key_info, sql_field, column))
          DBUG_RETURN(TRUE);
        break;

      case Key::UNIQUE:
        if (sql_field->type_handler()->Key_part_spec_init_unique(column,
                                                      *sql_field, file,
                                                      &is_hash_field_needed) ||
            sql_field->check_vcol_for_key(thd) ||
            key_add_part_check_null(file, key_info, sql_field, column))
          DBUG_RETURN(TRUE);
        break;
      }

      if (MTYP_TYPENR(sql_field->unireg_check) == Field::NEXT_NUMBER)
      {
        DBUG_ASSERT(key->type != Key::FULLTEXT);
        DBUG_ASSERT(key->type != Key::SPATIAL);
        if (column_nr == 0 || (file->ha_table_flags() & HA_AUTO_PART_KEY))
         auto_increment--;                        // Field is used
        auto_increment_key= sql_field;
      }

      key_part_info->fieldnr= field;
      key_part_info->offset=  (uint16) sql_field->offset;
      key_part_info->key_type=sql_field->pack_flag;
      uint key_part_length= sql_field->type_handler()->
                              calc_key_length(*sql_field);

      if (column->length)
      {
        if (f_is_blob(sql_field->pack_flag))
        {
          key_part_length= MY_MIN(column->length,
                                  blob_length_by_type(sql_field->real_field_type())
                                  * sql_field->charset->mbmaxlen);
          if (key_part_length > max_key_length ||
              key_part_length > file->max_key_part_length())
          {
            if (key->type == Key::MULTIPLE)
            {
              key_part_length= MY_MIN(max_key_length, file->max_key_part_length());
              /* not a critical problem */
              push_warning_printf(thd, Sql_condition::WARN_LEVEL_NOTE,
                                  ER_TOO_LONG_KEY,
                                  ER_THD(thd, ER_TOO_LONG_KEY),
                                  key_part_length);
              /* Align key length to multibyte char boundary */
              key_part_length-= key_part_length % sql_field->charset->mbmaxlen;
            }
            else
              is_hash_field_needed= true;
          }
        }
        // Catch invalid use of partial keys 
        else if (!f_is_geom(sql_field->pack_flag) &&
                 // is the key partial? 
                 column->length != key_part_length &&
                 // is prefix length bigger than field length? 
                 (column->length > key_part_length ||
                  // can the field have a partial key? 
                  !sql_field->type_handler()->type_can_have_key_part() ||
                  // a packed field can't be used in a partial key
                  f_is_packed(sql_field->pack_flag) ||
                  // does the storage engine allow prefixed search?
                  ((file->ha_table_flags() & HA_NO_PREFIX_CHAR_KEYS) &&
                   // and is this a 'unique' key?
                   (key_info->flags & HA_NOSAME))))
        {
          my_message(ER_WRONG_SUB_KEY, ER_THD(thd, ER_WRONG_SUB_KEY), MYF(0));
          DBUG_RETURN(TRUE);
        }
        else if (!(file->ha_table_flags() & HA_NO_PREFIX_CHAR_KEYS))
          key_part_length= column->length;
      }
      else if (key_part_length == 0 && (sql_field->flags & NOT_NULL_FLAG) &&
              !is_hash_field_needed)
      {
	my_error(ER_WRONG_KEY_COLUMN, MYF(0), file->table_type(),
                 column->field_name.str);
	  DBUG_RETURN(TRUE);
      }
      if (key_part_length > file->max_key_part_length() &&
          key->type != Key::FULLTEXT)
      {
        if (key->type == Key::MULTIPLE)
        {
          key_part_length= file->max_key_part_length();
          /* not a critical problem */
          push_warning_printf(thd, Sql_condition::WARN_LEVEL_WARN,
                              ER_TOO_LONG_KEY, ER_THD(thd, ER_TOO_LONG_KEY),
                              key_part_length);
          /* Align key length to multibyte char boundary */
          key_part_length-= key_part_length % sql_field->charset->mbmaxlen;
        }
        else
        {
          if (key->type == Key::UNIQUE)
          {
            is_hash_field_needed= true;
          }
          else
          {
            key_part_length= MY_MIN(max_key_length, file->max_key_part_length());
            my_error(ER_TOO_LONG_KEY, MYF(0), key_part_length);
            DBUG_RETURN(TRUE);
          }
        }
      }

      /* We can not store key_part_length more then 2^16 - 1 in frm */
      if (is_hash_field_needed && column->length > UINT_MAX16)
      {
        my_error(ER_TOO_LONG_KEYPART, MYF(0),  UINT_MAX16);
        DBUG_RETURN(TRUE);
      }
      else
        key_part_info->length= (uint16) key_part_length;
      /* Use packed keys for long strings on the first column */
      if (!((*db_options) & HA_OPTION_NO_PACK_KEYS) &&
          !((create_info->table_options & HA_OPTION_NO_PACK_KEYS)) &&
          (key_part_length >= KEY_DEFAULT_PACK_LENGTH) &&
          !is_hash_field_needed)
      {
        key_info->flags|= sql_field->type_handler()->KEY_pack_flags(column_nr);
      }
      /* Check if the key segment is partial, set the key flag accordingly */
      if (key_part_length != sql_field->type_handler()->
                                          calc_key_length(*sql_field) &&
          key_part_length != sql_field->type_handler()->max_octet_length())
        key_info->flags|= HA_KEY_HAS_PART_KEY_SEG;

      key_length+= key_part_length;
      key_part_info++;

      /* Create the key name based on the first column (if not given) */
      if (column_nr == 0)
      {
	if (key->type == Key::PRIMARY)
	{
	  if (primary_key)
	  {
	    my_message(ER_MULTIPLE_PRI_KEY, ER_THD(thd, ER_MULTIPLE_PRI_KEY),
                       MYF(0));
	    DBUG_RETURN(TRUE);
	  }
	  key_name=primary_key_name;
	  primary_key=1;
	}
	else if (!(key_name= key->name.str))
	  key_name=make_unique_key_name(thd, sql_field->field_name.str,
					*key_info_buffer, key_info);
	if (check_if_keyname_exists(key_name, *key_info_buffer, key_info))
	{
	  my_error(ER_DUP_KEYNAME, MYF(0), key_name);
	  DBUG_RETURN(TRUE);
	}
	key_info->name.str= (char*) key_name;
        key_info->name.length= strlen(key_name);
      }
    }
    if (!key_info->name.str || check_column_name(key_info->name.str))
    {
      my_error(ER_WRONG_NAME_FOR_INDEX, MYF(0), key_info->name.str);
      DBUG_RETURN(TRUE);
    }
    if (key->type == Key::UNIQUE && !(key_info->flags & HA_NULL_PART_KEY))
      unique_key=1;
    key_info->key_length=(uint16) key_length;
    if (key_length > max_key_length && key->type != Key::FULLTEXT &&
        !is_hash_field_needed)
    {
      my_error(ER_TOO_LONG_KEY, MYF(0), max_key_length);
      DBUG_RETURN(TRUE);
    }

    /* Check long unique keys */
    if (is_hash_field_needed)
    {
      if (auto_increment_key)
      {
        my_error(ER_NO_AUTOINCREMENT_WITH_UNIQUE, MYF(0),
                 sql_field->field_name.str,
                 key_info->name.str);
        DBUG_RETURN(TRUE);
      }
      if (key_info->algorithm != HA_KEY_ALG_UNDEF &&
          key_info->algorithm != HA_KEY_ALG_HASH )
      {
        my_error(ER_TOO_LONG_KEY, MYF(0), max_key_length);
        DBUG_RETURN(TRUE);
      }
    }
    if (is_hash_field_needed ||
        (key_info->algorithm == HA_KEY_ALG_HASH &&
         key->type != Key::PRIMARY &&
         key_info->flags & HA_NOSAME &&
         !(file->ha_table_flags() & HA_CAN_HASH_KEYS ) &&
         file->ha_table_flags() & HA_CAN_VIRTUAL_COLUMNS))
    {
      Create_field *hash_fld= add_hash_field(thd, &alter_info->create_list,
                                             key_info);
      if (!hash_fld)
        DBUG_RETURN(TRUE);
      hash_fld->offset= record_offset;
      hash_fld->charset= create_info->default_table_charset;
      record_offset+= hash_fld->pack_length;
      if (key_info->flags & HA_NULL_PART_KEY)
        null_fields++;
      else
      {
        hash_fld->flags|= NOT_NULL_FLAG;
        hash_fld->pack_flag&= ~FIELDFLAG_MAYBE_NULL;
      }
    }
    if (validate_comment_length(thd, &key->key_create_info.comment,
                                INDEX_COMMENT_MAXLEN,
                                ER_TOO_LONG_INDEX_COMMENT,
                                key_info->name.str))
       DBUG_RETURN(TRUE);

    key_info->comment.length= key->key_create_info.comment.length;
    if (key_info->comment.length > 0)
    {
      key_info->flags|= HA_USES_COMMENT;
      key_info->comment.str= key->key_create_info.comment.str;
    }

    // Check if a duplicate index is defined.
    check_duplicate_key(thd, key, key_info, &alter_info->key_list);

    key_info->without_overlaps= key->without_overlaps;
    if (key_info->without_overlaps)
    {
      if (key_info->algorithm == HA_KEY_ALG_LONG_HASH)
      {
        my_error(ER_KEY_CANT_HAVE_WITHOUT_OVERLAPS, MYF(0), key_info->name.str);
        DBUG_RETURN(true);
      }
      create_info->period_info.unique_keys++;
    }

    key_info++;
  }

  if (!unique_key && !primary_key && !create_info->sequence &&
      (file->ha_table_flags() & HA_REQUIRE_PRIMARY_KEY))
  {
    my_message(ER_REQUIRES_PRIMARY_KEY, ER_THD(thd, ER_REQUIRES_PRIMARY_KEY),
               MYF(0));
    DBUG_RETURN(TRUE);
  }
  if (auto_increment > 0)
  {
    my_message(ER_WRONG_AUTO_KEY, ER_THD(thd, ER_WRONG_AUTO_KEY), MYF(0));
    DBUG_RETURN(TRUE);
  }
  /* Sort keys in optimized order */
  my_qsort((uchar*) *key_info_buffer, *key_count, sizeof(KEY),
	   (qsort_cmp) sort_keys);
  create_info->null_bits= null_fields;

  /* Check fields. */
  it.rewind();
  while ((sql_field=it++))
  {
    Field::utype type= (Field::utype) MTYP_TYPENR(sql_field->unireg_check);

    /*
      Set NO_DEFAULT_VALUE_FLAG if this field doesn't have a default value and
      it is NOT NULL, not an AUTO_INCREMENT field, not a TIMESTAMP and not
      updated trough a NOW() function.
    */
    if (!sql_field->default_value &&
        !sql_field->has_default_function() &&
        (sql_field->flags & NOT_NULL_FLAG) &&
        (!sql_field->is_timestamp_type() ||
         opt_explicit_defaults_for_timestamp)&&
        !sql_field->vers_sys_field())
    {
      sql_field->flags|= NO_DEFAULT_VALUE_FLAG;
      sql_field->pack_flag|= FIELDFLAG_NO_DEFAULT;
    }

    if (thd->variables.sql_mode & MODE_NO_ZERO_DATE &&
        !sql_field->default_value && !sql_field->vcol_info &&
        sql_field->is_timestamp_type() &&
        !opt_explicit_defaults_for_timestamp &&
        (sql_field->flags & NOT_NULL_FLAG) &&
        (type == Field::NONE || type == Field::TIMESTAMP_UN_FIELD))
    {
      /*
        An error should be reported if:
          - NO_ZERO_DATE SQL mode is active;
          - there is no explicit DEFAULT clause (default column value);
          - this is a TIMESTAMP column;
          - the column is not NULL;
          - this is not the DEFAULT CURRENT_TIMESTAMP column.

        In other words, an error should be reported if
          - NO_ZERO_DATE SQL mode is active;
          - the column definition is equivalent to
            'column_name TIMESTAMP DEFAULT 0'.
      */

      my_error(ER_INVALID_DEFAULT, MYF(0), sql_field->field_name.str);
      DBUG_RETURN(TRUE);
    }
    if (sql_field->invisible == INVISIBLE_USER &&
        sql_field->flags & NOT_NULL_FLAG &&
        sql_field->flags & NO_DEFAULT_VALUE_FLAG)
    {
      my_error(ER_INVISIBLE_NOT_NULL_WITHOUT_DEFAULT, MYF(0),
                          sql_field->field_name.str);
      DBUG_RETURN(TRUE);
    }
  }

  /* Check table level constraints */
  create_info->check_constraint_list= &alter_info->check_constraint_list;
  {
    List_iterator_fast<Virtual_column_info> c_it(alter_info->check_constraint_list);
    Virtual_column_info *check;
    while ((check= c_it++))
    {
      if (!check->name.length || check->automatic_name)
        continue;

      {
        /* Check that there's no repeating table CHECK constraint names. */
        List_iterator_fast<Virtual_column_info>
          dup_it(alter_info->check_constraint_list);
        const Virtual_column_info *dup_check;
        while ((dup_check= dup_it++) && dup_check != check)
        {
          if (!dup_check->name.length || dup_check->automatic_name)
            continue;
          if (!lex_string_cmp(system_charset_info,
                              &check->name, &dup_check->name))
          {
            my_error(ER_DUP_CONSTRAINT_NAME, MYF(0), "CHECK", check->name.str);
            DBUG_RETURN(TRUE);
          }
        }
      }

      /* Check that there's no repeating key constraint names. */
      List_iterator_fast<Key> key_it(alter_info->key_list);
      while (const Key *key= key_it++)
      {
        /*
          Not all keys considered to be the CONSTRAINT
          Noly Primary Key UNIQUE and Foreign keys.
        */
        if (key->type != Key::PRIMARY && key->type != Key::UNIQUE &&
            key->type != Key::FOREIGN_KEY)
          continue;

        if (check->name.length == key->name.length &&
            my_strcasecmp(system_charset_info,
              check->name.str, key->name.str) == 0)
        {
          my_error(ER_DUP_CONSTRAINT_NAME, MYF(0), "CHECK", check->name.str);
          DBUG_RETURN(TRUE);
        }
      }

      if (check_string_char_length(&check->name, 0, NAME_CHAR_LEN,
                                   system_charset_info, 1))
      {
        my_error(ER_TOO_LONG_IDENT, MYF(0), check->name.str);
        DBUG_RETURN(TRUE);
      }
      if (check_expression(check, &check->name, VCOL_CHECK_TABLE))
        DBUG_RETURN(TRUE);
    }
  }

  /* Give warnings for not supported table options */
  extern handlerton *maria_hton;
  if (file->partition_ht() != maria_hton && create_info->transactional &&
      !file->has_transaction_manager())
      push_warning_printf(thd, Sql_condition::WARN_LEVEL_WARN,
                          ER_ILLEGAL_HA_CREATE_OPTION,
                          ER_THD(thd, ER_ILLEGAL_HA_CREATE_OPTION),
                          file->engine_name()->str,
                          "TRANSACTIONAL=1");

  if (parse_option_list(thd, file->partition_ht(), &create_info->option_struct,
                          &create_info->option_list,
                          file->partition_ht()->table_options, FALSE,
                          thd->mem_root))
      DBUG_RETURN(TRUE);

  DBUG_RETURN(FALSE);
}

/**
  check comment length of table, column, index and partition

  If comment length is more than the standard length
  truncate it and store the comment length upto the standard
  comment length size

  @param          thd             Thread handle
  @param[in,out]  comment         Comment
  @param          max_len         Maximum allowed comment length
  @param          err_code        Error message
  @param          name            Name of commented object

  @return Operation status
    @retval       true            Error found
    @retval       false           On Success
*/
bool validate_comment_length(THD *thd, LEX_CSTRING *comment, size_t max_len,
                             uint err_code, const char *name)
{
  DBUG_ENTER("validate_comment_length");
  if (comment->length == 0)
    DBUG_RETURN(false);
<<<<<<< HEAD
  size_t tmp_len= system_charset_info->charpos(comment->str,
                                               comment->str + comment->length,
                                               max_len);
=======

  size_t tmp_len=
      Well_formed_prefix(system_charset_info, *comment, max_len).length();
>>>>>>> a1978252
  if (tmp_len < comment->length)
  {
    if (thd->is_strict_mode())
    {
       my_error(err_code, MYF(0), name, static_cast<ulong>(max_len));
       DBUG_RETURN(true);
    }
    push_warning_printf(thd, Sql_condition::WARN_LEVEL_WARN, err_code,
                        ER_THD(thd, err_code), name,
                        static_cast<ulong>(max_len));
    comment->length= tmp_len;
  }
  DBUG_RETURN(false);
}


/*
  Set table default charset, if not set

  SYNOPSIS
    set_table_default_charset()
    create_info        Table create information

  DESCRIPTION
    If the table character set was not given explicitly,
    let's fetch the database default character set and
    apply it to the table.
*/

static void set_table_default_charset(THD *thd, HA_CREATE_INFO *create_info,
                                      const LEX_CSTRING &db)
{
  /*
    If the table character set was not given explicitly,
    let's fetch the database default character set and
    apply it to the table.
  */
  if (!create_info->default_table_charset)
  {
    Schema_specification_st db_info;

    load_db_opt_by_name(thd, db.str, &db_info);

    create_info->default_table_charset= db_info.default_table_charset;
  }
}


/*
  Extend long VARCHAR fields to blob & prepare field if it's a blob

  SYNOPSIS
    prepare_blob_field()

  RETURN
    0	ok
    1	Error (sql_field can't be converted to blob)
        In this case the error is given
*/

bool Column_definition::prepare_blob_field(THD *thd)
{
  DBUG_ENTER("Column_definition::prepare_blob_field");

  if (length > MAX_FIELD_VARCHARLENGTH && !(flags & BLOB_FLAG))
  {
    /* Convert long VARCHAR columns to TEXT or BLOB */
    char warn_buff[MYSQL_ERRMSG_SIZE];

    if (thd->is_strict_mode())
    {
      my_error(ER_TOO_BIG_FIELDLENGTH, MYF(0), field_name.str,
               static_cast<ulong>(MAX_FIELD_VARCHARLENGTH / charset->mbmaxlen));
      DBUG_RETURN(1);
    }
    set_handler(&type_handler_blob);
    flags|= BLOB_FLAG;
    my_snprintf(warn_buff, sizeof(warn_buff), ER_THD(thd, ER_AUTO_CONVERT),
                field_name.str,
                (charset == &my_charset_bin) ? "VARBINARY" : "VARCHAR",
                (charset == &my_charset_bin) ? "BLOB" : "TEXT");
    push_warning(thd, Sql_condition::WARN_LEVEL_NOTE, ER_AUTO_CONVERT,
                 warn_buff);
  }

  if ((flags & BLOB_FLAG) && length)
  {
    if (real_field_type() == FIELD_TYPE_BLOB ||
        real_field_type() == FIELD_TYPE_TINY_BLOB ||
        real_field_type() == FIELD_TYPE_MEDIUM_BLOB)
    {
      /* The user has given a length to the blob column */
      set_handler(Type_handler::blob_type_handler((uint) length));
      pack_length= type_handler()->calc_pack_length(0);
    }
    length= 0;
  }
  DBUG_RETURN(0);
}


/*
  Preparation of Create_field for SP function return values.
  Based on code used in the inner loop of mysql_prepare_create_table()
  above.

  SYNOPSIS
    sp_prepare_create_field()
    thd                 Thread object
    mem_root            Memory root to allocate components on (e.g. interval)

  DESCRIPTION
    Prepares the field structures for field creation.

*/

bool Column_definition::sp_prepare_create_field(THD *thd, MEM_ROOT *mem_root)
{
  return prepare_stage1(thd, mem_root, NULL, HA_CAN_GEOMETRY) ||
         prepare_stage2(NULL, HA_CAN_GEOMETRY);
}


static bool append_system_key_parts(THD *thd, HA_CREATE_INFO *create_info,
                                    Alter_info *alter_info, KEY **key_info,
                                    uint key_count)
{
  const Lex_ident &row_start_field= create_info->vers_info.as_row.start;
  const Lex_ident &row_end_field= create_info->vers_info.as_row.end;
  DBUG_ASSERT(!create_info->versioned() || (row_start_field && row_end_field));

  List_iterator<Key> key_it(alter_info->key_list);
  Key *key= NULL;

  if (create_info->versioned())
  {
    while ((key=key_it++))
    {
      if (key->type != Key::PRIMARY && key->type != Key::UNIQUE)
        continue;

      Key_part_spec *key_part=NULL;
      List_iterator<Key_part_spec> part_it(key->columns);
      while ((key_part=part_it++))
      {
        if (row_start_field.streq(key_part->field_name) ||
            row_end_field.streq(key_part->field_name))
          break;
      }
      if (!key_part)
        key->columns.push_back(new Key_part_spec(&row_end_field, 0));
    }
    key_it.rewind();
  }

  while ((key=key_it++))
  {
    if (key->without_overlaps)
    {
      DBUG_ASSERT(key->type == Key::PRIMARY || key->type == Key::UNIQUE);
      if (!create_info->period_info.is_set()
          || !key->period.streq(create_info->period_info.name))
      {
        my_error(ER_PERIOD_NOT_FOUND, MYF(0), key->period.str);
        return true;
      }

      const auto &period_start= create_info->period_info.period.start;
      const auto &period_end= create_info->period_info.period.end;
      List_iterator<Key_part_spec> part_it(key->columns);
      while (Key_part_spec *key_part= part_it++)
      {
        if (period_start.streq(key_part->field_name)
            || period_end.streq(key_part->field_name))
        {
          my_error(ER_KEY_CONTAINS_PERIOD_FIELDS, MYF(0), key->name.str,
                   key_part->field_name);
          return true;
        }
      }
      key->columns.push_back(new Key_part_spec(&period_end, 0));
      key->columns.push_back(new Key_part_spec(&period_start, 0));
    }
  }

  return false;
}

handler *mysql_create_frm_image(THD *thd, const LEX_CSTRING &db,
                                const LEX_CSTRING &table_name,
                                HA_CREATE_INFO *create_info,
                                Alter_info *alter_info, int create_table_mode,
                                KEY **key_info, uint *key_count,
                                LEX_CUSTRING *frm)
{
  uint		db_options;
  handler       *file;
  DBUG_ENTER("mysql_create_frm_image");

  if (!alter_info->create_list.elements)
  {
    my_error(ER_TABLE_MUST_HAVE_COLUMNS, MYF(0));
    DBUG_RETURN(NULL);
  }

  set_table_default_charset(thd, create_info, db);

  db_options= create_info->table_options_with_row_type();

  if (unlikely(!(file= get_new_handler((TABLE_SHARE*) 0, thd->mem_root,
                                       create_info->db_type))))
    DBUG_RETURN(NULL);

#ifdef WITH_PARTITION_STORAGE_ENGINE
  partition_info *part_info= thd->work_part_info;

  if (!part_info && create_info->db_type->partition_flags &&
      (create_info->db_type->partition_flags() & HA_USE_AUTO_PARTITION))
  {
    /*
      Table is not defined as a partitioned table but the engine handles
      all tables as partitioned. The handler will set up the partition info
      object with the default settings.
    */
    thd->work_part_info= part_info= new partition_info();
    if (unlikely(!part_info))
      goto err;

    file->set_auto_partitions(part_info);
    part_info->default_engine_type= create_info->db_type;
    part_info->is_auto_partitioned= TRUE;
  }
  if (part_info)
  {
    /*
      The table has been specified as a partitioned table.
      If this is part of an ALTER TABLE the handler will be the partition
      handler but we need to specify the default handler to use for
      partitions also in the call to check_partition_info. We transport
      this information in the default_db_type variable, it is either
      DB_TYPE_DEFAULT or the engine set in the ALTER TABLE command.
    */
    handlerton *part_engine_type= create_info->db_type;
    char *part_syntax_buf;
    uint syntax_len;
    handlerton *engine_type;
    List_iterator<partition_element> part_it(part_info->partitions);
    partition_element *part_elem;

    while ((part_elem= part_it++))
    {
      if (part_elem->part_comment)
      {
        LEX_CSTRING comment= { part_elem->part_comment,
                               strlen(part_elem->part_comment)
        };
        if (validate_comment_length(thd, &comment,
                                     TABLE_PARTITION_COMMENT_MAXLEN,
                                     ER_TOO_LONG_TABLE_PARTITION_COMMENT,
                                     part_elem->partition_name))
          DBUG_RETURN(NULL);
        /* cut comment length. Safe to do in all cases */
        ((char*)part_elem->part_comment)[comment.length]= '\0';
      }
      if (part_elem->subpartitions.elements)
      {
        List_iterator<partition_element> sub_it(part_elem->subpartitions);
        partition_element *subpart_elem;
        while ((subpart_elem= sub_it++))
        {
          if (subpart_elem->part_comment)
          {
            LEX_CSTRING comment= {
              subpart_elem->part_comment, strlen(subpart_elem->part_comment)
            };
            if (validate_comment_length(thd, &comment,
                                         TABLE_PARTITION_COMMENT_MAXLEN,
                                         ER_TOO_LONG_TABLE_PARTITION_COMMENT,
                                         subpart_elem->partition_name))
              DBUG_RETURN(NULL);
            /* cut comment length. Safe to do in all cases */
            ((char*)subpart_elem->part_comment)[comment.length]= '\0';
          }
        }
      }
    } 

    if (create_info->tmp_table())
    {
      my_error(ER_FEATURE_NOT_SUPPORTED_WITH_PARTITIONING, MYF(0), "CREATE TEMPORARY TABLE");
      goto err;
    }
    if ((part_engine_type == partition_hton) &&
        part_info->default_engine_type)
    {
      /*
        This only happens at ALTER TABLE.
        default_engine_type was assigned from the engine set in the ALTER
        TABLE command.
      */
      ;
    }
    else
    {
      if (create_info->used_fields & HA_CREATE_USED_ENGINE)
      {
        part_info->default_engine_type= create_info->db_type;
      }
      else
      {
        if (part_info->default_engine_type == NULL)
        {
          part_info->default_engine_type= ha_default_handlerton(thd);
        }
      }
    }
    DBUG_PRINT("info", ("db_type = %s create_info->db_type = %s",
             ha_resolve_storage_engine_name(part_info->default_engine_type),
             ha_resolve_storage_engine_name(create_info->db_type)));
    if (part_info->check_partition_info(thd, &engine_type, file,
                                        create_info, FALSE))
      goto err;
    part_info->default_engine_type= engine_type;

    if (part_info->vers_info && !create_info->versioned())
    {
      my_error(ER_VERS_NOT_VERSIONED, MYF(0), table_name.str);
      goto err;
    }

    /*
      We reverse the partitioning parser and generate a standard format
      for syntax stored in frm file.
    */
    part_syntax_buf= generate_partition_syntax_for_frm(thd, part_info,
                                      &syntax_len, create_info, alter_info);
    if (!part_syntax_buf)
      goto err;
    part_info->part_info_string= part_syntax_buf;
    part_info->part_info_len= syntax_len;
    if ((!(engine_type->partition_flags &&
           ((engine_type->partition_flags() & HA_CAN_PARTITION) ||
            (part_info->part_type == VERSIONING_PARTITION &&
            engine_type->partition_flags() & HA_ONLY_VERS_PARTITION))
          )) ||
        create_info->db_type == partition_hton)
    {
      /*
        The handler assigned to the table cannot handle partitioning.
        Assign the partition handler as the handler of the table.
      */
      DBUG_PRINT("info", ("db_type: %s",
                        ha_resolve_storage_engine_name(create_info->db_type)));
      delete file;
      create_info->db_type= partition_hton;
      if (!(file= get_ha_partition(part_info)))
        DBUG_RETURN(NULL);

      /*
        If we have default number of partitions or subpartitions we
        might require to set-up the part_info object such that it
        creates a proper .par file. The current part_info object is
        only used to create the frm-file and .par-file.
      */
      if (part_info->use_default_num_partitions &&
          part_info->num_parts &&
          (int)part_info->num_parts !=
          file->get_default_no_partitions(create_info))
      {
        uint i;
        List_iterator<partition_element> part_it(part_info->partitions);
        part_it++;
        DBUG_ASSERT(thd->lex->sql_command != SQLCOM_CREATE_TABLE);
        for (i= 1; i < part_info->partitions.elements; i++)
          (part_it++)->part_state= PART_TO_BE_DROPPED;
      }
      else if (part_info->is_sub_partitioned() &&
               part_info->use_default_num_subpartitions &&
               part_info->num_subparts &&
               (int)part_info->num_subparts !=
                 file->get_default_no_partitions(create_info))
      {
        DBUG_ASSERT(thd->lex->sql_command != SQLCOM_CREATE_TABLE);
        part_info->num_subparts= file->get_default_no_partitions(create_info);
      }
    }
    else if (create_info->db_type != engine_type)
    {
      /*
        We come here when we don't use a partitioned handler.
        Since we use a partitioned table it must be "native partitioned".
        We have switched engine from defaults, most likely only specified
        engines in partition clauses.
      */
      delete file;
      if (unlikely(!(file= get_new_handler((TABLE_SHARE*) 0, thd->mem_root,
                                           engine_type))))
        DBUG_RETURN(NULL);
    }
  }
  /*
    Unless table's storage engine supports partitioning natively
    don't allow foreign keys on partitioned tables (they won't
    work work even with InnoDB beneath of partitioning engine).
    If storage engine handles partitioning natively (like NDB)
    foreign keys support is possible, so we let the engine decide.
  */
  if (create_info->db_type == partition_hton)
  {
    List_iterator_fast<Key> key_iterator(alter_info->key_list);
    Key *key;
    while ((key= key_iterator++))
    {
      if (key->type == Key::FOREIGN_KEY)
      {
        my_error(ER_FEATURE_NOT_SUPPORTED_WITH_PARTITIONING, MYF(0), 
                 "FOREIGN KEY");
        goto err;
      }
    }
  }
#endif

  if (append_system_key_parts(thd, create_info, alter_info, key_info,
                              *key_count))
    goto err;

  if (mysql_prepare_create_table(thd, create_info, alter_info, &db_options,
                                 file, key_info, key_count, create_table_mode))
    goto err;
  create_info->table_options=db_options;

  *frm= build_frm_image(thd, table_name, create_info,
                        alter_info->create_list, *key_count,
                        *key_info, file);

  if (frm->str)
    DBUG_RETURN(file);

err:
  delete file;
  DBUG_RETURN(NULL);
}


/**
  Create a table

  @param thd                 Thread object
  @param orig_db             Database for error messages
  @param orig_table_name     Table name for error messages
                             (it's different from table_name for ALTER TABLE)
  @param db                  Database
  @param table_name          Table name
  @param path                Path to table (i.e. to its .FRM file without
                             the extension).
  @param create_info         Create information (like MAX_ROWS)
  @param alter_info          Description of fields and keys for new table
  @param create_table_mode   C_ORDINARY_CREATE, C_ALTER_TABLE, C_ASSISTED_DISCOVERY
                             or any positive number (for C_CREATE_SELECT).
  @param[out] is_trans       Identifies the type of engine where the table
                             was created: either trans or non-trans.
  @param[out] key_info       Array of KEY objects describing keys in table
                             which was created.
  @param[out] key_count      Number of keys in table which was created.

  If one creates a temporary table, its is automatically opened and its
  TABLE_SHARE is added to THD::all_temp_tables list.

  Note that this function assumes that caller already have taken
  exclusive metadata lock on table being created or used some other
  way to ensure that concurrent operations won't intervene.
  mysql_create_table() is a wrapper that can be used for this.

  @retval 0 OK
  @retval 1 error
  @retval -1 table existed but IF NOT EXISTS was used
*/

static
int create_table_impl(THD *thd, const LEX_CSTRING &orig_db,
                      const LEX_CSTRING &orig_table_name,
                      const LEX_CSTRING &db, const LEX_CSTRING &table_name,
                      const char *path, const DDL_options_st options,
                      HA_CREATE_INFO *create_info, Alter_info *alter_info,
                      int create_table_mode, bool *is_trans, KEY **key_info,
                      uint *key_count, LEX_CUSTRING *frm)
{
  LEX_CSTRING	*alias;
  handler	*file= 0;
  int		error= 1;
  bool          frm_only= create_table_mode == C_ALTER_TABLE_FRM_ONLY;
  bool          internal_tmp_table= create_table_mode == C_ALTER_TABLE || frm_only;
  DBUG_ENTER("mysql_create_table_no_lock");
  DBUG_PRINT("enter", ("db: '%s'  table: '%s'  tmp: %d  path: %s",
                       db.str, table_name.str, internal_tmp_table, path));

  if (fix_constraints_names(thd, &alter_info->check_constraint_list,
                            create_info))
    DBUG_RETURN(1);

  if (thd->variables.sql_mode & MODE_NO_DIR_IN_CREATE)
  {
    if (create_info->data_file_name)
      push_warning_printf(thd, Sql_condition::WARN_LEVEL_WARN,
                          WARN_OPTION_IGNORED,
                          ER_THD(thd, WARN_OPTION_IGNORED),
                          "DATA DIRECTORY");
    if (create_info->index_file_name)
      push_warning_printf(thd, Sql_condition::WARN_LEVEL_WARN,
                          WARN_OPTION_IGNORED,
                          ER_THD(thd, WARN_OPTION_IGNORED),
                          "INDEX DIRECTORY");
    create_info->data_file_name= create_info->index_file_name= 0;
  }
  else
  {
    if (unlikely(error_if_data_home_dir(create_info->data_file_name,
                                        "DATA DIRECTORY")) ||
        unlikely(error_if_data_home_dir(create_info->index_file_name,
                                        "INDEX DIRECTORY")) ||
        unlikely(check_partition_dirs(thd->lex->part_info)))
      goto err;
  }

  alias= const_cast<LEX_CSTRING*>(table_case_name(create_info, &table_name));

  /* Check if table exists */
  if (create_info->tmp_table())
  {
    /*
      If a table exists, it must have been pre-opened. Try looking for one
      in-use in THD::all_temp_tables list of TABLE_SHAREs.
    */
    TABLE *tmp_table= thd->find_temporary_table(db.str, table_name.str);

    if (tmp_table)
    {
      bool table_creation_was_logged= tmp_table->s->table_creation_was_logged;
      if (options.or_replace())
      {
        /*
          We are using CREATE OR REPLACE on an existing temporary table
          Remove the old table so that we can re-create it.
        */
        if (thd->drop_temporary_table(tmp_table, NULL, true))
          goto err;
      }
      else if (options.if_not_exists())
        goto warn;
      else
      {
        my_error(ER_TABLE_EXISTS_ERROR, MYF(0), alias->str);
        goto err;
      }
      /*
        We have to log this query, even if it failed later to ensure the
        drop is done.
      */
      if (table_creation_was_logged)
      {
        thd->variables.option_bits|= OPTION_KEEP_LOG;
        thd->log_current_statement= 1;
        create_info->table_was_deleted= 1;
      }
    }
  }
  else
  {
    if (ha_check_if_updates_are_ignored(thd, create_info->db_type, "CREATE"))
    {
      /*
        Don't create table. CREATE will still be logged in binary log
        This can happen for shared storage engines that supports
        ENGINE= in the create statement (Note that S3 doesn't support this.
      */
      error= 0;
      goto err;
    }

    if (!internal_tmp_table && ha_table_exists(thd, &db, &table_name))
    {
      if (options.or_replace())
      {
        (void) delete_statistics_for_table(thd, &db, &table_name);

        TABLE_LIST table_list;
        table_list.init_one_table(&db, &table_name, 0, TL_WRITE_ALLOW_WRITE);
        table_list.table= create_info->table;

        if (check_if_log_table(&table_list, TRUE, "CREATE OR REPLACE"))
          goto err;
        
        /*
          Rollback the empty transaction started in mysql_create_table()
          call to open_and_lock_tables() when we are using LOCK TABLES.
        */
        (void) trans_rollback_stmt(thd);
        /* Remove normal table without logging. Keep tables locked */
        if (mysql_rm_table_no_locks(thd, &table_list, 0, 0, 0, 0, 1, 1))
          goto err;

        /*
          We have to log this query, even if it failed later to ensure the
          drop is done.
        */
        thd->variables.option_bits|= OPTION_KEEP_LOG;
        thd->log_current_statement= 1;
        create_info->table_was_deleted= 1;
        DBUG_EXECUTE_IF("send_kill_after_delete", thd->set_killed(KILL_QUERY); );

        /*
          Restart statement transactions for the case of CREATE ... SELECT.
        */
        if (thd->lex->first_select_lex()->item_list.elements &&
            restart_trans_for_tables(thd, thd->lex->query_tables))
          goto err;
      }
      else if (options.if_not_exists())
        goto warn;
      else
      {
        my_error(ER_TABLE_EXISTS_ERROR, MYF(0), table_name.str);
        goto err;
      }
    }
  }

  THD_STAGE_INFO(thd, stage_creating_table);

  if (check_engine(thd, orig_db.str, orig_table_name.str, create_info))
    goto err;

  if (create_table_mode == C_ASSISTED_DISCOVERY)
  {
    /* check that it's used correctly */
    DBUG_ASSERT(alter_info->create_list.elements == 0);
    DBUG_ASSERT(alter_info->key_list.elements == 0);

    TABLE_SHARE share;
    handlerton *hton= create_info->db_type;
    int ha_err;
    Field *no_fields= 0;

    if (!hton->discover_table_structure)
    {
      my_error(ER_TABLE_MUST_HAVE_COLUMNS, MYF(0));
      goto err;
    }

    init_tmp_table_share(thd, &share, db.str, 0, table_name.str, path);

    /* prepare everything for discovery */
    share.field= &no_fields;
    share.db_plugin= ha_lock_engine(thd, hton);
    share.option_list= create_info->option_list;
    share.connect_string= create_info->connect_string;

    if (parse_engine_table_options(thd, hton, &share))
      goto err;

    ha_err= hton->discover_table_structure(hton, thd, &share, create_info);

    /*
      if discovery failed, the plugin will be auto-unlocked, as it
      was locked on the THD, see above.
      if discovery succeeded, the plugin was replaced by a globally
      locked plugin, that will be unlocked by free_table_share()
    */
    if (ha_err)
      share.db_plugin= 0; // will be auto-freed, locked above on the THD

    free_table_share(&share);

    if (ha_err)
    {
      my_error(ER_GET_ERRNO, MYF(0), ha_err, hton_name(hton)->str);
      goto err;
    }
  }
  else
  {
    file= mysql_create_frm_image(thd, orig_db, orig_table_name, create_info,
                                 alter_info, create_table_mode, key_info,
                                 key_count, frm);
    /*
    TODO: remove this check of thd->is_error() (now it intercept
    errors in some val_*() methoids and bring some single place to
    such error interception).
    */
    if (!file || thd->is_error())
      goto err;

    if (thd->variables.keep_files_on_create)
      create_info->options|= HA_CREATE_KEEP_FILES;

    if (file->ha_create_partitioning_metadata(path, NULL, CHF_CREATE_FLAG))
      goto err;

    if (!frm_only)
    {
      if (ha_create_table(thd, path, db.str, table_name.str, create_info, frm))
      {
        file->ha_create_partitioning_metadata(path, NULL, CHF_DELETE_FLAG);
        deletefrm(path);
        goto err;
      }
    }
  }

  create_info->table= 0;
  if (!frm_only && create_info->tmp_table())
  {
    TABLE *table= thd->create_and_open_tmp_table(frm, path, db.str,
                                                 table_name.str,
                                                 false);

    if (!table)
    {
      (void) thd->rm_temporary_table(create_info->db_type, path);
      goto err;
    }

    if (is_trans != NULL)
      *is_trans= table->file->has_transactions();

    thd->thread_specific_used= TRUE;
    create_info->table= table;                  // Store pointer to table
  }

  error= 0;
err:
  THD_STAGE_INFO(thd, stage_after_create);
  delete file;
  DBUG_PRINT("exit", ("return: %d", error));
  DBUG_RETURN(error);

warn:
  error= -1;
  push_warning_printf(thd, Sql_condition::WARN_LEVEL_NOTE,
                      ER_TABLE_EXISTS_ERROR,
                      ER_THD(thd, ER_TABLE_EXISTS_ERROR),
                      alias->str);
  goto err;
}

/**
  Simple wrapper around create_table_impl() to be used
  in various version of CREATE TABLE statement.

  @result
    1 unspefied error
    2 error; Don't log create statement
    0 ok
    -1 Table was used with IF NOT EXISTS and table existed (warning, not error)
*/

int mysql_create_table_no_lock(THD *thd, const LEX_CSTRING *db,
                               const LEX_CSTRING *table_name,
                               Table_specification_st *create_info,
                               Alter_info *alter_info, bool *is_trans,
                               int create_table_mode, TABLE_LIST *table_list)
{
  KEY *not_used_1;
  uint not_used_2;
  int res;
  char path[FN_REFLEN + 1];
  LEX_CUSTRING frm= {0,0};

  if (create_info->tmp_table())
    build_tmptable_filename(thd, path, sizeof(path));
  else
  {
    int length;
    const LEX_CSTRING *alias= table_case_name(create_info, table_name);
    length= build_table_filename(path, sizeof(path) - 1, db->str, alias->str, "", 0);
    // Check if we hit FN_REFLEN bytes along with file extension.
    if (length+reg_ext_length > FN_REFLEN)
    {
      my_error(ER_IDENT_CAUSES_TOO_LONG_PATH, MYF(0), (int) sizeof(path)-1,
               path);
      return true;
    }
  }

  res= create_table_impl(thd, *db, *table_name, *db, *table_name, path,
                         *create_info, create_info,
                         alter_info, create_table_mode,
                         is_trans, &not_used_1, &not_used_2, &frm);
  my_free(const_cast<uchar*>(frm.str));

  if (!res && create_info->sequence)
  {
    /* Set create_info.table if temporary table */
    if (create_info->tmp_table())
      table_list->table= create_info->table;
    else
      table_list->table= 0;
    res= sequence_insert(thd, thd->lex, table_list);
    if (res)
    {
      DBUG_ASSERT(thd->is_error());
      /* Drop the table as it wasn't completely done */
      if (!mysql_rm_table_no_locks(thd, table_list, 1,
                                   create_info->tmp_table(),
                                   false, true /* Sequence*/,
                                   true /* Don't log_query */,
                                   true /* Don't free locks */ ))
      {
        /*
          From the user point of view, the table creation failed
          We return 2 to indicate that this statement doesn't have
          to be logged.
        */
        res= 2;
      }
    }
  }

  return res;
}

/**
  Implementation of SQLCOM_CREATE_TABLE.

  Take the metadata locks (including a shared lock on the affected
  schema) and create the table. Is written to be called from
  mysql_execute_command(), to which it delegates the common parts
  with other commands (i.e. implicit commit before and after,
  close of thread tables.
*/

bool mysql_create_table(THD *thd, TABLE_LIST *create_table,
                        Table_specification_st *create_info,
                        Alter_info *alter_info)
{
  bool is_trans= FALSE;
  bool result;
  int create_table_mode;
  TABLE_LIST *pos_in_locked_tables= 0;
  MDL_ticket *mdl_ticket= 0;
  DBUG_ENTER("mysql_create_table");

  DBUG_ASSERT(create_table == thd->lex->query_tables);

  /* Copy temporarily the statement flags to thd for lock_table_names() */
  uint save_thd_create_info_options= thd->lex->create_info.options;
  thd->lex->create_info.options|= create_info->options;

  /* Open or obtain an exclusive metadata lock on table being created  */
  result= open_and_lock_tables(thd, *create_info, create_table, FALSE, 0);

  thd->lex->create_info.options= save_thd_create_info_options;

  if (result)
  {
    /* is_error() may be 0 if table existed and we generated a warning */
    DBUG_RETURN(thd->is_error());
  }
  /* The following is needed only in case of lock tables */
  if ((create_info->table= create_table->table))
  {
    pos_in_locked_tables= create_info->table->pos_in_locked_tables;
    mdl_ticket= create_table->table->mdl_ticket;
  }
  
  /* Got lock. */
  DEBUG_SYNC(thd, "locked_table_name");

  if (alter_info->create_list.elements || alter_info->key_list.elements)
    create_table_mode= C_ORDINARY_CREATE;
  else
    create_table_mode= C_ASSISTED_DISCOVERY;

  if (!opt_explicit_defaults_for_timestamp)
    promote_first_timestamp_column(&alter_info->create_list);

  if (mysql_create_table_no_lock(thd, &create_table->db,
                                 &create_table->table_name, create_info,
                                 alter_info,
                                 &is_trans, create_table_mode,
                                 create_table) > 0)
  {
    result= 1;
    goto err;
  }

  /*
    Check if we are doing CREATE OR REPLACE TABLE under LOCK TABLES
    on a non temporary table
  */
  if (thd->locked_tables_mode && pos_in_locked_tables &&
      create_info->or_replace())
  {
    DBUG_ASSERT(thd->variables.option_bits & OPTION_TABLE_LOCK);
    /*
      Add back the deleted table and re-created table as a locked table
      This should always work as we have a meta lock on the table.
     */
    thd->locked_tables_list.add_back_last_deleted_lock(pos_in_locked_tables);
    if (thd->locked_tables_list.reopen_tables(thd, false))
    {
      thd->locked_tables_list.unlink_all_closed_tables(thd, NULL, 0);
      result= 1;
      goto err;
    }
    else
    {
      TABLE *table= pos_in_locked_tables->table;
      table->mdl_ticket->downgrade_lock(MDL_SHARED_NO_READ_WRITE);
    }
  }

err:
  /* In RBR or readonly server we don't need to log CREATE TEMPORARY TABLE */
  if (!result && create_info->tmp_table() &&
      (thd->is_current_stmt_binlog_format_row() || (opt_readonly && !thd->slave_thread)))
  {
    /* Note that table->s->table_creation_was_logged is not set! */
    DBUG_RETURN(result);
  }

  if (create_info->tmp_table())
    thd->transaction.stmt.mark_created_temp_table();

  /* Write log if no error or if we already deleted a table */
  if (likely(!result) || thd->log_current_statement)
  {
    if (unlikely(result) && create_info->table_was_deleted &&
        pos_in_locked_tables)
    {
      /*
        Possible locked table was dropped. We should remove meta data locks
        associated with it and do UNLOCK_TABLES if no more locked tables.
      */
      (void) thd->locked_tables_list.unlock_locked_table(thd, mdl_ticket);
    }
    else if (likely(!result) && create_info->table)
    {
      /*
        Remember that table creation was logged so that we know if
        we should log a delete of it.
        If create_info->table was not set, it's a normal table and
        table_creation_was_logged will be set when the share is created.
      */
      create_info->table->s->table_creation_was_logged= 1;
    }
    if (unlikely(write_bin_log(thd, result ? FALSE : TRUE, thd->query(),
                               thd->query_length(), is_trans)))
      result= 1;
  }
  DBUG_RETURN(result);
}


/*
** Give the key name after the first field with an optional '_#' after
   @returns
    0        if keyname does not exists
    [1..)    index + 1 of duplicate key name
**/

static int
check_if_keyname_exists(const char *name, KEY *start, KEY *end)
{
  uint i= 1;
  for (KEY *key=start; key != end ; key++, i++)
    if (!my_strcasecmp(system_charset_info, name, key->name.str))
      return i;
  return 0;
}

/**
 Returns 1 if field name exists otherwise 0
*/
static bool
check_if_field_name_exists(const char *name, List<Create_field> * fields)
{
  Create_field *fld;
  List_iterator<Create_field>it(*fields);
  while ((fld = it++))
  {
    if (!my_strcasecmp(system_charset_info, fld->field_name.str, name))
      return 1;
  }
  return 0;
}

static char *
make_unique_key_name(THD *thd, const char *field_name,KEY *start,KEY *end)
{
  char buff[MAX_FIELD_NAME],*buff_end;

  if (!check_if_keyname_exists(field_name,start,end) &&
      my_strcasecmp(system_charset_info,field_name,primary_key_name))
    return (char*) field_name;			// Use fieldname
  buff_end=strmake(buff,field_name, sizeof(buff)-4);

  /*
    Only 3 chars + '\0' left, so need to limit to 2 digit
    This is ok as we can't have more than 100 keys anyway
  */
  for (uint i=2 ; i< 100; i++)
  {
    *buff_end= '_';
    int10_to_str(i, buff_end+1, 10);
    if (!check_if_keyname_exists(buff,start,end))
      return thd->strdup(buff);
  }
  return (char*) "not_specified";		// Should never happen
}

/**
   Make an unique name for constraints without a name
*/

static bool make_unique_constraint_name(THD *thd, LEX_CSTRING *name,
                                        const char *own_name_base,
                                        List<Virtual_column_info> *vcol,
                                        uint *nr)
{
  char buff[MAX_FIELD_NAME], *end;
  List_iterator_fast<Virtual_column_info> it(*vcol);
  end=strmov(buff, own_name_base ? own_name_base : "CONSTRAINT_");
  for (int round= 0;; round++)
  {
    Virtual_column_info *check;
    char *real_end= end;
    if (round == 1 && own_name_base)
        *end++= '_';
    // if own_base_name provided, try it first
    if (round != 0 || !own_name_base)
      real_end= int10_to_str((*nr)++, end, 10);
    it.rewind();
    while ((check= it++))
    {
      if (check->name.str &&
          !my_strcasecmp(system_charset_info, buff, check->name.str))
        break;
    }
    if (!check)                                 // Found unique name
    {
      name->length= (size_t) (real_end - buff);
      name->str= thd->strmake(buff, name->length);
      return (name->str == NULL);
    }
  }
  return FALSE;
}

/**
  INVISIBLE_FULL are internally created. They are completely invisible
  to Alter command (Opposite of SYSTEM_INVISIBLE which throws an
  error when same name column is added by Alter). So in the case of when
  user added a same column name as of INVISIBLE_FULL , we change
  INVISIBLE_FULL column name.
*/
static const
char * make_unique_invisible_field_name(THD *thd, const char *field_name,
                        List<Create_field> *fields)
{
  if (!check_if_field_name_exists(field_name, fields))
    return field_name;
  char buff[MAX_FIELD_NAME], *buff_end;
  buff_end= strmake_buf(buff, field_name);
  if (buff_end - buff < 5)
    return NULL; // Should not happen

  for (uint i=1 ; i < 10000; i++)
  {
    char *real_end= int10_to_str(i, buff_end, 10);
    if (check_if_field_name_exists(buff, fields))
      continue;
    return (const char *)thd->strmake(buff, real_end - buff);
  }
  return NULL; //Should not happen
}

/****************************************************************************
** Alter a table definition
****************************************************************************/

bool operator!=(const MYSQL_TIME &lhs, const MYSQL_TIME &rhs)
{
  return lhs.year != rhs.year || lhs.month != rhs.month || lhs.day != rhs.day ||
         lhs.hour != rhs.hour || lhs.minute != rhs.minute ||
         lhs.second_part != rhs.second_part || lhs.neg != rhs.neg ||
         lhs.time_type != rhs.time_type;
}

/**
  Rename a table.

  @param base      The handlerton handle.
  @param old_db    The old database name.
  @param old_name  The old table name.
  @param new_db    The new database name.
  @param new_name  The new table name.
  @param flags     flags
                   FN_FROM_IS_TMP old_name is temporary.
                   FN_TO_IS_TMP   new_name is temporary.
                   NO_FRM_RENAME  Don't rename the FRM file
                                  but only the table in the storage engine.
                   NO_HA_TABLE    Don't rename table in engine.
                   NO_FK_CHECKS   Don't check FK constraints during rename.

  @return false    OK
  @return true     Error
*/

bool
mysql_rename_table(handlerton *base, const LEX_CSTRING *old_db,
                   const LEX_CSTRING *old_name, const LEX_CSTRING *new_db,
                   const LEX_CSTRING *new_name, uint flags)
{
  THD *thd= current_thd;
  char from[FN_REFLEN + 1], to[FN_REFLEN + 1],
    lc_from[FN_REFLEN + 1], lc_to[FN_REFLEN + 1];
  char *from_base= from, *to_base= to;
  char tmp_name[SAFE_NAME_LEN+1], tmp_db_name[SAFE_NAME_LEN+1];
  handler *file;
  int error=0;
  ulonglong save_bits= thd->variables.option_bits;
  int length;
  DBUG_ENTER("mysql_rename_table");
  DBUG_ASSERT(base);
  DBUG_PRINT("enter", ("old: '%s'.'%s'  new: '%s'.'%s'",
                       old_db->str, old_name->str, new_db->str, new_name->str));

  // Temporarily disable foreign key checks
  if (flags & NO_FK_CHECKS) 
    thd->variables.option_bits|= OPTION_NO_FOREIGN_KEY_CHECKS;

  file= get_new_handler((TABLE_SHARE*) 0, thd->mem_root, base);

  build_table_filename(from, sizeof(from) - 1, old_db->str, old_name->str, "",
                       flags & FN_FROM_IS_TMP);
  length= build_table_filename(to, sizeof(to) - 1, new_db->str, new_name->str, "",
                               flags & FN_TO_IS_TMP);
  // Check if we hit FN_REFLEN bytes along with file extension.
  if (length+reg_ext_length > FN_REFLEN)
  {
    my_error(ER_IDENT_CAUSES_TOO_LONG_PATH, MYF(0), (int) sizeof(to)-1, to);
    DBUG_RETURN(TRUE);
  }

  /*
    If lower_case_table_names == 2 (case-preserving but case-insensitive
    file system) and the storage is not HA_FILE_BASED, we need to provide
    a lowercase file name, but we leave the .frm in mixed case.
   */
  if (lower_case_table_names == 2 && file &&
      !(file->ha_table_flags() & HA_FILE_BASED))
  {
    strmov(tmp_name, old_name->str);
    my_casedn_str(files_charset_info, tmp_name);
    strmov(tmp_db_name, old_db->str);
    my_casedn_str(files_charset_info, tmp_db_name);

    build_table_filename(lc_from, sizeof(lc_from) - 1, tmp_db_name, tmp_name,
                         "", flags & FN_FROM_IS_TMP);
    from_base= lc_from;

    strmov(tmp_name, new_name->str);
    my_casedn_str(files_charset_info, tmp_name);
    strmov(tmp_db_name, new_db->str);
    my_casedn_str(files_charset_info, tmp_db_name);

    build_table_filename(lc_to, sizeof(lc_to) - 1, tmp_db_name, tmp_name, "",
                         flags & FN_TO_IS_TMP);
    to_base= lc_to;
  }

  if (flags & NO_HA_TABLE)
  {
    if (rename_file_ext(from,to,reg_ext))
      error= my_errno;
    if (!(flags & NO_PAR_TABLE))
      (void) file->ha_create_partitioning_metadata(to, from, CHF_RENAME_FLAG);
  }
  else if (!file || likely(!(error=file->ha_rename_table(from_base, to_base))))
  {
    if (!(flags & NO_FRM_RENAME) && unlikely(rename_file_ext(from,to,reg_ext)))
    {
      error=my_errno;
      if (file)
      {
        if (error == ENOENT)
          error= 0; // this is ok if file->ha_rename_table() succeeded
        else
          file->ha_rename_table(to_base, from_base); // Restore old file name
      }
    }
  }
  delete file;

  if (error == HA_ERR_WRONG_COMMAND)
    my_error(ER_NOT_SUPPORTED_YET, MYF(0), "ALTER TABLE");
  else if (error ==  ENOTDIR)
    my_error(ER_BAD_DB_ERROR, MYF(0), new_db->str);
  else if (error)
    my_error(ER_ERROR_ON_RENAME, MYF(0), from, to, error);
  else if (!(flags & FN_IS_TMP))
    mysql_audit_rename_table(thd, old_db, old_name, new_db, new_name);

  /*
    Remove the old table share from the pfs table share array. The new table
    share will be created when the renamed table is first accessed.
   */
  if (likely(error == 0))
  {
    PSI_CALL_drop_table_share(flags & FN_FROM_IS_TMP,
                              old_db->str, (uint)old_db->length,
                              old_name->str, (uint)old_name->length);
  }

  // Restore options bits to the original value
  thd->variables.option_bits= save_bits;

  DBUG_RETURN(error != 0);
}


/*
  Create a table identical to the specified table

  SYNOPSIS
    mysql_create_like_table()
    thd		Thread object
    table       Table list element for target table
    src_table   Table list element for source table
    create_info Create info

  RETURN VALUES
    FALSE OK
    TRUE  error
*/

bool mysql_create_like_table(THD* thd, TABLE_LIST* table,
                             TABLE_LIST* src_table,
                             Table_specification_st *create_info)
{
  Table_specification_st local_create_info;
  TABLE_LIST *pos_in_locked_tables= 0;
  Alter_info local_alter_info;
  Alter_table_ctx local_alter_ctx; // Not used
  int res= 1;
  bool is_trans= FALSE;
  bool do_logging= FALSE;
  bool force_generated_create= false;
  uint not_used;
  int create_res;
  DBUG_ENTER("mysql_create_like_table");

#ifdef WITH_WSREP
  if (WSREP(thd) && !thd->wsrep_applier &&
      wsrep_create_like_table(thd, table, src_table, create_info))
  {
    DBUG_RETURN(res);
  }
#endif

  /*
    We the open source table to get its description in HA_CREATE_INFO
    and Alter_info objects. This also acquires a shared metadata lock
    on this table which ensures that no concurrent DDL operation will
    mess with it.
    Also in case when we create non-temporary table open_tables()
    call obtains an exclusive metadata lock on target table ensuring
    that we can safely perform table creation.
    Thus by holding both these locks we ensure that our statement is
    properly isolated from all concurrent operations which matter.
  */

  res= open_tables(thd, *create_info, &thd->lex->query_tables, &not_used, 0);

  if (res)
  {
    /* is_error() may be 0 if table existed and we generated a warning */
    res= thd->is_error();
    goto err;
  }
  /* Ensure we don't try to create something from which we select from */
  if (create_info->or_replace() && !create_info->tmp_table())
  {
    TABLE_LIST *duplicate;
    if ((duplicate= unique_table(thd, table, src_table, 0)))
    {
      update_non_unique_table_error(src_table, "CREATE", duplicate);
      goto err;
    }
  }

  src_table->table->use_all_columns();

  DEBUG_SYNC(thd, "create_table_like_after_open");

  /*
    Fill Table_specification_st and Alter_info with the source table description.
    Set OR REPLACE and IF NOT EXISTS option as in the CREATE TABLE LIKE
    statement.
  */
  local_create_info.init(create_info->create_like_options());
  local_create_info.db_type= src_table->table->s->db_type();
  local_create_info.row_type= src_table->table->s->row_type;
  local_create_info.alter_info= &local_alter_info;
  if (mysql_prepare_alter_table(thd, src_table->table, &local_create_info,
                                &local_alter_info, &local_alter_ctx))
    goto err;
#ifdef WITH_PARTITION_STORAGE_ENGINE
  /* Partition info is not handled by mysql_prepare_alter_table() call. */
  if (src_table->table->part_info)
    thd->work_part_info= src_table->table->part_info->get_clone(thd);
#endif

  /*
    Adjust description of source table before using it for creation of
    target table.

    Similarly to SHOW CREATE TABLE we ignore MAX_ROWS attribute of
    temporary table which represents I_S table.
  */
  if (src_table->schema_table)
    local_create_info.max_rows= 0;
  /* Replace type of source table with one specified in the statement. */
  local_create_info.options&= ~HA_LEX_CREATE_TMP_TABLE;
  local_create_info.options|= create_info->options;
  /* Reset auto-increment counter for the new table. */
  local_create_info.auto_increment_value= 0;
  /*
    Do not inherit values of DATA and INDEX DIRECTORY options from
    the original table. This is documented behavior.
  */
  local_create_info.data_file_name= local_create_info.index_file_name= NULL;

  if (src_table->table->versioned() &&
      local_create_info.vers_info.fix_create_like(local_alter_info, local_create_info,
                                                  *src_table, *table))
  {
    goto err;
  }

  /* The following is needed only in case of lock tables */
  if ((local_create_info.table= thd->lex->query_tables->table))
    pos_in_locked_tables= local_create_info.table->pos_in_locked_tables;    

  res= ((create_res=
         mysql_create_table_no_lock(thd, &table->db, &table->table_name,
                                    &local_create_info, &local_alter_info,
                                    &is_trans, C_ORDINARY_CREATE,
                                    table)) > 0);
  /* Remember to log if we deleted something */
  do_logging= thd->log_current_statement;
  if (res)
    goto err;

  /*
    Check if we are doing CREATE OR REPLACE TABLE under LOCK TABLES
    on a non temporary table
  */
  if (thd->locked_tables_mode && pos_in_locked_tables &&
      create_info->or_replace())
  {
    /*
      Add back the deleted table and re-created table as a locked table
      This should always work as we have a meta lock on the table.
     */
    thd->locked_tables_list.add_back_last_deleted_lock(pos_in_locked_tables);
    if (thd->locked_tables_list.reopen_tables(thd, false))
    {
      thd->locked_tables_list.unlink_all_closed_tables(thd, NULL, 0);
      res= 1;                                   // We got an error
    }
    else
    {
      /*
        Get pointer to the newly opened table. We need this to ensure we
        don't reopen the table when doing statment logging below.
      */
      table->table= pos_in_locked_tables->table;
      table->table->mdl_ticket->downgrade_lock(MDL_SHARED_NO_READ_WRITE);
    }
  }
  else
  {
    /*
      Ensure that we have an exclusive lock on target table if we are creating
      non-temporary table.
    */
    DBUG_ASSERT((create_info->tmp_table()) ||
                thd->mdl_context.is_lock_owner(MDL_key::TABLE, table->db.str,
                                               table->table_name.str,
                                               MDL_EXCLUSIVE));
  }

  DEBUG_SYNC(thd, "create_table_like_before_binlog");

  /*
    We have to write the query before we unlock the tables.
  */
  if (thd->is_current_stmt_binlog_disabled())
    goto err;

#ifdef ENABLE_WHEN_S3_CAN_CREATE_TABLES
  /*
    If we do a create based on a shared table, log the full create of the
    resulting table. This is needed as a shared table may look different
    when the slave executes the command.
  */
  force_generated_create=
    (((src_table->table->file->partition_ht()->flags &
       HTON_TABLE_MAY_NOT_EXIST_ON_SLAVE) &&
      src_table->table->s->db_type() != local_create_info.db_type));
#endif

  if (thd->is_current_stmt_binlog_format_row() || force_generated_create)
  {
    /*
       Since temporary tables are not replicated under row-based
       replication, CREATE TABLE ... LIKE ... needs special
       treatement.  We have some cases to consider, according to the
       following decision table:

           ==== ========= ========= ==============================
           Case    Target    Source Write to binary log
           ==== ========= ========= ==============================
           1       normal    normal Original statement
           2       normal temporary Generated statement if the table
                                    was created.
           3    temporary    normal Nothing
           4    temporary temporary Nothing
           5       any       shared Generated statement if the table
                                    was created if engine changed
           ==== ========= ========= ==============================
    */
    if (!(create_info->tmp_table()) || force_generated_create)
    {
      // Case 2 & 5
      if (src_table->table->s->tmp_table || force_generated_create)
      {
        char buf[2048];
        String query(buf, sizeof(buf), system_charset_info);
        query.length(0);  // Have to zero it since constructor doesn't
        Open_table_context ot_ctx(thd, MYSQL_OPEN_REOPEN |
                                  MYSQL_OPEN_IGNORE_KILLED);
        bool new_table= FALSE; // Whether newly created table is open.

        if (create_res != 0)
        {
          /*
            Table or view with same name already existed and we where using
            IF EXISTS. Continue without logging anything.
          */
          do_logging= 0;
          goto err;
        }
        if (!table->table)
        {
          TABLE_LIST::enum_open_strategy save_open_strategy;
          int open_res;
          /* Force the newly created table to be opened */
          save_open_strategy= table->open_strategy;
          table->open_strategy= TABLE_LIST::OPEN_NORMAL;

          /*
            In order for show_create_table() to work we need to open
            destination table if it is not already open (i.e. if it
            has not existed before). We don't need acquire metadata
            lock in order to do this as we already hold exclusive
            lock on this table. The table will be closed by
            close_thread_table() at the end of this branch.
          */
          open_res= open_table(thd, table, &ot_ctx);
          /* Restore */
          table->open_strategy= save_open_strategy;
          if (open_res)
          {
            res= 1;
            goto err;
          }
          new_table= TRUE;
        }
        /*
          We have to re-test if the table was a view as the view may not
          have been opened until just above.
        */
        if (!table->view)
        {
          /*
            After opening a MERGE table add the children to the query list of
            tables, so that children tables info can be used on "CREATE TABLE"
            statement generation by the binary log.
            Note that placeholders don't have the handler open.
          */
          if (table->table->file->extra(HA_EXTRA_ADD_CHILDREN_LIST))
            goto err;

          /*
            As the reference table is temporary and may not exist on slave, we
            must force the ENGINE to be present into CREATE TABLE.
          */
          create_info->used_fields|= HA_CREATE_USED_ENGINE;

          int result __attribute__((unused))=
            show_create_table(thd, table, &query, create_info, WITH_DB_NAME);

          DBUG_ASSERT(result == 0); // show_create_table() always return 0
          do_logging= FALSE;
          if (write_bin_log(thd, TRUE, query.ptr(), query.length()))
          {
            res= 1;
            do_logging= 0;
            goto err;
          }

          if (new_table)
          {
            DBUG_ASSERT(thd->open_tables == table->table);
            /*
              When opening the table, we ignored the locked tables
              (MYSQL_OPEN_GET_NEW_TABLE). Now we can close the table
              without risking to close some locked table.
            */
            close_thread_table(thd, &thd->open_tables);
          }
        }
      }
      else                                      // Case 1
        do_logging= TRUE;
    }
    /*
      Case 3 and 4 does nothing under RBR
    */
  }
  else
  {
    DBUG_PRINT("info",
               ("res: %d  tmp_table: %d  create_info->table: %p",
                res, create_info->tmp_table(), local_create_info.table));
    if (create_info->tmp_table())
    {
      thd->transaction.stmt.mark_created_temp_table();
      if (!res && local_create_info.table)
      {
        /*
          Remember that tmp table creation was logged so that we know if
          we should log a delete of it.
        */
        local_create_info.table->s->table_creation_was_logged= 1;
      }
    }
    do_logging= TRUE;
  }

err:
  if (do_logging)
  {
    if (res && create_info->table_was_deleted)
    {
      /*
        Table was not deleted. Original table was deleted.
        We have to log it.
      */
      log_drop_table(thd, &table->db, &table->table_name, create_info->tmp_table());
    }
    else if (res != 2)                         // Table was not dropped
    {
      if (write_bin_log(thd, res ? FALSE : TRUE, thd->query(),
                        thd->query_length(), is_trans))
      res= 1;
    }
  }

  DBUG_RETURN(res != 0);
}


/* table_list should contain just one table */
int mysql_discard_or_import_tablespace(THD *thd,
                                       TABLE_LIST *table_list,
                                       bool discard)
{
  Alter_table_prelocking_strategy alter_prelocking_strategy;
  int error;
  DBUG_ENTER("mysql_discard_or_import_tablespace");

  mysql_audit_alter_table(thd, table_list);

  /*
    Note that DISCARD/IMPORT TABLESPACE always is the only operation in an
    ALTER TABLE
  */

  THD_STAGE_INFO(thd, stage_discard_or_import_tablespace);

 /*
   We set this flag so that ha_innobase::open and ::external_lock() do
   not complain when we lock the table
 */
  thd->tablespace_op= TRUE;
  /*
    Adjust values of table-level and metadata which was set in parser
    for the case general ALTER TABLE.
  */
  table_list->mdl_request.set_type(MDL_EXCLUSIVE);
  table_list->lock_type= TL_WRITE;
  /* Do not open views. */
  table_list->required_type= TABLE_TYPE_NORMAL;

  if (open_and_lock_tables(thd, table_list, FALSE, 0,
                           &alter_prelocking_strategy))
  {
    thd->tablespace_op=FALSE;
    DBUG_RETURN(-1);
  }

  error= table_list->table->file->ha_discard_or_import_tablespace(discard);

  THD_STAGE_INFO(thd, stage_end);

  if (unlikely(error))
    goto err;

  /*
    The 0 in the call below means 'not in a transaction', which means
    immediate invalidation; that is probably what we wish here
  */
  query_cache_invalidate3(thd, table_list, 0);

  /* The ALTER TABLE is always in its own transaction */
  error= trans_commit_stmt(thd);
  if (unlikely(trans_commit_implicit(thd)))
    error=1;
  if (likely(!error))
    error= write_bin_log(thd, FALSE, thd->query(), thd->query_length());

err:
  thd->tablespace_op=FALSE;

  if (likely(error == 0))
  {
    my_ok(thd);
    DBUG_RETURN(0);
  }

  table_list->table->file->print_error(error, MYF(0));

  DBUG_RETURN(-1);
}


/**
  Check if key is a candidate key, i.e. a unique index with no index
  fields partial or nullable.
*/

static bool is_candidate_key(KEY *key)
{
  KEY_PART_INFO *key_part;
  KEY_PART_INFO *key_part_end= key->key_part + key->user_defined_key_parts;

  if (!(key->flags & HA_NOSAME) || (key->flags & HA_NULL_PART_KEY) ||
      (key->flags & HA_KEY_HAS_PART_KEY_SEG))
    return false;

  for (key_part= key->key_part; key_part < key_part_end; key_part++)
  {
    if (key_part->key_part_flag & HA_PART_KEY_SEG)
      return false;
  }
  return true;
}


/*
   Preparation for table creation

   SYNOPSIS
     handle_if_exists_option()
       thd                       Thread object.
       table                     The altered table.
       alter_info                List of columns and indexes to create
       period_info               Application-time period info

   DESCRIPTION
     Looks for the IF [NOT] EXISTS options, checks the states and remove items
     from the list if existing found.

   RETURN VALUES
     TRUE error
     FALSE OK
*/

static bool
handle_if_exists_options(THD *thd, TABLE *table, Alter_info *alter_info,
                         Table_period_info *period_info)
{
  Field **f_ptr;
  DBUG_ENTER("handle_if_exists_option");

  /* Handle ADD COLUMN IF NOT EXISTS. */
  {
    List_iterator<Create_field> it(alter_info->create_list);
    Create_field *sql_field;

    while ((sql_field=it++))
    {
      if (!sql_field->create_if_not_exists || sql_field->change.str)
        continue;
      /*
         If there is a field with the same name in the table already,
         remove the sql_field from the list.
      */
      for (f_ptr=table->field; *f_ptr; f_ptr++)
      {
        if (lex_string_cmp(system_charset_info,
                           &sql_field->field_name,
                           &(*f_ptr)->field_name) == 0)
          goto drop_create_field;
      }
      {
        /*
          If in the ADD list there is a field with the same name,
          remove the sql_field from the list.
        */
        List_iterator<Create_field> chk_it(alter_info->create_list);
        Create_field *chk_field;
        while ((chk_field= chk_it++) && chk_field != sql_field)
        {
          if (lex_string_cmp(system_charset_info,
                             &sql_field->field_name,
                             &chk_field->field_name) == 0)
            goto drop_create_field;
        }
      }
      continue;
drop_create_field:
      push_warning_printf(thd, Sql_condition::WARN_LEVEL_NOTE,
                          ER_DUP_FIELDNAME, ER_THD(thd, ER_DUP_FIELDNAME),
                          sql_field->field_name.str);
      it.remove();
      if (alter_info->create_list.is_empty())
      {
        alter_info->flags&= ~ALTER_PARSER_ADD_COLUMN;
        if (alter_info->key_list.is_empty())
          alter_info->flags&= ~(ALTER_ADD_INDEX | ALTER_ADD_FOREIGN_KEY);
      }
    }
  }

  /* Handle MODIFY COLUMN IF EXISTS. */
  {
    List_iterator<Create_field> it(alter_info->create_list);
    Create_field *sql_field;

    while ((sql_field=it++))
    {
      if (!sql_field->create_if_not_exists || !sql_field->change.str)
        continue;
      /*
         If there is NO field with the same name in the table already,
         remove the sql_field from the list.
      */
      for (f_ptr=table->field; *f_ptr; f_ptr++)
      {
        if (lex_string_cmp(system_charset_info,
                           &sql_field->change,
                           &(*f_ptr)->field_name) == 0)
        {
          break;
        }
      }
      if (unlikely(*f_ptr == NULL))
      {
        push_warning_printf(thd, Sql_condition::WARN_LEVEL_NOTE,
                            ER_BAD_FIELD_ERROR,
                            ER_THD(thd, ER_BAD_FIELD_ERROR),
                            sql_field->change.str, table->s->table_name.str);
        it.remove();
        if (alter_info->create_list.is_empty())
        {
          alter_info->flags&= ~(ALTER_PARSER_ADD_COLUMN | ALTER_CHANGE_COLUMN);
          if (alter_info->key_list.is_empty())
            alter_info->flags&= ~ALTER_ADD_INDEX;
        }
      }
    }
  }

  /* Handle ALTER/RENAME COLUMN IF EXISTS. */
  {
    List_iterator<Alter_column> it(alter_info->alter_list);
    Alter_column *acol;

    while ((acol=it++))
    {
      if (!acol->alter_if_exists)
        continue;
      /*
         If there is NO field with the same name in the table already,
         remove the acol from the list.
      */
      for (f_ptr=table->field; *f_ptr; f_ptr++)
      {
        if (my_strcasecmp(system_charset_info,
                           acol->name.str, (*f_ptr)->field_name.str) == 0)
          break;
      }
      if (unlikely(*f_ptr == NULL))
      {
        push_warning_printf(thd, Sql_condition::WARN_LEVEL_NOTE,
                            ER_BAD_FIELD_ERROR,
                            ER_THD(thd, ER_BAD_FIELD_ERROR),
                            acol->name.str, table->s->table_name.str);
        it.remove();
        if (alter_info->alter_list.is_empty())
        {
          alter_info->flags&= ~(ALTER_CHANGE_COLUMN_DEFAULT);
        }
      }
    }
  }

  /* Handle DROP COLUMN/KEY IF EXISTS. */
  {
    List_iterator<Alter_drop> drop_it(alter_info->drop_list);
    Alter_drop *drop;
    bool remove_drop;
    ulonglong left_flags= 0;
    while ((drop= drop_it++))
    {
      ulonglong cur_flag= 0;
      switch (drop->type) {
      case Alter_drop::COLUMN:
        cur_flag= ALTER_PARSER_DROP_COLUMN;
        break;
      case Alter_drop::FOREIGN_KEY:
        cur_flag= ALTER_DROP_FOREIGN_KEY;
        break;
      case Alter_drop::KEY:
        cur_flag= ALTER_DROP_INDEX;
        break;
      default:
        break;
      }
      if (!drop->drop_if_exists)
      {
        left_flags|= cur_flag;
        continue;
      }
      remove_drop= TRUE;
      if (drop->type == Alter_drop::COLUMN)
      {
        /*
           If there is NO field with that name in the table,
           remove the 'drop' from the list.
        */
        for (f_ptr=table->field; *f_ptr; f_ptr++)
        {
          if (my_strcasecmp(system_charset_info,
                            drop->name, (*f_ptr)->field_name.str) == 0)
          {
            remove_drop= FALSE;
            break;
          }
        }
      }
      else if (drop->type == Alter_drop::CHECK_CONSTRAINT)
      {
        for (uint i=table->s->field_check_constraints;
             i < table->s->table_check_constraints;
             i++)
        {
          if (my_strcasecmp(system_charset_info, drop->name,
                            table->check_constraints[i]->name.str) == 0)
          {
            remove_drop= FALSE;
            break;
          }
        }
      }
      else if (drop->type == Alter_drop::PERIOD)
      {
        if (table->s->period.name.streq(drop->name))
          remove_drop= FALSE;
      }
      else /* Alter_drop::KEY and Alter_drop::FOREIGN_KEY */
      {
        uint n_key;
        if (drop->type != Alter_drop::FOREIGN_KEY)
        {
          for (n_key=0; n_key < table->s->keys; n_key++)
          {
            if (my_strcasecmp(system_charset_info,
                              drop->name,
                              table->key_info[n_key].name.str) == 0)
            {
              remove_drop= FALSE;
              break;
            }
          }
        }
        else
        {
          List <FOREIGN_KEY_INFO> fk_child_key_list;
          FOREIGN_KEY_INFO *f_key;
          table->file->get_foreign_key_list(thd, &fk_child_key_list);
          List_iterator<FOREIGN_KEY_INFO> fk_key_it(fk_child_key_list);
          while ((f_key= fk_key_it++))
          {
            if (my_strcasecmp(system_charset_info, f_key->foreign_id->str,
                  drop->name) == 0)
            {
              remove_drop= FALSE;
              break;
            }
          }
        }
      }

      if (!remove_drop)
      {
        /*
          Check if the name appears twice in the DROP list.
        */
        List_iterator<Alter_drop> chk_it(alter_info->drop_list);
        Alter_drop *chk_drop;
        while ((chk_drop= chk_it++) && chk_drop != drop)
        {
          if (drop->type == chk_drop->type &&
              my_strcasecmp(system_charset_info,
                            drop->name, chk_drop->name) == 0)
          {
            remove_drop= TRUE;
            break;
          }
        }
      }

      if (remove_drop)
      {
        push_warning_printf(thd, Sql_condition::WARN_LEVEL_NOTE,
                            ER_CANT_DROP_FIELD_OR_KEY,
                            ER_THD(thd, ER_CANT_DROP_FIELD_OR_KEY),
                            drop->type_name(), drop->name);
        drop_it.remove();
      }
      else
        left_flags|= cur_flag;
    }
    /* Reset state to what's left in drop list */
    alter_info->flags&= ~(ALTER_PARSER_DROP_COLUMN |
                          ALTER_DROP_INDEX |
                          ALTER_DROP_FOREIGN_KEY);
    alter_info->flags|= left_flags;
  }

  /* Handle RENAME KEY IF EXISTS. */
  {
    List_iterator<Alter_rename_key> rename_key_it(alter_info->alter_rename_key_list);
    Alter_rename_key *rename_key;
    while ((rename_key= rename_key_it++))
    {
      if (!rename_key->alter_if_exists)
        continue;
      bool exists= false;
      for (uint n_key= 0; n_key < table->s->keys; n_key++)
      {
        if (my_strcasecmp(system_charset_info,
                          rename_key->old_name.str,
                          table->key_info[n_key].name.str) == 0)
        {
          exists= true;
          break;
        }
      }
      if (exists)
        continue;
      push_warning_printf(thd, Sql_condition::WARN_LEVEL_NOTE,
                          ER_KEY_DOES_NOT_EXISTS,
                          ER_THD(thd, ER_KEY_DOES_NOT_EXISTS),
                          rename_key->old_name.str, table->s->table_name.str);
      rename_key_it.remove();
    }
  }

  /* ALTER TABLE ADD KEY IF NOT EXISTS */
  /* ALTER TABLE ADD FOREIGN KEY IF NOT EXISTS */
  {
    Key *key;
    List_iterator<Key> key_it(alter_info->key_list);
    uint n_key;
    const char *keyname= NULL;
    while ((key=key_it++))
    {
      if (!key->if_not_exists() && !key->or_replace())
        continue;

      /* Check if the table already has a PRIMARY KEY */
      bool dup_primary_key=
            key->type == Key::PRIMARY &&
            table->s->primary_key != MAX_KEY &&
            (keyname= table->s->key_info[table->s->primary_key].name.str) &&
            my_strcasecmp(system_charset_info, keyname, primary_key_name) == 0;
      if (dup_primary_key)
        goto remove_key;

      /* If the name of the key is not specified,     */
      /* let us check the name of the first key part. */
      if ((keyname= key->name.str) == NULL)
      {
        if (key->type == Key::PRIMARY)
          keyname= primary_key_name;
        else
        {
          List_iterator<Key_part_spec> part_it(key->columns);
          Key_part_spec *kp;
          if ((kp= part_it++))
            keyname= kp->field_name.str;
          if (keyname == NULL)
            continue;
        }
      }
      if (key->type != Key::FOREIGN_KEY)
      {
        for (n_key=0; n_key < table->s->keys; n_key++)
        {
          if (my_strcasecmp(system_charset_info,
                keyname, table->key_info[n_key].name.str) == 0)
          {
            goto remove_key;
          }
        }
      }
      else
      {
        List <FOREIGN_KEY_INFO> fk_child_key_list;
        FOREIGN_KEY_INFO *f_key;
        table->file->get_foreign_key_list(thd, &fk_child_key_list);
        List_iterator<FOREIGN_KEY_INFO> fk_key_it(fk_child_key_list);
        while ((f_key= fk_key_it++))
        {
          if (my_strcasecmp(system_charset_info, f_key->foreign_id->str,
                keyname) == 0)
            goto remove_key;
        }
      }

      {
        Key *chk_key;
        List_iterator<Key> chk_it(alter_info->key_list);
        const char *chkname;
        while ((chk_key=chk_it++) && chk_key != key)
        {
          if ((chkname= chk_key->name.str) == NULL)
          {
            List_iterator<Key_part_spec> part_it(chk_key->columns);
            Key_part_spec *kp;
            if ((kp= part_it++))
              chkname= kp->field_name.str;
            if (chkname == NULL)
              continue;
          }
          if (key->type == chk_key->type &&
              my_strcasecmp(system_charset_info, keyname, chkname) == 0)
            goto remove_key;
        }
      }
      continue;

remove_key:
      if (key->if_not_exists())
      {
        push_warning_printf(thd, Sql_condition::WARN_LEVEL_NOTE,
                            ER_DUP_KEYNAME, ER_THD(thd, dup_primary_key
                            ? ER_MULTIPLE_PRI_KEY : ER_DUP_KEYNAME), keyname);
        key_it.remove();
        if (key->type == Key::FOREIGN_KEY)
        {
          /* ADD FOREIGN KEY appends two items. */
          key_it.remove();
        }
        if (alter_info->key_list.is_empty())
          alter_info->flags&= ~(ALTER_ADD_INDEX | ALTER_ADD_FOREIGN_KEY);
      }
      else
      {
        DBUG_ASSERT(key->or_replace());
        Alter_drop::drop_type type= (key->type == Key::FOREIGN_KEY) ?
          Alter_drop::FOREIGN_KEY : Alter_drop::KEY;
        Alter_drop *ad= new Alter_drop(type, key->name.str, FALSE);
        if (ad != NULL)
        {
          // Adding the index into the drop list for replacing
          alter_info->flags |= ALTER_DROP_INDEX;
          alter_info->drop_list.push_back(ad, thd->mem_root);
        }
      }
    }
  }

#ifdef WITH_PARTITION_STORAGE_ENGINE
  partition_info *tab_part_info= table->part_info;
  thd->work_part_info= thd->lex->part_info;
  if (tab_part_info)
  {
    /* ALTER TABLE ADD PARTITION IF NOT EXISTS */
    if ((alter_info->partition_flags & ALTER_PARTITION_ADD) &&
        thd->lex->create_info.if_not_exists())
    {
      partition_info *alt_part_info= thd->lex->part_info;
      if (alt_part_info)
      {
        List_iterator<partition_element> new_part_it(alt_part_info->partitions);
        partition_element *pe;
        while ((pe= new_part_it++))
        {
          if (!tab_part_info->has_unique_name(pe))
          {
            push_warning_printf(thd, Sql_condition::WARN_LEVEL_NOTE,
                                ER_SAME_NAME_PARTITION,
                                ER_THD(thd, ER_SAME_NAME_PARTITION),
                                pe->partition_name);
            alter_info->partition_flags&= ~ALTER_PARTITION_ADD;
            thd->work_part_info= NULL;
            break;
          }
        }
      }
    }
    /* ALTER TABLE DROP PARTITION IF EXISTS */
    if ((alter_info->partition_flags & ALTER_PARTITION_DROP) &&
        thd->lex->if_exists())
    {
      List_iterator<const char> names_it(alter_info->partition_names);
      const char *name;

      while ((name= names_it++))
      {
        List_iterator<partition_element> part_it(tab_part_info->partitions);
        partition_element *part_elem;
        while ((part_elem= part_it++))
        {
          if (my_strcasecmp(system_charset_info,
                              part_elem->partition_name, name) == 0)
            break;
        }
        if (!part_elem)
        {
          push_warning_printf(thd, Sql_condition::WARN_LEVEL_NOTE,
                              ER_DROP_PARTITION_NON_EXISTENT,
                              ER_THD(thd, ER_DROP_PARTITION_NON_EXISTENT),
                              "DROP");
          names_it.remove();
        }
      }
      if (alter_info->partition_names.elements == 0)
        alter_info->partition_flags&= ~ALTER_PARTITION_DROP;
    }
  }
#endif /*WITH_PARTITION_STORAGE_ENGINE*/

  /* ADD CONSTRAINT IF NOT EXISTS. */
  {
    List_iterator<Virtual_column_info> it(alter_info->check_constraint_list);
    Virtual_column_info *check;
    TABLE_SHARE *share= table->s;
    uint c;

    while ((check=it++))
    {
      if (!(check->flags & Alter_info::CHECK_CONSTRAINT_IF_NOT_EXISTS) &&
          check->name.length)
        continue;
      check->flags= 0;
      for (c= share->field_check_constraints;
           c < share->table_check_constraints ; c++)
      {
        Virtual_column_info *dup= table->check_constraints[c];
        if (dup->name.length == check->name.length &&
            lex_string_cmp(system_charset_info,
                           &check->name, &dup->name) == 0)
        {
          push_warning_printf(thd, Sql_condition::WARN_LEVEL_NOTE,
            ER_DUP_CONSTRAINT_NAME, ER_THD(thd, ER_DUP_CONSTRAINT_NAME),
            "CHECK", check->name.str);
          it.remove();
          if (alter_info->check_constraint_list.elements == 0)
            alter_info->flags&= ~ALTER_ADD_CHECK_CONSTRAINT;

          break;
        }
      }
    }
  }

  /* ADD PERIOD */

  if (period_info->create_if_not_exists && table->s->period.name
      && table->s->period.name.streq(period_info->name))
  {
    DBUG_ASSERT(period_info->is_set());
    push_warning_printf(thd, Sql_condition::WARN_LEVEL_NOTE,
                        ER_DUP_FIELDNAME, ER_THD(thd, ER_DUP_FIELDNAME),
                        period_info->name.str, table->s->table_name.str);

    List_iterator<Virtual_column_info> vit(alter_info->check_constraint_list);
    while (vit++ != period_info->constr)
    {
      // do nothing
    }
    vit.remove();

    *period_info= {};
  }

  DBUG_RETURN(false);
}


static bool fix_constraints_names(THD *thd, List<Virtual_column_info>
                                  *check_constraint_list,
                                  const HA_CREATE_INFO *create_info)
{
  List_iterator<Virtual_column_info> it((*check_constraint_list));
  Virtual_column_info *check;
  uint nr= 1;
  DBUG_ENTER("fix_constraints_names");
  if (!check_constraint_list)
    DBUG_RETURN(FALSE);
  // Prevent accessing freed memory during generating unique names
  while ((check=it++))
  {
    if (check->automatic_name)
    {
      check->name.str= NULL;
      check->name.length= 0;
    }
  }
  it.rewind();
  // Generate unique names if needed
  while ((check=it++))
  {
    if (!check->name.length)
    {
      check->automatic_name= TRUE;

      const char *own_name_base= create_info->period_info.constr == check
        ? create_info->period_info.name.str : NULL;

      if (make_unique_constraint_name(thd, &check->name,
                                      own_name_base,
                                      check_constraint_list,
                                      &nr))
        DBUG_RETURN(TRUE);
    }
  }
  DBUG_RETURN(FALSE);
}


static int compare_uint(const uint *s, const uint *t)
{
  return (*s < *t) ? -1 : ((*s > *t) ? 1 : 0);
}

static Compare_keys merge(Compare_keys current, Compare_keys add) {
  if (current == Compare_keys::Equal)
    return add;

  if (add == Compare_keys::Equal)
    return current;

  if (current == add)
    return current;

  if (current == Compare_keys::EqualButComment) {
    return Compare_keys::NotEqual;
  }

  if (current == Compare_keys::EqualButKeyPartLength) {
    if (add == Compare_keys::EqualButComment)
      return Compare_keys::NotEqual;
    DBUG_ASSERT(add == Compare_keys::NotEqual);
    return Compare_keys::NotEqual;
  }

  DBUG_ASSERT(current == Compare_keys::NotEqual);
  return current;
}

Compare_keys compare_keys_but_name(const KEY *table_key, const KEY *new_key,
                                   Alter_info *alter_info, const TABLE *table,
                                   const KEY *const new_pk,
                                   const KEY *const old_pk)
{
  if (table_key->algorithm != new_key->algorithm)
    return Compare_keys::NotEqual;

  if ((table_key->flags & HA_KEYFLAG_MASK) !=
      (new_key->flags & HA_KEYFLAG_MASK))
    return Compare_keys::NotEqual;

  if (table_key->user_defined_key_parts != new_key->user_defined_key_parts)
    return Compare_keys::NotEqual;

  if (table_key->block_size != new_key->block_size)
    return Compare_keys::NotEqual;

  /*
  Rebuild the index if following condition get satisfied:

  (i) Old table doesn't have primary key, new table has it and vice-versa
  (ii) Primary key changed to another existing index
  */
  if ((new_key == new_pk) != (table_key == old_pk))
    return Compare_keys::NotEqual;

  if (engine_options_differ(table_key->option_struct, new_key->option_struct,
                            table->file->ht->index_options))
    return Compare_keys::NotEqual;

  Compare_keys result= Compare_keys::Equal;

  for (const KEY_PART_INFO *
           key_part= table_key->key_part,
          *new_part= new_key->key_part,
          *end= table_key->key_part + table_key->user_defined_key_parts;
       key_part < end; key_part++, new_part++)
  {
    /*
      For prefix keys KEY_PART_INFO::field points to cloned Field
      object with adjusted length. So below we have to check field
      indexes instead of simply comparing pointers to Field objects.
    */
    const Create_field &new_field=
        *alter_info->create_list.elem(new_part->fieldnr);

    if (!new_field.field ||
        new_field.field->field_index != key_part->fieldnr - 1)
    {
      return Compare_keys::NotEqual;
    }

    auto compare= table->file->compare_key_parts(
        *table->field[key_part->fieldnr - 1], new_field, *key_part, *new_part);
    result= merge(result, compare);
  }

  /* Check that key comment is not changed. */
  if (cmp(table_key->comment, new_key->comment) != 0)
    result= merge(result, Compare_keys::EqualButComment);

  return result;
}

/**
   Compare original and new versions of a table and fill Alter_inplace_info
   describing differences between those versions.

   @param          thd                Thread
   @param          table              The original table.
   @param          varchar            Indicates that new definition has new
                                      VARCHAR column.
   @param[in/out]  ha_alter_info      Data structure which already contains
                                      basic information about create options,
                                      field and keys for the new version of
                                      table and which should be completed with
                                      more detailed information needed for
                                      in-place ALTER.

   First argument 'table' contains information of the original
   table, which includes all corresponding parts that the new
   table has in arguments create_list, key_list and create_info.

   Compare the changes between the original and new table definitions.
   The result of this comparison is then passed to SE which determines
   whether it can carry out these changes in-place.

   Mark any changes detected in the ha_alter_flags.
   We generally try to specify handler flags only if there are real
   changes. But in cases when it is cumbersome to determine if some
   attribute has really changed we might choose to set flag
   pessimistically, for example, relying on parser output only.

   If there are no data changes, but index changes, 'index_drop_buffer'
   and/or 'index_add_buffer' are populated with offsets into
   table->key_info or key_info_buffer respectively for the indexes
   that need to be dropped and/or (re-)created.

   Note that this function assumes that it is OK to change Alter_info
   and HA_CREATE_INFO which it gets. It is caller who is responsible
   for creating copies for this structures if he needs them unchanged.

   @retval true  error
   @retval false success
*/

static bool fill_alter_inplace_info(THD *thd, TABLE *table, bool varchar,
                                    Alter_inplace_info *ha_alter_info)
{
  Field **f_ptr, *field;
  List_iterator_fast<Create_field> new_field_it;
  Create_field *new_field;
  Alter_info *alter_info= ha_alter_info->alter_info;
  DBUG_ENTER("fill_alter_inplace_info");
  DBUG_PRINT("info", ("alter_info->flags: %llu", alter_info->flags));

  /* Allocate result buffers. */
  DBUG_ASSERT(ha_alter_info->rename_keys.mem_root() == thd->mem_root);
  if (! (ha_alter_info->index_drop_buffer=
          (KEY**) thd->alloc(sizeof(KEY*) * table->s->keys)) ||
      ! (ha_alter_info->index_add_buffer=
          (uint*) thd->alloc(sizeof(uint) *
                            alter_info->key_list.elements)) ||
      ha_alter_info->rename_keys.reserve(ha_alter_info->index_add_count))
    DBUG_RETURN(true);

  /*
    Copy parser flags, but remove some flags that handlers doesn't
    need to care about (old engines may not ignore these parser flags).
    ALTER_RENAME_COLUMN is replaced by ALTER_COLUMN_NAME.
    ALTER_CHANGE_COLUMN_DEFAULT is replaced by ALTER_CHANGE_COLUMN
    ALTER_PARSE_ADD_COLUMN, ALTER_PARSE_DROP_COLUMN, ALTER_ADD_INDEX and
    ALTER_DROP_INDEX are replaced with versions that have higher granuality.
  */

  alter_table_operations flags_to_remove=
      ALTER_ADD_INDEX | ALTER_DROP_INDEX | ALTER_PARSER_ADD_COLUMN |
      ALTER_PARSER_DROP_COLUMN | ALTER_COLUMN_ORDER | ALTER_RENAME_COLUMN |
      ALTER_CHANGE_COLUMN;

  if (!table->file->native_versioned())
    flags_to_remove|= ALTER_COLUMN_UNVERSIONED;

  ha_alter_info->handler_flags|= (alter_info->flags & ~flags_to_remove);
  /*
    Comparing new and old default values of column is cumbersome.
    So instead of using such a comparison for detecting if default
    has really changed we rely on flags set by parser to get an
    approximate value for storage engine flag.
  */
  if (alter_info->flags & ALTER_CHANGE_COLUMN)
    ha_alter_info->handler_flags|= ALTER_COLUMN_DEFAULT;

  /*
    If we altering table with old VARCHAR fields we will be automatically
    upgrading VARCHAR column types.
  */
  if (table->s->frm_version < FRM_VER_TRUE_VARCHAR && varchar)
    ha_alter_info->handler_flags|=  ALTER_STORED_COLUMN_TYPE;

  DBUG_PRINT("info", ("handler_flags: %llu", ha_alter_info->handler_flags));

  /*
    Go through fields in old version of table and detect changes to them.
    We don't want to rely solely on Alter_info flags for this since:
    a) new definition of column can be fully identical to the old one
       despite the fact that this column is mentioned in MODIFY clause.
    b) even if new column type differs from its old column from metadata
       point of view, it might be identical from storage engine point
       of view (e.g. when ENUM('a','b') is changed to ENUM('a','b',c')).
    c) flags passed to storage engine contain more detailed information
       about nature of changes than those provided from parser.
  */
  bool maybe_alter_vcol= false;
  uint field_stored_index= 0;
  for (f_ptr= table->field; (field= *f_ptr); f_ptr++,
                               field_stored_index+= field->stored_in_db())
  {
    /* Clear marker for renamed or dropped field
    which we are going to set later. */
    field->flags&= ~(FIELD_IS_RENAMED | FIELD_IS_DROPPED);

    /* Use transformed info to evaluate flags for storage engine. */
    uint new_field_index= 0, new_field_stored_index= 0;
    new_field_it.init(alter_info->create_list);
    while ((new_field= new_field_it++))
    {
      if (new_field->field == field)
        break;
      new_field_index++;
      new_field_stored_index+= new_field->stored_in_db();
    }

    if (new_field)
    {
      /* Field is not dropped. Evaluate changes bitmap for it. */

      /*
        Check if type of column has changed.
      */
      bool is_equal= field->is_equal(*new_field);
      if (!is_equal)
      {
        if (field->can_be_converted_by_engine(*new_field))
        {
          /*
            New column type differs from the old one, but storage engine can
            change it by itself.
            (for example, VARCHAR(300) is changed to VARCHAR(400)).
          */
          ha_alter_info->handler_flags|= ALTER_COLUMN_TYPE_CHANGE_BY_ENGINE;
        }
        else
        {
          /* New column type is incompatible with old one. */
          ha_alter_info->handler_flags|= field->stored_in_db()
                                             ? ALTER_STORED_COLUMN_TYPE
                                             : ALTER_VIRTUAL_COLUMN_TYPE;

          if (table->s->tmp_table == NO_TMP_TABLE)
          {
            delete_statistics_for_column(thd, table, field);
            KEY *key_info= table->key_info;
            for (uint i= 0; i < table->s->keys; i++, key_info++)
            {
              if (!field->part_of_key.is_set(i))
                continue;

              uint key_parts= table->actual_n_key_parts(key_info);
              for (uint j= 0; j < key_parts; j++)
              {
                if (key_info->key_part[j].fieldnr - 1 == field->field_index)
                {
                  delete_statistics_for_index(
                      thd, table, key_info,
                      j >= key_info->user_defined_key_parts);
                  break;
                }
              }
            }
          }
        }
      }

      if (field->vcol_info || new_field->vcol_info)
      {
        /* base <-> virtual or stored <-> virtual */
        if (field->stored_in_db() != new_field->stored_in_db())
          ha_alter_info->handler_flags|= ( ALTER_STORED_COLUMN_TYPE |
                                           ALTER_VIRTUAL_COLUMN_TYPE);
        if (field->vcol_info && new_field->vcol_info)
        {
          bool value_changes= !is_equal;
          alter_table_operations alter_expr;
          if (field->stored_in_db())
            alter_expr= ALTER_STORED_GCOL_EXPR;
          else
            alter_expr= ALTER_VIRTUAL_GCOL_EXPR;
          if (!field->vcol_info->is_equal(new_field->vcol_info))
          {
            ha_alter_info->handler_flags|= alter_expr;
            value_changes= true;
          }

          if ((ha_alter_info->handler_flags & ALTER_COLUMN_DEFAULT)
              && !(ha_alter_info->handler_flags & alter_expr))
          { /*
              a DEFAULT value of a some column was changed.  see if this vcol
              uses DEFAULT() function. The check is kind of expensive, so don't
              do it if ALTER_COLUMN_VCOL is already set.
            */
            if (field->vcol_info->expr->walk(
                                 &Item::check_func_default_processor, 0, 0))
            {
              ha_alter_info->handler_flags|= alter_expr;
              value_changes= true;
            }
          }

          if (field->vcol_info->is_in_partitioning_expr() ||
              field->flags & PART_KEY_FLAG || field->stored_in_db())
          {
            if (value_changes)
              ha_alter_info->handler_flags|= ALTER_COLUMN_VCOL;
            else
              maybe_alter_vcol= true;
          }
        }
        else /* base <-> stored */
          ha_alter_info->handler_flags|= ALTER_STORED_COLUMN_TYPE;
      }

      /* Check if field was renamed */
      if (lex_string_cmp(system_charset_info, &field->field_name,
                         &new_field->field_name))
      {
        field->flags|= FIELD_IS_RENAMED;
        ha_alter_info->handler_flags|= ALTER_COLUMN_NAME;
        rename_column_in_stat_tables(thd, table, field,
                                     new_field->field_name.str);
      }

      /* Check that NULL behavior is same for old and new fields */
      if ((new_field->flags & NOT_NULL_FLAG) !=
          (uint) (field->flags & NOT_NULL_FLAG))
      {
        if (new_field->flags & NOT_NULL_FLAG)
          ha_alter_info->handler_flags|= ALTER_COLUMN_NOT_NULLABLE;
        else
          ha_alter_info->handler_flags|= ALTER_COLUMN_NULLABLE;
      }

      /*
        We do not detect changes to default values in this loop.
        See comment above for more details.
      */

      /*
        Detect changes in column order.
      */
      if (field->stored_in_db())
      {
        if (field_stored_index != new_field_stored_index)
          ha_alter_info->handler_flags|= ALTER_STORED_COLUMN_ORDER;
      }
      else
      {
        if (field->field_index != new_field_index)
          ha_alter_info->handler_flags|= ALTER_VIRTUAL_COLUMN_ORDER;
      }

      /* Detect changes in storage type of column */
      if (new_field->field_storage_type() != field->field_storage_type())
        ha_alter_info->handler_flags|= ALTER_COLUMN_STORAGE_TYPE;

      /* Detect changes in column format of column */
      if (new_field->column_format() != field->column_format())
        ha_alter_info->handler_flags|= ALTER_COLUMN_COLUMN_FORMAT;

      if (engine_options_differ(field->option_struct, new_field->option_struct,
                                table->file->ht->field_options))
      {
        ha_alter_info->handler_flags|= ALTER_COLUMN_OPTION;
        ha_alter_info->create_info->fields_option_struct[f_ptr - table->field]=
          new_field->option_struct;
      }
    }
    else
    {
      // Field is not present in new version of table and therefore was dropped.
      field->flags|= FIELD_IS_DROPPED;
      if (field->stored_in_db())
        ha_alter_info->handler_flags|= ALTER_DROP_STORED_COLUMN;
      else
        ha_alter_info->handler_flags|= ALTER_DROP_VIRTUAL_COLUMN;
    }
  }

  if (maybe_alter_vcol)
  {
    /*
      What if one of the normal columns was altered and it was part of the some
      virtual column expression?  Currently we don't detect this correctly
      (FIXME), so let's just say that a vcol *might* be affected if any other
      column was altered.
    */
    if (ha_alter_info->handler_flags & (ALTER_STORED_COLUMN_TYPE |
                                        ALTER_VIRTUAL_COLUMN_TYPE |
                                        ALTER_COLUMN_NOT_NULLABLE |
                                        ALTER_COLUMN_OPTION))
      ha_alter_info->handler_flags|= ALTER_COLUMN_VCOL;
  }

  new_field_it.init(alter_info->create_list);
  while ((new_field= new_field_it++))
  {
    if (! new_field->field)
    {
      // Field is not present in old version of table and therefore was added.
      if (new_field->vcol_info)
      {
        if (new_field->stored_in_db())
          ha_alter_info->handler_flags|= ALTER_ADD_STORED_GENERATED_COLUMN;
        else
          ha_alter_info->handler_flags|= ALTER_ADD_VIRTUAL_COLUMN;
      }
      else
        ha_alter_info->handler_flags|= ALTER_ADD_STORED_BASE_COLUMN;
    }
  }

  /*
    Go through keys and check if the original ones are compatible
    with new table.
  */
  KEY *table_key;
  KEY *table_key_end= table->key_info + table->s->keys;
  KEY *new_key;
  KEY *new_key_end=
    ha_alter_info->key_info_buffer + ha_alter_info->key_count;
  /*
    Primary key index for the new table
  */
  const KEY* const new_pk= (ha_alter_info->key_count > 0 &&
                            (!my_strcasecmp(system_charset_info,
                                ha_alter_info->key_info_buffer->name.str,
                                primary_key_name) ||
                            is_candidate_key(ha_alter_info->key_info_buffer))) ?
                           ha_alter_info->key_info_buffer : NULL;
  const KEY *const old_pk= table->s->primary_key == MAX_KEY ? NULL :
                           table->key_info + table->s->primary_key;

  DBUG_PRINT("info", ("index count old: %d  new: %d",
                      table->s->keys, ha_alter_info->key_count));

  /*
    Step through all keys of the old table and search matching new keys.
  */
  ha_alter_info->index_drop_count= 0;
  ha_alter_info->index_add_count= 0;
  for (table_key= table->key_info; table_key < table_key_end; table_key++)
  {
    /* Search a new key with the same name. */
    for (new_key= ha_alter_info->key_info_buffer;
         new_key < new_key_end;
         new_key++)
    {
      if (!lex_string_cmp(system_charset_info, &table_key->name,
                          &new_key->name))
        break;
    }
    if (new_key >= new_key_end)
    {
      /* Key not found. Add the key to the drop buffer. */
      ha_alter_info->index_drop_buffer
        [ha_alter_info->index_drop_count++]=
        table_key;
      DBUG_PRINT("info", ("index dropped: '%s'", table_key->name.str));
      continue;
    }

    switch (compare_keys_but_name(table_key, new_key, alter_info, table, new_pk,
                                  old_pk))
    {
    case Compare_keys::Equal:
      continue;
    case Compare_keys::EqualButKeyPartLength:
      ha_alter_info->handler_flags|= ALTER_COLUMN_INDEX_LENGTH;
      continue;
    case Compare_keys::EqualButComment:
      ha_alter_info->handler_flags|= ALTER_CHANGE_INDEX_COMMENT;
      continue;
    case Compare_keys::NotEqual:
      break;
    }

    /* Key modified. Add the key / key offset to both buffers. */
    ha_alter_info->index_drop_buffer
      [ha_alter_info->index_drop_count++]=
      table_key;
    ha_alter_info->index_add_buffer
      [ha_alter_info->index_add_count++]=
      (uint)(new_key - ha_alter_info->key_info_buffer);
    /* Mark all old fields which are used in newly created index. */
    DBUG_PRINT("info", ("index changed: '%s'", table_key->name.str));
  }
  /*end of for (; table_key < table_key_end;) */

  /*
    Step through all keys of the new table and find matching old keys.
  */
  for (new_key= ha_alter_info->key_info_buffer;
       new_key < new_key_end;
       new_key++)
  {
    /* Search an old key with the same name. */
    for (table_key= table->key_info; table_key < table_key_end; table_key++)
    {
      if (!lex_string_cmp(system_charset_info, &table_key->name,
                          &new_key->name))
        break;
    }
    if (table_key >= table_key_end)
    {
      /* Key not found. Add the offset of the key to the add buffer. */
      ha_alter_info->index_add_buffer
        [ha_alter_info->index_add_count++]=
        (uint)(new_key - ha_alter_info->key_info_buffer);
      DBUG_PRINT("info", ("index added: '%s'", new_key->name.str));
    }
    else
      ha_alter_info->create_info->indexes_option_struct[table_key - table->key_info]=
        new_key->option_struct;
  }

  for (uint i= 0; i < ha_alter_info->index_add_count; i++)
  {
    uint *add_buffer= ha_alter_info->index_add_buffer;
    const KEY *new_key= ha_alter_info->key_info_buffer + add_buffer[i];

    for (uint j= 0; j < ha_alter_info->index_drop_count; j++)
    {
      KEY **drop_buffer= ha_alter_info->index_drop_buffer;
      const KEY *old_key= drop_buffer[j];

      if (compare_keys_but_name(old_key, new_key, alter_info, table, new_pk,
                                old_pk) != Compare_keys::Equal)
      {
        continue;
      }

      DBUG_ASSERT(
          lex_string_cmp(system_charset_info, &old_key->name, &new_key->name));

      ha_alter_info->handler_flags|= ALTER_RENAME_INDEX;
      ha_alter_info->rename_keys.push_back(
          Alter_inplace_info::Rename_key_pair(old_key, new_key));

      --ha_alter_info->index_add_count;
      --ha_alter_info->index_drop_count;
      memmove(add_buffer + i, add_buffer + i + 1,
              sizeof(add_buffer[0]) * (ha_alter_info->index_add_count - i));
      memmove(drop_buffer + j, drop_buffer + j + 1,
              sizeof(drop_buffer[0]) * (ha_alter_info->index_drop_count - j));
      --i; // this index once again
      break;
    }
  }

  /*
    Sort index_add_buffer according to how key_info_buffer is sorted.
    I.e. with primary keys first - see sort_keys().
  */
  my_qsort(ha_alter_info->index_add_buffer,
           ha_alter_info->index_add_count,
           sizeof(uint), (qsort_cmp) compare_uint);

  /* Now let us calculate flags for storage engine API. */

  /* Figure out what kind of indexes we are dropping. */
  KEY **dropped_key;
  KEY **dropped_key_end= ha_alter_info->index_drop_buffer +
                         ha_alter_info->index_drop_count;

  for (dropped_key= ha_alter_info->index_drop_buffer;
       dropped_key < dropped_key_end; dropped_key++)
  {
    table_key= *dropped_key;

    if (table_key->flags & HA_NOSAME)
    {
      if (table_key == old_pk)
        ha_alter_info->handler_flags|= ALTER_DROP_PK_INDEX;
      else
        ha_alter_info->handler_flags|= ALTER_DROP_UNIQUE_INDEX;
    }
    else
      ha_alter_info->handler_flags|= ALTER_DROP_NON_UNIQUE_NON_PRIM_INDEX;
  }

  /* Now figure out what kind of indexes we are adding. */
  for (uint add_key_idx= 0; add_key_idx < ha_alter_info->index_add_count; add_key_idx++)
  {
    new_key= ha_alter_info->key_info_buffer + ha_alter_info->index_add_buffer[add_key_idx];

    if (new_key->flags & HA_NOSAME)
    {
      if (new_key == new_pk)
        ha_alter_info->handler_flags|= ALTER_ADD_PK_INDEX;
      else
        ha_alter_info->handler_flags|= ALTER_ADD_UNIQUE_INDEX;
    }
    else
      ha_alter_info->handler_flags|= ALTER_ADD_NON_UNIQUE_NON_PRIM_INDEX;
  }

  DBUG_PRINT("exit", ("handler_flags: %llu", ha_alter_info->handler_flags));
  DBUG_RETURN(false);
}


/**
  Mark fields participating in newly added indexes in TABLE object which
  corresponds to new version of altered table.

  @param ha_alter_info  Alter_inplace_info describing in-place ALTER.
  @param altered_table  TABLE object for new version of TABLE in which
                        fields should be marked.
*/

static void update_altered_table(const Alter_inplace_info &ha_alter_info,
                                 TABLE *altered_table)
{
  uint field_idx, add_key_idx;
  KEY *key;
  KEY_PART_INFO *end, *key_part;

  /*
    Clear marker for all fields, as we are going to set it only
    for fields which participate in new indexes.
  */
  for (field_idx= 0; field_idx < altered_table->s->fields; ++field_idx)
    altered_table->field[field_idx]->flags&= ~FIELD_IN_ADD_INDEX;

  /*
    Go through array of newly added indexes and mark fields
    participating in them.
  */
  for (add_key_idx= 0; add_key_idx < ha_alter_info.index_add_count;
       add_key_idx++)
  {
    key= ha_alter_info.key_info_buffer +
         ha_alter_info.index_add_buffer[add_key_idx];

    end= key->key_part + key->user_defined_key_parts;
    for (key_part= key->key_part; key_part < end; key_part++)
      altered_table->field[key_part->fieldnr]->flags|= FIELD_IN_ADD_INDEX;
  }
}


/**
  Compare two tables to see if their metadata are compatible.
  One table specified by a TABLE instance, the other using Alter_info
  and HA_CREATE_INFO.

  @param[in]  table          The first table.
  @param[in]  alter_info     Alter options, fields and keys for the
                             second table.
  @param[in]  create_info    Create options for the second table.
  @param[out] metadata_equal Result of comparison.

  @retval true   error
  @retval false  success
*/

bool mysql_compare_tables(TABLE *table,
                          Alter_info *alter_info,
                          HA_CREATE_INFO *create_info,
                          bool *metadata_equal)
{
  DBUG_ENTER("mysql_compare_tables");

  uint changes= IS_EQUAL_NO;
  uint key_count;
  List_iterator_fast<Create_field> tmp_new_field_it;
  THD *thd= table->in_use;
  *metadata_equal= false;

  /*
    Create a copy of alter_info.
    To compare definitions, we need to "prepare" the definition - transform it
    from parser output to a format that describes the table layout (all column
    defaults are initialized, duplicate columns are removed). This is done by
    mysql_prepare_create_table.  Unfortunately, mysql_prepare_create_table
    performs its transformations "in-place", that is, modifies the argument.
    Since we would like to keep mysql_compare_tables() idempotent (not altering
    any of the arguments) we create a copy of alter_info here and pass it to
    mysql_prepare_create_table, then use the result to compare the tables, and
    then destroy the copy.
  */
  Alter_info tmp_alter_info(*alter_info, thd->mem_root);
  uint db_options= 0; /* not used */
  KEY *key_info_buffer= NULL;

  /* Create the prepared information. */
  int create_table_mode= table->s->tmp_table == NO_TMP_TABLE ?
                           C_ORDINARY_CREATE : C_ALTER_TABLE;
  if (mysql_prepare_create_table(thd, create_info, &tmp_alter_info,
                                 &db_options, table->file, &key_info_buffer,
                                 &key_count, create_table_mode))
    DBUG_RETURN(1);

  /* Some very basic checks. */
  if (table->s->fields != alter_info->create_list.elements ||
      table->s->db_type() != create_info->db_type ||
      table->s->tmp_table ||
      (table->s->row_type != create_info->row_type))
    DBUG_RETURN(false);

  /* Go through fields and check if they are compatible. */
  tmp_new_field_it.init(tmp_alter_info.create_list);
  for (Field **f_ptr= table->field; *f_ptr; f_ptr++)
  {
    Field *field= *f_ptr;
    Create_field *tmp_new_field= tmp_new_field_it++;

    /* Check that NULL behavior is the same. */
    if ((tmp_new_field->flags & NOT_NULL_FLAG) !=
	(uint) (field->flags & NOT_NULL_FLAG))
      DBUG_RETURN(false);

    /*
      mysql_prepare_alter_table() clears HA_OPTION_PACK_RECORD bit when
      preparing description of existing table. In ALTER TABLE it is later
      updated to correct value by create_table_impl() call.
      So to get correct value of this bit in this function we have to
      mimic behavior of create_table_impl().
    */
    if (create_info->row_type == ROW_TYPE_DYNAMIC ||
        create_info->row_type == ROW_TYPE_PAGE ||
	(tmp_new_field->flags & BLOB_FLAG) ||
	(tmp_new_field->real_field_type() == MYSQL_TYPE_VARCHAR &&
	create_info->row_type != ROW_TYPE_FIXED))
      create_info->table_options|= HA_OPTION_PACK_RECORD;

    /* Check if field was renamed */
    if (lex_string_cmp(system_charset_info,
                       &field->field_name,
                       &tmp_new_field->field_name))
      DBUG_RETURN(false);

    /* Evaluate changes bitmap and send to check_if_incompatible_data() */
    uint field_changes= field->is_equal(*tmp_new_field);
    if (field_changes != IS_EQUAL_YES)
      DBUG_RETURN(false);

    changes|= field_changes;
  }

  /* Check if changes are compatible with current handler. */
  if (table->file->check_if_incompatible_data(create_info, changes))
    DBUG_RETURN(false);

  /* Go through keys and check if they are compatible. */
  KEY *table_key;
  KEY *table_key_end= table->key_info + table->s->keys;
  KEY *new_key;
  KEY *new_key_end= key_info_buffer + key_count;

  /* Step through all keys of the first table and search matching keys. */
  for (table_key= table->key_info; table_key < table_key_end; table_key++)
  {
    /* Search a key with the same name. */
    for (new_key= key_info_buffer; new_key < new_key_end; new_key++)
    {
      if (!lex_string_cmp(system_charset_info, &table_key->name,
                          &new_key->name))
        break;
    }
    if (new_key >= new_key_end)
      DBUG_RETURN(false);

    /* Check that the key types are compatible. */
    if ((table_key->algorithm != new_key->algorithm) ||
	((table_key->flags & HA_KEYFLAG_MASK) !=
         (new_key->flags & HA_KEYFLAG_MASK)) ||
        (table_key->user_defined_key_parts !=
         new_key->user_defined_key_parts))
      DBUG_RETURN(false);

    /* Check that the key parts remain compatible. */
    KEY_PART_INFO *table_part;
    KEY_PART_INFO *table_part_end= table_key->key_part + table_key->user_defined_key_parts;
    KEY_PART_INFO *new_part;
    for (table_part= table_key->key_part, new_part= new_key->key_part;
         table_part < table_part_end;
         table_part++, new_part++)
    {
      /*
	Key definition is different if we are using a different field or
	if the used key part length is different. We know that the fields
        are equal. Comparing field numbers is sufficient.
      */
      if ((table_part->length != new_part->length) ||
          (table_part->fieldnr - 1 != new_part->fieldnr))
        DBUG_RETURN(false);
    }
  }

  /* Step through all keys of the second table and find matching keys. */
  for (new_key= key_info_buffer; new_key < new_key_end; new_key++)
  {
    /* Search a key with the same name. */
    for (table_key= table->key_info; table_key < table_key_end; table_key++)
    {
      if (!lex_string_cmp(system_charset_info, &table_key->name,
                          &new_key->name))
        break;
    }
    if (table_key >= table_key_end)
      DBUG_RETURN(false);
  }

  *metadata_equal= true; // Tables are compatible
  DBUG_RETURN(false);
}


/*
  Manages enabling/disabling of indexes for ALTER TABLE

  SYNOPSIS
    alter_table_manage_keys()
      table                  Target table
      indexes_were_disabled  Whether the indexes of the from table
                             were disabled
      keys_onoff             ENABLE | DISABLE | LEAVE_AS_IS

  RETURN VALUES
    FALSE  OK
    TRUE   Error
*/

static
bool alter_table_manage_keys(TABLE *table, int indexes_were_disabled,
                             Alter_info::enum_enable_or_disable keys_onoff)
{
  int error= 0;
  DBUG_ENTER("alter_table_manage_keys");
  DBUG_PRINT("enter", ("table=%p were_disabled=%d on_off=%d",
             table, indexes_were_disabled, keys_onoff));

  switch (keys_onoff) {
  case Alter_info::ENABLE:
    DEBUG_SYNC(table->in_use, "alter_table_enable_indexes");
    error= table->file->ha_enable_indexes(HA_KEY_SWITCH_NONUNIQ_SAVE);
    break;
  case Alter_info::LEAVE_AS_IS:
    if (!indexes_were_disabled)
      break;
    /* fall through */
  case Alter_info::DISABLE:
    error= table->file->ha_disable_indexes(HA_KEY_SWITCH_NONUNIQ_SAVE);
  }

  if (unlikely(error))
  {
    if (error == HA_ERR_WRONG_COMMAND)
    {
      THD *thd= table->in_use;
      push_warning_printf(thd, Sql_condition::WARN_LEVEL_NOTE,
                          ER_ILLEGAL_HA, ER_THD(thd, ER_ILLEGAL_HA),
                          table->file->table_type(),
                          table->s->db.str, table->s->table_name.str);
      error= 0;
    }
    else
      table->file->print_error(error, MYF(0));
  }
  DBUG_RETURN(error);
}


/**
  Check if the pending ALTER TABLE operations support the in-place
  algorithm based on restrictions in the SQL layer or given the
  nature of the operations themselves. If in-place isn't supported,
  it won't be necessary to check with the storage engine.

  @param table        The original TABLE.
  @param create_info  Information from the parsing phase about new
                      table properties.
  @param alter_info   Data related to detected changes.

  @return false       In-place is possible, check with storage engine.
  @return true        Incompatible operations, must use table copy.
*/

static bool is_inplace_alter_impossible(TABLE *table,
                                        HA_CREATE_INFO *create_info,
                                        const Alter_info *alter_info)
{
  DBUG_ENTER("is_inplace_alter_impossible");

  /* At the moment we can't handle altering temporary tables without a copy. */
  if (table->s->tmp_table)
    DBUG_RETURN(true);

  /*
    For the ALTER TABLE tbl_name ORDER BY ... we always use copy
    algorithm. In theory, this operation can be done in-place by some
    engine, but since a) no current engine does this and b) our current
    API lacks infrastructure for passing information about table ordering
    to storage engine we simply always do copy now.

    ENABLE/DISABLE KEYS is a MyISAM/Heap specific operation that is
    not supported for in-place in combination with other operations.
    Alone, it will be done by simple_rename_or_index_change().
  */
  if (alter_info->flags & (ALTER_ORDER | ALTER_KEYS_ONOFF))
    DBUG_RETURN(true);

  /*
    If the table engine is changed explicitly (using ENGINE clause)
    or implicitly (e.g. when non-partitioned table becomes
    partitioned) a regular alter table (copy) needs to be
    performed.
  */
  if (create_info->db_type != table->s->db_type())
    DBUG_RETURN(true);

  /*
    There was a bug prior to mysql-4.0.25. Number of null fields was
    calculated incorrectly. As a result frm and data files gets out of
    sync after fast alter table. There is no way to determine by which
    mysql version (in 4.0 and 4.1 branches) table was created, thus we
    disable fast alter table for all tables created by mysql versions
    prior to 5.0 branch.
    See BUG#6236.
  */
  if (!table->s->mysql_version)
    DBUG_RETURN(true);

  /*
    If we are using a MySQL 5.7 table with virtual fields, ALTER TABLE must
    recreate the table as we need to rewrite generated fields
  */
  if (table->s->mysql_version > 50700 && table->s->mysql_version < 100000 &&
      table->s->virtual_fields)
    DBUG_RETURN(TRUE);

  DBUG_RETURN(false);
}


/**
  Perform in-place alter table.

  @param thd                Thread handle.
  @param table_list         TABLE_LIST for the table to change.
  @param table              The original TABLE.
  @param altered_table      TABLE object for new version of the table.
  @param ha_alter_info      Structure describing ALTER TABLE to be carried
                            out and serving as a storage place for data
                            used during different phases.
  @param inplace_supported  Enum describing the locking requirements.
  @param target_mdl_request Metadata request/lock on the target table name.
  @param alter_ctx          ALTER TABLE runtime context.

  @retval   true              Error
  @retval   false             Success

  @note
    If mysql_alter_table does not need to copy the table, it is
    either an alter table where the storage engine does not
    need to know about the change, only the frm will change,
    or the storage engine supports performing the alter table
    operation directly, in-place without mysql having to copy
    the table.

  @note This function frees the TABLE object associated with the new version of
        the table and removes the .FRM file for it in case of both success and
        failure.
*/

static bool mysql_inplace_alter_table(THD *thd,
                                      TABLE_LIST *table_list,
                                      TABLE *table,
                                      TABLE *altered_table,
                                      Alter_inplace_info *ha_alter_info,
                                      enum_alter_inplace_result inplace_supported,
                                      MDL_request *target_mdl_request,
                                      Alter_table_ctx *alter_ctx)
{
  Open_table_context ot_ctx(thd, MYSQL_OPEN_REOPEN | MYSQL_OPEN_IGNORE_KILLED);
  handlerton *db_type= table->s->db_type();
  Alter_info *alter_info= ha_alter_info->alter_info;
  bool reopen_tables= false;
  bool res;
  handlerton *hton;
  DBUG_ENTER("mysql_inplace_alter_table");

  /* Downgrade DDL lock while we are waiting for exclusive lock below */
  backup_set_alter_copy_lock(thd, table);

  /*
    Upgrade to EXCLUSIVE lock if:
    - This is requested by the storage engine
    - Or the storage engine needs exclusive lock for just the prepare
      phase
    - Or requested by the user

    Note that we handle situation when storage engine needs exclusive
    lock for prepare phase under LOCK TABLES in the same way as when
    exclusive lock is required for duration of the whole statement.
  */
  if (inplace_supported == HA_ALTER_INPLACE_EXCLUSIVE_LOCK ||
      ((inplace_supported == HA_ALTER_INPLACE_COPY_NO_LOCK ||
        inplace_supported == HA_ALTER_INPLACE_COPY_LOCK ||
        inplace_supported == HA_ALTER_INPLACE_NOCOPY_NO_LOCK ||
        inplace_supported == HA_ALTER_INPLACE_NOCOPY_LOCK ||
        inplace_supported == HA_ALTER_INPLACE_INSTANT) &&
       (thd->locked_tables_mode == LTM_LOCK_TABLES ||
        thd->locked_tables_mode == LTM_PRELOCKED_UNDER_LOCK_TABLES)) ||
      alter_info->requested_lock == Alter_info::ALTER_TABLE_LOCK_EXCLUSIVE)
  {
    if (wait_while_table_is_used(thd, table, HA_EXTRA_FORCE_REOPEN))
      goto cleanup;
    /*
      Get rid of all TABLE instances belonging to this thread
      except one to be used for in-place ALTER TABLE.

      This is mostly needed to satisfy InnoDB assumptions/asserts.
    */
    close_all_tables_for_name(thd, table->s,
                              alter_ctx->is_table_renamed() ?
                              HA_EXTRA_PREPARE_FOR_RENAME :
			      HA_EXTRA_NOT_USED,
                              table);
    /*
      If we are under LOCK TABLES we will need to reopen tables which we
      just have closed in case of error.
    */
    reopen_tables= true;
  }
  else if (inplace_supported == HA_ALTER_INPLACE_COPY_LOCK ||
           inplace_supported == HA_ALTER_INPLACE_COPY_NO_LOCK ||
           inplace_supported == HA_ALTER_INPLACE_NOCOPY_LOCK ||
           inplace_supported == HA_ALTER_INPLACE_NOCOPY_NO_LOCK ||
           inplace_supported == HA_ALTER_INPLACE_INSTANT)
  {
    /*
      Storage engine has requested exclusive lock only for prepare phase
      and we are not under LOCK TABLES.
      Don't mark TABLE_SHARE as old in this case, as this won't allow opening
      of table by other threads during main phase of in-place ALTER TABLE.
    */
    if (thd->mdl_context.upgrade_shared_lock(table->mdl_ticket, MDL_EXCLUSIVE,
                                             thd->variables.lock_wait_timeout))
      goto cleanup;

    table->s->tdc->flush(thd, false);
  }

  /*
    Upgrade to SHARED_NO_WRITE lock if:
    - The storage engine needs writes blocked for the whole duration
    - Or this is requested by the user
    Note that under LOCK TABLES, we will already have SHARED_NO_READ_WRITE.
  */
  if ((inplace_supported == HA_ALTER_INPLACE_SHARED_LOCK ||
       alter_info->requested_lock == Alter_info::ALTER_TABLE_LOCK_SHARED) &&
      thd->mdl_context.upgrade_shared_lock(table->mdl_ticket,
                                           MDL_SHARED_NO_WRITE,
                                           thd->variables.lock_wait_timeout))
    goto cleanup;

  // It's now safe to take the table level lock.
  if (lock_tables(thd, table_list, alter_ctx->tables_opened, 0))
    goto cleanup;

  DEBUG_SYNC(thd, "alter_table_inplace_after_lock_upgrade");
  THD_STAGE_INFO(thd, stage_alter_inplace_prepare);

  switch (inplace_supported) {
  case HA_ALTER_ERROR:
  case HA_ALTER_INPLACE_NOT_SUPPORTED:
    DBUG_ASSERT(0);
    // fall through
  case HA_ALTER_INPLACE_NO_LOCK:
  case HA_ALTER_INPLACE_INSTANT:
  case HA_ALTER_INPLACE_COPY_NO_LOCK:
  case HA_ALTER_INPLACE_NOCOPY_NO_LOCK:
    switch (alter_info->requested_lock) {
    case Alter_info::ALTER_TABLE_LOCK_DEFAULT:
    case Alter_info::ALTER_TABLE_LOCK_NONE:
      ha_alter_info->online= true;
      break;
    case Alter_info::ALTER_TABLE_LOCK_SHARED:
    case Alter_info::ALTER_TABLE_LOCK_EXCLUSIVE:
      break;
    }
    break;
  case HA_ALTER_INPLACE_EXCLUSIVE_LOCK:
  case HA_ALTER_INPLACE_SHARED_LOCK:
  case HA_ALTER_INPLACE_COPY_LOCK:
  case HA_ALTER_INPLACE_NOCOPY_LOCK:
    break;
  }

  if (table->file->ha_prepare_inplace_alter_table(altered_table,
                                                  ha_alter_info))
    goto rollback;

  /*
    Downgrade the lock if storage engine has told us that exclusive lock was
    necessary only for prepare phase (unless we are not under LOCK TABLES) and
    user has not explicitly requested exclusive lock.
  */
  if ((inplace_supported == HA_ALTER_INPLACE_COPY_NO_LOCK ||
       inplace_supported == HA_ALTER_INPLACE_COPY_LOCK ||
       inplace_supported == HA_ALTER_INPLACE_NOCOPY_LOCK ||
       inplace_supported == HA_ALTER_INPLACE_NOCOPY_NO_LOCK) &&
      !(thd->locked_tables_mode == LTM_LOCK_TABLES ||
        thd->locked_tables_mode == LTM_PRELOCKED_UNDER_LOCK_TABLES) &&
      (alter_info->requested_lock != Alter_info::ALTER_TABLE_LOCK_EXCLUSIVE))
  {
    /* If storage engine or user requested shared lock downgrade to SNW. */
    if (inplace_supported == HA_ALTER_INPLACE_COPY_LOCK ||
        inplace_supported == HA_ALTER_INPLACE_NOCOPY_LOCK ||
        alter_info->requested_lock == Alter_info::ALTER_TABLE_LOCK_SHARED)
      table->mdl_ticket->downgrade_lock(MDL_SHARED_NO_WRITE);
    else
    {
      DBUG_ASSERT(inplace_supported == HA_ALTER_INPLACE_COPY_NO_LOCK ||
                  inplace_supported == HA_ALTER_INPLACE_NOCOPY_NO_LOCK);
      table->mdl_ticket->downgrade_lock(MDL_SHARED_UPGRADABLE);
    }
  }

  DEBUG_SYNC(thd, "alter_table_inplace_after_lock_downgrade");
  THD_STAGE_INFO(thd, stage_alter_inplace);

  /* We can abort alter table for any table type */
  thd->abort_on_warning= !ha_alter_info->ignore && thd->is_strict_mode();
  res= table->file->ha_inplace_alter_table(altered_table, ha_alter_info);
  thd->abort_on_warning= false;
  if (res)
    goto rollback;

  DEBUG_SYNC(thd, "alter_table_inplace_before_lock_upgrade");
  // Upgrade to EXCLUSIVE before commit.
  if (wait_while_table_is_used(thd, table, HA_EXTRA_PREPARE_FOR_RENAME))
    goto rollback;

  /* Set MDL_BACKUP_DDL */
  if (backup_reset_alter_copy_lock(thd))
    goto rollback;

  /*
    If we are killed after this point, we should ignore and continue.
    We have mostly completed the operation at this point, there should
    be no long waits left.
  */

  DBUG_EXECUTE_IF("alter_table_rollback_new_index", {
      table->file->ha_commit_inplace_alter_table(altered_table,
                                                 ha_alter_info,
                                                 false);
      my_error(ER_UNKNOWN_ERROR, MYF(0));
      goto cleanup;
    });

  DEBUG_SYNC(thd, "alter_table_inplace_before_commit");
  THD_STAGE_INFO(thd, stage_alter_inplace_commit);

  {
    TR_table trt(thd, true);
    if (trt != *table_list && table->file->ht->prepare_commit_versioned)
    {
      ulonglong trx_start_id= 0;
      ulonglong trx_end_id= table->file->ht->prepare_commit_versioned(thd, &trx_start_id);
      if (trx_end_id)
      {
        if (!TR_table::use_transaction_registry)
        {
          my_error(ER_VERS_TRT_IS_DISABLED, MYF(0));
          goto rollback;
        }
        if (trt.update(trx_start_id, trx_end_id))
        {
          goto rollback;
        }
      }
    }

    if (table->file->ha_commit_inplace_alter_table(altered_table,
                                                  ha_alter_info,
                                                  true))
    {
      goto rollback;
    }
  }

  /* Notify the engine that the table definition has changed */

  hton= table->file->partition_ht();
  if (hton->notify_tabledef_changed)
  {
    char db_buff[FN_REFLEN], table_buff[FN_REFLEN];
    LEX_CSTRING tmp_db, tmp_table;
    tmp_db.str=    db_buff;
    tmp_table.str= table_buff;
    tmp_db.length=    tablename_to_filename(table_list->db.str,
                                         db_buff, sizeof(db_buff));
    tmp_table.length= tablename_to_filename(table_list->table_name.str,
                                            table_buff, sizeof(table_buff));
    if ((hton->notify_tabledef_changed)(hton, &tmp_db, &tmp_table,
                                        table->s->frm_image,
                                        &table->s->tabledef_version))
    {
      my_error(HA_ERR_INCOMPATIBLE_DEFINITION, MYF(0));
      DBUG_RETURN(true);
    }
  }

  close_all_tables_for_name(thd, table->s,
                            alter_ctx->is_table_renamed() ?
                            HA_EXTRA_PREPARE_FOR_RENAME :
                            HA_EXTRA_NOT_USED,
                            NULL);
  table_list->table= table= NULL;

  /*
    Replace the old .FRM with the new .FRM, but keep the old name for now.
    Rename to the new name (if needed) will be handled separately below.

    TODO: remove this check of thd->is_error() (now it intercept
    errors in some val_*() methods and bring some single place to
    such error interception).
  */
  if (mysql_rename_table(db_type, &alter_ctx->new_db, &alter_ctx->tmp_name,
                         &alter_ctx->db, &alter_ctx->alias,
                         FN_FROM_IS_TMP | NO_HA_TABLE) ||
                         thd->is_error())
  {
    // Since changes were done in-place, we can't revert them.
    DBUG_RETURN(true);
  }

  // Rename altered table if requested.
  if (alter_ctx->is_table_renamed())
  {
    DBUG_ASSERT(!tdc_share_is_cached(thd, alter_ctx->db.str,
                                     alter_ctx->table_name.str));
    if (mysql_rename_table(db_type, &alter_ctx->db, &alter_ctx->table_name,
                           &alter_ctx->new_db, &alter_ctx->new_alias, 0))
    {
      /*
        If the rename fails we will still have a working table
        with the old name, but with other changes applied.
      */
      DBUG_RETURN(true);
    }
    if (Table_triggers_list::change_table_name(thd,
                                               &alter_ctx->db,
                                               &alter_ctx->alias,
                                               &alter_ctx->table_name,
                                               &alter_ctx->new_db,
                                               &alter_ctx->new_alias))
    {
      /*
        If the rename of trigger files fails, try to rename the table
        back so we at least have matching table and trigger files.
      */
      (void) mysql_rename_table(db_type,
                                &alter_ctx->new_db, &alter_ctx->new_alias,
                                &alter_ctx->db, &alter_ctx->alias, NO_FK_CHECKS);
      DBUG_RETURN(true);
    }
    rename_table_in_stat_tables(thd, &alter_ctx->db, &alter_ctx->alias,
                                &alter_ctx->new_db, &alter_ctx->new_alias);
  }

  DBUG_RETURN(false);

 rollback:
  table->file->ha_commit_inplace_alter_table(altered_table,
                                             ha_alter_info,
                                             false);
 cleanup:
  if (reopen_tables)
  {
    /* Close the only table instance which is still around. */
    close_all_tables_for_name(thd, table->s,
                              alter_ctx->is_table_renamed() ?
                              HA_EXTRA_PREPARE_FOR_RENAME :
                              HA_EXTRA_NOT_USED,
                              NULL);
    if (thd->locked_tables_list.reopen_tables(thd, false))
      thd->locked_tables_list.unlink_all_closed_tables(thd, NULL, 0);
    /* QQ; do something about metadata locks ? */
  }
  DBUG_RETURN(true);
}

/**
  maximum possible length for certain blob types.

  @param[in]      type        Blob type (e.g. MYSQL_TYPE_TINY_BLOB)

  @return
    length
*/

static uint
blob_length_by_type(enum_field_types type)
{
  switch (type)
  {
  case MYSQL_TYPE_TINY_BLOB:
    return 255;
  case MYSQL_TYPE_BLOB:
    return 65535;
  case MYSQL_TYPE_MEDIUM_BLOB:
    return 16777215;
  case MYSQL_TYPE_LONG_BLOB:
    return (uint) UINT_MAX32;
  default:
    DBUG_ASSERT(0); // we should never go here
    return 0;
  }
}


static void append_drop_column(THD *thd, bool dont, String *str,
                               Field *field)
{
  if (!dont)
  {
    if (str->length())
      str->append(STRING_WITH_LEN(", "));
    str->append(STRING_WITH_LEN("DROP COLUMN "));
    append_identifier(thd, str, &field->field_name);
  }
}


/**
  Prepare column and key definitions for CREATE TABLE in ALTER TABLE.

  This function transforms parse output of ALTER TABLE - lists of
  columns and keys to add, drop or modify into, essentially,
  CREATE TABLE definition - a list of columns and keys of the new
  table. While doing so, it also performs some (bug not all)
  semantic checks.

  This function is invoked when we know that we're going to
  perform ALTER TABLE via a temporary table -- i.e. in-place ALTER TABLE
  is not possible, perhaps because the ALTER statement contains
  instructions that require change in table data, not only in
  table definition or indexes.

  @param[in,out]  thd         thread handle. Used as a memory pool
                              and source of environment information.
  @param[in]      table       the source table, open and locked
                              Used as an interface to the storage engine
                              to acquire additional information about
                              the original table.
  @param[in,out]  create_info A blob with CREATE/ALTER TABLE
                              parameters
  @param[in,out]  alter_info  Another blob with ALTER/CREATE parameters.
                              Originally create_info was used only in
                              CREATE TABLE and alter_info only in ALTER TABLE.
                              But since ALTER might end-up doing CREATE,
                              this distinction is gone and we just carry
                              around two structures.
  @param[in,out]  alter_ctx   Runtime context for ALTER TABLE.

  @return
    Fills various create_info members based on information retrieved
    from the storage engine.
    Sets create_info->varchar if the table has a VARCHAR column.
    Prepares alter_info->create_list and alter_info->key_list with
    columns and keys of the new table.

  @retval TRUE   error, out of memory or a semantical error in ALTER
                 TABLE instructions
  @retval FALSE  success
*/

bool
mysql_prepare_alter_table(THD *thd, TABLE *table,
                          HA_CREATE_INFO *create_info,
                          Alter_info *alter_info,
                          Alter_table_ctx *alter_ctx)
{
  /* New column definitions are added here */
  List<Create_field> new_create_list;
  /* New key definitions are added here */
  List<Key> new_key_list;
  List<Alter_rename_key> rename_key_list(alter_info->alter_rename_key_list);
  List_iterator<Alter_drop> drop_it(alter_info->drop_list);
  List_iterator<Create_field> def_it(alter_info->create_list);
  List_iterator<Alter_column> alter_it(alter_info->alter_list);
  List_iterator<Key> key_it(alter_info->key_list);
  List_iterator<Create_field> find_it(new_create_list);
  List_iterator<Create_field> field_it(new_create_list);
  List<Key_part_spec> key_parts;
  List<Virtual_column_info> new_constraint_list;
  uint db_create_options= (table->s->db_create_options
                           & ~(HA_OPTION_PACK_RECORD));
  Item::func_processor_rename column_rename_param;
  uint used_fields, dropped_sys_vers_fields= 0;
  KEY *key_info=table->key_info;
  bool rc= TRUE;
  bool modified_primary_key= FALSE;
  bool vers_system_invisible= false;
  Create_field *def;
  Field **f_ptr,*field;
  MY_BITMAP *dropped_fields= NULL; // if it's NULL - no dropped fields
  bool drop_period= false;
  LEX_CSTRING period_start_name= {nullptr, 0};
  LEX_CSTRING period_end_name= {nullptr, 0};
  if (table->s->period.name)
  {
    period_start_name= table->s->period_start_field()->field_name;
    period_end_name= table->s->period_end_field()->field_name;
  }
  DBUG_ENTER("mysql_prepare_alter_table");

  /*
    Merge incompatible changes flag in case of upgrade of a table from an
    old MariaDB or MySQL version.  This ensures that we don't try to do an
    online alter table if field packing or character set changes are required.
  */
  create_info->used_fields|= table->s->incompatible_version;
  used_fields= create_info->used_fields;

  create_info->varchar= FALSE;
  /* Let new create options override the old ones */
  if (!(used_fields & HA_CREATE_USED_MIN_ROWS))
    create_info->min_rows= table->s->min_rows;
  if (!(used_fields & HA_CREATE_USED_MAX_ROWS))
    create_info->max_rows= table->s->max_rows;
  if (!(used_fields & HA_CREATE_USED_AVG_ROW_LENGTH))
    create_info->avg_row_length= table->s->avg_row_length;
  if (!(used_fields & HA_CREATE_USED_DEFAULT_CHARSET))
    create_info->default_table_charset= table->s->table_charset;
  if (!(used_fields & HA_CREATE_USED_AUTO) && table->found_next_number_field)
  {
    /* Table has an autoincrement, copy value to new table */
    table->file->info(HA_STATUS_AUTO);
    create_info->auto_increment_value= table->file->stats.auto_increment_value;
  }

  if (!(used_fields & HA_CREATE_USED_KEY_BLOCK_SIZE))
    create_info->key_block_size= table->s->key_block_size;

  if (!(used_fields & HA_CREATE_USED_STATS_SAMPLE_PAGES))
    create_info->stats_sample_pages= table->s->stats_sample_pages;

  if (!(used_fields & HA_CREATE_USED_STATS_AUTO_RECALC))
    create_info->stats_auto_recalc= table->s->stats_auto_recalc;

  if (!(used_fields & HA_CREATE_USED_TRANSACTIONAL))
    create_info->transactional= table->s->transactional;

  if (!(used_fields & HA_CREATE_USED_CONNECTION))
    create_info->connect_string= table->s->connect_string;

  if (!(used_fields & HA_CREATE_USED_SEQUENCE))
    create_info->sequence= table->s->table_type == TABLE_TYPE_SEQUENCE;

  column_rename_param.db_name=       table->s->db;
  column_rename_param.table_name=    table->s->table_name;
  if (column_rename_param.fields.copy(&alter_info->create_list, thd->mem_root))
    DBUG_RETURN(1);                             // OOM

  restore_record(table, s->default_values);     // Empty record for DEFAULT

  if ((create_info->fields_option_struct= (ha_field_option_struct**)
         thd->calloc(sizeof(void*) * table->s->fields)) == NULL ||
      (create_info->indexes_option_struct= (ha_index_option_struct**)
         thd->calloc(sizeof(void*) * table->s->keys)) == NULL)
    DBUG_RETURN(1);

  create_info->option_list= merge_engine_table_options(table->s->option_list,
                                        create_info->option_list, thd->mem_root);

  /*
    First collect all fields from table which isn't in drop_list
  */
  bitmap_clear_all(&table->tmp_set);
  for (f_ptr=table->field ; (field= *f_ptr) ; f_ptr++)
  {
    if (field->invisible == INVISIBLE_FULL)
        continue;
    Alter_drop *drop;
    if (field->type() == MYSQL_TYPE_VARCHAR)
      create_info->varchar= TRUE;
    /* Check if field should be dropped */
    drop_it.rewind();
    while ((drop=drop_it++))
    {
      if (drop->type == Alter_drop::COLUMN &&
          !my_strcasecmp(system_charset_info,field->field_name.str, drop->name))
        break;
    }
    /*
      DROP COLULMN xxx
      1. it does not see INVISIBLE_SYSTEM columns
      2. otherwise, normally a column is dropped
      3. unless it's a system versioning column (but see below).
    */
    if (drop && field->invisible < INVISIBLE_SYSTEM &&
        !(field->flags & VERS_SYSTEM_FIELD &&
          !(alter_info->flags & ALTER_DROP_SYSTEM_VERSIONING)))
    {
      /* Reset auto_increment value if it was dropped */
      if (MTYP_TYPENR(field->unireg_check) == Field::NEXT_NUMBER &&
          !(used_fields & HA_CREATE_USED_AUTO))
      {
        create_info->auto_increment_value=0;
        create_info->used_fields|=HA_CREATE_USED_AUTO;
      }
      if (table->s->tmp_table == NO_TMP_TABLE)
        (void) delete_statistics_for_column(thd, table, field);
      dropped_sys_vers_fields|= field->flags;
      drop_it.remove();
      dropped_fields= &table->tmp_set;
      bitmap_set_bit(dropped_fields, field->field_index);
      continue;
    }
    if (field->invisible == INVISIBLE_SYSTEM &&
        field->flags & VERS_SYSTEM_FIELD)
    {
      vers_system_invisible= true;
    }
    /* invisible versioning column is dropped automatically on DROP SYSTEM VERSIONING */
    if (!drop && field->invisible >= INVISIBLE_SYSTEM &&
        field->flags & VERS_SYSTEM_FIELD &&
        alter_info->flags & ALTER_DROP_SYSTEM_VERSIONING)
    {
      if (table->s->tmp_table == NO_TMP_TABLE)
        (void) delete_statistics_for_column(thd, table, field);
      continue;
    }

    /* Check if field is changed */
    def_it.rewind();
    while ((def=def_it++))
    {
      if (def->change.str &&
	  !lex_string_cmp(system_charset_info, &field->field_name,
                          &def->change))
	break;
    }
    if (def && field->invisible < INVISIBLE_SYSTEM)
    {						// Field is changed
      def->field=field;
      /*
        Add column being updated to the list of new columns.
        Note that columns with AFTER clauses are added to the end
        of the list for now. Their positions will be corrected later.
      */
      new_create_list.push_back(def, thd->mem_root);
      if (field->stored_in_db() != def->stored_in_db())
      {
        my_error(ER_UNSUPPORTED_ACTION_ON_GENERATED_COLUMN, MYF(0));
        goto err;
      }
      if (!def->after.str)
      {
        /*
          If this ALTER TABLE doesn't have an AFTER clause for the modified
          column then remove this column from the list of columns to be
          processed. So later we can iterate over the columns remaining
          in this list and process modified columns with AFTER clause or
          add new columns.
        */
	def_it.remove();
      }
    }
    else if (alter_info->flags & ALTER_DROP_SYSTEM_VERSIONING &&
             field->flags & VERS_SYSTEM_FIELD &&
             field->invisible < INVISIBLE_SYSTEM)
    {
      StringBuffer<NAME_LEN*3> tmp;
      append_drop_column(thd, false, &tmp, field);
      my_error(ER_MISSING, MYF(0), table->s->table_name.str, tmp.c_ptr());
      goto err;
    }
    else if (drop && field->invisible < INVISIBLE_SYSTEM &&
             field->flags & VERS_SYSTEM_FIELD &&
             !(alter_info->flags & ALTER_DROP_SYSTEM_VERSIONING))
    {
      /* "dropping" a versioning field only hides it from the user */
      def= new (thd->mem_root) Create_field(thd, field, field);
      def->invisible= INVISIBLE_SYSTEM;
      alter_info->flags|= ALTER_CHANGE_COLUMN;
      if (field->flags & VERS_SYS_START_FLAG)
        create_info->vers_info.as_row.start= def->field_name= Vers_parse_info::default_start;
      else
        create_info->vers_info.as_row.end= def->field_name= Vers_parse_info::default_end;
      new_create_list.push_back(def, thd->mem_root);
      dropped_sys_vers_fields|= field->flags;
      drop_it.remove();
    }
    else
    {
      /*
        This field was not dropped and not changed, add it to the list
        for the new table.
      */
      def= new (thd->mem_root) Create_field(thd, field, field);
      new_create_list.push_back(def, thd->mem_root);
      alter_it.rewind();			// Change default if ALTER
      Alter_column *alter;
      while ((alter=alter_it++))
      {
	if (!my_strcasecmp(system_charset_info,field->field_name.str,
                           alter->name.str))
	  break;
      }
      if (alter && field->invisible < INVISIBLE_SYSTEM)
      {
        if (alter->is_rename())
        {
          def->change= alter->name;
          def->field_name= alter->new_name;
          column_rename_param.fields.push_back(def);
          if (field->flags & VERS_SYS_START_FLAG)
            create_info->vers_info.as_row.start= alter->new_name;
          else if (field->flags & VERS_SYS_END_FLAG)
            create_info->vers_info.as_row.end= alter->new_name;
          if (table->s->period.name)
          {
            if (field == table->period_start_field())
              period_start_name= alter->new_name;
            else if (field == table->period_end_field())
              period_end_name= alter->new_name;
          }
        }
        else
        {
          if ((def->default_value= alter->default_value))
            def->flags&= ~NO_DEFAULT_VALUE_FLAG;
          else
            def->flags|= NO_DEFAULT_VALUE_FLAG;
        }
	alter_it.remove();
      }
    }
  }

  /*
    If we are doing a rename of a column, update all references in virtual
    column expressions, constraints and defaults to use the new column name
  */
  if (alter_info->flags & ALTER_RENAME_COLUMN)
  {
    alter_it.rewind();
    Alter_column *alter;
    while ((alter=alter_it++))
    {
      if (alter->is_rename())
      {
        my_error(ER_BAD_FIELD_ERROR, MYF(0), alter->name.str,
                 table->s->table_name.str);
        goto err;
      }
    }
    for (f_ptr=table->field ; (field= *f_ptr) ; f_ptr++)
    {
      if (field->vcol_info)
        field->vcol_info->expr->walk(&Item::rename_fields_processor, 1,
                                    &column_rename_param);
      if (field->check_constraint)
        field->check_constraint->expr->walk(&Item::rename_fields_processor, 1,
                                            &column_rename_param);
      if (field->default_value)
        field->default_value->expr->walk(&Item::rename_fields_processor, 1,
                                        &column_rename_param);
    }
    table->m_needs_reopen= 1; // because new column name is on thd->mem_root
  }

  dropped_sys_vers_fields &= VERS_SYSTEM_FIELD;
  if ((dropped_sys_vers_fields ||
       alter_info->flags & ALTER_DROP_PERIOD) &&
      dropped_sys_vers_fields != VERS_SYSTEM_FIELD &&
      !vers_system_invisible)
  {
    StringBuffer<NAME_LEN*3> tmp;
    append_drop_column(thd, dropped_sys_vers_fields & VERS_SYS_START_FLAG,
                       &tmp, table->vers_start_field());
    append_drop_column(thd, dropped_sys_vers_fields & VERS_SYS_END_FLAG,
                       &tmp, table->vers_end_field());
    my_error(ER_MISSING, MYF(0), table->s->table_name.str, tmp.c_ptr());
    goto err;
  }
  else if (alter_info->flags & ALTER_DROP_PERIOD && vers_system_invisible)
  {
    my_error(ER_CANT_DROP_FIELD_OR_KEY, MYF(0), "PERIOD FOR SYSTEM_TIME on", table->s->table_name.str);
    goto err;
  }
  alter_info->flags &= ~(ALTER_DROP_PERIOD | ALTER_ADD_PERIOD);
  def_it.rewind();
  while ((def=def_it++))			// Add new columns
  {
    Create_field *find;
    if (def->change.str && ! def->field)
    {
      /*
        Check if there is modify for newly added field.
      */
      find_it.rewind();
      while((find=find_it++))
      {
        if (!my_strcasecmp(system_charset_info,find->field_name.str,
                           def->field_name.str))
          break;
      }

      if (likely(find && !find->field))
	find_it.remove();
      else
      {
        my_error(ER_BAD_FIELD_ERROR, MYF(0), def->change.str,
                 table->s->table_name.str);
        goto err;
      }
    }
    /*
      Check that the DATE/DATETIME not null field we are going to add is
      either has a default value or the '0000-00-00' is allowed by the
      set sql mode.
      If the '0000-00-00' value isn't allowed then raise the error_if_not_empty
      flag to allow ALTER TABLE only if the table to be altered is empty.
    */
    if (!alter_ctx->implicit_default_value_error_field &&
        !(~def->flags & (NO_DEFAULT_VALUE_FLAG | NOT_NULL_FLAG)) &&
        def->type_handler()->validate_implicit_default_value(thd, *def))
    {
        alter_ctx->implicit_default_value_error_field= def;
        alter_ctx->error_if_not_empty= TRUE;
    }
    if (!def->after.str)
      new_create_list.push_back(def, thd->mem_root);
    else
    {
      if (def->change.str)
      {
        find_it.rewind();
        /*
          For columns being modified with AFTER clause we should first remove
          these columns from the list and then add them back at their correct
          positions.
        */
        while ((find=find_it++))
        {
          /*
            Create_fields representing changed columns are added directly
            from Alter_info::create_list to new_create_list. We can therefore
            safely use pointer equality rather than name matching here.
            This prevents removing the wrong column in case of column rename.
          */
          if (find == def)
          {
            find_it.remove();
            break;
          }
        }
      }
      if (def->after.str == first_keyword)
        new_create_list.push_front(def, thd->mem_root);
      else
      {
        find_it.rewind();
        while ((find=find_it++))
        {
          if (!lex_string_cmp(system_charset_info, &def->after,
                              &find->field_name))
            break;
        }
        if (unlikely(!find))
        {
          my_error(ER_BAD_FIELD_ERROR, MYF(0), def->after.str,
                   table->s->table_name.str);
          goto err;
        }
        find_it.after(def);			// Put column after this
      }
    }
    /*
      Check if there is alter for newly added field.
    */
    alter_it.rewind();
    Alter_column *alter;
    while ((alter=alter_it++))
    {
      if (!my_strcasecmp(system_charset_info,def->field_name.str,
                         alter->name.str))
        break;
    }
    if (alter)
    {
      if ((def->default_value= alter->default_value)) // Use new default
        def->flags&= ~NO_DEFAULT_VALUE_FLAG;
      else
        def->flags|= NO_DEFAULT_VALUE_FLAG;
      alter_it.remove();
    }
  }
  if (unlikely(alter_info->alter_list.elements))
  {
    my_error(ER_BAD_FIELD_ERROR, MYF(0),
             alter_info->alter_list.head()->name.str, table->s->table_name.str);
    goto err;
  }
  if (unlikely(!new_create_list.elements))
  {
    my_message(ER_CANT_REMOVE_ALL_FIELDS,
               ER_THD(thd, ER_CANT_REMOVE_ALL_FIELDS),
               MYF(0));
    goto err;
  }

  /*
    Collect all keys which isn't in drop list. Add only those
    for which some fields exists.
  */
  for (uint i=0 ; i < table->s->keys ; i++,key_info++)
  {
    bool long_hash_key= false;
    if (key_info->flags & HA_INVISIBLE_KEY)
      continue;
    const char *key_name= key_info->name.str;
    Alter_drop *drop;
    drop_it.rewind();
    while ((drop=drop_it++))
    {
      if (drop->type == Alter_drop::KEY &&
	  !my_strcasecmp(system_charset_info,key_name, drop->name))
	break;
    }
    if (drop)
    {
      if (table->s->tmp_table == NO_TMP_TABLE)
      {
        (void) delete_statistics_for_index(thd, table, key_info, FALSE);
        if (i == table->s->primary_key)
	{
          KEY *tab_key_info= table->key_info;
	  for (uint j=0; j < table->s->keys; j++, tab_key_info++)
	  {
            if (tab_key_info->user_defined_key_parts !=
                tab_key_info->ext_key_parts)
	      (void) delete_statistics_for_index(thd, table, tab_key_info,
                                                 TRUE);
	  }
	}
      }  
      drop_it.remove();
      continue;
    }

    /* If this index is to stay in the table check if it has to be renamed. */
    List_iterator<Alter_rename_key> rename_key_it(rename_key_list);
    Alter_rename_key *rename_key;

    while ((rename_key= rename_key_it++))
    {
      if (!my_strcasecmp(system_charset_info, key_name, rename_key->old_name.str))
      {
        if (!my_strcasecmp(system_charset_info, key_name, primary_key_name))
        {
          my_error(ER_WRONG_NAME_FOR_INDEX, MYF(0), rename_key->old_name.str);
          goto err;
        }
        else if (!my_strcasecmp(system_charset_info, rename_key->new_name.str,
                                primary_key_name))
        {
          my_error(ER_WRONG_NAME_FOR_INDEX, MYF(0), rename_key->new_name.str);
          goto err;
        }

        key_name= rename_key->new_name.str;
        rename_key_it.remove();
        /*
          If the user has explicitly renamed the key, we should no longer
          treat it as generated. Otherwise this key might be automatically
          dropped by mysql_prepare_create_table() and this will confuse
          code in fill_alter_inplace_info().
        */
        key_info->flags&= ~HA_GENERATED_KEY;
        break;
      }
    }

    if (key_info->algorithm == HA_KEY_ALG_LONG_HASH)
    {
      setup_keyinfo_hash(key_info);
      long_hash_key= true;
    }
    const char *dropped_key_part= NULL;
    KEY_PART_INFO *key_part= key_info->key_part;
    key_parts.empty();
    uint key_parts_nr= key_info->user_defined_key_parts;
    if (key_info->without_overlaps)
      key_parts_nr-= 2;

    bool delete_index_stat= FALSE;
    for (uint j=0 ; j < key_parts_nr ; j++,key_part++)
    {
      Field *kfield= key_part->field;
      if (!kfield)
	continue;				// Wrong field (from UNIREG)
      const char *key_part_name=kfield->field_name.str;
      Create_field *cfield;
      uint key_part_length;

      field_it.rewind();
      while ((cfield=field_it++))
      {
	if (cfield->change.str)
	{
	  if (!my_strcasecmp(system_charset_info, key_part_name,
			     cfield->change.str))
	    break;
	}
	else if (!my_strcasecmp(system_charset_info,
				key_part_name, cfield->field_name.str))
	  break;
      }
      if (!cfield)
      {
        if (table->s->primary_key == i)
          modified_primary_key= TRUE;
        delete_index_stat= TRUE;
        if (!(kfield->flags & VERS_SYSTEM_FIELD))
          dropped_key_part= key_part_name;
	continue;				// Field is removed
      }
      key_part_length= key_part->length;
      if (cfield->field)			// Not new field
      {
        /*
          If the field can't have only a part used in a key according to its
          new type, or should not be used partially according to its
          previous type, or the field length is less than the key part
          length, unset the key part length.

          We also unset the key part length if it is the same as the
          old field's length, so the whole new field will be used.

          BLOBs may have cfield->length == 0, which is why we test it before
          checking whether cfield->length < key_part_length (in chars).
          
          In case of TEXTs we check the data type maximum length *in bytes*
          to key part length measured *in characters* (i.e. key_part_length
          devided to mbmaxlen). This is because it's OK to have:
          CREATE TABLE t1 (a tinytext, key(a(254)) character set utf8);
          In case of this example:
          - data type maximum length is 255.
          - key_part_length is 1016 (=254*4, where 4 is mbmaxlen)
         */
        if (!cfield->field->type_handler()->type_can_have_key_part() ||
            !cfield->type_handler()->type_can_have_key_part() ||
            /* spatial keys can't have sub-key length */
            (key_info->flags & HA_SPATIAL) ||
            (cfield->field->field_length == key_part_length &&
             !f_is_blob(key_part->key_type)) ||
            (cfield->length &&
             (((cfield->real_field_type() >= MYSQL_TYPE_TINY_BLOB &&
                cfield->real_field_type() <= MYSQL_TYPE_BLOB) ?
                blob_length_by_type(cfield->real_field_type()) :
                cfield->length) <
	     key_part_length / kfield->charset()->mbmaxlen)))
	  key_part_length= 0;			// Use whole field
      }
      key_part_length /= kfield->charset()->mbmaxlen;
      key_parts.push_back(new (thd->mem_root) Key_part_spec(
                            &cfield->field_name, key_part_length),
                          thd->mem_root);
    }
    if (table->s->tmp_table == NO_TMP_TABLE)
    {
      if (delete_index_stat) 
        (void) delete_statistics_for_index(thd, table, key_info, FALSE);
      else if (modified_primary_key &&
               key_info->user_defined_key_parts != key_info->ext_key_parts)
        (void) delete_statistics_for_index(thd, table, key_info, TRUE);
    }

    if (key_parts.elements)
    {
      KEY_CREATE_INFO key_create_info;
      Key *key;
      enum Key::Keytype key_type;
      LEX_CSTRING tmp_name;
      bzero((char*) &key_create_info, sizeof(key_create_info));
      if (key_info->algorithm == HA_KEY_ALG_LONG_HASH)
        key_info->algorithm= HA_KEY_ALG_UNDEF;
      key_create_info.algorithm= key_info->algorithm;
      /*
        We copy block size directly as some engines, like Area, sets this
        automatically
      */
      key_create_info.block_size= key_info->block_size;
      key_create_info.flags=      key_info->flags;  // HA_USE_BLOCK_SIZE
      if (key_info->flags & HA_USES_PARSER)
        key_create_info.parser_name= *plugin_name(key_info->parser);
      if (key_info->flags & HA_USES_COMMENT)
        key_create_info.comment= key_info->comment;

      /*
        We're refreshing an already existing index. Since the index is not
        modified, there is no need to check for duplicate indexes again.
      */
      key_create_info.check_for_duplicate_indexes= false;

      if (key_info->flags & HA_SPATIAL)
        key_type= Key::SPATIAL;
      else if (key_info->flags & HA_NOSAME)
      {
        if (! my_strcasecmp(system_charset_info, key_name, primary_key_name))
          key_type= Key::PRIMARY;
        else
          key_type= Key::UNIQUE;
        if (dropped_key_part)
        {
          my_error(ER_KEY_COLUMN_DOES_NOT_EXITS, MYF(0), dropped_key_part);
          if (long_hash_key)
          {
            key_info->algorithm= HA_KEY_ALG_LONG_HASH;
            re_setup_keyinfo_hash(key_info);
          }
          goto err;
        }
      }
      else if (key_info->flags & HA_FULLTEXT)
        key_type= Key::FULLTEXT;
      else
        key_type= Key::MULTIPLE;

      tmp_name.str= key_name;
      tmp_name.length= strlen(key_name);
      /* We dont need LONG_UNIQUE_HASH_FIELD flag because it will be autogenerated */
      key= new (thd->mem_root) Key(key_type, &tmp_name, &key_create_info,
                   MY_TEST(key_info->flags & HA_GENERATED_KEY),
                   &key_parts, key_info->option_list, DDL_options());
      key->without_overlaps= key_info->without_overlaps;
      key->period= table->s->period.name;
      new_key_list.push_back(key, thd->mem_root);
    }
    if (long_hash_key)
    {
      key_info->algorithm= HA_KEY_ALG_LONG_HASH;
      re_setup_keyinfo_hash(key_info);
    }
  }
  {
    Key *key;
    while ((key=key_it++))			// Add new keys
    {
      if (key->type == Key::FOREIGN_KEY &&
          ((Foreign_key *)key)->validate(new_create_list))
        goto err;
      new_key_list.push_back(key, thd->mem_root);
      if (key->name.str &&
	  !my_strcasecmp(system_charset_info, key->name.str, primary_key_name))
      {
	my_error(ER_WRONG_NAME_FOR_INDEX, MYF(0), key->name.str);
        goto err;
      }
    }
  }

  if (table->s->period.name)
  {
    drop_it.rewind();
    Alter_drop *drop;
    for (bool found= false; !found && (drop= drop_it++); )
    {
      found= drop->type == Alter_drop::PERIOD &&
             table->s->period.name.streq(drop->name);
    }

    if (drop)
    {
      drop_period= true;
      drop_it.remove();
    }
    else if (create_info->period_info.is_set() && table->s->period.name)
    {
      my_error(ER_MORE_THAN_ONE_PERIOD, MYF(0));
      goto err;
    }
    else
    {
      create_info->period_info.set_period(period_start_name, period_end_name);
      create_info->period_info.name= table->s->period.name;
    }
  }

  /* Add all table level constraints which are not in the drop list */
  if (table->s->table_check_constraints)
  {
    TABLE_SHARE *share= table->s;

    for (uint i= share->field_check_constraints;
         i < share->table_check_constraints ; i++)
    {
      Virtual_column_info *check= table->check_constraints[i];
      Alter_drop *drop;
      bool keep= true;
      drop_it.rewind();
      while ((drop=drop_it++))
      {
        if (drop->type == Alter_drop::CHECK_CONSTRAINT &&
            !my_strcasecmp(system_charset_info, check->name.str, drop->name))
        {
          drop_it.remove();
          keep= false;
          break;
        }
      }

      // NB: `check` is TABLE resident, we must keep it intact.
      if (keep)
      {
        check= check->clone(thd);
        if (!check)
        {
          my_error(ER_OUT_OF_RESOURCES, MYF(0));
          goto err;
        }
      }

      if (share->period.constr_name.streq(check->name.str))
      {
        if (drop_period)
        {
          keep= false;
        }
        else if(!keep)
        {
          my_error(ER_PERIOD_CONSTRAINT_DROP, MYF(0), check->name.str,
                   share->period.name.str);
          goto err;
        }
        else
        {
          DBUG_ASSERT(create_info->period_info.constr == NULL);
          create_info->period_info.constr= check;
          create_info->period_info.constr->automatic_name= true;
        }
      }

      /* see if the constraint depends on *only* on dropped fields */
      if (keep && dropped_fields)
      {
        table->default_column_bitmaps();
        bitmap_clear_all(table->read_set);
        check->expr->walk(&Item::register_field_in_read_map, 1, 0);
        if (bitmap_is_subset(table->read_set, dropped_fields))
          keep= false;
        else if (bitmap_is_overlapping(dropped_fields, table->read_set))
        {
          bitmap_intersect(table->read_set, dropped_fields);
          uint field_nr= bitmap_get_first_set(table->read_set);
          my_error(ER_BAD_FIELD_ERROR, MYF(0),
                   table->field[field_nr]->field_name.str, "CHECK");
          goto err;
        }
      }
      if (keep)
      {
        if (alter_info->flags & ALTER_RENAME_COLUMN)
        {
          check->expr->walk(&Item::rename_fields_processor, 1,
                            &column_rename_param);
          table->m_needs_reopen= 1; // because new column name is on thd->mem_root
        }
        new_constraint_list.push_back(check, thd->mem_root);
      }
    }
  }

  if (!alter_info->check_constraint_list.is_empty())
  {
    /* Check the table FOREIGN KEYs for name duplications. */
    List <FOREIGN_KEY_INFO> fk_child_key_list;
    FOREIGN_KEY_INFO *f_key;
    table->file->get_foreign_key_list(thd, &fk_child_key_list);
    List_iterator<FOREIGN_KEY_INFO> fk_key_it(fk_child_key_list);
    while ((f_key= fk_key_it++))
    {
      List_iterator_fast<Virtual_column_info>
        c_it(alter_info->check_constraint_list);
      Virtual_column_info *check;
      while ((check= c_it++))
      {
        if (!check->name.length || check->automatic_name)
          continue;

        if (check->name.length == f_key->foreign_id->length &&
            my_strcasecmp(system_charset_info, f_key->foreign_id->str,
                          check->name.str) == 0)
        {
          my_error(ER_DUP_CONSTRAINT_NAME, MYF(0), "CHECK", check->name.str);
          goto err;
        }
      }
    }
  }

  /* Add new constraints */
  new_constraint_list.append(&alter_info->check_constraint_list);

  if (alter_info->drop_list.elements)
  {
    Alter_drop *drop;
    drop_it.rewind();
    while ((drop=drop_it++)) {
      switch (drop->type) {
      case Alter_drop::KEY:
      case Alter_drop::COLUMN:
      case Alter_drop::CHECK_CONSTRAINT:
      case Alter_drop::PERIOD:
        my_error(ER_CANT_DROP_FIELD_OR_KEY, MYF(0), drop->type_name(),
                 alter_info->drop_list.head()->name);
        goto err;
      case Alter_drop::FOREIGN_KEY:
        // Leave the DROP FOREIGN KEY names in the alter_info->drop_list.
        break;
      }
    }
  }

  if (rename_key_list.elements)
  {
    my_error(ER_KEY_DOES_NOT_EXISTS, MYF(0), rename_key_list.head()->old_name.str,
             table->s->table_name.str);
    goto err;
  }

  if (!create_info->comment.str)
  {
    create_info->comment.str= table->s->comment.str;
    create_info->comment.length= table->s->comment.length;
  }

  table->file->update_create_info(create_info);
  if ((create_info->table_options &
       (HA_OPTION_PACK_KEYS | HA_OPTION_NO_PACK_KEYS)) ||
      (used_fields & HA_CREATE_USED_PACK_KEYS))
    db_create_options&= ~(HA_OPTION_PACK_KEYS | HA_OPTION_NO_PACK_KEYS);
  if ((create_info->table_options &
       (HA_OPTION_STATS_PERSISTENT | HA_OPTION_NO_STATS_PERSISTENT)) ||
      (used_fields & HA_CREATE_USED_STATS_PERSISTENT))
    db_create_options&= ~(HA_OPTION_STATS_PERSISTENT | HA_OPTION_NO_STATS_PERSISTENT);

  if (create_info->table_options &
      (HA_OPTION_CHECKSUM | HA_OPTION_NO_CHECKSUM))
    db_create_options&= ~(HA_OPTION_CHECKSUM | HA_OPTION_NO_CHECKSUM);
  if (create_info->table_options &
      (HA_OPTION_DELAY_KEY_WRITE | HA_OPTION_NO_DELAY_KEY_WRITE))
    db_create_options&= ~(HA_OPTION_DELAY_KEY_WRITE |
			  HA_OPTION_NO_DELAY_KEY_WRITE);
  create_info->table_options|= db_create_options;

  if (table->s->tmp_table)
    create_info->options|=HA_LEX_CREATE_TMP_TABLE;

  rc= FALSE;
  alter_info->create_list.swap(new_create_list);
  alter_info->key_list.swap(new_key_list);
  alter_info->check_constraint_list.swap(new_constraint_list);
err:
  DBUG_RETURN(rc);
}


/**
  Get Create_field object for newly created table by its name
  in the old version of table.

  @param alter_info  Alter_info describing newly created table.
  @param old_name    Name of field in old table.

  @returns Pointer to Create_field object, NULL - if field is
           not present in new version of table.
*/

static Create_field *get_field_by_old_name(Alter_info *alter_info,
                                           const char *old_name)
{
  List_iterator_fast<Create_field> new_field_it(alter_info->create_list);
  Create_field *new_field;

  while ((new_field= new_field_it++))
  {
    if (new_field->field &&
        (my_strcasecmp(system_charset_info,
                       new_field->field->field_name.str,
                       old_name) == 0))
      break;
  }
  return new_field;
}


/** Type of change to foreign key column, */

enum fk_column_change_type
{
  FK_COLUMN_NO_CHANGE, FK_COLUMN_DATA_CHANGE,
  FK_COLUMN_RENAMED, FK_COLUMN_DROPPED
};

/**
  Check that ALTER TABLE's changes on columns of a foreign key are allowed.

  @param[in]   thd              Thread context.
  @param[in]   alter_info       Alter_info describing changes to be done
                                by ALTER TABLE.
  @param[in]   fk_columns       List of columns of the foreign key to check.
  @param[out]  bad_column_name  Name of field on which ALTER TABLE tries to
                                do prohibited operation.

  @note This function takes into account value of @@foreign_key_checks
        setting.

  @retval FK_COLUMN_NO_CHANGE    No significant changes are to be done on
                                 foreign key columns.
  @retval FK_COLUMN_DATA_CHANGE  ALTER TABLE might result in value
                                 change in foreign key column (and
                                 foreign_key_checks is on).
  @retval FK_COLUMN_RENAMED      Foreign key column is renamed.
  @retval FK_COLUMN_DROPPED      Foreign key column is dropped.
*/

static enum fk_column_change_type
fk_check_column_changes(THD *thd, Alter_info *alter_info,
                        List<LEX_CSTRING> &fk_columns,
                        const char **bad_column_name)
{
  List_iterator_fast<LEX_CSTRING> column_it(fk_columns);
  LEX_CSTRING *column;

  *bad_column_name= NULL;

  while ((column= column_it++))
  {
    Create_field *new_field= get_field_by_old_name(alter_info, column->str);

    if (new_field)
    {
      Field *old_field= new_field->field;

      if (lex_string_cmp(system_charset_info, &old_field->field_name,
                         &new_field->field_name))
      {
        /*
          Copy algorithm doesn't support proper renaming of columns in
          the foreign key yet. At the moment we lack API which will tell
          SE that foreign keys should be updated to use new name of column
          like it happens in case of in-place algorithm.
        */
        *bad_column_name= column->str;
        return FK_COLUMN_RENAMED;
      }

      if ((old_field->is_equal(*new_field) == IS_EQUAL_NO) ||
          ((new_field->flags & NOT_NULL_FLAG) &&
           !(old_field->flags & NOT_NULL_FLAG)))
      {
        if (!(thd->variables.option_bits & OPTION_NO_FOREIGN_KEY_CHECKS))
        {
          /*
            Column in a FK has changed significantly. Unless
            foreign_key_checks are off we prohibit this since this
            means values in this column might be changed by ALTER
            and thus referential integrity might be broken,
          */
          *bad_column_name= column->str;
          return FK_COLUMN_DATA_CHANGE;
        }
      }
    }
    else
    {
      /*
        Column in FK was dropped. Most likely this will break
        integrity constraints of InnoDB data-dictionary (and thus
        InnoDB will emit an error), so we prohibit this right away
        even if foreign_key_checks are off.
        This also includes a rare case when another field replaces
        field being dropped since it is easy to break referential
        integrity in this case.
      */
      *bad_column_name= column->str;
      return FK_COLUMN_DROPPED;
    }
  }

  return FK_COLUMN_NO_CHANGE;
}


/**
  Check if ALTER TABLE we are about to execute using COPY algorithm
  is not supported as it might break referential integrity.

  @note If foreign_key_checks is disabled (=0), we allow to break
        referential integrity. But we still disallow some operations
        like dropping or renaming columns in foreign key since they
        are likely to break consistency of InnoDB data-dictionary
        and thus will end-up in error anyway.

  @param[in]  thd          Thread context.
  @param[in]  table        Table to be altered.
  @param[in]  alter_info   Lists of fields, keys to be changed, added
                           or dropped.
  @param[out] alter_ctx    ALTER TABLE runtime context.
                           Alter_table_ctx::fk_error_if_delete flag
                           is set if deletion during alter can break
                           foreign key integrity.

  @retval false  Success.
  @retval true   Error, ALTER - tries to do change which is not compatible
                 with foreign key definitions on the table.
*/

static bool fk_prepare_copy_alter_table(THD *thd, TABLE *table,
                                        Alter_info *alter_info,
                                        Alter_table_ctx *alter_ctx)
{
  List <FOREIGN_KEY_INFO> fk_parent_key_list;
  List <FOREIGN_KEY_INFO> fk_child_key_list;
  FOREIGN_KEY_INFO *f_key;

  DBUG_ENTER("fk_prepare_copy_alter_table");

  table->file->get_parent_foreign_key_list(thd, &fk_parent_key_list);

  /* OOM when building list. */
  if (unlikely(thd->is_error()))
    DBUG_RETURN(true);

  /*
    Remove from the list all foreign keys in which table participates as
    parent which are to be dropped by this ALTER TABLE. This is possible
    when a foreign key has the same table as child and parent.
  */
  List_iterator<FOREIGN_KEY_INFO> fk_parent_key_it(fk_parent_key_list);

  while ((f_key= fk_parent_key_it++))
  {
    Alter_drop *drop;
    List_iterator_fast<Alter_drop> drop_it(alter_info->drop_list);

    while ((drop= drop_it++))
    {
      /*
        InnoDB treats foreign key names in case-insensitive fashion.
        So we do it here too. For database and table name type of
        comparison used depends on lower-case-table-names setting.
        For l_c_t_n = 0 we use case-sensitive comparison, for
        l_c_t_n > 0 modes case-insensitive comparison is used.
      */
      if ((drop->type == Alter_drop::FOREIGN_KEY) &&
          (my_strcasecmp(system_charset_info, f_key->foreign_id->str,
                         drop->name) == 0) &&
          (lex_string_cmp(table_alias_charset, f_key->foreign_db,
                          &table->s->db) == 0) &&
          (lex_string_cmp(table_alias_charset, f_key->foreign_table,
                          &table->s->table_name) == 0))
        fk_parent_key_it.remove();
    }
  }

  /*
    If there are FKs in which this table is parent which were not
    dropped we need to prevent ALTER deleting rows from the table,
    as it might break referential integrity. OTOH it is OK to do
    so if foreign_key_checks are disabled.
  */
  if (!fk_parent_key_list.is_empty() &&
      !(thd->variables.option_bits & OPTION_NO_FOREIGN_KEY_CHECKS))
    alter_ctx->set_fk_error_if_delete_row(fk_parent_key_list.head());

  fk_parent_key_it.rewind();
  while ((f_key= fk_parent_key_it++))
  {
    enum fk_column_change_type changes;
    const char *bad_column_name;

    changes= fk_check_column_changes(thd, alter_info,
                                     f_key->referenced_fields,
                                     &bad_column_name);

    switch(changes)
    {
    case FK_COLUMN_NO_CHANGE:
      /* No significant changes. We can proceed with ALTER! */
      break;
    case FK_COLUMN_DATA_CHANGE:
    {
      char buff[NAME_LEN*2+2];
      strxnmov(buff, sizeof(buff)-1, f_key->foreign_db->str, ".",
               f_key->foreign_table->str, NullS);
      my_error(ER_FK_COLUMN_CANNOT_CHANGE_CHILD, MYF(0), bad_column_name,
               f_key->foreign_id->str, buff);
      DBUG_RETURN(true);
    }
    case FK_COLUMN_RENAMED:
      my_error(ER_ALTER_OPERATION_NOT_SUPPORTED_REASON, MYF(0),
               "ALGORITHM=COPY",
               ER_THD(thd, ER_ALTER_OPERATION_NOT_SUPPORTED_REASON_FK_RENAME),
               "ALGORITHM=INPLACE");
      DBUG_RETURN(true);
    case FK_COLUMN_DROPPED:
    {
      StringBuffer<NAME_LEN*2+2> buff(system_charset_info);
      LEX_CSTRING *db= f_key->foreign_db, *tbl= f_key->foreign_table;

      append_identifier(thd, &buff, db);
      buff.append('.');
      append_identifier(thd, &buff, tbl);
      my_error(ER_FK_COLUMN_CANNOT_DROP_CHILD, MYF(0), bad_column_name,
               f_key->foreign_id->str, buff.c_ptr());
      DBUG_RETURN(true);
    }
    default:
      DBUG_ASSERT(0);
    }
  }

  table->file->get_foreign_key_list(thd, &fk_child_key_list);

  /* OOM when building list. */
  if (unlikely(thd->is_error()))
    DBUG_RETURN(true);

  /*
    Remove from the list all foreign keys which are to be dropped
    by this ALTER TABLE.
  */
  List_iterator<FOREIGN_KEY_INFO> fk_key_it(fk_child_key_list);

  while ((f_key= fk_key_it++))
  {
    Alter_drop *drop;
    List_iterator_fast<Alter_drop> drop_it(alter_info->drop_list);

    while ((drop= drop_it++))
    {
      /* Names of foreign keys in InnoDB are case-insensitive. */
      if ((drop->type == Alter_drop::FOREIGN_KEY) &&
          (my_strcasecmp(system_charset_info, f_key->foreign_id->str,
                         drop->name) == 0))
        fk_key_it.remove();
    }
  }

  fk_key_it.rewind();
  while ((f_key= fk_key_it++))
  {
    enum fk_column_change_type changes;
    const char *bad_column_name;

    changes= fk_check_column_changes(thd, alter_info,
                                     f_key->foreign_fields,
                                     &bad_column_name);

    switch(changes)
    {
    case FK_COLUMN_NO_CHANGE:
      /* No significant changes. We can proceed with ALTER! */
      break;
    case FK_COLUMN_DATA_CHANGE:
      my_error(ER_FK_COLUMN_CANNOT_CHANGE, MYF(0), bad_column_name,
               f_key->foreign_id->str);
      DBUG_RETURN(true);
    case FK_COLUMN_RENAMED:
      my_error(ER_ALTER_OPERATION_NOT_SUPPORTED_REASON, MYF(0),
               "ALGORITHM=COPY",
               ER_THD(thd, ER_ALTER_OPERATION_NOT_SUPPORTED_REASON_FK_RENAME),
               "ALGORITHM=INPLACE");
      DBUG_RETURN(true);
    case FK_COLUMN_DROPPED:
      my_error(ER_FK_COLUMN_CANNOT_DROP, MYF(0), bad_column_name,
               f_key->foreign_id->str);
      DBUG_RETURN(true);
    default:
      DBUG_ASSERT(0);
    }
  }

  /*
    Normally, an attempt to modify an FK parent table will cause
    FK children to be prelocked, so the table-being-altered cannot
    be modified by a cascade FK action, because ALTER holds a lock
    and prelocking will wait.

    But if a new FK is being added by this very ALTER, then the target
    table is not locked yet (it's a temporary table). So, we have to
    lock FK parents explicitly.
  */
  if (alter_info->flags & ALTER_ADD_FOREIGN_KEY)
  {
    List_iterator<Key> fk_list_it(alter_info->key_list);

    while (Key *key= fk_list_it++)
    {
      if (key->type != Key::FOREIGN_KEY)
        continue;

      Foreign_key *fk= static_cast<Foreign_key*>(key);
      char dbuf[NAME_LEN];
      char tbuf[NAME_LEN];
      const char *ref_db= (fk->ref_db.str ?
                           fk->ref_db.str :
                           alter_ctx->new_db.str);
      const char *ref_table= fk->ref_table.str;
      MDL_request mdl_request;

      if (lower_case_table_names)
      {
        strmake_buf(dbuf, ref_db);
        my_casedn_str(system_charset_info, dbuf);
        strmake_buf(tbuf, ref_table);
        my_casedn_str(system_charset_info, tbuf);
        ref_db= dbuf;
        ref_table= tbuf;
      }

      MDL_REQUEST_INIT(&mdl_request, MDL_key::TABLE, ref_db, ref_table,
                       MDL_SHARED_NO_WRITE, MDL_TRANSACTION);
      if (thd->mdl_context.acquire_lock(&mdl_request,
                                        thd->variables.lock_wait_timeout))
        DBUG_RETURN(true);
    }
  }

  DBUG_RETURN(false);
}

/**
  Rename temporary table and/or turn indexes on/off without touching .FRM.
  Its a variant of simple_rename_or_index_change() to be used exclusively
  for temporary tables.

  @param thd            Thread handler
  @param table_list     TABLE_LIST for the table to change
  @param keys_onoff     ENABLE or DISABLE KEYS?
  @param alter_ctx      ALTER TABLE runtime context.

  @return Operation status
    @retval false           Success
    @retval true            Failure
*/
static bool
simple_tmp_rename_or_index_change(THD *thd, TABLE_LIST *table_list,
                                  Alter_info::enum_enable_or_disable keys_onoff,
                                  Alter_table_ctx *alter_ctx)
{
  DBUG_ENTER("simple_tmp_rename_or_index_change");

  TABLE *table= table_list->table;
  bool error= false;

  DBUG_ASSERT(table->s->tmp_table);

  if (keys_onoff != Alter_info::LEAVE_AS_IS)
  {
    THD_STAGE_INFO(thd, stage_manage_keys);
    error= alter_table_manage_keys(table, table->file->indexes_are_disabled(),
                                   keys_onoff);
  }

  if (likely(!error) && alter_ctx->is_table_renamed())
  {
    THD_STAGE_INFO(thd, stage_rename);

    /*
      If THD::rename_temporary_table() fails, there is no need to rename it
      back to the original name (unlike the case for non-temporary tables),
      as it was an allocation error and the table was not renamed.
    */
    error= thd->rename_temporary_table(table, &alter_ctx->new_db,
                                       &alter_ctx->new_alias);
  }

  if (likely(!error))
  {
    /*
      We do not replicate alter table statement on temporary tables under
      ROW-based replication.
    */
    if (!thd->is_current_stmt_binlog_format_row())
    {
      error= write_bin_log(thd, true, thd->query(), thd->query_length()) != 0;
    }
    if (likely(!error))
      my_ok(thd);
  }

  DBUG_RETURN(error);
}


/**
  Rename table and/or turn indexes on/off without touching .FRM

  @param thd            Thread handler
  @param table_list     TABLE_LIST for the table to change
  @param keys_onoff     ENABLE or DISABLE KEYS?
  @param alter_ctx      ALTER TABLE runtime context.

  @return Operation status
    @retval false           Success
    @retval true            Failure
*/

static bool
simple_rename_or_index_change(THD *thd, TABLE_LIST *table_list,
                              Alter_info::enum_enable_or_disable keys_onoff,
                              Alter_table_ctx *alter_ctx)
{
  TABLE *table= table_list->table;
  MDL_ticket *mdl_ticket= table->mdl_ticket;
  int error= 0;
  enum ha_extra_function extra_func= thd->locked_tables_mode
                                       ? HA_EXTRA_NOT_USED
                                       : HA_EXTRA_FORCE_REOPEN;
  DBUG_ENTER("simple_rename_or_index_change");

  if (keys_onoff != Alter_info::LEAVE_AS_IS)
  {
    if (wait_while_table_is_used(thd, table, extra_func))
      DBUG_RETURN(true);

    // It's now safe to take the table level lock.
    if (lock_tables(thd, table_list, alter_ctx->tables_opened, 0))
      DBUG_RETURN(true);

    THD_STAGE_INFO(thd, stage_manage_keys);
    error= alter_table_manage_keys(table,
                                   table->file->indexes_are_disabled(),
                                   keys_onoff);
  }

  if (likely(!error) && alter_ctx->is_table_renamed())
  {
    THD_STAGE_INFO(thd, stage_rename);
    handlerton *old_db_type= table->s->db_type();
    /*
      Then do a 'simple' rename of the table. First we need to close all
      instances of 'source' table.
      Note that if wait_while_table_is_used() returns error here (i.e. if
      this thread was killed) then it must be that previous step of
      simple rename did nothing and therefore we can safely return
      without additional clean-up.
    */
    if (wait_while_table_is_used(thd, table, extra_func))
      DBUG_RETURN(true);
    close_all_tables_for_name(thd, table->s, HA_EXTRA_PREPARE_FOR_RENAME,
                              NULL);

    if (mysql_rename_table(old_db_type, &alter_ctx->db, &alter_ctx->table_name,
                           &alter_ctx->new_db, &alter_ctx->new_alias, 0))
      error= -1;
    else if (Table_triggers_list::change_table_name(thd,
                                                 &alter_ctx->db,
                                                 &alter_ctx->alias,
                                                 &alter_ctx->table_name,
                                                 &alter_ctx->new_db,
                                                 &alter_ctx->new_alias))
    {
      (void) mysql_rename_table(old_db_type,
                                &alter_ctx->new_db, &alter_ctx->new_alias,
                                &alter_ctx->db, &alter_ctx->table_name,
                                NO_FK_CHECKS);
      error= -1;
    }
    /* Update stat tables last. This is to be able to handle rename of a stat table */
    if (error == 0)
      (void) rename_table_in_stat_tables(thd, &alter_ctx->db,
                                         &alter_ctx->table_name,
                                         &alter_ctx->new_db,
                                         &alter_ctx->new_alias);
  }

  if (likely(!error))
  {
    error= write_bin_log(thd, TRUE, thd->query(), thd->query_length());

    if (likely(!error))
      my_ok(thd);
  }
  table_list->table= NULL;                    // For query cache
  query_cache_invalidate3(thd, table_list, 0);

  if ((thd->locked_tables_mode == LTM_LOCK_TABLES ||
       thd->locked_tables_mode == LTM_PRELOCKED_UNDER_LOCK_TABLES))
  {
    /*
      Under LOCK TABLES we should adjust meta-data locks before finishing
      statement. Otherwise we can rely on them being released
      along with the implicit commit.
    */
    if (alter_ctx->is_table_renamed())
      thd->mdl_context.release_all_locks_for_name(mdl_ticket);
    else
      mdl_ticket->downgrade_lock(MDL_SHARED_NO_READ_WRITE);
  }
  DBUG_RETURN(error != 0);
}


static void cleanup_table_after_inplace_alter_keep_files(TABLE *table)
{
  TABLE_SHARE *share= table->s;
  closefrm(table);
  free_table_share(share);
}


static void cleanup_table_after_inplace_alter(TABLE *table)
{
  table->file->ha_create_partitioning_metadata(table->s->normalized_path.str, 0,
                                               CHF_DELETE_FLAG);
  deletefrm(table->s->normalized_path.str);
  cleanup_table_after_inplace_alter_keep_files(table);
}


static int create_table_for_inplace_alter(THD *thd,
                                          const Alter_table_ctx &alter_ctx,
                                          LEX_CUSTRING *frm,
                                          TABLE_SHARE *share,
                                          TABLE *table)
{
  init_tmp_table_share(thd, share, alter_ctx.new_db.str, 0,
                       alter_ctx.new_name.str, alter_ctx.get_tmp_path());
  if (share->init_from_binary_frm_image(thd, true, frm->str, frm->length) ||
      open_table_from_share(thd, share, &alter_ctx.new_name, 0,
                            EXTRA_RECORD, thd->open_options,
                            table, false))
  {
    free_table_share(share);
    deletefrm(alter_ctx.get_tmp_path());
    return 1;
  }
  if (table->internal_tables && open_and_lock_internal_tables(table, false))
  {
    cleanup_table_after_inplace_alter(table);
    return 1;
  }
  return 0;
}


/**
  Alter table

  @param thd              Thread handle
  @param new_db           If there is a RENAME clause
  @param new_name         If there is a RENAME clause
  @param create_info      Information from the parsing phase about new
                          table properties.
  @param table_list       The table to change.
  @param alter_info       Lists of fields, keys to be changed, added
                          or dropped.
  @param order_num        How many ORDER BY fields has been specified.
  @param order            List of fields to ORDER BY.
  @param ignore           Whether we have ALTER IGNORE TABLE

  @retval   true          Error
  @retval   false         Success

  This is a veery long function and is everything but the kitchen sink :)
  It is used to alter a table and not only by ALTER TABLE but also
  CREATE|DROP INDEX are mapped on this function.

  When the ALTER TABLE statement just does a RENAME or ENABLE|DISABLE KEYS,
  or both, then this function short cuts its operation by renaming
  the table and/or enabling/disabling the keys. In this case, the FRM is
  not changed, directly by mysql_alter_table. However, if there is a
  RENAME + change of a field, or an index, the short cut is not used.
  See how `create_list` is used to generate the new FRM regarding the
  structure of the fields. The same is done for the indices of the table.

  Altering a table can be done in two ways. The table can be modified
  directly using an in-place algorithm, or the changes can be done using
  an intermediate temporary table (copy). In-place is the preferred
  algorithm as it avoids copying table data. The storage engine
  selects which algorithm to use in check_if_supported_inplace_alter()
  based on information about the table changes from fill_alter_inplace_info().
*/

bool mysql_alter_table(THD *thd, const LEX_CSTRING *new_db,
                       const LEX_CSTRING *new_name,
                       HA_CREATE_INFO *create_info,
                       TABLE_LIST *table_list,
                       Alter_info *alter_info,
                       uint order_num, ORDER *order, bool ignore,
                       bool if_exists)
{
  bool engine_changed, error;
  bool no_ha_table= true;  /* We have not created table in storage engine yet */
  TABLE *table, *new_table;
#ifdef WITH_PARTITION_STORAGE_ENGINE
  bool partition_changed= false;
  bool fast_alter_partition= false;
#endif
  /*
    Create .FRM for new version of table with a temporary name.
    We don't log the statement, it will be logged later.

    Keep information about keys in newly created table as it
    will be used later to construct Alter_inplace_info object
    and by fill_alter_inplace_info() call.
  */
  KEY *key_info;
  uint key_count;
  /*
    Remember if the new definition has new VARCHAR column;
    create_info->varchar will be reset in create_table_impl()/
    mysql_prepare_create_table().
  */
  bool varchar= create_info->varchar, table_creation_was_logged= 0;
  bool binlog_done= 0, log_if_exists= 0;
  uint tables_opened;
  handlerton *new_db_type, *old_db_type;
  ha_rows copied=0, deleted=0;
  LEX_CUSTRING frm= {0,0};
  char index_file[FN_REFLEN], data_file[FN_REFLEN];
  MDL_request target_mdl_request;
  MDL_ticket *mdl_ticket= 0;
  Alter_table_prelocking_strategy alter_prelocking_strategy;
  DBUG_ENTER("mysql_alter_table");

  /*
    Check if we attempt to alter mysql.slow_log or
    mysql.general_log table and return an error if
    it is the case.
    TODO: this design is obsolete and will be removed.
  */
  int table_kind= check_if_log_table(table_list, FALSE, NullS);

  if (table_kind)
  {
    /* Disable alter of enabled log tables */
    if (logger.is_log_table_enabled(table_kind))
    {
      my_error(ER_BAD_LOG_STATEMENT, MYF(0), "ALTER");
      DBUG_RETURN(true);
    }

    /* Disable alter of log tables to unsupported engine */
    if ((create_info->used_fields & HA_CREATE_USED_ENGINE) &&
        (!create_info->db_type || /* unknown engine */
         !(create_info->db_type->flags & HTON_SUPPORT_LOG_TABLES)))
    {
      my_error(ER_UNSUPORTED_LOG_ENGINE, MYF(0),
               hton_name(create_info->db_type)->str);
      DBUG_RETURN(true);
    }

#ifdef WITH_PARTITION_STORAGE_ENGINE
    if (alter_info->partition_flags & ALTER_PARTITION_INFO)
    {
      my_error(ER_WRONG_USAGE, MYF(0), "PARTITION", "log table");
      DBUG_RETURN(true);
    }
#endif
  }

  THD_STAGE_INFO(thd, stage_init_update);

  /* Check if the new table type is a shared table */
  if (ha_check_if_updates_are_ignored(thd, create_info->db_type, "ALTER"))
  {
    /*
      Remove old local .frm file if it exists. We should use the new
      shared one in the future. The drop is not logged, the ALTER table is
      logged.
    */
    table_list->mdl_request.type= MDL_EXCLUSIVE;
    /* This will only drop the .frm file and local tables, not shared ones */
    error= mysql_rm_table(thd, table_list, 1, 0, 0, 1);
    if (write_bin_log(thd, true, thd->query(), thd->query_length()) || error)
      DBUG_RETURN(true);
    my_ok(thd);
    DBUG_RETURN(0);
  }

  /*
    Code below can handle only base tables so ensure that we won't open a view.
    Note that RENAME TABLE the only ALTER clause which is supported for views
    has been already processed.
  */
  table_list->required_type= TABLE_TYPE_NORMAL;

  DEBUG_SYNC(thd, "alter_table_before_open_tables");

  thd->open_options|= HA_OPEN_FOR_ALTER;
  thd->mdl_backup_ticket= 0;
  error= open_tables(thd, &table_list, &tables_opened, 0,
                     &alter_prelocking_strategy);
  thd->open_options&= ~HA_OPEN_FOR_ALTER;

  if (unlikely(error))
  {
    if (if_exists)
    {
      int tmp_errno= thd->get_stmt_da()->sql_errno();
      if (tmp_errno == ER_NO_SUCH_TABLE)
      {
        /*
          ALTER TABLE IF EXISTS was used on not existing table
          We have to log the query on a slave as the table may be a shared one
          from the master and we need to ensure that the next slave can see
          the statement as this slave may not have the table shared
        */
        thd->clear_error();
        if (thd->slave_thread &&
            write_bin_log(thd, true, thd->query(), thd->query_length()))
          DBUG_RETURN(true);
        my_ok(thd);
        DBUG_RETURN(0);
      }
    }
    DBUG_RETURN(true);
  }

#ifdef WITH_WSREP
  if (WSREP(thd) &&
      (thd->lex->sql_command == SQLCOM_ALTER_TABLE ||
       thd->lex->sql_command == SQLCOM_CREATE_INDEX ||
       thd->lex->sql_command == SQLCOM_DROP_INDEX) &&
      !wsrep_should_replicate_ddl(thd, table_list->table->s->db_type()->db_type))
    DBUG_RETURN(true);
#endif

  DEBUG_SYNC(thd, "alter_table_after_open_tables");

  table= table_list->table;
  if (table->versioned())
  {
    if (handlerton *hton1= create_info->db_type)
    {
      handlerton *hton2= table->file->partition_ht();
      if (hton1 != hton2 &&
          (ha_check_storage_engine_flag(hton1, HTON_NATIVE_SYS_VERSIONING) ||
           ha_check_storage_engine_flag(hton2, HTON_NATIVE_SYS_VERSIONING)))
      {
        my_error(ER_VERS_ALTER_ENGINE_PROHIBITED, MYF(0), table_list->db.str,
                 table_list->table_name.str);
        DBUG_RETURN(true);
      }
    }
    if (alter_info->vers_prohibited(thd))
    {
      my_error(ER_VERS_ALTER_NOT_ALLOWED, MYF(0),
               table_list->db.str, table_list->table_name.str);
      DBUG_RETURN(true);
    }
  }

  DEBUG_SYNC(thd, "alter_opened_table");

#ifdef WITH_WSREP
  DBUG_EXECUTE_IF("sync.alter_opened_table",
                  {
                    const char act[]=
                      "now "
                      "wait_for signal.alter_opened_table";
                    DBUG_ASSERT(!debug_sync_set_action(thd,
                                                       STRING_WITH_LEN(act)));
                  };);
#endif // WITH_WSREP

  Alter_table_ctx alter_ctx(thd, table_list, tables_opened, new_db, new_name);
  mdl_ticket= table->mdl_ticket;

  if (table->file->check_if_updates_are_ignored("ALTER"))
  {
    /*
      Table is a shared table. Remove the .frm file. Discovery will create
      a new one if needed.
    */
    if (thd->mdl_context.upgrade_shared_lock(mdl_ticket,
                                             MDL_EXCLUSIVE,
                                             thd->variables.lock_wait_timeout))
      DBUG_RETURN(1);
    quick_rm_table(thd, table->file->ht, &table_list->db,
                   &table_list->table_name,
                   NO_HA_TABLE, 0);
    goto end_inplace;
  }
  if (!if_exists &&
      (table->file->partition_ht()->flags &
       HTON_TABLE_MAY_NOT_EXIST_ON_SLAVE))
  {
    /*
      Table is a shared table that may not exist on the slave.
      We add 'if_exists' to the query if it was not used
    */
    log_if_exists= 1;
  }
  table_creation_was_logged= table->s->table_creation_was_logged;

  table->use_all_columns();

  /*
    Prohibit changing of the UNION list of a non-temporary MERGE table
    under LOCK tables. It would be quite difficult to reuse a shrinked
    set of tables from the old table or to open a new TABLE object for
    an extended list and verify that they belong to locked tables.
  */
  if ((thd->locked_tables_mode == LTM_LOCK_TABLES ||
       thd->locked_tables_mode == LTM_PRELOCKED_UNDER_LOCK_TABLES) &&
      (create_info->used_fields & HA_CREATE_USED_UNION) &&
      (table->s->tmp_table == NO_TMP_TABLE))
  {
    my_error(ER_LOCK_OR_ACTIVE_TRANSACTION, MYF(0));
    DBUG_RETURN(true);
  }

  /* Check that we are not trying to rename to an existing table */
  if (alter_ctx.is_table_renamed())
  {
    if (table->s->tmp_table != NO_TMP_TABLE)
    {
      /*
        Check whether a temporary table exists with same requested new name.
        If such table exists, there must be a corresponding TABLE_SHARE in
        THD::all_temp_tables list.
      */
      if (thd->find_tmp_table_share(alter_ctx.new_db.str, alter_ctx.new_name.str))
      {
        my_error(ER_TABLE_EXISTS_ERROR, MYF(0), alter_ctx.new_alias.str);
        DBUG_RETURN(true);
      }
    }
    else
    {
      MDL_request_list mdl_requests;
      MDL_request target_db_mdl_request;

      MDL_REQUEST_INIT(&target_mdl_request, MDL_key::TABLE,
                       alter_ctx.new_db.str, alter_ctx.new_name.str,
                       MDL_EXCLUSIVE, MDL_TRANSACTION);
      mdl_requests.push_front(&target_mdl_request);

      /*
        If we are moving the table to a different database, we also
        need IX lock on the database name so that the target database
        is protected by MDL while the table is moved.
      */
      if (alter_ctx.is_database_changed())
      {
        MDL_REQUEST_INIT(&target_db_mdl_request, MDL_key::SCHEMA,
                         alter_ctx.new_db.str, "", MDL_INTENTION_EXCLUSIVE,
                         MDL_TRANSACTION);
        mdl_requests.push_front(&target_db_mdl_request);
      }

      /*
        Protection against global read lock must have been acquired when table
        to be altered was being opened.
      */
      DBUG_ASSERT(thd->mdl_context.is_lock_owner(MDL_key::BACKUP,
                                                 "", "",
                                                 MDL_BACKUP_DDL));

      if (thd->mdl_context.acquire_locks(&mdl_requests,
                                         thd->variables.lock_wait_timeout))
        DBUG_RETURN(true);

      DEBUG_SYNC(thd, "locked_table_name");
      /*
        Table maybe does not exist, but we got an exclusive lock
        on the name, now we can safely try to find out for sure.
      */
      if (ha_table_exists(thd, &alter_ctx.new_db, &alter_ctx.new_name))
      {
        /* Table will be closed in do_command() */
        my_error(ER_TABLE_EXISTS_ERROR, MYF(0), alter_ctx.new_alias.str);
        DBUG_RETURN(true);
      }
    }
  }

  if (!create_info->db_type)
  {
#ifdef WITH_PARTITION_STORAGE_ENGINE
    if (table->part_info &&
        create_info->used_fields & HA_CREATE_USED_ENGINE)
    {
      /*
        This case happens when the user specified
        ENGINE = x where x is a non-existing storage engine
        We set create_info->db_type to default_engine_type
        to ensure we don't change underlying engine type
        due to a erroneously given engine name.
      */
      create_info->db_type= table->part_info->default_engine_type;
    }
    else
#endif
      create_info->db_type= table->s->db_type();
  }

  if (check_engine(thd, alter_ctx.new_db.str, alter_ctx.new_name.str, create_info))
    DBUG_RETURN(true);

  if (create_info->vers_info.fix_alter_info(thd, alter_info, create_info, table))
  {
    DBUG_RETURN(true);
  }

  if ((create_info->db_type != table->s->db_type() ||
       (alter_info->partition_flags & ALTER_PARTITION_INFO)) &&
      !table->file->can_switch_engines())
  {
    my_error(ER_ROW_IS_REFERENCED, MYF(0));
    DBUG_RETURN(true);
  }

  /*
   If foreign key is added then check permission to access parent table.

   In function "check_fk_parent_table_access", create_info->db_type is used
   to identify whether engine supports FK constraint or not. Since
   create_info->db_type is set here, check to parent table access is delayed
   till this point for the alter operation.
  */
  if ((alter_info->flags & ALTER_ADD_FOREIGN_KEY) &&
      check_fk_parent_table_access(thd, create_info, alter_info, new_db->str))
    DBUG_RETURN(true);

  /*
    If this is an ALTER TABLE and no explicit row type specified reuse
    the table's row type.
    Note: this is the same as if the row type was specified explicitly.
  */
  if (create_info->row_type == ROW_TYPE_NOT_USED)
  {
    /* ALTER TABLE without explicit row type */
    create_info->row_type= table->s->row_type;
  }
  else
  {
    /* ALTER TABLE with specific row type */
    create_info->used_fields |= HA_CREATE_USED_ROW_FORMAT;
  }

  DBUG_PRINT("info", ("old type: %s  new type: %s",
             ha_resolve_storage_engine_name(table->s->db_type()),
             ha_resolve_storage_engine_name(create_info->db_type)));
  if (ha_check_storage_engine_flag(table->s->db_type(), HTON_ALTER_NOT_SUPPORTED))
  {
    DBUG_PRINT("info", ("doesn't support alter"));
    my_error(ER_ILLEGAL_HA, MYF(0), hton_name(table->s->db_type())->str,
             alter_ctx.db.str, alter_ctx.table_name.str);
    DBUG_RETURN(true);
  }

  if (ha_check_storage_engine_flag(create_info->db_type,
                                   HTON_ALTER_NOT_SUPPORTED))
  {
    DBUG_PRINT("info", ("doesn't support alter"));
    my_error(ER_ILLEGAL_HA, MYF(0), hton_name(create_info->db_type)->str,
             alter_ctx.new_db.str, alter_ctx.new_name.str);
    DBUG_RETURN(true);
  }

  if (table->s->tmp_table == NO_TMP_TABLE)
    mysql_audit_alter_table(thd, table_list);

  THD_STAGE_INFO(thd, stage_setup);

  if (alter_info->flags & ALTER_DROP_CHECK_CONSTRAINT)
  {
    /*
      ALTER TABLE DROP CONSTRAINT
      should be replaced with ... DROP [FOREIGN] KEY
      if the constraint is the FOREIGN KEY or UNIQUE one.
    */

    List_iterator<Alter_drop> drop_it(alter_info->drop_list);
    Alter_drop *drop;
    List <FOREIGN_KEY_INFO> fk_child_key_list;
    table->file->get_foreign_key_list(thd, &fk_child_key_list);

    alter_info->flags&= ~ALTER_DROP_CHECK_CONSTRAINT;

    while ((drop= drop_it++))
    {
      if (drop->type == Alter_drop::CHECK_CONSTRAINT)
      {
        {
          /* Test if there is a FOREIGN KEY with this name. */
          FOREIGN_KEY_INFO *f_key;
          List_iterator<FOREIGN_KEY_INFO> fk_key_it(fk_child_key_list);

          while ((f_key= fk_key_it++))
          {
            if (my_strcasecmp(system_charset_info, f_key->foreign_id->str,
                  drop->name) == 0)
            {
              drop->type= Alter_drop::FOREIGN_KEY;
              alter_info->flags|= ALTER_DROP_FOREIGN_KEY;
              goto do_continue;
            }
          }
        }

        {
          /* Test if there is an UNIQUE with this name. */
          uint n_key;

          for (n_key=0; n_key < table->s->keys; n_key++)
          {
            if ((table->key_info[n_key].flags & HA_NOSAME) &&
                my_strcasecmp(system_charset_info,
                              drop->name, table->key_info[n_key].name.str) == 0) // Merge todo: review '.str'
            {
              drop->type= Alter_drop::KEY;
              alter_info->flags|= ALTER_DROP_INDEX;
              goto do_continue;
            }
          }
        }
      }
      alter_info->flags|= ALTER_DROP_CHECK_CONSTRAINT;
do_continue:;
    }
  }

  if (handle_if_exists_options(thd, table, alter_info,
                               &create_info->period_info) ||
      fix_constraints_names(thd, &alter_info->check_constraint_list,
                            create_info))
    DBUG_RETURN(true);

  /*
    Look if we have to do anything at all.
    ALTER can become NOOP after handling
    the IF (NOT) EXISTS options.
  */
  if (alter_info->flags == 0 && alter_info->partition_flags == 0)
  {
    my_snprintf(alter_ctx.tmp_buff, sizeof(alter_ctx.tmp_buff),
                ER_THD(thd, ER_INSERT_INFO), 0L, 0L,
                thd->get_stmt_da()->current_statement_warn_count());
    my_ok(thd, 0L, 0L, alter_ctx.tmp_buff);

    /* We don't replicate alter table statement on temporary tables */
    if (table_creation_was_logged)
    {
      if (write_bin_log_with_if_exists(thd, true, false, log_if_exists))
        DBUG_RETURN(true);
    }

    DBUG_RETURN(false);
  }

  /*
     Test if we are only doing RENAME or KEYS ON/OFF. This works
     as we are testing if flags == 0 above.
  */
  if (!(alter_info->flags & ~(ALTER_RENAME | ALTER_KEYS_ONOFF)) &&
      alter_info->partition_flags == 0 &&
      alter_info->requested_algorithm !=
      Alter_info::ALTER_TABLE_ALGORITHM_COPY)   // No need to touch frm.
  {
    bool res;

    if (!table->s->tmp_table)
    {
      // This requires X-lock, no other lock levels supported.
      if (alter_info->requested_lock != Alter_info::ALTER_TABLE_LOCK_DEFAULT &&
          alter_info->requested_lock != Alter_info::ALTER_TABLE_LOCK_EXCLUSIVE)
      {
        my_error(ER_ALTER_OPERATION_NOT_SUPPORTED, MYF(0),
                 "LOCK=NONE/SHARED", "LOCK=EXCLUSIVE");
        DBUG_RETURN(true);
      }
      res= simple_rename_or_index_change(thd, table_list,
                                         alter_info->keys_onoff,
                                         &alter_ctx);
    }
    else
    {
      res= simple_tmp_rename_or_index_change(thd, table_list,
                                             alter_info->keys_onoff,
                                             &alter_ctx);
    }
    DBUG_RETURN(res);
  }

  /* We have to do full alter table. */

#ifdef WITH_PARTITION_STORAGE_ENGINE
  {
    if (prep_alter_part_table(thd, table, alter_info, create_info,
                              &partition_changed, &fast_alter_partition))
    {
      DBUG_RETURN(true);
    }
  }
#endif

  if (mysql_prepare_alter_table(thd, table, create_info, alter_info,
                                &alter_ctx))
  {
    DBUG_RETURN(true);
  }

  set_table_default_charset(thd, create_info, alter_ctx.db);

  if (create_info->check_fields(thd, alter_info,
                                table_list->table_name, table_list->db) ||
      create_info->fix_period_fields(thd, alter_info))
    DBUG_RETURN(true);

  if (!opt_explicit_defaults_for_timestamp)
    promote_first_timestamp_column(&alter_info->create_list);

#ifdef WITH_PARTITION_STORAGE_ENGINE
  if (fast_alter_partition)
  {
    /*
      ALGORITHM and LOCK clauses are generally not allowed by the
      parser for operations related to partitioning.
      The exceptions are ALTER_PARTITION_INFO and ALTER_PARTITION_REMOVE.
      For consistency, we report ER_ALTER_OPERATION_NOT_SUPPORTED here.
    */
    if (alter_info->requested_lock !=
        Alter_info::ALTER_TABLE_LOCK_DEFAULT)
    {
      my_error(ER_ALTER_OPERATION_NOT_SUPPORTED_REASON, MYF(0),
               "LOCK=NONE/SHARED/EXCLUSIVE",
               ER_THD(thd, ER_ALTER_OPERATION_NOT_SUPPORTED_REASON_PARTITION),
               "LOCK=DEFAULT");
      DBUG_RETURN(true);
    }
    else if (alter_info->requested_algorithm !=
             Alter_info::ALTER_TABLE_ALGORITHM_DEFAULT)
    {
      my_error(ER_ALTER_OPERATION_NOT_SUPPORTED_REASON, MYF(0),
               "ALGORITHM=COPY/INPLACE",
               ER_THD(thd, ER_ALTER_OPERATION_NOT_SUPPORTED_REASON_PARTITION),
               "ALGORITHM=DEFAULT");
      DBUG_RETURN(true);
    }

    /*
      Upgrade from MDL_SHARED_UPGRADABLE to MDL_SHARED_NO_WRITE.
      Afterwards it's safe to take the table level lock.
    */
    if ((thd->mdl_context.upgrade_shared_lock(mdl_ticket, MDL_SHARED_NO_WRITE,
             thd->variables.lock_wait_timeout)) ||
        lock_tables(thd, table_list, alter_ctx.tables_opened, 0))
    {
      DBUG_RETURN(true);
    }

    // In-place execution of ALTER TABLE for partitioning.
    DBUG_RETURN(fast_alter_partition_table(thd, table, alter_info,
                                           create_info, table_list,
                                           &alter_ctx.db,
                                           &alter_ctx.table_name));
  }
#endif

  /*
    Use copy algorithm if:
    - old_alter_table system variable is set without in-place requested using
      the ALGORITHM clause.
    - Or if in-place is impossible for given operation.
    - Changes to partitioning which were not handled by fast_alter_part_table()
      needs to be handled using table copying algorithm unless the engine
      supports auto-partitioning as such engines can do some changes
      using in-place API.
  */
  if ((thd->variables.alter_algorithm == Alter_info::ALTER_TABLE_ALGORITHM_COPY &&
       alter_info->requested_algorithm !=
       Alter_info::ALTER_TABLE_ALGORITHM_INPLACE)
      || is_inplace_alter_impossible(table, create_info, alter_info)
      || IF_PARTITIONING((partition_changed &&
          !(table->s->db_type()->partition_flags() & HA_USE_AUTO_PARTITION)), 0))
  {
    if (alter_info->requested_algorithm ==
        Alter_info::ALTER_TABLE_ALGORITHM_INPLACE)
    {
      my_error(ER_ALTER_OPERATION_NOT_SUPPORTED, MYF(0),
               "ALGORITHM=INPLACE", "ALGORITHM=COPY");
      DBUG_RETURN(true);
    }
    alter_info->requested_algorithm= Alter_info::ALTER_TABLE_ALGORITHM_COPY;
  }

  /*
    ALTER TABLE ... ENGINE to the same engine is a common way to
    request table rebuild. Set ALTER_RECREATE flag to force table
    rebuild.
  */
  if (create_info->db_type == table->s->db_type() &&
      create_info->used_fields & HA_CREATE_USED_ENGINE)
    alter_info->flags|= ALTER_RECREATE;

  /*
    If the old table had partitions and we are doing ALTER TABLE ...
    engine= <new_engine>, the new table must preserve the original
    partitioning. This means that the new engine is still the
    partitioning engine, not the engine specified in the parser.
    This is discovered in prep_alter_part_table, which in such case
    updates create_info->db_type.
    It's therefore important that the assignment below is done
    after prep_alter_part_table.
  */
  new_db_type= create_info->db_type;
  old_db_type= table->s->db_type();
  new_table= NULL;

  /*
    Handling of symlinked tables:
    If no rename:
      Create new data file and index file on the same disk as the
      old data and index files.
      Copy data.
      Rename new data file over old data file and new index file over
      old index file.
      Symlinks are not changed.

   If rename:
      Create new data file and index file on the same disk as the
      old data and index files.  Create also symlinks to point at
      the new tables.
      Copy data.
      At end, rename intermediate tables, and symlinks to intermediate
      table, to final table name.
      Remove old table and old symlinks

    If rename is made to another database:
      Create new tables in new database.
      Copy data.
      Remove old table and symlinks.
  */
  if (!alter_ctx.is_database_changed())
  {
    if (create_info->index_file_name)
    {
      /* Fix index_file_name to have 'tmp_name' as basename */
      strmov(index_file, alter_ctx.tmp_name.str);
      create_info->index_file_name=fn_same(index_file,
                                           create_info->index_file_name,
                                           1);
    }
    if (create_info->data_file_name)
    {
      /* Fix data_file_name to have 'tmp_name' as basename */
      strmov(data_file, alter_ctx.tmp_name.str);
      create_info->data_file_name=fn_same(data_file,
                                          create_info->data_file_name,
                                          1);
    }
  }
  else
  {
    /* Ignore symlink if db is changed. */
    create_info->data_file_name=create_info->index_file_name=0;
  }

  DEBUG_SYNC(thd, "alter_table_before_create_table_no_lock");

  tmp_disable_binlog(thd);
  create_info->options|=HA_CREATE_TMP_ALTER;
  error= create_table_impl(thd, alter_ctx.db, alter_ctx.table_name,
                           alter_ctx.new_db, alter_ctx.tmp_name,
                           alter_ctx.get_tmp_path(),
                           thd->lex->create_info, create_info, alter_info,
                           C_ALTER_TABLE_FRM_ONLY, NULL,
                           &key_info, &key_count, &frm);
  reenable_binlog(thd);
  if (unlikely(error))
  {
    my_free(const_cast<uchar*>(frm.str));
    DBUG_RETURN(true);
  }

  if (alter_info->requested_algorithm != Alter_info::ALTER_TABLE_ALGORITHM_COPY)
  {
    Alter_inplace_info ha_alter_info(create_info, alter_info,
                                     key_info, key_count,
                                     IF_PARTITIONING(thd->work_part_info, NULL),
                                     ignore);
    TABLE_SHARE altered_share;
    TABLE altered_table;
    bool use_inplace= true;

    /* Fill the Alter_inplace_info structure. */
    if (fill_alter_inplace_info(thd, table, varchar, &ha_alter_info))
      goto err_new_table_cleanup;

    /*
      We can ignore ALTER_COLUMN_ORDER and instead check
      ALTER_STORED_COLUMN_ORDER & ALTER_VIRTUAL_COLUMN_ORDER. This
      is ok as ALTER_COLUMN_ORDER may be wrong if we use AFTER last_field
      ALTER_COLUMN_NAME is set if field really was renamed.
    */

    if (!(ha_alter_info.handler_flags &
          ~(ALTER_COLUMN_ORDER | ALTER_RENAME_COLUMN)))
    {
      /*
        No-op ALTER, no need to call handler API functions.

        If this code path is entered for an ALTER statement that
        should not be a real no-op, new handler flags should be added
        and fill_alter_inplace_info() adjusted.

        Note that we can end up here if an ALTER statement has clauses
        that cancel each other out (e.g. ADD/DROP identically index).

        Also note that we ignore the LOCK clause here.

        TODO don't create partitioning metadata in the first place
      */
      table->file->ha_create_partitioning_metadata(alter_ctx.get_tmp_path(),
                                                   NULL, CHF_DELETE_FLAG);
      my_free(const_cast<uchar*>(frm.str));
      goto end_inplace;
    }

    // We assume that the table is non-temporary.
    DBUG_ASSERT(!table->s->tmp_table);

    if (create_table_for_inplace_alter(thd, alter_ctx, &frm, &altered_share,
                                       &altered_table))
      goto err_new_table_cleanup;

    /* Set markers for fields in TABLE object for altered table. */
    update_altered_table(ha_alter_info, &altered_table);

    /*
      Mark all columns in 'altered_table' as used to allow usage
      of its record[0] buffer and Field objects during in-place
      ALTER TABLE.
    */
    altered_table.column_bitmaps_set_no_signal(&altered_table.s->all_set,
                                               &altered_table.s->all_set);
    restore_record(&altered_table, s->default_values); // Create empty record
    /* Check that we can call default functions with default field values */
    thd->count_cuted_fields= CHECK_FIELD_EXPRESSION;
    altered_table.reset_default_fields();
    if (altered_table.default_field &&
        altered_table.update_default_fields(true))
    {
      cleanup_table_after_inplace_alter(&altered_table);
      goto err_new_table_cleanup;
    }
    thd->count_cuted_fields= CHECK_FIELD_IGNORE;

    if (alter_info->requested_lock == Alter_info::ALTER_TABLE_LOCK_NONE)
      ha_alter_info.online= true;
    // Ask storage engine whether to use copy or in-place
    enum_alter_inplace_result inplace_supported=
      table->file->check_if_supported_inplace_alter(&altered_table,
                                                    &ha_alter_info);

    Key *k;
    for (List_iterator<Key> it(alter_info->key_list);
         (k= it++) && inplace_supported != HA_ALTER_INPLACE_NOT_SUPPORTED;)
    {
      if(k->without_overlaps)
        inplace_supported= HA_ALTER_INPLACE_NOT_SUPPORTED;
    }

    if (alter_info->supports_algorithm(thd, inplace_supported, &ha_alter_info) ||
        alter_info->supports_lock(thd, inplace_supported, &ha_alter_info))
    {
      cleanup_table_after_inplace_alter(&altered_table);
      goto err_new_table_cleanup;
    }

    // If SHARED lock and no particular algorithm was requested, use COPY.
    if (inplace_supported == HA_ALTER_INPLACE_EXCLUSIVE_LOCK &&
        alter_info->requested_lock == Alter_info::ALTER_TABLE_LOCK_SHARED &&
         alter_info->requested_algorithm ==
                 Alter_info::ALTER_TABLE_ALGORITHM_DEFAULT &&
         thd->variables.alter_algorithm ==
                 Alter_info::ALTER_TABLE_ALGORITHM_DEFAULT)
      use_inplace= false;

    if (inplace_supported == HA_ALTER_INPLACE_NOT_SUPPORTED)
      use_inplace= false;

    if (use_inplace)
    {
      table->s->frm_image= &frm;
      enum_check_fields save_count_cuted_fields= thd->count_cuted_fields;
      /*
        Set the truncated column values of thd as warning
        for alter table.
      */
      thd->count_cuted_fields = CHECK_FIELD_WARN;
      int res= mysql_inplace_alter_table(thd, table_list, table, &altered_table,
                                         &ha_alter_info, inplace_supported,
                                         &target_mdl_request, &alter_ctx);
      thd->count_cuted_fields= save_count_cuted_fields;
      my_free(const_cast<uchar*>(frm.str));

      if (res)
      {
        cleanup_table_after_inplace_alter(&altered_table);
        DBUG_RETURN(true);
      }
      cleanup_table_after_inplace_alter_keep_files(&altered_table);

      goto end_inplace;
    }
    else
      cleanup_table_after_inplace_alter_keep_files(&altered_table);
  }

  /* ALTER TABLE using copy algorithm. */

  /* Check if ALTER TABLE is compatible with foreign key definitions. */
  if (fk_prepare_copy_alter_table(thd, table, alter_info, &alter_ctx))
    goto err_new_table_cleanup;

  if (!table->s->tmp_table)
  {
    // COPY algorithm doesn't work with concurrent writes.
    if (alter_info->requested_lock == Alter_info::ALTER_TABLE_LOCK_NONE)
    {
      my_error(ER_ALTER_OPERATION_NOT_SUPPORTED_REASON, MYF(0),
               "LOCK=NONE",
               ER_THD(thd, ER_ALTER_OPERATION_NOT_SUPPORTED_REASON_COPY),
               "LOCK=SHARED");
      goto err_new_table_cleanup;
    }

    // If EXCLUSIVE lock is requested, upgrade already.
    if (alter_info->requested_lock == Alter_info::ALTER_TABLE_LOCK_EXCLUSIVE &&
        wait_while_table_is_used(thd, table, HA_EXTRA_FORCE_REOPEN))
      goto err_new_table_cleanup;

    /*
      Otherwise upgrade to SHARED_NO_WRITE.
      Note that under LOCK TABLES, we will already have SHARED_NO_READ_WRITE.
    */
    if (alter_info->requested_lock != Alter_info::ALTER_TABLE_LOCK_EXCLUSIVE &&
        thd->mdl_context.upgrade_shared_lock(mdl_ticket, MDL_SHARED_NO_WRITE,
                                             thd->variables.lock_wait_timeout))
      goto err_new_table_cleanup;

    DEBUG_SYNC(thd, "alter_table_copy_after_lock_upgrade");
  }
  else
    thd->close_unused_temporary_table_instances(table_list);

  // It's now safe to take the table level lock.
  if (lock_tables(thd, table_list, alter_ctx.tables_opened,
                  MYSQL_LOCK_USE_MALLOC))
    goto err_new_table_cleanup;

  if (ha_create_table(thd, alter_ctx.get_tmp_path(),
                      alter_ctx.new_db.str, alter_ctx.new_name.str,
                      create_info, &frm))
    goto err_new_table_cleanup;

  /* Mark that we have created table in storage engine. */
  no_ha_table= false;
  DEBUG_SYNC(thd, "alter_table_intermediate_table_created");

  /* Open the table since we need to copy the data. */
  new_table= thd->create_and_open_tmp_table(&frm,
                                            alter_ctx.get_tmp_path(),
                                            alter_ctx.new_db.str,
                                            alter_ctx.new_name.str,
                                            true);
  if (!new_table)
    goto err_new_table_cleanup;

  if (table->s->tmp_table != NO_TMP_TABLE)
  {
    /* in case of alter temp table send the tracker in OK packet */
    thd->session_tracker.state_change.mark_as_changed(thd);
  }

  /*
    Note: In case of MERGE table, we do not attach children. We do not
    copy data for MERGE tables. Only the children have data.
  */

  /* Copy the data if necessary. */
  thd->count_cuted_fields= CHECK_FIELD_WARN;	// calc cuted fields
  thd->cuted_fields=0L;

  /*
    We do not copy data for MERGE tables. Only the children have data.
    MERGE tables have HA_NO_COPY_ON_ALTER set.
  */
  if (!(new_table->file->ha_table_flags() & HA_NO_COPY_ON_ALTER))
  {
    new_table->next_number_field=new_table->found_next_number_field;
    THD_STAGE_INFO(thd, stage_copy_to_tmp_table);
    DBUG_EXECUTE_IF("abort_copy_table", {
        my_error(ER_LOCK_WAIT_TIMEOUT, MYF(0));
        goto err_new_table_cleanup;
      });

    /*
      If old table was a shared table and new table is not same type,
      the slaves will not be able to recreate the data. In this case we
      write the CREATE TABLE statement for the new table to the log and
      log all inserted rows to the table.
    */
    if ((table->file->partition_ht()->flags &
         HTON_TABLE_MAY_NOT_EXIST_ON_SLAVE) &&
        (table->file->partition_ht() != new_table->file->partition_ht()) &&
        (mysql_bin_log.is_open() &&
         (thd->variables.option_bits & OPTION_BIN_LOG)))
    {
      /*
        We new_table is marked as internal temp table, but we want to have
        the logging based on the original table type
      */
      bool res;
      tmp_table_type org_tmp_table= new_table->s->tmp_table;
      new_table->s->tmp_table= table->s->tmp_table;

      /* Force row logging, even if the table was created as 'temporary' */
      new_table->s->can_do_row_logging= 1;

      thd->binlog_start_trans_and_stmt();
      res= binlog_drop_table(thd, table) || binlog_create_table(thd, new_table);
      new_table->s->tmp_table= org_tmp_table;
      if (res)
        goto err_new_table_cleanup;
      /*
        ha_write_row() will log inserted rows in copy_data_between_tables().
        No additional logging of query is needed
      */
      binlog_done= 1;
      DBUG_ASSERT(new_table->file->row_logging);
      new_table->mark_columns_needed_for_insert();
      thd->binlog_write_table_map(new_table, 1);
    }
    if (copy_data_between_tables(thd, table, new_table,
                                 alter_info->create_list, ignore,
                                 order_num, order, &copied, &deleted,
                                 alter_info->keys_onoff,
                                 &alter_ctx))
      goto err_new_table_cleanup;
  }
  else
  {
    if (!table->s->tmp_table &&
        wait_while_table_is_used(thd, table, HA_EXTRA_FORCE_REOPEN))
      goto err_new_table_cleanup;
    THD_STAGE_INFO(thd, stage_manage_keys);
    alter_table_manage_keys(table, table->file->indexes_are_disabled(),
                            alter_info->keys_onoff);
    if (trans_commit_stmt(thd) || trans_commit_implicit(thd))
      goto err_new_table_cleanup;
  }
  thd->count_cuted_fields= CHECK_FIELD_IGNORE;

  if (table->s->tmp_table != NO_TMP_TABLE)
  {
    /* Close lock if this is a transactional table */
    if (thd->lock)
    {
      if (thd->locked_tables_mode != LTM_LOCK_TABLES &&
          thd->locked_tables_mode != LTM_PRELOCKED_UNDER_LOCK_TABLES)
      {
        int tmp_error= mysql_unlock_tables(thd, thd->lock);
        thd->lock= NULL;
        if (tmp_error)
          goto err_new_table_cleanup;
      }
      else
      {
        /*
          If LOCK TABLES list is not empty and contains this table,
          unlock the table and remove the table from this list.
        */
        if (mysql_lock_remove(thd, thd->lock, table))
          goto err_new_table_cleanup;
      }
    }
    new_table->s->table_creation_was_logged=
      table->s->table_creation_was_logged;
    /* Remove link to old table and rename the new one */
    thd->drop_temporary_table(table, NULL, true);
    /* Should pass the 'new_name' as we store table name in the cache */
    if (thd->rename_temporary_table(new_table, &alter_ctx.new_db,
                                    &alter_ctx.new_name))
      goto err_new_table_cleanup;
    /* We don't replicate alter table statement on temporary tables */
    if (!thd->is_current_stmt_binlog_format_row() &&
        table_creation_was_logged &&
        !binlog_done &&
        write_bin_log_with_if_exists(thd, true, false, log_if_exists))
      DBUG_RETURN(true);
    my_free(const_cast<uchar*>(frm.str));
    goto end_temporary;
  }

  /*
    Check if file names for the engine are unique.  If we change engine
    and file names are unique then we don't need to rename the original
    table to a temporary name during the rename phase

    File names are unique if engine changed and
    - Either new or old engine does not store the table in files
    - Neither old or new engine uses files from another engine
      The above is mainly true for the sequence and the partition engine.
  */
  engine_changed= ((new_table->file->ht != table->file->ht) &&
                   (((!(new_table->file->ha_table_flags() & HA_FILE_BASED) ||
                      !(table->file->ha_table_flags() & HA_FILE_BASED))) ||
                    (!(table->file->ha_table_flags() & HA_REUSES_FILE_NAMES) &&
                     !(new_table->file->ha_table_flags() &
                       HA_REUSES_FILE_NAMES))));

  /*
    Close the intermediate table that will be the new table, but do
    not delete it! Even though MERGE tables do not have their children
    attached here it is safe to call THD::drop_temporary_table().
  */
  thd->drop_temporary_table(new_table, NULL, false);
  new_table= NULL;

  DEBUG_SYNC(thd, "alter_table_before_rename_result_table");

  /*
    Data is copied. Now we:
    1) Wait until all other threads will stop using old version of table
       by upgrading shared metadata lock to exclusive one.
    2) Close instances of table open by this thread and replace them
       with placeholders to simplify reopen process.
    3) Rename the old table to a temp name, rename the new one to the
       old name.
    4) If we are under LOCK TABLES and don't do ALTER TABLE ... RENAME
       we reopen new version of table.
    5) Write statement to the binary log.
    6) If we are under LOCK TABLES and do ALTER TABLE ... RENAME we
       remove placeholders and release metadata locks.
    7) If we are not not under LOCK TABLES we rely on the caller
      (mysql_execute_command()) to release metadata locks.
  */

  THD_STAGE_INFO(thd, stage_rename_result_table);

  if (wait_while_table_is_used(thd, table, HA_EXTRA_PREPARE_FOR_RENAME))
    goto err_new_table_cleanup;

  close_all_tables_for_name(thd, table->s,
                            alter_ctx.is_table_renamed() ?
                            HA_EXTRA_PREPARE_FOR_RENAME:
                            HA_EXTRA_NOT_USED,
                            NULL);
  table_list->table= table= NULL;                  /* Safety */
  my_free(const_cast<uchar*>(frm.str));

  /*
    Rename the old table to temporary name to have a backup in case
    anything goes wrong while renaming the new table.
    We only have to do this if name of the table is not changed.
    If we are changing to use another table handler, we don't
    have to do the rename as the table names will not interfer.
  */
  char backup_name_buff[FN_LEN];
  LEX_CSTRING backup_name;
  backup_name.str= backup_name_buff;

  DBUG_PRINT("info", ("is_table_renamed: %d  engine_changed: %d",
                      alter_ctx.is_table_renamed(), engine_changed));

  if (!alter_ctx.is_table_renamed())
  {
    backup_name.length= my_snprintf(backup_name_buff, sizeof(backup_name_buff),
                                    "%s-backup-%lx-%llx", tmp_file_prefix,
                                    current_pid, thd->thread_id);
    if (lower_case_table_names)
      my_casedn_str(files_charset_info, backup_name_buff);
    if (mysql_rename_table(old_db_type, &alter_ctx.db, &alter_ctx.table_name,
                           &alter_ctx.db, &backup_name,
                           FN_TO_IS_TMP |
                           (engine_changed ? NO_HA_TABLE | NO_PAR_TABLE : 0)))
    {
      // Rename to temporary name failed, delete the new table, abort ALTER.
      (void) quick_rm_table(thd, new_db_type, &alter_ctx.new_db,
                            &alter_ctx.tmp_name, FN_IS_TMP);
      goto err_with_mdl;
    }
  }
  else
  {
    /* The original table is the backup */
    backup_name= alter_ctx.table_name;
  }

  // Rename the new table to the correct name.
  if (mysql_rename_table(new_db_type, &alter_ctx.new_db, &alter_ctx.tmp_name,
                         &alter_ctx.new_db, &alter_ctx.new_alias,
                         FN_FROM_IS_TMP))
  {
    // Rename failed, delete the temporary table.
    (void) quick_rm_table(thd, new_db_type, &alter_ctx.new_db,
                          &alter_ctx.tmp_name, FN_IS_TMP);

    if (!alter_ctx.is_table_renamed())
    {
      // Restore the backup of the original table to the old name.
      (void) mysql_rename_table(old_db_type, &alter_ctx.db, &backup_name,
                                &alter_ctx.db, &alter_ctx.alias,
                                FN_FROM_IS_TMP | NO_FK_CHECKS |
                                (engine_changed ? NO_HA_TABLE | NO_PAR_TABLE :
                                 0));
    }
    goto err_with_mdl;
  }

  // Check if we renamed the table and if so update trigger files.
  if (alter_ctx.is_table_renamed())
  {
    if (Table_triggers_list::change_table_name(thd,
                                               &alter_ctx.db,
                                               &alter_ctx.alias,
                                               &alter_ctx.table_name,
                                               &alter_ctx.new_db,
                                               &alter_ctx.new_alias))
    {
      // Rename succeeded, delete the new table.
      (void) quick_rm_table(thd, new_db_type,
                            &alter_ctx.new_db, &alter_ctx.new_alias, 0);
      // Restore the backup of the original table to the old name.
      (void) mysql_rename_table(old_db_type, &alter_ctx.db, &backup_name,
                                &alter_ctx.db, &alter_ctx.alias,
                                FN_FROM_IS_TMP | NO_FK_CHECKS |
                                (engine_changed ? NO_HA_TABLE | NO_PAR_TABLE :
                                 0));
      goto err_with_mdl;
    }
    rename_table_in_stat_tables(thd, &alter_ctx.db, &alter_ctx.alias,
                                &alter_ctx.new_db, &alter_ctx.new_alias);
  }

  // ALTER TABLE succeeded, delete the backup of the old table.
  error= quick_rm_table(thd, old_db_type, &alter_ctx.db, &backup_name,
                        FN_IS_TMP |
                        (engine_changed ? NO_HA_TABLE | NO_PAR_TABLE: 0));
  if (engine_changed)
  {
    /* the .frm file was removed but not the original table */
    error|= quick_rm_table(thd, old_db_type, &alter_ctx.db,
                           &alter_ctx.table_name,
                           NO_FRM_RENAME |
                           (engine_changed ? 0 : FN_IS_TMP));
  }

  if (error)
  {
    /*
      The fact that deletion of the backup failed is not critical
      error, but still worth reporting as it might indicate serious
      problem with server.
    */
    goto err_with_mdl_after_alter;
  }

end_inplace:

  if (thd->locked_tables_list.reopen_tables(thd, false))
    goto err_with_mdl_after_alter;

  THD_STAGE_INFO(thd, stage_end);

  DEBUG_SYNC(thd, "alter_table_before_main_binlog");

  DBUG_ASSERT(!(mysql_bin_log.is_open() &&
                thd->is_current_stmt_binlog_format_row() &&
                (create_info->tmp_table())));
  if (!binlog_done)
  {
    if (write_bin_log_with_if_exists(thd, true, false, log_if_exists))
      DBUG_RETURN(true);
  }
  table_list->table= NULL;			// For query cache
  query_cache_invalidate3(thd, table_list, false);

  if (thd->locked_tables_mode == LTM_LOCK_TABLES ||
      thd->locked_tables_mode == LTM_PRELOCKED_UNDER_LOCK_TABLES)
  {
    if (alter_ctx.is_table_renamed())
      thd->mdl_context.release_all_locks_for_name(mdl_ticket);
    else
      mdl_ticket->downgrade_lock(MDL_SHARED_NO_READ_WRITE);
  }

end_temporary:
  my_snprintf(alter_ctx.tmp_buff, sizeof(alter_ctx.tmp_buff),
              ER_THD(thd, ER_INSERT_INFO),
	      (ulong) (copied + deleted), (ulong) deleted,
	      (ulong) thd->get_stmt_da()->current_statement_warn_count());
  my_ok(thd, copied + deleted, 0L, alter_ctx.tmp_buff);
  DEBUG_SYNC(thd, "alter_table_inplace_trans_commit");
  DBUG_RETURN(false);

err_new_table_cleanup:
  DBUG_PRINT("error", ("err_new_table_cleanup"));
  my_free(const_cast<uchar*>(frm.str));
  /*
    No default value was provided for a DATE/DATETIME field, the
    current sql_mode doesn't allow the '0000-00-00' value and
    the table to be altered isn't empty.
    Report error here.
  */
  if (unlikely(alter_ctx.error_if_not_empty &&
               thd->get_stmt_da()->current_row_for_warning()))
  {
    Abort_on_warning_instant_set aws(thd, true);
    alter_ctx.report_implicit_default_value_error(thd, new_table->s);
  }

  if (new_table)
  {
    thd->drop_temporary_table(new_table, NULL, true);
  }
  else
    (void) quick_rm_table(thd, new_db_type,
                          &alter_ctx.new_db, &alter_ctx.tmp_name,
                          (FN_IS_TMP | (no_ha_table ? NO_HA_TABLE : 0)),
                          alter_ctx.get_tmp_path());

  DBUG_RETURN(true);

err_with_mdl_after_alter:
  DBUG_PRINT("error", ("err_with_mdl_after_alter"));
  /* the table was altered. binlog the operation */
  DBUG_ASSERT(!(mysql_bin_log.is_open() &&
                thd->is_current_stmt_binlog_format_row() &&
                (create_info->tmp_table())));
  /*
    We can't reset error as we will return 'true' below and the server
    expects that error is set
  */
  if (!binlog_done)
    write_bin_log_with_if_exists(thd, FALSE, FALSE, log_if_exists);

err_with_mdl:
  /*
    An error happened while we were holding exclusive name metadata lock
    on table being altered. To be safe under LOCK TABLES we should
    remove all references to the altered table from the list of locked
    tables and release the exclusive metadata lock.
  */
  thd->locked_tables_list.unlink_all_closed_tables(thd, NULL, 0);
  if (!table_list->table)
    thd->mdl_context.release_all_locks_for_name(mdl_ticket);
  DBUG_RETURN(true);
}



/**
  Prepare the transaction for the alter table's copy phase.
*/

bool mysql_trans_prepare_alter_copy_data(THD *thd)
{
  DBUG_ENTER("mysql_trans_prepare_alter_copy_data");
  /*
    Turn off recovery logging since rollback of an alter table is to
    delete the new table so there is no need to log the changes to it.

    This needs to be done before external_lock.
  */
  DBUG_RETURN(ha_enable_transaction(thd, FALSE) != 0);
}


/**
  Commit the copy phase of the alter table.
*/

bool mysql_trans_commit_alter_copy_data(THD *thd)
{
  bool error= FALSE;
  uint save_unsafe_rollback_flags;
  DBUG_ENTER("mysql_trans_commit_alter_copy_data");

  /* Save flags as trans_commit_implicit are deleting them */
  save_unsafe_rollback_flags= thd->transaction.stmt.m_unsafe_rollback_flags;

  DEBUG_SYNC(thd, "alter_table_copy_trans_commit");

  if (ha_enable_transaction(thd, TRUE))
    DBUG_RETURN(TRUE);

  /*
    Ensure that the new table is saved properly to disk before installing
    the new .frm.
    And that InnoDB's internal latches are released, to avoid deadlock
    when waiting on other instances of the table before rename (Bug#54747).
  */
  if (trans_commit_stmt(thd))
    error= TRUE;
  if (trans_commit_implicit(thd))
    error= TRUE;

  thd->transaction.stmt.m_unsafe_rollback_flags= save_unsafe_rollback_flags;
  DBUG_RETURN(error);
}


static int
copy_data_between_tables(THD *thd, TABLE *from, TABLE *to,
			 List<Create_field> &create, bool ignore,
			 uint order_num, ORDER *order,
			 ha_rows *copied, ha_rows *deleted,
                         Alter_info::enum_enable_or_disable keys_onoff,
                         Alter_table_ctx *alter_ctx)
{
  int error= 1;
  Copy_field *copy= NULL, *copy_end;
  ha_rows found_count= 0, delete_count= 0;
  SORT_INFO  *file_sort= 0;
  READ_RECORD info;
  TABLE_LIST   tables;
  List<Item>   fields;
  List<Item>   all_fields;
  bool auto_increment_field_copied= 0;
  bool cleanup_done= 0;
  bool init_read_record_done= 0;
  sql_mode_t save_sql_mode= thd->variables.sql_mode;
  ulonglong prev_insert_id, time_to_report_progress;
  Field **dfield_ptr= to->default_field;
  bool make_versioned= !from->versioned() && to->versioned();
  bool make_unversioned= from->versioned() && !to->versioned();
  bool keep_versioned= from->versioned() && to->versioned();
  Field *to_row_start= NULL, *to_row_end= NULL, *from_row_end= NULL;
  MYSQL_TIME query_start;
  DBUG_ENTER("copy_data_between_tables");

  /* Two or 3 stages; Sorting, copying data and update indexes */
  thd_progress_init(thd, 2 + MY_TEST(order));

  if (!(copy= new (thd->mem_root) Copy_field[to->s->fields]))
    DBUG_RETURN(-1);

  if (mysql_trans_prepare_alter_copy_data(thd))
  {
    delete [] copy;
    DBUG_RETURN(-1);
  }

  /* We need external lock before we can disable/enable keys */
  if (to->file->ha_external_lock(thd, F_WRLCK))
  {
    /* Undo call to mysql_trans_prepare_alter_copy_data() */
    ha_enable_transaction(thd, TRUE);
    delete [] copy;
    DBUG_RETURN(-1);
  }

  backup_set_alter_copy_lock(thd, from);

  alter_table_manage_keys(to, from->file->indexes_are_disabled(), keys_onoff);

  from->default_column_bitmaps();

  /* We can abort alter table for any table type */
  thd->abort_on_warning= !ignore && thd->is_strict_mode();

  from->file->info(HA_STATUS_VARIABLE);
  to->file->extra(HA_EXTRA_PREPARE_FOR_ALTER_TABLE);
  to->file->ha_start_bulk_insert(from->file->stats.records,
                                 ignore ? 0 : HA_CREATE_UNIQUE_INDEX_BY_SORT);
  mysql_stage_set_work_estimated(thd->m_stage_progress_psi, from->file->stats.records);

  List_iterator<Create_field> it(create);
  Create_field *def;
  copy_end=copy;
  to->s->default_fields= 0;
  for (Field **ptr=to->field ; *ptr ; ptr++)
  {
    def=it++;
    if (def->field)
    {
      if (*ptr == to->next_number_field)
      {
        auto_increment_field_copied= TRUE;
        /*
          If we are going to copy contents of one auto_increment column to
          another auto_increment column it is sensible to preserve zeroes.
          This condition also covers case when we are don't actually alter
          auto_increment column.
        */
        if (def->field == from->found_next_number_field)
          thd->variables.sql_mode|= MODE_NO_AUTO_VALUE_ON_ZERO;
      }
      if (!(*ptr)->vcol_info)
      {
        bitmap_set_bit(from->read_set, def->field->field_index);
        (copy_end++)->set(*ptr,def->field,0);
      }
    }
    else
    {
      /*
        Update the set of auto-update fields to contain only the new fields
        added to the table. Only these fields should be updated automatically.
        Old fields keep their current values, and therefore should not be
        present in the set of autoupdate fields.
      */
      if ((*ptr)->default_value)
      {
        *(dfield_ptr++)= *ptr;
        ++to->s->default_fields;
      }
    }
  }
  if (dfield_ptr)
    *dfield_ptr= NULL;

  if (order)
  {
    if (to->s->primary_key != MAX_KEY &&
        to->file->ha_table_flags() & HA_TABLE_SCAN_ON_INDEX)
    {
      char warn_buff[MYSQL_ERRMSG_SIZE];
      Abort_on_warning_instant_set aws(thd, false);
      my_snprintf(warn_buff, sizeof(warn_buff),
                  "ORDER BY ignored as there is a user-defined clustered index"
                  " in the table '%-.192s'", from->s->table_name.str);
      push_warning(thd, Sql_condition::WARN_LEVEL_WARN, ER_UNKNOWN_ERROR,
                   warn_buff);
    }
    else
    {
      bzero((char *) &tables, sizeof(tables));
      tables.table= from;
      tables.alias= tables.table_name= from->s->table_name;
      tables.db= from->s->db;

      THD_STAGE_INFO(thd, stage_sorting);
      Filesort_tracker dummy_tracker(false);
      Filesort fsort(order, HA_POS_ERROR, true, NULL);

      if (thd->lex->first_select_lex()->setup_ref_array(thd, order_num) ||
          setup_order(thd, thd->lex->first_select_lex()->ref_pointer_array,
                      &tables, fields, all_fields, order))
        goto err;

      if (!(file_sort= filesort(thd, from, &fsort, &dummy_tracker)))
        goto err;
    }
    thd_progress_next_stage(thd);
  }

  if (make_versioned)
  {
    query_start= thd->query_start_TIME();
    to_row_start= to->vers_start_field();
    to_row_end= to->vers_end_field();
  }
  else if (make_unversioned)
  {
    from_row_end= from->vers_end_field();
  }

  if (from_row_end)
    bitmap_set_bit(from->read_set, from_row_end->field_index);

  from->file->column_bitmaps_signal();

  to->file->prepare_for_insert(0);
  DBUG_ASSERT(to->file->inited == handler::NONE);

  /* Tell handler that we have values for all columns in the to table */
  to->use_all_columns();
  /* Add virtual columns to vcol_set to ensure they are updated */
  if (to->vfield)
    to->mark_virtual_columns_for_write(TRUE);
  if (init_read_record(&info, thd, from, (SQL_SELECT *) 0, file_sort, 1, 1,
                       FALSE))
    goto err;
  init_read_record_done= 1;

  if (ignore && !alter_ctx->fk_error_if_delete_row)
    to->file->extra(HA_EXTRA_IGNORE_DUP_KEY);
  thd->get_stmt_da()->reset_current_row_for_warning();
  restore_record(to, s->default_values);        // Create empty record
  to->reset_default_fields();

  thd->progress.max_counter= from->file->records();
  time_to_report_progress= MY_HOW_OFTEN_TO_WRITE/10;
  if (!ignore) /* for now, InnoDB needs the undo log for ALTER IGNORE */
    to->file->extra(HA_EXTRA_BEGIN_ALTER_COPY);

  while (likely(!(error= info.read_record())))
  {
    if (unlikely(thd->killed))
    {
      thd->send_kill_message();
      error= 1;
      break;
    }

    if (make_unversioned)
    {
      if (!from_row_end->is_max())
        continue; // Drop history rows.
    }

    if (unlikely(++thd->progress.counter >= time_to_report_progress))
    {
      time_to_report_progress+= MY_HOW_OFTEN_TO_WRITE/10;
      thd_progress_report(thd, thd->progress.counter,
                          thd->progress.max_counter);
    }

    /* Return error if source table isn't empty. */
    if (unlikely(alter_ctx->error_if_not_empty))
    {
      error= 1;
      break;
    }

    for (Copy_field *copy_ptr=copy ; copy_ptr != copy_end ; copy_ptr++)
    {
      copy_ptr->do_copy(copy_ptr);
    }

    if (make_versioned)
    {
      to_row_start->set_notnull();
      to_row_start->store_time(&query_start);
      to_row_end->set_max();
    }

    prev_insert_id= to->file->next_insert_id;
    if (to->default_field)
      to->update_default_fields(ignore);
    if (to->vfield)
      to->update_virtual_fields(to->file, VCOL_UPDATE_FOR_WRITE);

    /* This will set thd->is_error() if fatal failure */
    if (to->verify_constraints(ignore) == VIEW_CHECK_SKIP)
      continue;
    if (unlikely(thd->is_error()))
    {
      error= 1;
      break;
    }
    if (keep_versioned && to->versioned(VERS_TRX_ID))
      to->vers_write= false;

    if (to->next_number_field)
    {
      if (auto_increment_field_copied)
        to->auto_increment_field_not_null= TRUE;
      else
        to->next_number_field->reset();
    }
    error= to->file->ha_write_row(to->record[0]);
    to->auto_increment_field_not_null= FALSE;
    if (unlikely(error))
    {
      if (to->file->is_fatal_error(error, HA_CHECK_DUP))
      {
        /* Not a duplicate key error. */
	to->file->print_error(error, MYF(0));
        error= 1;
	break;
      }
      else
      {
        /* Duplicate key error. */
        if (unlikely(alter_ctx->fk_error_if_delete_row))
        {
          /*
            We are trying to omit a row from the table which serves as parent
            in a foreign key. This might have broken referential integrity so
            emit an error. Note that we can't ignore this error even if we are
            executing ALTER IGNORE TABLE. IGNORE allows to skip rows, but
            doesn't allow to break unique or foreign key constraints,
          */
          my_error(ER_FK_CANNOT_DELETE_PARENT, MYF(0),
                   alter_ctx->fk_error_id,
                   alter_ctx->fk_error_table);
          break;
        }

        if (ignore)
        {
          /* This ALTER IGNORE TABLE. Simply skip row and continue. */
          to->file->restore_auto_increment(prev_insert_id);
          delete_count++;
        }
        else
        {
          /* Ordinary ALTER TABLE. Report duplicate key error. */
          uint key_nr= to->file->get_dup_key(error);
          if ((int) key_nr >= 0)
          {
            const char *err_msg= ER_THD(thd, ER_DUP_ENTRY_WITH_KEY_NAME);
            if (key_nr == 0 && to->s->keys > 0 &&
                (to->key_info[0].key_part[0].field->flags &
                 AUTO_INCREMENT_FLAG))
              err_msg= ER_THD(thd, ER_DUP_ENTRY_AUTOINCREMENT_CASE);
            print_keydup_error(to,
                               key_nr >= to->s->keys ? NULL :
                                   &to->key_info[key_nr],
                               err_msg, MYF(0));
          }
          else
            to->file->print_error(error, MYF(0));
          break;
        }
      }
    }
    else
    {
      DEBUG_SYNC(thd, "copy_data_between_tables_before");
      found_count++;
      mysql_stage_set_work_completed(thd->m_stage_progress_psi, found_count);
    }
    thd->get_stmt_da()->inc_current_row_for_warning();
  }

  THD_STAGE_INFO(thd, stage_enabling_keys);
  thd_progress_next_stage(thd);

  if (error > 0 && !from->s->tmp_table)
  {
    /* We are going to drop the temporary table */
    to->file->extra(HA_EXTRA_PREPARE_FOR_DROP);
  }
  if (unlikely(to->file->ha_end_bulk_insert()) && error <= 0)
  {
    /* Give error, if not already given */
    if (!thd->is_error())
      to->file->print_error(my_errno,MYF(0));
    error= 1;
  }
  if (!ignore)
    to->file->extra(HA_EXTRA_END_ALTER_COPY);

  cleanup_done= 1;
  to->file->extra(HA_EXTRA_NO_IGNORE_DUP_KEY);

  if (backup_reset_alter_copy_lock(thd))
    error= 1;

  if (unlikely(mysql_trans_commit_alter_copy_data(thd)))
    error= 1;

 err:
  /* Free resources */
  if (init_read_record_done)
    end_read_record(&info);
  delete [] copy;
  delete file_sort;

  thd->variables.sql_mode= save_sql_mode;
  thd->abort_on_warning= 0;
  *copied= found_count;
  *deleted=delete_count;
  to->file->ha_release_auto_increment();

  if (!cleanup_done)
  {
    /* This happens if we get an error during initialization of data */
    DBUG_ASSERT(error);
    to->file->ha_end_bulk_insert();
    ha_enable_transaction(thd, TRUE);
  }

  if (to->file->ha_external_lock(thd,F_UNLCK))
    error=1;
  if (error < 0 && !from->s->tmp_table &&
      to->file->extra(HA_EXTRA_PREPARE_FOR_RENAME))
    error= 1;
  thd_progress_end(thd);
  DBUG_RETURN(error > 0 ? -1 : 0);
}


/*
  Recreates one table by calling mysql_alter_table().

  SYNOPSIS
    mysql_recreate_table()
    thd			Thread handler
    table_list          Table to recreate
    table_copy          Recreate the table by using
                        ALTER TABLE COPY algorithm

 RETURN
    Like mysql_alter_table().
*/

bool mysql_recreate_table(THD *thd, TABLE_LIST *table_list, bool table_copy)
{
  HA_CREATE_INFO create_info;
  Alter_info alter_info;
  TABLE_LIST *next_table= table_list->next_global;
  DBUG_ENTER("mysql_recreate_table");

  /* Set lock type which is appropriate for ALTER TABLE. */
  table_list->lock_type= TL_READ_NO_INSERT;
  /* Same applies to MDL request. */
  table_list->mdl_request.set_type(MDL_SHARED_NO_WRITE);
  /* hide following tables from open_tables() */
  table_list->next_global= NULL;

  bzero((char*) &create_info, sizeof(create_info));
  create_info.row_type=ROW_TYPE_NOT_USED;
  create_info.default_table_charset=default_charset_info;
  create_info.alter_info= &alter_info;
  /* Force alter table to recreate table */
  alter_info.flags= (ALTER_CHANGE_COLUMN | ALTER_RECREATE);

  if (table_copy)
    alter_info.requested_algorithm= Alter_info::ALTER_TABLE_ALGORITHM_COPY;

  bool res= mysql_alter_table(thd, &null_clex_str, &null_clex_str, &create_info,
                              table_list, &alter_info, 0,
                              (ORDER *) 0, 0, 0);
  table_list->next_global= next_table;
  DBUG_RETURN(res);
}


bool mysql_checksum_table(THD *thd, TABLE_LIST *tables,
                          HA_CHECK_OPT *check_opt)
{
  TABLE_LIST *table;
  List<Item> field_list;
  Item *item;
  Protocol *protocol= thd->protocol;
  DBUG_ENTER("mysql_checksum_table");

  /*
    CHECKSUM TABLE returns results and rollbacks statement transaction,
    so it should not be used in stored function or trigger.
  */
  DBUG_ASSERT(! thd->in_sub_stmt);

  field_list.push_back(item= new (thd->mem_root)
                       Item_empty_string(thd, "Table", NAME_LEN*2),
                       thd->mem_root);
  item->maybe_null= 1;
  field_list.push_back(item= new (thd->mem_root)
                       Item_int(thd, "Checksum", (longlong) 1,
                                MY_INT64_NUM_DECIMAL_DIGITS),
                       thd->mem_root);
  item->maybe_null= 1;
  if (protocol->send_result_set_metadata(&field_list,
                            Protocol::SEND_NUM_ROWS | Protocol::SEND_EOF))
    DBUG_RETURN(TRUE);

  /*
    Close all temporary tables which were pre-open to simplify
    privilege checking. Clear all references to closed tables.
  */
  close_thread_tables(thd);
  for (table= tables; table; table= table->next_local)
    table->table= NULL;

  /* Open one table after the other to keep lock time as short as possible. */
  for (table= tables; table; table= table->next_local)
  {
    char table_name[SAFE_NAME_LEN*2+2];
    TABLE *t;
    TABLE_LIST *save_next_global;

    strxmov(table_name, table->db.str ,".", table->table_name.str, NullS);

    /* Remember old 'next' pointer and break the list.  */
    save_next_global= table->next_global;
    table->next_global= NULL;
    table->lock_type= TL_READ;
    /* Allow to open real tables only. */
    table->required_type= TABLE_TYPE_NORMAL;

    if (thd->open_temporary_tables(table) ||
        open_and_lock_tables(thd, table, FALSE, 0))
    {
      t= NULL;
    }
    else
      t= table->table;

    table->next_global= save_next_global;

    protocol->prepare_for_resend();
    protocol->store(table_name, system_charset_info);

    if (!t)
    {
      /* Table didn't exist */
      protocol->store_null();
    }
    else
    {
      /* Call ->checksum() if the table checksum matches 'old_mode' settings */
      if (!(check_opt->flags & T_EXTEND) &&
          (((t->file->ha_table_flags() & HA_HAS_OLD_CHECKSUM) && thd->variables.old_mode) ||
           ((t->file->ha_table_flags() & HA_HAS_NEW_CHECKSUM) && !thd->variables.old_mode)))
      {
        if (t->file->info(HA_STATUS_VARIABLE) || t->file->stats.checksum_null)
          protocol->store_null();
        else
          protocol->store((longlong)t->file->stats.checksum);
      }
      else if (check_opt->flags & T_QUICK)
        protocol->store_null();
      else
      {
        int error= t->file->calculate_checksum();
        if (thd->killed)
        {
          /*
             we've been killed; let handler clean up, and remove the
             partial current row from the recordset (embedded lib)
          */
          t->file->ha_rnd_end();
          thd->protocol->remove_last_row();
          goto err;
        }
        if (error || t->file->stats.checksum_null)
          protocol->store_null();
        else
          protocol->store((longlong)t->file->stats.checksum);
      }
      trans_rollback_stmt(thd);
      close_thread_tables(thd);
    }

    if (thd->transaction_rollback_request)
    {
      /*
        If transaction rollback was requested we honor it. To do this we
        abort statement and return error as not only CHECKSUM TABLE is
        rolled back but the whole transaction in which it was used.
      */
      thd->protocol->remove_last_row();
      goto err;
    }

    /* Hide errors from client. Return NULL for problematic tables instead. */
    thd->clear_error();

    if (protocol->write())
      goto err;
  }

  my_eof(thd);
  DBUG_RETURN(FALSE);

err:
  DBUG_RETURN(TRUE);
}

/**
  @brief Check if the table can be created in the specified storage engine.

  Checks if the storage engine is enabled and supports the given table
  type (e.g. normal, temporary, system). May do engine substitution
  if the requested engine is disabled.

  @param thd          Thread descriptor.
  @param db_name      Database name.
  @param table_name   Name of table to be created.
  @param create_info  Create info from parser, including engine.

  @retval true  Engine not available/supported, error has been reported.
  @retval false Engine available/supported.
*/

bool check_engine(THD *thd, const char *db_name,
                  const char *table_name, HA_CREATE_INFO *create_info)
{
  DBUG_ENTER("check_engine");
  handlerton **new_engine= &create_info->db_type;
  handlerton *req_engine= *new_engine;
  handlerton *enf_engine= NULL;
  bool no_substitution= thd->variables.sql_mode & MODE_NO_ENGINE_SUBSTITUTION;
  *new_engine= ha_checktype(thd, req_engine, no_substitution);
  DBUG_ASSERT(*new_engine);
  if (!*new_engine)
    DBUG_RETURN(true);

  /* Enforced storage engine should not be used in
  ALTER TABLE that does not use explicit ENGINE = x to
  avoid unwanted unrelated changes.*/
  if (!(thd->lex->sql_command == SQLCOM_ALTER_TABLE &&
        !(create_info->used_fields & HA_CREATE_USED_ENGINE)))
    enf_engine= thd->variables.enforced_table_plugin ?
       plugin_hton(thd->variables.enforced_table_plugin) : NULL;

  if (enf_engine && enf_engine != *new_engine)
  {
    if (no_substitution)
    {
      const char *engine_name= ha_resolve_storage_engine_name(req_engine);
      my_error(ER_UNKNOWN_STORAGE_ENGINE, MYF(0), engine_name);
      DBUG_RETURN(TRUE);
    }
    *new_engine= enf_engine;
  }

  if (req_engine && req_engine != *new_engine)
  {
    push_warning_printf(thd, Sql_condition::WARN_LEVEL_NOTE,
                        ER_WARN_USING_OTHER_HANDLER,
                        ER_THD(thd, ER_WARN_USING_OTHER_HANDLER),
                        ha_resolve_storage_engine_name(*new_engine),
                        table_name);
  }
  if (create_info->tmp_table() &&
      ha_check_storage_engine_flag(*new_engine, HTON_TEMPORARY_NOT_SUPPORTED))
  {
    if (create_info->used_fields & HA_CREATE_USED_ENGINE)
    {
      my_error(ER_ILLEGAL_HA_CREATE_OPTION, MYF(0),
               hton_name(*new_engine)->str, "TEMPORARY");
      *new_engine= 0;
      DBUG_RETURN(true);
    }
    *new_engine= myisam_hton;
  }

  DBUG_RETURN(false);
}


bool Sql_cmd_create_table_like::execute(THD *thd)
{
  DBUG_ENTER("Sql_cmd_create_table::execute");
  LEX *lex= thd->lex;
  SELECT_LEX *select_lex= lex->first_select_lex();
  TABLE_LIST *first_table= select_lex->table_list.first;
  DBUG_ASSERT(first_table == lex->query_tables);
  DBUG_ASSERT(first_table != 0);
  bool link_to_local;
  TABLE_LIST *create_table= first_table;
  TABLE_LIST *select_tables= lex->create_last_non_select_table->next_global;
  /* most outer SELECT_LEX_UNIT of query */
  SELECT_LEX_UNIT *unit= &lex->unit;
  int res= 0;

  const bool used_engine= lex->create_info.used_fields & HA_CREATE_USED_ENGINE;
  DBUG_ASSERT((m_storage_engine_name.str != NULL) == used_engine);
  if (used_engine)
  {
    if (resolve_storage_engine_with_error(thd, &lex->create_info.db_type,
                                          lex->create_info.tmp_table()))
      DBUG_RETURN(true); // Engine not found, substitution is not allowed

    if (!lex->create_info.db_type) // Not found, but substitution is allowed
    {
      lex->create_info.use_default_db_type(thd);
      push_warning_printf(thd, Sql_condition::WARN_LEVEL_WARN,
                          ER_WARN_USING_OTHER_HANDLER,
                          ER_THD(thd, ER_WARN_USING_OTHER_HANDLER),
                          hton_name(lex->create_info.db_type)->str,
                          create_table->table_name.str);
    }
  }

  if (lex->tmp_table())
  {
    status_var_decrement(thd->status_var.com_stat[SQLCOM_CREATE_TABLE]);
    status_var_increment(thd->status_var.com_create_tmp_table);
  }

  /*
    Code below (especially in mysql_create_table() and select_create
    methods) may modify HA_CREATE_INFO structure in LEX, so we have to
    use a copy of this structure to make execution prepared statement-
    safe. A shallow copy is enough as this code won't modify any memory
    referenced from this structure.
  */
  Table_specification_st create_info(lex->create_info);
  /*
    We need to copy alter_info for the same reasons of re-execution
    safety, only in case of Alter_info we have to do (almost) a deep
    copy.
  */
  Alter_info alter_info(lex->alter_info, thd->mem_root);

  if (unlikely(thd->is_fatal_error))
  {
    /* If out of memory when creating a copy of alter_info. */
    res= 1;
    goto end_with_restore_list;
  }

  /*
   Since CREATE_INFO is not full without Alter_info, it is better to pass them
   as a signle parameter. TODO: remove alter_info argument where create_info is
   passed.
  */
  create_info.alter_info= &alter_info;

  /* Check privileges */
  if ((res= create_table_precheck(thd, select_tables, create_table)))
    goto end_with_restore_list;

  /* Might have been updated in create_table_precheck */
  create_info.alias= create_table->alias;

  /* Fix names if symlinked or relocated tables */
  if (append_file_to_dir(thd, &create_info.data_file_name,
                         &create_table->table_name) ||
      append_file_to_dir(thd, &create_info.index_file_name,
                         &create_table->table_name))
    goto end_with_restore_list;

  /*
    If no engine type was given, work out the default now
    rather than at parse-time.
  */
  if (!(create_info.used_fields & HA_CREATE_USED_ENGINE))
    create_info.use_default_db_type(thd);
  /*
    If we are using SET CHARSET without DEFAULT, add an implicit
    DEFAULT to not confuse old users. (This may change).
  */
  if ((create_info.used_fields &
       (HA_CREATE_USED_DEFAULT_CHARSET | HA_CREATE_USED_CHARSET)) ==
      HA_CREATE_USED_CHARSET)
  {
    create_info.used_fields&= ~HA_CREATE_USED_CHARSET;
    create_info.used_fields|= HA_CREATE_USED_DEFAULT_CHARSET;
    create_info.default_table_charset= create_info.table_charset;
    create_info.table_charset= 0;
  }

  /*
    If we are a slave, we should add OR REPLACE if we don't have
    IF EXISTS. This will help a slave to recover from
    CREATE TABLE OR EXISTS failures by dropping the table and
    retrying the create.
  */
  if (thd->slave_thread &&
      slave_ddl_exec_mode_options == SLAVE_EXEC_MODE_IDEMPOTENT &&
      !lex->create_info.if_not_exists())
  {
    create_info.add(DDL_options_st::OPT_OR_REPLACE);
    create_info.add(DDL_options_st::OPT_OR_REPLACE_SLAVE_GENERATED);
  }

#ifdef WITH_PARTITION_STORAGE_ENGINE
  thd->work_part_info= 0;
  {
    partition_info *part_info= thd->lex->part_info;
    if (part_info && !(part_info= part_info->get_clone(thd)))
    {
      res= -1;
      goto end_with_restore_list;
    }
    thd->work_part_info= part_info;
  }
#endif

  if (select_lex->item_list.elements || select_lex->tvc) // With select or TVC
  {
    select_result *result;

    /*
      CREATE TABLE...IGNORE/REPLACE SELECT... can be unsafe, unless
      ORDER BY PRIMARY KEY clause is used in SELECT statement. We therefore
      use row based logging if mixed or row based logging is available.
      TODO: Check if the order of the output of the select statement is
      deterministic. Waiting for BUG#42415
    */
    if(lex->ignore)
      lex->set_stmt_unsafe(LEX::BINLOG_STMT_UNSAFE_CREATE_IGNORE_SELECT);

    if(lex->duplicates == DUP_REPLACE)
      lex->set_stmt_unsafe(LEX::BINLOG_STMT_UNSAFE_CREATE_REPLACE_SELECT);

    /*
      If:
      a) we inside an SP and there was NAME_CONST substitution,
      b) binlogging is on (STMT mode),
      c) we log the SP as separate statements
      raise a warning, as it may cause problems
      (see 'NAME_CONST issues' in 'Binary Logging of Stored Programs')
     */
    if (thd->query_name_consts && mysql_bin_log.is_open() &&
        thd->wsrep_binlog_format() == BINLOG_FORMAT_STMT &&
        !mysql_bin_log.is_query_in_union(thd, thd->query_id))
    {
      List_iterator_fast<Item> it(select_lex->item_list);
      Item *item;
      uint splocal_refs= 0;
      /* Count SP local vars in the top-level SELECT list */
      while ((item= it++))
      {
        if (item->get_item_splocal())
          splocal_refs++;
      }
      /*
        If it differs from number of NAME_CONST substitution applied,
        we may have a SOME_FUNC(NAME_CONST()) in the SELECT list,
        that may cause a problem with binary log (see BUG#35383),
        raise a warning.
      */
      if (splocal_refs != thd->query_name_consts)
        push_warning(thd,
                     Sql_condition::WARN_LEVEL_WARN,
                     ER_UNKNOWN_ERROR,
"Invoked routine ran a statement that may cause problems with "
"binary log, see 'NAME_CONST issues' in 'Binary Logging of Stored Programs' "
"section of the manual.");
    }

    select_lex->options|= SELECT_NO_UNLOCK;
    unit->set_limit(select_lex);

    /*
      Disable non-empty MERGE tables with CREATE...SELECT. Too
      complicated. See Bug #26379. Empty MERGE tables are read-only
      and don't allow CREATE...SELECT anyway.
    */
    if (create_info.used_fields & HA_CREATE_USED_UNION)
    {
      my_error(ER_WRONG_OBJECT, MYF(0), create_table->db.str,
               create_table->table_name.str, "BASE TABLE");
      res= 1;
      goto end_with_restore_list;
    }

    res= open_and_lock_tables(thd, create_info, lex->query_tables, TRUE, 0);
    if (unlikely(res))
    {
      /* Got error or warning. Set res to 1 if error */
      if (!(res= thd->is_error()))
        my_ok(thd);                           // CREATE ... IF NOT EXISTS
      goto end_with_restore_list;
    }

    /* Ensure we don't try to create something from which we select from */
    if (create_info.or_replace() && !create_info.tmp_table())
    {
      if (TABLE_LIST *duplicate= unique_table(thd, lex->query_tables,
                                              lex->query_tables->next_global,
                                              CHECK_DUP_FOR_CREATE |
                                              CHECK_DUP_SKIP_TEMP_TABLE))
      {
        update_non_unique_table_error(lex->query_tables, "CREATE",
                                      duplicate);
        res= TRUE;
        goto end_with_restore_list;
      }
    }
    {
      /*
        Remove target table from main select and name resolution
        context. This can't be done earlier as it will break view merging in
        statements like "CREATE TABLE IF NOT EXISTS existing_view SELECT".
      */
      lex->unlink_first_table(&link_to_local);

      /* Store reference to table in case of LOCK TABLES */
      create_info.table= create_table->table;

      /*
        select_create is currently not re-execution friendly and
        needs to be created for every execution of a PS/SP.
        Note: In wsrep-patch, CTAS is handled like a regular transaction.
      */
      if ((result= new (thd->mem_root) select_create(thd, create_table,
                                                     &create_info,
                                                     &alter_info,
                                                     select_lex->item_list,
                                                     lex->duplicates,
                                                     lex->ignore,
                                                     select_tables)))
      {
        /*
          CREATE from SELECT give its SELECT_LEX for SELECT,
          and item_list belong to SELECT
        */
        if (!(res= handle_select(thd, lex, result, 0)))
        {
          if (create_info.tmp_table())
            thd->variables.option_bits|= OPTION_KEEP_LOG;
        }
        delete result;
      }
      lex->link_first_table_back(create_table, link_to_local);
    }
  }
  else
  {
    /* regular create */
    if (create_info.like())
    {
      /* CREATE TABLE ... LIKE ... */
      res= mysql_create_like_table(thd, create_table, select_tables,
                                   &create_info);
    }
    else
    {
      if (create_info.fix_create_fields(thd, &alter_info, *create_table) ||
          create_info.check_fields(thd, &alter_info,
                                   create_table->table_name, create_table->db))
	goto end_with_restore_list;

      /*
        In STATEMENT format, we probably have to replicate also temporary
        tables, like mysql replication does. Also check if the requested
        engine is allowed/supported.
      */
      if (WSREP(thd) &&
          !check_engine(thd, create_table->db.str, create_table->table_name.str,
                        &create_info) &&
          (!thd->is_current_stmt_binlog_format_row() ||
           !create_info.tmp_table()))
      {
        WSREP_TO_ISOLATION_BEGIN_CREATE(create_table->db.str, create_table->table_name.str,
                                        create_table, &create_info);
      }
      /* Regular CREATE TABLE */
      res= mysql_create_table(thd, create_table, &create_info, &alter_info);
    }
    if (!res)
    {
      /* So that CREATE TEMPORARY TABLE gets to binlog at commit/rollback */
      if (create_info.tmp_table())
        thd->variables.option_bits|= OPTION_KEEP_LOG;
      /* in case of create temp tables if @@session_track_state_change is
         ON then send session state notification in OK packet */
      if (create_info.options & HA_LEX_CREATE_TMP_TABLE)
      {
        thd->session_tracker.state_change.mark_as_changed(thd);
      }
      my_ok(thd);
    }
  }

end_with_restore_list:
  DBUG_RETURN(res);

#ifdef WITH_WSREP
wsrep_error_label:
  DBUG_RETURN(true);
#endif
}<|MERGE_RESOLUTION|>--- conflicted
+++ resolved
@@ -4470,15 +4470,9 @@
   DBUG_ENTER("validate_comment_length");
   if (comment->length == 0)
     DBUG_RETURN(false);
-<<<<<<< HEAD
-  size_t tmp_len= system_charset_info->charpos(comment->str,
-                                               comment->str + comment->length,
-                                               max_len);
-=======
 
   size_t tmp_len=
       Well_formed_prefix(system_charset_info, *comment, max_len).length();
->>>>>>> a1978252
   if (tmp_len < comment->length)
   {
     if (thd->is_strict_mode())
