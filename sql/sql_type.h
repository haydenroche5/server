#ifndef SQL_TYPE_H_INCLUDED
#define SQL_TYPE_H_INCLUDED
/*
   Copyright (c) 2015  MariaDB Foundation.

 This program is free software; you can redistribute it and/or modify
 it under the terms of the GNU General Public License as published by
 the Free Software Foundation; version 2 of the License.

 This program is distributed in the hope that it will be useful,
 but WITHOUT ANY WARRANTY; without even the implied warranty of
 MERCHANTABILITY or FITNESS FOR A PARTICULAR PURPOSE.  See the
 GNU General Public License for more details.

 You should have received a copy of the GNU General Public License
 along with this program; if not, write to the Free Software
 Foundation, Inc., 51 Franklin St, Fifth Floor, Boston, MA 02110-1335  USA */

#ifdef USE_PRAGMA_INTERFACE
#pragma interface			/* gcc class implementation */
#endif


#include "mysqld.h"
#include "sql_array.h"
#include "sql_const.h"
#include "sql_time.h"
#include "sql_type_real.h"

class Field;
class Column_definition;
class Item;
class Item_param;
class Item_cache;
class Item_func_or_sum;
class Item_sum_hybrid;
class Item_sum_sum;
class Item_sum_avg;
class Item_sum_variance;
class Item_func_hex;
class Item_hybrid_func;
class Item_func_min_max;
class Item_func_hybrid_field_type;
class Item_bool_func2;
class Item_func_between;
class Item_func_in;
class Item_func_round;
class Item_func_int_val;
class Item_func_abs;
class Item_func_neg;
class Item_func_signed;
class Item_func_unsigned;
class Item_double_typecast;
class Item_float_typecast;
class Item_decimal_typecast;
class Item_char_typecast;
class Item_time_typecast;
class Item_date_typecast;
class Item_datetime_typecast;
class Item_func_plus;
class Item_func_minus;
class Item_func_mul;
class Item_func_div;
class Item_func_mod;
class cmp_item;
class in_vector;
class Type_handler_hybrid_field_type;
class Sort_param;
class Arg_comparator;
class Spvar_definition;
struct st_value;
class Protocol;
class handler;
struct Schema_specification_st;
struct TABLE;
struct SORT_FIELD_ATTR;
class Vers_history_point;
class Schema;


/**
  Class Time is designed to store valid TIME values.

  1. Valid value:
    a. MYSQL_TIMESTAMP_TIME - a valid TIME within the supported TIME range
    b. MYSQL_TIMESTAMP_NONE - an undefined value

  2. Invalid value (internally only):
    a. MYSQL_TIMESTAMP_TIME outside of the supported TIME range
    a. MYSQL_TIMESTAMP_{DATE|DATETIME|ERROR}

  Temporarily Time is allowed to have an invalid value, but only internally,
  during initialization time. All constructors and modification methods must
  leave the Time value as described above (see "Valid values").

  Time derives from MYSQL_TIME privately to make sure it is accessed
  externally only in the valid state.
*/
class Time: private MYSQL_TIME
{
public:
  enum datetime_to_time_mode_t
  {
    DATETIME_TO_TIME_YYYYMMDD_000000DD_MIX_TO_HOURS,
    DATETIME_TO_TIME_YYYYMMDD_TRUNCATE
  };
  class Options
  {
    sql_mode_t              m_get_date_flags;
    datetime_to_time_mode_t m_datetime_to_time_mode;
  public:
    Options()
     :m_get_date_flags(flags_for_get_date()),
      m_datetime_to_time_mode(DATETIME_TO_TIME_YYYYMMDD_000000DD_MIX_TO_HOURS)
    { }
    Options(sql_mode_t flags)
     :m_get_date_flags(flags),
      m_datetime_to_time_mode(DATETIME_TO_TIME_YYYYMMDD_000000DD_MIX_TO_HOURS)
    { }
    Options(sql_mode_t flags, datetime_to_time_mode_t dtmode)
     :m_get_date_flags(flags),
      m_datetime_to_time_mode(dtmode)
    { }
    sql_mode_t get_date_flags() const
    { return m_get_date_flags; }
    datetime_to_time_mode_t datetime_to_time_mode() const
    { return m_datetime_to_time_mode; }
  };
  /*
    CAST(AS TIME) historically does not mix days to hours.
    This is different comparing to how implicit conversion
    in Field::store_time_dec() works (e.g. on INSERT).
  */
  class Options_for_cast: public Options
  {
  public:
    Options_for_cast()
     :Options(flags_for_get_date(), DATETIME_TO_TIME_YYYYMMDD_TRUNCATE)
    { }
  };
private:
  bool is_valid_value_slow() const
  {
    return time_type == MYSQL_TIMESTAMP_NONE || is_valid_time_slow();
  }
  bool is_valid_time_slow() const
  {
    return time_type == MYSQL_TIMESTAMP_TIME &&
           year == 0 && month == 0 && day == 0 &&
           minute <= TIME_MAX_MINUTE &&
           second <= TIME_MAX_SECOND &&
           second_part <= TIME_MAX_SECOND_PART;
  }

  /*
    Convert a valid DATE or DATETIME to TIME.
    Before this call, "this" must be a valid DATE or DATETIME value,
    e.g. returned from Item::get_date().
    After this call, "this" is a valid TIME value.
  */
  void valid_datetime_to_valid_time(const Options opt)
  {
    DBUG_ASSERT(time_type == MYSQL_TIMESTAMP_DATE ||
                time_type == MYSQL_TIMESTAMP_DATETIME);
    /*
      Make sure that day and hour are valid, so the result hour value
      after mixing days to hours does not go out of the valid TIME range.
    */
    DBUG_ASSERT(day < 32);
    DBUG_ASSERT(hour < 24);
    if (year == 0 && month == 0 &&
        opt.datetime_to_time_mode() ==
        DATETIME_TO_TIME_YYYYMMDD_000000DD_MIX_TO_HOURS)
    {
      /*
        The maximum hour value after mixing days will be 31*24+23=767,
        which is within the supported TIME range.
        Thus no adjust_time_range_or_invalidate() is needed here.
      */
      hour+= day * 24;
    }
    year= month= day= 0;
    time_type= MYSQL_TIMESTAMP_TIME;
    DBUG_ASSERT(is_valid_time_slow());
  }
  /**
    Convert valid DATE/DATETIME to valid TIME if needed.
    This method is called after Item::get_date(),
    which can return only valid TIME/DATE/DATETIME values.
    Before this call, "this" is:
    - either a valid TIME/DATE/DATETIME value
      (within the supported range for the corresponding type),
    - or MYSQL_TIMESTAMP_NONE
    After this call, "this" is:
    - either a valid TIME (within the supported TIME range),
    - or MYSQL_TIMESTAMP_NONE
  */
  void valid_MYSQL_TIME_to_valid_value(const Options opt)
  {
    switch (time_type) {
    case MYSQL_TIMESTAMP_DATE:
    case MYSQL_TIMESTAMP_DATETIME:
      valid_datetime_to_valid_time(opt);
      break;
    case MYSQL_TIMESTAMP_NONE:
      break;
    case MYSQL_TIMESTAMP_ERROR:
      set_zero_time(this, MYSQL_TIMESTAMP_TIME);
      break;
    case MYSQL_TIMESTAMP_TIME:
      DBUG_ASSERT(is_valid_time_slow());
      break;
    }
  }
  void make_from_item(class Item *item, const Options opt);
public:
  Time() { time_type= MYSQL_TIMESTAMP_NONE; }
  Time(Item *item) { make_from_item(item, Options()); }
  Time(Item *item, const Options opt) { make_from_item(item, opt); }
  static sql_mode_t flags_for_get_date()
  { return TIME_TIME_ONLY | TIME_INVALID_DATES; }
  static sql_mode_t comparison_flags_for_get_date()
  { return TIME_TIME_ONLY | TIME_INVALID_DATES | TIME_FUZZY_DATES; }
  bool is_valid_time() const
  {
    DBUG_ASSERT(is_valid_value_slow());
    return time_type == MYSQL_TIMESTAMP_TIME;
  }
  const MYSQL_TIME *get_mysql_time() const
  {
    DBUG_ASSERT(is_valid_time_slow());
    return this;
  }
  bool copy_to_mysql_time(MYSQL_TIME *ltime) const
  {
    if (time_type == MYSQL_TIMESTAMP_NONE)
    {
      ltime->time_type= MYSQL_TIMESTAMP_NONE;
      return true;
    }
    DBUG_ASSERT(is_valid_time_slow());
    *ltime= *this;
    return false;
  }
  int cmp(const Time *other) const
  {
    DBUG_ASSERT(is_valid_time_slow());
    DBUG_ASSERT(other->is_valid_time_slow());
    longlong p0= pack_time(this);
    longlong p1= pack_time(other);
    if (p0 < p1)
      return -1;
    if (p0 > p1)
      return 1;
    return 0;
  }
  longlong to_seconds_abs() const
  {
    DBUG_ASSERT(is_valid_time_slow());
    return hour * 3600L + minute * 60 + second;
  }
  longlong to_seconds() const
  {
    return neg ? -to_seconds_abs() : to_seconds_abs();
  }
};


/**
  Class Temporal_with_date is designed to store valid DATE or DATETIME values.
  See also class Time.

  1. Valid value:
    a. MYSQL_TIMESTAMP_{DATE|DATETIME} - a valid DATE or DATETIME value
    b. MYSQL_TIMESTAMP_NONE            - an undefined value

  2. Invalid value (internally only):
    a. MYSQL_TIMESTAMP_{DATE|DATETIME} - a DATE or DATETIME value, but with
                                         MYSQL_TIME members outside of the
                                         valid/supported range
    b. MYSQL_TIMESTAMP_TIME            - a TIME value
    c. MYSQL_TIMESTAMP_ERROR           - error

  Temporarily is allowed to have an invalid value, but only internally,
  during initialization time. All constructors and modification methods must
  leave the value as described above (see "Valid value").

  Derives from MYSQL_TIME using "protected" inheritance to make sure
  it is accessed externally only in the valid state.
*/

class Temporal_with_date: protected MYSQL_TIME
{
protected:
  void make_from_item(THD *thd, Item *item, sql_mode_t flags);

  ulong daynr() const
  {
    return (ulong) ::calc_daynr((uint) year, (uint) month, (uint) day);
  }
  int weekday(bool sunday_first_day_of_week) const
  {
    return ::calc_weekday(daynr(), sunday_first_day_of_week);
  }
  Temporal_with_date(THD *thd, Item *item, sql_mode_t flags)
  {
    make_from_item(thd, item, flags);
  }
};


/**
  Class Date is designed to store valid DATE values.
  All constructors and modification methods leave instances
  of this class in one of the following valid states:
    a. MYSQL_TIMESTAMP_DATE - a DATE with all MYSQL_TIME members properly set
    b. MYSQL_TIMESTAMP_NONE - an undefined value.
  Other MYSQL_TIMESTAMP_XXX are not possible.
  MYSQL_TIMESTAMP_DATE with MYSQL_TIME members improperly set is not possible.
*/
class Date: public Temporal_with_date
{
  bool is_valid_value_slow() const
  {
    return time_type == MYSQL_TIMESTAMP_NONE || is_valid_date_slow();
  }
  bool is_valid_date_slow() const
  {
    DBUG_ASSERT(time_type == MYSQL_TIMESTAMP_DATE);
    return !check_datetime_range(this);
  }
public:
  Date(THD *thd, Item *item, sql_mode_t flags)
   :Temporal_with_date(thd, item, flags)
  {
    if (time_type == MYSQL_TIMESTAMP_DATETIME)
      datetime_to_date(this);
    DBUG_ASSERT(is_valid_value_slow());
  }
  Date(const Temporal_with_date *d)
   :Temporal_with_date(*d)
  {
    datetime_to_date(this);
    DBUG_ASSERT(is_valid_date_slow());
  }
  bool is_valid_date() const
  {
    DBUG_ASSERT(is_valid_value_slow());
    return time_type == MYSQL_TIMESTAMP_DATE;
  }
  const MYSQL_TIME *get_mysql_time() const
  {
    DBUG_ASSERT(is_valid_date_slow());
    return this;
  }
};


/**
  Class Datetime is designed to store valid DATETIME values.
  All constructors and modification methods leave instances
  of this class in one of the following valid states:
    a. MYSQL_TIMESTAMP_DATETIME - a DATETIME with all members properly set
    b. MYSQL_TIMESTAMP_NONE     - an undefined value.
  Other MYSQL_TIMESTAMP_XXX are not possible.
  MYSQL_TIMESTAMP_DATETIME with MYSQL_TIME members
  improperly set is not possible.
*/
class Datetime: public Temporal_with_date
{
  bool is_valid_value_slow() const
  {
    return time_type == MYSQL_TIMESTAMP_NONE || is_valid_datetime_slow();
  }
  bool is_valid_datetime_slow() const
  {
    DBUG_ASSERT(time_type == MYSQL_TIMESTAMP_DATETIME);
    return !check_datetime_range(this);
  }
public:
  Datetime(THD *thd, Item *item, sql_mode_t flags)
   :Temporal_with_date(thd, item, flags)
  {
    if (time_type == MYSQL_TIMESTAMP_DATE)
      date_to_datetime(this);
    DBUG_ASSERT(is_valid_value_slow());
  }
  bool is_valid_datetime() const
  {
    /*
      Here we quickly check for the type only.
      If the type is valid, the rest of value must also be valid.
    */
    DBUG_ASSERT(is_valid_value_slow());
    return time_type == MYSQL_TIMESTAMP_DATETIME;
  }
  bool hhmmssff_is_zero() const
  {
    DBUG_ASSERT(is_valid_datetime_slow());
    return hour == 0 && minute == 0 && second == 0 && second_part == 0;
  }
  int weekday(bool sunday_first_day_of_week) const
  {
    DBUG_ASSERT(is_valid_datetime_slow());
    return Temporal_with_date::weekday(sunday_first_day_of_week);
  }
  const MYSQL_TIME *get_mysql_time() const
  {
    DBUG_ASSERT(is_valid_datetime_slow());
    return this;
  }
  bool copy_to_mysql_time(MYSQL_TIME *ltime) const
  {
    if (time_type == MYSQL_TIMESTAMP_NONE)
    {
      ltime->time_type= MYSQL_TIMESTAMP_NONE;
      return true;
    }
    DBUG_ASSERT(is_valid_datetime_slow());
    *ltime= *this;
    return false;
  }
  /**
    Copy without data loss, with an optional DATETIME to DATE conversion.
    If the value of the "type" argument is MYSQL_TIMESTAMP_DATE,
    then "this" must be a datetime with a zero hhmmssff part.
  */
  bool copy_to_mysql_time(MYSQL_TIME *ltime, timestamp_type type)
  {
    DBUG_ASSERT(type == MYSQL_TIMESTAMP_DATE ||
                type == MYSQL_TIMESTAMP_DATETIME);
    if (copy_to_mysql_time(ltime))
      return true;
    DBUG_ASSERT(type != MYSQL_TIMESTAMP_DATE || hhmmssff_is_zero());
    ltime->time_type= type;
    return false;
  }
};

/*
  Flags for collation aggregation modes, used in TDCollation::agg():

  MY_COLL_ALLOW_SUPERSET_CONV  - allow conversion to a superset
  MY_COLL_ALLOW_COERCIBLE_CONV - allow conversion of a coercible value
                                 (i.e. constant).
  MY_COLL_ALLOW_CONV           - allow any kind of conversion
                                 (combination of the above two)
  MY_COLL_ALLOW_NUMERIC_CONV   - if all items were numbers, convert to
                                 @@character_set_connection
  MY_COLL_DISALLOW_NONE        - don't allow return DERIVATION_NONE
                                 (e.g. when aggregating for comparison)
  MY_COLL_CMP_CONV             - combination of MY_COLL_ALLOW_CONV
                                 and MY_COLL_DISALLOW_NONE
*/

#define MY_COLL_ALLOW_SUPERSET_CONV   1
#define MY_COLL_ALLOW_COERCIBLE_CONV  2
#define MY_COLL_DISALLOW_NONE         4
#define MY_COLL_ALLOW_NUMERIC_CONV    8

#define MY_COLL_ALLOW_CONV (MY_COLL_ALLOW_SUPERSET_CONV | MY_COLL_ALLOW_COERCIBLE_CONV)
#define MY_COLL_CMP_CONV   (MY_COLL_ALLOW_CONV | MY_COLL_DISALLOW_NONE)


#define my_charset_numeric      my_charset_latin1
#define MY_REPERTOIRE_NUMERIC   MY_REPERTOIRE_ASCII


enum Derivation
{
  DERIVATION_IGNORABLE= 6,
  DERIVATION_NUMERIC= 5,
  DERIVATION_COERCIBLE= 4,
  DERIVATION_SYSCONST= 3,
  DERIVATION_IMPLICIT= 2,
  DERIVATION_NONE= 1,
  DERIVATION_EXPLICIT= 0
};


/**
   "Declared Type Collation"
   A combination of collation and its derivation.
*/

class DTCollation {
public:
  CHARSET_INFO     *collation;
  enum Derivation derivation;
  uint repertoire;

  void set_repertoire_from_charset(CHARSET_INFO *cs)
  {
    repertoire= cs->state & MY_CS_PUREASCII ?
                MY_REPERTOIRE_ASCII : MY_REPERTOIRE_UNICODE30;
  }
  DTCollation()
  {
    collation= &my_charset_bin;
    derivation= DERIVATION_NONE;
    repertoire= MY_REPERTOIRE_UNICODE30;
  }
  DTCollation(CHARSET_INFO *collation_arg)
  {
    /*
      This constructor version is used in combination with Field constructors,
      to pass "CHARSET_INFO" instead of the full DTCollation.
      Therefore, derivation is set to DERIVATION_IMPLICIT, which is the
      proper derivation for table fields.
      We should eventually remove all code pieces that pass "CHARSET_INFO"
      (e.g. in storage engine sources) and fix to pass the full DTCollation
      instead. Then, this constructor can be removed.
    */
    collation= collation_arg;
    derivation= DERIVATION_IMPLICIT;
    repertoire= my_charset_repertoire(collation_arg);
  }
  DTCollation(CHARSET_INFO *collation_arg, Derivation derivation_arg)
  {
    collation= collation_arg;
    derivation= derivation_arg;
    set_repertoire_from_charset(collation_arg);
  }
  DTCollation(CHARSET_INFO *collation_arg,
              Derivation derivation_arg,
              uint repertoire_arg)
   :collation(collation_arg),
    derivation(derivation_arg),
    repertoire(repertoire_arg)
  { }
  void set(const DTCollation &dt)
  {
    collation= dt.collation;
    derivation= dt.derivation;
    repertoire= dt.repertoire;
  }
  void set(CHARSET_INFO *collation_arg, Derivation derivation_arg)
  {
    collation= collation_arg;
    derivation= derivation_arg;
    set_repertoire_from_charset(collation_arg);
  }
  void set(CHARSET_INFO *collation_arg,
           Derivation derivation_arg,
           uint repertoire_arg)
  {
    collation= collation_arg;
    derivation= derivation_arg;
    repertoire= repertoire_arg;
  }
  void set_numeric()
  {
    collation= &my_charset_numeric;
    derivation= DERIVATION_NUMERIC;
    repertoire= MY_REPERTOIRE_NUMERIC;
  }
  void set(CHARSET_INFO *collation_arg)
  {
    collation= collation_arg;
    set_repertoire_from_charset(collation_arg);
  }
  void set(Derivation derivation_arg)
  { derivation= derivation_arg; }
  bool aggregate(const DTCollation &dt, uint flags= 0);
  bool set(DTCollation &dt1, DTCollation &dt2, uint flags= 0)
  { set(dt1); return aggregate(dt2, flags); }
  const char *derivation_name() const
  {
    switch(derivation)
    {
      case DERIVATION_NUMERIC:   return "NUMERIC";
      case DERIVATION_IGNORABLE: return "IGNORABLE";
      case DERIVATION_COERCIBLE: return "COERCIBLE";
      case DERIVATION_IMPLICIT:  return "IMPLICIT";
      case DERIVATION_SYSCONST:  return "SYSCONST";
      case DERIVATION_EXPLICIT:  return "EXPLICIT";
      case DERIVATION_NONE:      return "NONE";
      default: return "UNKNOWN";
    }
  }
  int sortcmp(const String *s, const String *t) const
  {
    return collation->coll->strnncollsp(collation,
                                        (uchar *) s->ptr(), s->length(),
                                        (uchar *) t->ptr(), t->length());
  }
};


static inline uint32
char_to_byte_length_safe(size_t char_length_arg, uint32 mbmaxlen_arg)
{
  ulonglong tmp= ((ulonglong) char_length_arg) * mbmaxlen_arg;
  return tmp > UINT_MAX32 ? (uint32) UINT_MAX32 : static_cast<uint32>(tmp);
}

/**
  A class to store type attributes for the standard data types.
  Does not include attributes for the extended data types
  such as ENUM, SET, GEOMETRY.
*/
class Type_std_attributes
{
public:
  DTCollation collation;
  uint decimals;
  /*
    The maximum value length in characters multiplied by collation->mbmaxlen.
    Almost always it's the maximum value length in bytes.
  */
  uint32 max_length;
  bool unsigned_flag;
  Type_std_attributes()
   :collation(&my_charset_bin, DERIVATION_COERCIBLE),
    decimals(0), max_length(0), unsigned_flag(false)
  { }
  Type_std_attributes(const Type_std_attributes *other)
   :collation(other->collation),
    decimals(other->decimals),
    max_length(other->max_length),
    unsigned_flag(other->unsigned_flag)
  { }
  Type_std_attributes(uint32 max_length_arg, uint decimals_arg,
                      bool unsigned_flag_arg, const DTCollation &dtc)
    :collation(dtc),
     decimals(decimals_arg),
     max_length(max_length_arg),
     unsigned_flag(unsigned_flag_arg)
  { }
  void set(const Type_std_attributes *other)
  {
    *this= *other;
  }
  void set(const Type_std_attributes &other)
  {
    *this= other;
  }
  uint32 max_char_length() const
  { return max_length / collation.collation->mbmaxlen; }
  void fix_length_and_charset(uint32 max_char_length_arg, CHARSET_INFO *cs)
  {
    max_length= char_to_byte_length_safe(max_char_length_arg, cs->mbmaxlen);
    collation.collation= cs;
  }
  void fix_char_length(uint32 max_char_length_arg)
  {
    max_length= char_to_byte_length_safe(max_char_length_arg,
                                         collation.collation->mbmaxlen);
  }
  void fix_char_length_temporal_not_fixed_dec(uint int_part_length, uint dec)
  {
    uint char_length= int_part_length;
    if ((decimals= dec))
    {
      if (decimals == NOT_FIXED_DEC)
        char_length+= TIME_SECOND_PART_DIGITS + 1;
      else
      {
        set_if_smaller(decimals, TIME_SECOND_PART_DIGITS);
        char_length+= decimals + 1;
      }
    }
    fix_char_length(char_length);
  }
  void fix_attributes_temporal_not_fixed_dec(uint int_part_length, uint dec)
  {
    collation.set_numeric();
    unsigned_flag= 0;
    fix_char_length_temporal_not_fixed_dec(int_part_length, dec);
  }
  void fix_attributes_time_not_fixed_dec(uint dec)
  {
    fix_attributes_temporal_not_fixed_dec(MIN_TIME_WIDTH, dec);
  }
  void fix_attributes_datetime_not_fixed_dec(uint dec)
  {
    fix_attributes_temporal_not_fixed_dec(MAX_DATETIME_WIDTH, dec);
  }
  void fix_attributes_temporal(uint int_part_length, uint dec)
  {
    collation.set_numeric();
    unsigned_flag= 0;
    decimals= MY_MIN(dec, TIME_SECOND_PART_DIGITS);
    max_length= decimals + int_part_length + (dec ? 1 : 0);
  }
  void fix_attributes_date()
  {
    fix_attributes_temporal(MAX_DATE_WIDTH, 0);
  }
  void fix_attributes_time(uint dec)
  {
    fix_attributes_temporal(MIN_TIME_WIDTH, dec);
  }
  void fix_attributes_datetime(uint dec)
  {
    fix_attributes_temporal(MAX_DATETIME_WIDTH, dec);
  }

  void count_only_length(Item **item, uint nitems);
  void count_octet_length(Item **item, uint nitems);
  void count_real_length(Item **item, uint nitems);
  void count_decimal_length(Item **item, uint nitems);
  bool count_string_length(const char *func_name, Item **item, uint nitems);
  uint count_max_decimals(Item **item, uint nitems);

  void aggregate_attributes_int(Item **items, uint nitems)
  {
    collation.set_numeric();
    count_only_length(items, nitems);
    decimals= 0;
  }
  void aggregate_attributes_real(Item **items, uint nitems)
  {
    collation.set_numeric();
    count_real_length(items, nitems);
  }
  void aggregate_attributes_decimal(Item **items, uint nitems)
  {
    collation.set_numeric();
    count_decimal_length(items, nitems);
  }
  bool aggregate_attributes_string(const char *func_name,
                                   Item **item, uint nitems)
  {
    return count_string_length(func_name, item, nitems);
  }
  void aggregate_attributes_temporal(uint int_part_length,
                                     Item **item, uint nitems)
  {
    fix_attributes_temporal(int_part_length, count_max_decimals(item, nitems));
  }

  bool agg_item_collations(DTCollation &c, const char *name,
                           Item **items, uint nitems,
                           uint flags, int item_sep);
  bool agg_item_set_converter(const DTCollation &coll, const char *fname,
                              Item **args, uint nargs,
                              uint flags, int item_sep);

  /*
    Collect arguments' character sets together.
    We allow to apply automatic character set conversion in some cases.
    The conditions when conversion is possible are:
    - arguments A and B have different charsets
    - A wins according to coercibility rules
      (i.e. a column is stronger than a string constant,
       an explicit COLLATE clause is stronger than a column)
    - character set of A is either superset for character set of B,
      or B is a string constant which can be converted into the
      character set of A without data loss.

    If all of the above is true, then it's possible to convert
    B into the character set of A, and then compare according
    to the collation of A.

    For functions with more than two arguments:

      collect(A,B,C) ::= collect(collect(A,B),C)

    Since this function calls THD::change_item_tree() on the passed Item **
    pointers, it is necessary to pass the original Item **'s, not copies.
    Otherwise their values will not be properly restored (see BUG#20769).
    If the items are not consecutive (eg. args[2] and args[5]), use the
    item_sep argument, ie.

      agg_item_charsets(coll, fname, &args[2], 2, flags, 3)
  */
  bool agg_arg_charsets(DTCollation &c, const char *func_name,
                        Item **items, uint nitems,
                        uint flags, int item_sep)
  {
    if (agg_item_collations(c, func_name, items, nitems, flags, item_sep))
      return true;
    return agg_item_set_converter(c, func_name, items, nitems, flags, item_sep);
  }
  /*
    Aggregate arguments for string result, e.g: CONCAT(a,b)
    - convert to @@character_set_connection if all arguments are numbers
    - allow DERIVATION_NONE
  */
  bool agg_arg_charsets_for_string_result(DTCollation &c, const char *func_name,
                                          Item **items, uint nitems,
                                          int item_sep)
  {
    uint flags= MY_COLL_ALLOW_SUPERSET_CONV |
                MY_COLL_ALLOW_COERCIBLE_CONV |
                MY_COLL_ALLOW_NUMERIC_CONV;
    return agg_arg_charsets(c, func_name, items, nitems, flags, item_sep);
  }
  /*
    Aggregate arguments for string result, when some comparison
    is involved internally, e.g: REPLACE(a,b,c)
    - convert to @@character_set_connection if all arguments are numbers
    - disallow DERIVATION_NONE
  */
  bool agg_arg_charsets_for_string_result_with_comparison(DTCollation &c,
                                                          const char *func_name,
                                                          Item **items,
                                                          uint nitems,
                                                          int item_sep)
  {
    uint flags= MY_COLL_ALLOW_SUPERSET_CONV |
                MY_COLL_ALLOW_COERCIBLE_CONV |
                MY_COLL_ALLOW_NUMERIC_CONV |
                MY_COLL_DISALLOW_NONE;
    return agg_arg_charsets(c, func_name, items, nitems, flags, item_sep);
  }

  /*
    Aggregate arguments for comparison, e.g: a=b, a LIKE b, a RLIKE b
    - don't convert to @@character_set_connection if all arguments are numbers
    - don't allow DERIVATION_NONE
  */
  bool agg_arg_charsets_for_comparison(DTCollation &c,
                                       const char *func_name,
                                       Item **items, uint nitems,
                                       int item_sep)
  {
    uint flags= MY_COLL_ALLOW_SUPERSET_CONV |
                MY_COLL_ALLOW_COERCIBLE_CONV |
                MY_COLL_DISALLOW_NONE;
    return agg_arg_charsets(c, func_name, items, nitems, flags, item_sep);
  }

};


class Type_all_attributes: public Type_std_attributes
{
public:
  Type_all_attributes()
   :Type_std_attributes()
  { }
  Type_all_attributes(const Type_all_attributes *other)
   :Type_std_attributes(other)
  { }
  virtual ~Type_all_attributes() {}
  virtual void set_maybe_null(bool maybe_null_arg)= 0;
  // Returns total number of decimal digits
  virtual uint decimal_precision() const= 0;
  /*
    Field::geometry_type is not visible here.
    Let's use an "uint" wrapper for now. Later when we move Field_geom
    into a plugin, this method will be replaced to some generic
    datatype indepented method.
  */
  virtual uint uint_geometry_type() const= 0;
  virtual void set_geometry_type(uint type)= 0;
  virtual TYPELIB *get_typelib() const= 0;
  virtual void set_typelib(TYPELIB *typelib)= 0;
};


class Type_cast_attributes
{
  CHARSET_INFO *m_charset;
  ulonglong m_length;
  ulonglong m_decimals;
  bool m_length_specified;
  bool m_decimals_specified;
public:
  Type_cast_attributes(const char *c_len, const char *c_dec, CHARSET_INFO *cs)
    :m_charset(cs), m_length(0), m_decimals(0),
     m_length_specified(false), m_decimals_specified(false)
  {
    set_length_and_dec(c_len, c_dec);
  }
  Type_cast_attributes(CHARSET_INFO *cs)
    :m_charset(cs), m_length(0), m_decimals(0),
     m_length_specified(false), m_decimals_specified(false)
  { }
  void set_length_and_dec(const char *c_len, const char *c_dec)
  {
    int error;
    /*
      We don't have to check for error here as sql_yacc.yy has guaranteed
      that the values are in range of ulonglong
    */
    if ((m_length_specified= (c_len != NULL)))
      m_length= (ulonglong) my_strtoll10(c_len, NULL, &error);
    if ((m_decimals_specified= (c_dec != NULL)))
      m_decimals= (ulonglong) my_strtoll10(c_dec, NULL, &error);
  }
  CHARSET_INFO *charset() const { return m_charset; }
  bool length_specified() const { return m_length_specified; }
  bool decimals_specified() const { return m_decimals_specified; }
  ulonglong length() const { return m_length; }
  ulonglong decimals() const { return m_decimals; }
};


class Name: private LEX_CSTRING
{
public:
  Name(const char *str_arg, uint length_arg)
  {
    DBUG_ASSERT(length_arg < UINT_MAX32);
    LEX_CSTRING::str= str_arg;
    LEX_CSTRING::length= length_arg;
  }
  const char *ptr() const { return LEX_CSTRING::str; }
  uint length() const { return (uint) LEX_CSTRING::length; }
};


class Record_addr
{
public:
  uchar *ptr;      // Position to field in record
  /**
     Byte where the @c NULL bit is stored inside a record. If this Field is a
     @c NOT @c NULL field, this member is @c NULL.
  */
  uchar *null_ptr;
  uchar null_bit;  // Bit used to test null bit
  Record_addr(uchar *ptr_arg,
              uchar *null_ptr_arg,
              uchar null_bit_arg)
   :ptr(ptr_arg),
    null_ptr(null_ptr_arg),
    null_bit(null_bit_arg)
  { }
  Record_addr(bool maybe_null)
   :ptr(NULL),
    null_ptr(maybe_null ? (uchar*) "" : 0),
    null_bit(0)
  { }
};


class Information_schema_numeric_attributes
{
  enum enum_attr
  {
    ATTR_NONE= 0,
    ATTR_PRECISION= 1,
    ATTR_SCALE= 2,
    ATTR_PRECISION_AND_SCALE= (ATTR_PRECISION|ATTR_SCALE)
  };
  uint m_precision;
  uint m_scale;
  enum_attr m_available_attributes;
public:
  Information_schema_numeric_attributes()
   :m_precision(0), m_scale(0),
    m_available_attributes(ATTR_NONE)
  { }
  Information_schema_numeric_attributes(uint precision)
   :m_precision(precision), m_scale(0),
    m_available_attributes(ATTR_PRECISION)
  { }
  Information_schema_numeric_attributes(uint precision, uint scale)
   :m_precision(precision), m_scale(scale),
    m_available_attributes(ATTR_PRECISION_AND_SCALE)
  { }
  bool has_precision() const { return m_available_attributes & ATTR_PRECISION; }
  bool has_scale() const { return m_available_attributes & ATTR_SCALE; }
  uint precision() const
  {
    DBUG_ASSERT(has_precision());
    return (uint) m_precision;
  }
  uint scale() const
  {
    DBUG_ASSERT(has_scale());
    return (uint) m_scale;
  }
};


class Information_schema_character_attributes
{
  uint32 m_octet_length;
  uint32 m_char_length;
  bool m_is_set;
public:
  Information_schema_character_attributes()
   :m_octet_length(0), m_char_length(0), m_is_set(false)
  { }
  Information_schema_character_attributes(uint32 octet_length,
                                          uint32 char_length)
   :m_octet_length(octet_length), m_char_length(char_length), m_is_set(true)
  { }
  bool has_octet_length() const { return m_is_set; }
  bool has_char_length() const { return m_is_set; }
  uint32 octet_length() const
  {
    DBUG_ASSERT(has_octet_length());
    return m_octet_length;
  }
  uint char_length() const
  {
    DBUG_ASSERT(has_char_length());
    return m_char_length;
  }
};


class Type_handler
{
protected:
  String *print_item_value_csstr(THD *thd, Item *item, String *str) const;
  String *print_item_value_temporal(THD *thd, Item *item, String *str,
                                     const Name &type_name, String *buf) const;
  void make_sort_key_longlong(uchar *to,
                              bool maybe_null, bool null_value,
                              bool unsigned_flag,
                              longlong value) const;
  bool
  Item_func_or_sum_illegal_param(const char *name) const;
  bool
  Item_func_or_sum_illegal_param(const Item_func_or_sum *) const;
  bool check_null(const Item *item, st_value *value) const;
  bool Item_send_str(Item *item, Protocol *protocol, st_value *buf) const;
  bool Item_send_tiny(Item *item, Protocol *protocol, st_value *buf) const;
  bool Item_send_short(Item *item, Protocol *protocol, st_value *buf) const;
  bool Item_send_long(Item *item, Protocol *protocol, st_value *buf) const;
  bool Item_send_longlong(Item *item, Protocol *protocol, st_value *buf) const;
  bool Item_send_float(Item *item, Protocol *protocol, st_value *buf) const;
  bool Item_send_double(Item *item, Protocol *protocol, st_value *buf) const;
  bool Item_send_time(Item *item, Protocol *protocol, st_value *buf) const;
  bool Item_send_date(Item *item, Protocol *protocol, st_value *buf) const;
  bool Item_send_datetime(Item *item, Protocol *protocol, st_value *buf) const;
  bool Column_definition_prepare_stage2_legacy(Column_definition *c,
                                               enum_field_types type)
                                               const;
  bool Column_definition_prepare_stage2_legacy_num(Column_definition *c,
                                                   enum_field_types type)
                                                   const;
  bool Column_definition_prepare_stage2_legacy_real(Column_definition *c,
                                                    enum_field_types type)
                                                    const;
public:
  static const Type_handler *blob_type_handler(uint max_octet_length);
  static const Type_handler *string_type_handler(uint max_octet_length);
  static const Type_handler *bit_and_int_mixture_handler(uint max_char_len);
  static const Type_handler *type_handler_long_or_longlong(uint max_char_len);
  /**
    Return a string type handler for Item
    If too_big_for_varchar() returns a BLOB variant, according to length.
    If max_length > 0 create a VARCHAR(n)
    If max_length == 0 create a CHAR(0)
    @param item - the Item to get the handler to.
  */
  static const Type_handler *varstring_type_handler(const Item *item);
  static const Type_handler *blob_type_handler(const Item *item);
  static const Type_handler *get_handler_by_field_type(enum_field_types type);
  static const Type_handler *get_handler_by_real_type(enum_field_types type);
  static const Type_handler *get_handler_by_cmp_type(Item_result type);
  static const Type_handler *get_handler_by_result_type(Item_result type)
  {
    /*
      As result_type() returns STRING_RESULT for temporal Items,
      type should never be equal to TIME_RESULT here.
    */
    DBUG_ASSERT(type != TIME_RESULT);
    return get_handler_by_cmp_type(type);
  }
  static const
  Type_handler *aggregate_for_result_traditional(const Type_handler *h1,
                                                 const Type_handler *h2);
  static const
  Type_handler *aggregate_for_num_op_traditional(const Type_handler *h1,
                                                 const Type_handler *h2);

  virtual Schema *schema() const;
  virtual const Name name() const= 0;
  virtual enum_field_types field_type() const= 0;
  virtual enum_field_types real_field_type() const { return field_type(); }
  virtual Item_result result_type() const= 0;
  virtual Item_result cmp_type() const= 0;
  virtual enum_mysql_timestamp_type mysql_timestamp_type() const
  {
    return MYSQL_TIMESTAMP_ERROR;
  }
  virtual bool is_timestamp_type() const
  {
    return false;
  }
  /**
    Check whether a field type can be partially indexed by a key.
    @param  type   field type
    @retval true   Type can have a prefixed key
    @retval false  Type can not have a prefixed key
  */
  virtual bool type_can_have_key_part() const
  {
    return false;
  }
  virtual bool type_can_have_auto_increment_attribute() const
  {
    return false;
  }
  /**
    Prepared statement long data:
    Check whether this parameter data type is compatible with long data.
    Used to detect whether a long data stream has been supplied to a
    incompatible data type.
  */
  virtual bool is_param_long_data_type() const { return false; }
  virtual const Type_handler *type_handler_for_comparison() const= 0;
  virtual const Type_handler *type_handler_for_item_field() const
  {
    return this;
  }
  virtual const Type_handler *type_handler_for_tmp_table(const Item *) const
  {
    return this;
  }
  virtual const Type_handler *type_handler_for_union(const Item *) const
  {
    return this;
  }
  virtual const Type_handler *cast_to_int_type_handler() const
  {
    return this;
  }
  virtual CHARSET_INFO *charset_for_protocol(const Item *item) const;
  virtual const Type_handler*
  type_handler_adjusted_to_max_octet_length(uint max_octet_length,
                                            CHARSET_INFO *cs) const
  { return this; }
  virtual bool adjust_spparam_type(Spvar_definition *def, Item *from) const
  {
    return false;
  }
  virtual ~Type_handler() {}
  /**
    Determines MariaDB traditional data types that always present
    in the server.
  */
  virtual bool is_traditional_type() const
  {
    return true;
  }
  virtual bool is_scalar_type() const { return true; }
  virtual bool can_return_int() const { return true; }
  virtual bool can_return_decimal() const { return true; }
  virtual bool can_return_real() const { return true; }
  virtual bool can_return_str() const { return true; }
  virtual bool can_return_text() const { return true; }
  virtual bool can_return_date() const { return true; }
  virtual bool can_return_time() const { return true; }
  virtual bool is_general_purpose_string_type() const { return false; }
  virtual uint Item_time_precision(Item *item) const;
  virtual uint Item_datetime_precision(Item *item) const;
  virtual uint Item_decimal_scale(const Item *item) const;
  virtual uint Item_decimal_precision(const Item *item) const= 0;
  /*
    Returns how many digits a divisor adds into a division result.
    See Item::divisor_precision_increment() in item.h for more comments.
  */
  virtual uint Item_divisor_precision_increment(const Item *) const;
  /**
    Makes a temporary table Field to handle numeric aggregate functions,
    e.g. SUM(DISTINCT expr), AVG(DISTINCT expr), etc.
  */
  virtual Field *make_num_distinct_aggregator_field(MEM_ROOT *,
                                                    const Item *) const;
  /**
    Makes a temporary table Field to handle RBR replication type conversion.
    @param TABLE    - The conversion table the field is going to be added to.
                      It's used to access to table->in_use->mem_root,
                      to create the new field on the table memory root,
                      as well as to increment statistics in table->share
                      (e.g. table->s->blob_count).
    @param metadata - Metadata from the binary log.
    @param target   - The field in the target table on the slave.

    Note, the data types of "target" and of "this" are not necessarily
    always the same, in general case it's possible that:
            this->field_type() != target->field_type()
    and/or
            this->real_type( ) != target->real_type()

    This method decodes metadata according to this->real_type()
    and creates a new field also according to this->real_type().

    In some cases it lurks into "target", to get some extra information, e.g.:
    - unsigned_flag for numeric fields
    - charset() for string fields
    - typelib and field_length for SET and ENUM
    - geom_type and srid for GEOMETRY
    This information is not available in the binary log, so
    we assume that these fields are the same on the master and on the slave.
  */
  virtual Field *make_conversion_table_field(TABLE *TABLE,
                                             uint metadata,
                                             const Field *target) const= 0;
  virtual bool Column_definition_fix_attributes(Column_definition *c) const= 0;
  virtual bool Column_definition_prepare_stage1(THD *thd,
                                                MEM_ROOT *mem_root,
                                                Column_definition *c,
                                                handler *file,
                                                ulonglong table_flags) const;
  /*
    This method is called on queries like:
      CREATE TABLE t2 (a INT) AS SELECT a FROM t1;
    I.e. column "a" is queried from another table,
    but its data type is redefined.
    @param OUT def   - The column definition to be redefined
    @param IN  dup   - The column definition to take the data type from
                       (i.e. "a INT" in the above example).
    @param IN file   - Table owner handler. If it does not support certain
                       data types, some conversion can be applied.
                       I.g. true BIT to BIT-AS-CHAR.
    @param IN schema - the owner schema definition, e.g. for the default
                       character set and collation.
    @retval true     - on error
    @retval false    - on success
  */
  virtual bool Column_definition_redefine_stage1(Column_definition *def,
                                                 const Column_definition *dup,
                                                 const handler *file,
                                                 const Schema_specification_st *
                                                       schema)
                                                 const;
  virtual bool Column_definition_prepare_stage2(Column_definition *c,
                                                handler *file,
                                                ulonglong table_flags) const= 0;
  virtual Field *make_table_field(const LEX_CSTRING *name,
                                  const Record_addr &addr,
                                  const Type_all_attributes &attr,
                                  TABLE *table) const= 0;
  Field *make_and_init_table_field(const LEX_CSTRING *name,
                                   const Record_addr &addr,
                                   const Type_all_attributes &attr,
                                   TABLE *table) const;
  virtual void make_sort_key(uchar *to, Item *item,
                             const SORT_FIELD_ATTR *sort_field,
                             Sort_param *param) const= 0;
  virtual void sortlength(THD *thd,
                          const Type_std_attributes *item,
                          SORT_FIELD_ATTR *attr) const= 0;
<<<<<<< HEAD

  virtual uint32 max_display_length(const Item *item) const= 0;
  virtual uint32 calc_pack_length(uint32 length) const= 0;
  virtual bool Item_save_in_value(Item *item, st_value *value) const= 0;
  virtual void Item_param_setup_conversion(THD *thd, Item_param *) const {}
  virtual void Item_param_set_param_func(Item_param *param,
                                         uchar **pos, ulong len) const;
  virtual bool Item_param_set_from_value(THD *thd,
                                         Item_param *param,
                                         const Type_all_attributes *attr,
                                         const st_value *value) const= 0;
  virtual bool Item_send(Item *item, Protocol *p, st_value *buf) const= 0;
  virtual int Item_save_in_field(Item *item, Field *field,
                                 bool no_conversions) const= 0;

  /**
    Return a string representation of the Item value.

    @param thd     thread handle
    @param str     string buffer for representation of the value

    @note
      If the item has a string result type, the string is escaped
      according to its character set.

    @retval
      NULL      on error
    @retval
      non-NULL  a pointer to a a valid string on success
  */
  virtual String *print_item_value(THD *thd, Item *item, String *str) const= 0;

  /**
    Check if
      WHERE expr=value AND expr=const
    can be rewritten as:
      WHERE const=value AND expr=const

    "this" is the comparison handler that is used by "target".

    @param target       - the predicate expr=value,
                          whose "expr" argument will be replaced to "const".
    @param target_expr  - the target's "expr" which will be replaced to "const".
    @param target_value - the target's second argument, it will remain unchanged.
    @param source       - the equality predicate expr=const (or expr<=>const)
                          that can be used to rewrite the "target" part
                          (under certain conditions, see the code).
    @param source_expr  - the source's "expr". It should be exactly equal to
                          the target's "expr" to make condition rewrite possible.
    @param source_const - the source's "const" argument, it will be inserted
                          into "target" instead of "expr".
  */
  virtual bool
  can_change_cond_ref_to_const(Item_bool_func2 *target,
                               Item *target_expr, Item *target_value,
                               Item_bool_func2 *source,
                               Item *source_expr, Item *source_const) const= 0;
  virtual bool
  subquery_type_allows_materialization(const Item *inner,
                                       const Item *outer) const= 0;
  /**
    Make a simple constant replacement item for a constant "src",
    so the new item can futher be used for comparison with "cmp", e.g.:
      src = cmp   ->  replacement = cmp

    "this" is the type handler that is used to compare "src" and "cmp".

    @param thd - current thread, for mem_root
    @param src - The item that we want to replace. It's a const item,
                 but it can be complex enough to calculate on every row.
    @param cmp - The src's comparand.
    @retval    - a pointer to the created replacement Item
    @retval    - NULL, if could not create a replacement (e.g. on EOM).
                 NULL is also returned for ROWs, because instead of replacing
                 a Item_row to a new Item_row, Type_handler_row just replaces
                 its elements.
  */
  virtual Item *make_const_item_for_comparison(THD *thd,
                                               Item *src,
                                               const Item *cmp) const= 0;
  virtual Item_cache *Item_get_cache(THD *thd, const Item *item) const= 0;
  virtual Item *create_typecast_item(THD *thd, Item *item,
                                     const Type_cast_attributes &attr) const
  {
    DBUG_ASSERT(0);
    return NULL;
  }
  virtual bool set_comparator_func(Arg_comparator *cmp) const= 0;
  virtual bool Item_hybrid_func_fix_attributes(THD *thd,
                                               const char *name,
                                               Type_handler_hybrid_field_type *,
                                               Type_all_attributes *atrr,
                                               Item **items,
                                               uint nitems) const= 0;
  virtual bool Item_func_min_max_fix_attributes(THD *thd,
                                                Item_func_min_max *func,
                                                Item **items,
                                                uint nitems) const;
  virtual bool Item_sum_hybrid_fix_length_and_dec(Item_sum_hybrid *) const= 0;
  virtual bool Item_sum_sum_fix_length_and_dec(Item_sum_sum *) const= 0;
  virtual bool Item_sum_avg_fix_length_and_dec(Item_sum_avg *) const= 0;
  virtual
  bool Item_sum_variance_fix_length_and_dec(Item_sum_variance *) const= 0;

  virtual bool Item_val_bool(Item *item) const= 0;
  virtual bool Item_get_date(Item *item, MYSQL_TIME *ltime,
                             ulonglong fuzzydate) const= 0;
  virtual longlong Item_val_int_signed_typecast(Item *item) const= 0;
  virtual longlong Item_val_int_unsigned_typecast(Item *item) const= 0;

  virtual String *Item_func_hex_val_str_ascii(Item_func_hex *item,
                                              String *str) const= 0;

  virtual
  String *Item_func_hybrid_field_type_val_str(Item_func_hybrid_field_type *,
                                              String *) const= 0;
  virtual
  double Item_func_hybrid_field_type_val_real(Item_func_hybrid_field_type *)
                                              const= 0;
  virtual
  longlong Item_func_hybrid_field_type_val_int(Item_func_hybrid_field_type *)
                                               const= 0;
  virtual
  my_decimal *Item_func_hybrid_field_type_val_decimal(
                                              Item_func_hybrid_field_type *,
                                              my_decimal *) const= 0;
  virtual
  bool Item_func_hybrid_field_type_get_date(Item_func_hybrid_field_type *,
                                            MYSQL_TIME *,
                                            ulonglong fuzzydate) const= 0;
  virtual
  String *Item_func_min_max_val_str(Item_func_min_max *, String *) const= 0;
  virtual
  double Item_func_min_max_val_real(Item_func_min_max *) const= 0;
  virtual
  longlong Item_func_min_max_val_int(Item_func_min_max *) const= 0;
  virtual
  my_decimal *Item_func_min_max_val_decimal(Item_func_min_max *,
                                            my_decimal *) const= 0;
  virtual
  bool Item_func_min_max_get_date(Item_func_min_max*,
                                  MYSQL_TIME *, ulonglong fuzzydate) const= 0;
  virtual bool
  Item_func_between_fix_length_and_dec(Item_func_between *func) const= 0;
  virtual longlong
  Item_func_between_val_int(Item_func_between *func) const= 0;

  virtual cmp_item *
  make_cmp_item(THD *thd, CHARSET_INFO *cs) const= 0;

  virtual in_vector *
  make_in_vector(THD *thd, const Item_func_in *func, uint nargs) const= 0;

  virtual bool
  Item_func_in_fix_comparator_compatible_types(THD *thd, Item_func_in *)
                                                               const= 0;

  virtual bool
  Item_func_round_fix_length_and_dec(Item_func_round *round) const= 0;

  virtual bool
  Item_func_int_val_fix_length_and_dec(Item_func_int_val *func) const= 0;

  virtual bool
  Item_func_abs_fix_length_and_dec(Item_func_abs *func) const= 0;

  virtual bool
  Item_func_neg_fix_length_and_dec(Item_func_neg *func) const= 0;

  virtual bool
  Item_func_signed_fix_length_and_dec(Item_func_signed *item) const;
  virtual bool
  Item_func_unsigned_fix_length_and_dec(Item_func_unsigned *item) const;
  virtual bool
  Item_double_typecast_fix_length_and_dec(Item_double_typecast *item) const;
  virtual bool
  Item_float_typecast_fix_length_and_dec(Item_float_typecast *item) const;
  virtual bool
  Item_decimal_typecast_fix_length_and_dec(Item_decimal_typecast *item) const;
  virtual bool
  Item_char_typecast_fix_length_and_dec(Item_char_typecast *item) const;
  virtual bool
  Item_time_typecast_fix_length_and_dec(Item_time_typecast *item) const;
  virtual bool
  Item_date_typecast_fix_length_and_dec(Item_date_typecast *item) const;
  virtual bool
  Item_datetime_typecast_fix_length_and_dec(Item_datetime_typecast *item) const;

  virtual bool
  Item_func_plus_fix_length_and_dec(Item_func_plus *func) const= 0;
  virtual bool
  Item_func_minus_fix_length_and_dec(Item_func_minus *func) const= 0;
  virtual bool
  Item_func_mul_fix_length_and_dec(Item_func_mul *func) const= 0;
  virtual bool
  Item_func_div_fix_length_and_dec(Item_func_div *func) const= 0;
  virtual bool
  Item_func_mod_fix_length_and_dec(Item_func_mod *func) const= 0;

  virtual bool
  Vers_history_point_resolve_unit(THD *thd, Vers_history_point *point) const;
};


/*
  Special handler for ROW
*/
class Type_handler_row: public Type_handler
{
  static const Name m_name_row;
public:
  virtual ~Type_handler_row() {}
  const Name name() const { return m_name_row; }
  bool is_scalar_type() const { return false; }
  bool can_return_int() const { return false; }
  bool can_return_decimal() const { return false; }
  bool can_return_real() const { return false; }
  bool can_return_str() const { return false; }
  bool can_return_text() const { return false; }
  bool can_return_date() const { return false; }
  bool can_return_time() const { return false; }
  enum_field_types field_type() const
  {
    DBUG_ASSERT(0);
    return MYSQL_TYPE_NULL;
  };
  Item_result result_type() const
  {
    return ROW_RESULT;
  }
  Item_result cmp_type() const
  {
    return ROW_RESULT;
  }
  const Type_handler *type_handler_for_comparison() const;
  bool subquery_type_allows_materialization(const Item *inner,
                                            const Item *outer) const
  {
    DBUG_ASSERT(0);
    return false;
  }
  Field *make_num_distinct_aggregator_field(MEM_ROOT *, const Item *) const
  {
    DBUG_ASSERT(0);
    return NULL;
  }
  Field *make_conversion_table_field(TABLE *TABLE,
                                     uint metadata,
                                     const Field *target) const
  {
    DBUG_ASSERT(0);
    return NULL;
  }
  bool Column_definition_fix_attributes(Column_definition *c) const
  {
    return false;
  }
  bool Column_definition_prepare_stage1(THD *thd,
                                        MEM_ROOT *mem_root,
                                        Column_definition *c,
                                        handler *file,
                                        ulonglong table_flags) const;
  bool Column_definition_redefine_stage1(Column_definition *def,
                                         const Column_definition *dup,
                                         const handler *file,
                                         const Schema_specification_st *schema)
                                         const
  {
    DBUG_ASSERT(0);
    return true;
  }
  bool Column_definition_prepare_stage2(Column_definition *c,
                                        handler *file,
                                        ulonglong table_flags) const
  {
    return false;
  }
  Field *make_table_field(const LEX_CSTRING *name,
                          const Record_addr &addr,
                          const Type_all_attributes &attr,
                          TABLE *table) const
  {
    DBUG_ASSERT(0);
    return NULL;
  }
  void make_sort_key(uchar *to, Item *item,
                     const SORT_FIELD_ATTR *sort_field,
                     Sort_param *param) const
  {
    DBUG_ASSERT(0);
  }
  void sortlength(THD *thd, const Type_std_attributes *item,
                            SORT_FIELD_ATTR *attr) const
  {
    DBUG_ASSERT(0);
  }
  uint32 max_display_length(const Item *item) const
  {
    DBUG_ASSERT(0);
    return 0;
  }
  uint32 calc_pack_length(uint32 length) const
  {
    DBUG_ASSERT(0);
    return 0;
  }
  uint Item_decimal_precision(const Item *item) const
  {
    DBUG_ASSERT(0);
    return DECIMAL_MAX_PRECISION;
  }
  bool Item_save_in_value(Item *item, st_value *value) const;
  bool Item_param_set_from_value(THD *thd,
                                 Item_param *param,
                                 const Type_all_attributes *attr,
                                 const st_value *value) const;
  bool Item_send(Item *item, Protocol *protocol, st_value *buf) const
  {
    DBUG_ASSERT(0);
    return true;
  }
  int Item_save_in_field(Item *item, Field *field, bool no_conversions) const
  {
    DBUG_ASSERT(0);
    return 1;
  }
  String *print_item_value(THD *thd, Item *item, String *str) const;
  bool can_change_cond_ref_to_const(Item_bool_func2 *target,
                                   Item *target_expr, Item *target_value,
                                   Item_bool_func2 *source,
                                   Item *source_expr, Item *source_const) const
  {
    DBUG_ASSERT(0);
    return false;
  }
  Item *make_const_item_for_comparison(THD *, Item *src, const Item *cmp) const;
  Item_cache *Item_get_cache(THD *thd, const Item *item) const;
  bool set_comparator_func(Arg_comparator *cmp) const;
  bool Item_hybrid_func_fix_attributes(THD *thd,
                                       const char *name,
                                       Type_handler_hybrid_field_type *,
                                       Type_all_attributes *atrr,
                                       Item **items, uint nitems) const
  {
    DBUG_ASSERT(0);
    return true;
  }
  bool Item_sum_hybrid_fix_length_and_dec(Item_sum_hybrid *func) const
  {
    DBUG_ASSERT(0);
    return true;
  }
  bool Item_sum_sum_fix_length_and_dec(Item_sum_sum *) const
  {
    DBUG_ASSERT(0);
    return true;
  }
  bool Item_sum_avg_fix_length_and_dec(Item_sum_avg *) const
  {
    DBUG_ASSERT(0);
    return true;
  }
  bool Item_sum_variance_fix_length_and_dec(Item_sum_variance *) const
  {
    DBUG_ASSERT(0);
    return true;
  }
  bool Item_val_bool(Item *item) const
  {
    DBUG_ASSERT(0);
    return false;
  }
  bool Item_get_date(Item *item, MYSQL_TIME *ltime, ulonglong fuzzydate) const
  {
    DBUG_ASSERT(0);
    return true;
  }
  longlong Item_val_int_signed_typecast(Item *item) const
  {
    DBUG_ASSERT(0);
    return 0;
  }
  longlong Item_val_int_unsigned_typecast(Item *item) const
  {
    DBUG_ASSERT(0);
    return 0;
  }
  String *Item_func_hex_val_str_ascii(Item_func_hex *item, String *str) const
  {
    DBUG_ASSERT(0);
    return NULL;
  }
  String *Item_func_hybrid_field_type_val_str(Item_func_hybrid_field_type *,
                                              String *) const
  {
    DBUG_ASSERT(0);
    return NULL;
  }
  double Item_func_hybrid_field_type_val_real(Item_func_hybrid_field_type *)
                                              const
  {
    DBUG_ASSERT(0);
    return 0.0;
  }
  longlong Item_func_hybrid_field_type_val_int(Item_func_hybrid_field_type *)
                                               const
  {
    DBUG_ASSERT(0);
    return 0;
  }
  my_decimal *Item_func_hybrid_field_type_val_decimal(
                                              Item_func_hybrid_field_type *,
                                              my_decimal *) const
  {
    DBUG_ASSERT(0);
    return NULL;
  }
  bool Item_func_hybrid_field_type_get_date(Item_func_hybrid_field_type *,
                                            MYSQL_TIME *,
                                            ulonglong fuzzydate) const
  {
    DBUG_ASSERT(0);
    return true;
  }

  String *Item_func_min_max_val_str(Item_func_min_max *, String *) const
  {
    DBUG_ASSERT(0);
    return NULL;
  }
  double Item_func_min_max_val_real(Item_func_min_max *) const
  {
    DBUG_ASSERT(0);
    return 0;
  }
  longlong Item_func_min_max_val_int(Item_func_min_max *) const
  {
    DBUG_ASSERT(0);
    return 0;
  }
  my_decimal *Item_func_min_max_val_decimal(Item_func_min_max *,
                                            my_decimal *) const
  {
    DBUG_ASSERT(0);
    return NULL;
  }
  bool Item_func_min_max_get_date(Item_func_min_max*,
                                  MYSQL_TIME *, ulonglong fuzzydate) const
  {
    DBUG_ASSERT(0);
    return true;
  }
  bool Item_func_between_fix_length_and_dec(Item_func_between *func) const
  {
    DBUG_ASSERT(0);
    return true;
  }
  longlong Item_func_between_val_int(Item_func_between *func) const;
  cmp_item *make_cmp_item(THD *thd, CHARSET_INFO *cs) const;
  in_vector *make_in_vector(THD *thd, const Item_func_in *f, uint nargs) const;
  bool Item_func_in_fix_comparator_compatible_types(THD *thd,
                                                    Item_func_in *) const;
  bool Item_func_round_fix_length_and_dec(Item_func_round *) const;
  bool Item_func_int_val_fix_length_and_dec(Item_func_int_val *) const;
  bool Item_func_abs_fix_length_and_dec(Item_func_abs *) const;
  bool Item_func_neg_fix_length_and_dec(Item_func_neg *) const;

  bool Item_func_signed_fix_length_and_dec(Item_func_signed *) const
  {
    DBUG_ASSERT(0);
    return true;
  }
  bool Item_func_unsigned_fix_length_and_dec(Item_func_unsigned *) const
  {
    DBUG_ASSERT(0);
    return true;
  }
  bool Item_double_typecast_fix_length_and_dec(Item_double_typecast *) const
  {
    DBUG_ASSERT(0);
    return true;
  }
  bool Item_float_typecast_fix_length_and_dec(Item_float_typecast *) const
  {
    DBUG_ASSERT(0);
    return true;
  }
  bool Item_decimal_typecast_fix_length_and_dec(Item_decimal_typecast *) const
  {
    DBUG_ASSERT(0);
    return true;
  }
  bool Item_char_typecast_fix_length_and_dec(Item_char_typecast *) const
  {
    DBUG_ASSERT(0);
    return true;
  }
  bool Item_time_typecast_fix_length_and_dec(Item_time_typecast *) const
  {
    DBUG_ASSERT(0);
    return true;
  }
  bool Item_date_typecast_fix_length_and_dec(Item_date_typecast *) const
  {
    DBUG_ASSERT(0);
    return true;
  }
  bool Item_datetime_typecast_fix_length_and_dec(Item_datetime_typecast *) const
  {
    DBUG_ASSERT(0);
    return true;
  }

  bool Item_func_plus_fix_length_and_dec(Item_func_plus *) const;
  bool Item_func_minus_fix_length_and_dec(Item_func_minus *) const;
  bool Item_func_mul_fix_length_and_dec(Item_func_mul *) const;
  bool Item_func_div_fix_length_and_dec(Item_func_div *) const;
  bool Item_func_mod_fix_length_and_dec(Item_func_mod *) const;
};


/*
  A common parent class for numeric data type handlers
*/
class Type_handler_numeric: public Type_handler
{
public:
  String *print_item_value(THD *thd, Item *item, String *str) const;
  double Item_func_min_max_val_real(Item_func_min_max *) const;
  longlong Item_func_min_max_val_int(Item_func_min_max *) const;
  my_decimal *Item_func_min_max_val_decimal(Item_func_min_max *,
                                            my_decimal *) const;
  bool Item_func_min_max_get_date(Item_func_min_max*,
                                  MYSQL_TIME *, ulonglong fuzzydate) const;
  virtual ~Type_handler_numeric() { }
  bool can_change_cond_ref_to_const(Item_bool_func2 *target,
                                   Item *target_expr, Item *target_value,
                                   Item_bool_func2 *source,
                                   Item *source_expr, Item *source_const) const;
  bool Item_func_between_fix_length_and_dec(Item_func_between *func) const;
  bool Item_char_typecast_fix_length_and_dec(Item_char_typecast *) const;
};


/*** Abstract classes for every XXX_RESULT */

class Type_handler_real_result: public Type_handler_numeric
{
public:
  Item_result result_type() const { return REAL_RESULT; }
  Item_result cmp_type() const { return REAL_RESULT; }
  virtual ~Type_handler_real_result() {}
  const Type_handler *type_handler_for_comparison() const;
  bool subquery_type_allows_materialization(const Item *inner,
                                            const Item *outer) const;
  void make_sort_key(uchar *to, Item *item, const SORT_FIELD_ATTR *sort_field,
                     Sort_param *param) const;
  void sortlength(THD *thd,
                  const Type_std_attributes *item,
                  SORT_FIELD_ATTR *attr) const;
  uint Item_decimal_precision(const Item *item) const;
  bool Item_save_in_value(Item *item, st_value *value) const;
  bool Item_param_set_from_value(THD *thd,
                                 Item_param *param,
                                 const Type_all_attributes *attr,
                                 const st_value *value) const;
  int Item_save_in_field(Item *item, Field *field, bool no_conversions) const;
  Item *make_const_item_for_comparison(THD *, Item *src, const Item *cmp) const;
  bool set_comparator_func(Arg_comparator *cmp) const;
  bool Item_hybrid_func_fix_attributes(THD *thd,
                                       const char *name,
                                       Type_handler_hybrid_field_type *,
                                       Type_all_attributes *atrr,
                                       Item **items, uint nitems) const;
  bool Item_func_min_max_fix_attributes(THD *thd, Item_func_min_max *func,
                                        Item **items, uint nitems) const;
  bool Item_sum_hybrid_fix_length_and_dec(Item_sum_hybrid *func) const;
  bool Item_sum_sum_fix_length_and_dec(Item_sum_sum *) const;
  bool Item_sum_avg_fix_length_and_dec(Item_sum_avg *) const;
  bool Item_sum_variance_fix_length_and_dec(Item_sum_variance *) const;
  bool Item_func_signed_fix_length_and_dec(Item_func_signed *item) const;
  bool Item_func_unsigned_fix_length_and_dec(Item_func_unsigned *item) const;
  bool Item_val_bool(Item *item) const;
  bool Item_get_date(Item *item, MYSQL_TIME *ltime, ulonglong fuzzydate) const;
  longlong Item_val_int_signed_typecast(Item *item) const;
  longlong Item_val_int_unsigned_typecast(Item *item) const;
  String *Item_func_hex_val_str_ascii(Item_func_hex *item, String *str) const;
  double Item_func_hybrid_field_type_val_real(Item_func_hybrid_field_type *)
                                              const;
  longlong Item_func_hybrid_field_type_val_int(Item_func_hybrid_field_type *)
                                               const;
  my_decimal *Item_func_hybrid_field_type_val_decimal(
                                              Item_func_hybrid_field_type *,
                                              my_decimal *) const;
  bool Item_func_hybrid_field_type_get_date(Item_func_hybrid_field_type *,
                                            MYSQL_TIME *,
                                            ulonglong fuzzydate) const;
  longlong Item_func_between_val_int(Item_func_between *func) const;
  cmp_item *make_cmp_item(THD *thd, CHARSET_INFO *cs) const;
  in_vector *make_in_vector(THD *, const Item_func_in *, uint nargs) const;
  bool Item_func_in_fix_comparator_compatible_types(THD *thd,
                                                    Item_func_in *) const;

  bool Item_func_round_fix_length_and_dec(Item_func_round *) const;
  bool Item_func_int_val_fix_length_and_dec(Item_func_int_val *) const;
  bool Item_func_abs_fix_length_and_dec(Item_func_abs *) const;
  bool Item_func_neg_fix_length_and_dec(Item_func_neg *) const;
  bool Item_func_plus_fix_length_and_dec(Item_func_plus *) const;
  bool Item_func_minus_fix_length_and_dec(Item_func_minus *) const;
  bool Item_func_mul_fix_length_and_dec(Item_func_mul *) const;
  bool Item_func_div_fix_length_and_dec(Item_func_div *) const;
  bool Item_func_mod_fix_length_and_dec(Item_func_mod *) const;
};


class Type_handler_decimal_result: public Type_handler_numeric
{
public:
  Item_result result_type() const { return DECIMAL_RESULT; }
  Item_result cmp_type() const { return DECIMAL_RESULT; }
  virtual ~Type_handler_decimal_result() {};
  const Type_handler *type_handler_for_comparison() const;
  bool subquery_type_allows_materialization(const Item *inner,
                                            const Item *outer) const;
  Field *make_num_distinct_aggregator_field(MEM_ROOT *, const Item *) const;
  void make_sort_key(uchar *to, Item *item, const SORT_FIELD_ATTR *sort_field,
                     Sort_param *param) const;
  void sortlength(THD *thd,
                  const Type_std_attributes *item,
                  SORT_FIELD_ATTR *attr) const;
  uint32 max_display_length(const Item *item) const;
  Item *create_typecast_item(THD *thd, Item *item,
                             const Type_cast_attributes &attr) const;
  uint Item_decimal_precision(const Item *item) const;
  bool Item_save_in_value(Item *item, st_value *value) const;
  void Item_param_set_param_func(Item_param *param,
                                 uchar **pos, ulong len) const;
  bool Item_param_set_from_value(THD *thd,
                                 Item_param *param,
                                 const Type_all_attributes *attr,
                                 const st_value *value) const;
  bool Item_send(Item *item, Protocol *protocol, st_value *buf) const
  {
    return Item_send_str(item, protocol, buf);
  }
  int Item_save_in_field(Item *item, Field *field, bool no_conversions) const;
  Item *make_const_item_for_comparison(THD *, Item *src, const Item *cmp) const;
  Item_cache *Item_get_cache(THD *thd, const Item *item) const;
  bool set_comparator_func(Arg_comparator *cmp) const;
  bool Item_hybrid_func_fix_attributes(THD *thd,
                                       const char *name,
                                       Type_handler_hybrid_field_type *,
                                       Type_all_attributes *atrr,
                                       Item **items, uint nitems) const;
  bool Item_sum_hybrid_fix_length_and_dec(Item_sum_hybrid *func) const;
  bool Item_sum_sum_fix_length_and_dec(Item_sum_sum *) const;
  bool Item_sum_avg_fix_length_and_dec(Item_sum_avg *) const;
  bool Item_sum_variance_fix_length_and_dec(Item_sum_variance *) const;
  bool Item_val_bool(Item *item) const;
  bool Item_get_date(Item *item, MYSQL_TIME *ltime, ulonglong fuzzydate) const;
  longlong Item_val_int_signed_typecast(Item *item) const;
  longlong Item_val_int_unsigned_typecast(Item *item) const;
  String *Item_func_hex_val_str_ascii(Item_func_hex *item, String *str) const;
  String *Item_func_hybrid_field_type_val_str(Item_func_hybrid_field_type *,
                                              String *) const;
  double Item_func_hybrid_field_type_val_real(Item_func_hybrid_field_type *)
                                              const;
  longlong Item_func_hybrid_field_type_val_int(Item_func_hybrid_field_type *)
                                               const;
  my_decimal *Item_func_hybrid_field_type_val_decimal(
                                              Item_func_hybrid_field_type *,
                                              my_decimal *) const;
  bool Item_func_hybrid_field_type_get_date(Item_func_hybrid_field_type *,
                                            MYSQL_TIME *,
                                            ulonglong fuzzydate) const;
  String *Item_func_min_max_val_str(Item_func_min_max *, String *) const;
  longlong Item_func_between_val_int(Item_func_between *func) const;
  cmp_item *make_cmp_item(THD *thd, CHARSET_INFO *cs) const;
  in_vector *make_in_vector(THD *, const Item_func_in *, uint nargs) const;
  bool Item_func_in_fix_comparator_compatible_types(THD *thd,
                                                    Item_func_in *) const;
  bool Item_func_round_fix_length_and_dec(Item_func_round *) const;
  bool Item_func_int_val_fix_length_and_dec(Item_func_int_val *) const;
  bool Item_func_abs_fix_length_and_dec(Item_func_abs *) const;
  bool Item_func_neg_fix_length_and_dec(Item_func_neg *) const;
  bool Item_func_plus_fix_length_and_dec(Item_func_plus *) const;
  bool Item_func_minus_fix_length_and_dec(Item_func_minus *) const;
  bool Item_func_mul_fix_length_and_dec(Item_func_mul *) const;
  bool Item_func_div_fix_length_and_dec(Item_func_div *) const;
  bool Item_func_mod_fix_length_and_dec(Item_func_mod *) const;
};


class Type_limits_int
{
private:
  uint32 m_precision;
  uint32 m_char_length;
public:
  Type_limits_int(uint32 prec, uint32 nchars)
   :m_precision(prec), m_char_length(nchars)
  { }
  uint32 precision() const { return m_precision; }
  uint32 char_length() const { return m_char_length; }
};


/*
  UNDIGNED TINYINT:    0..255   digits=3 nchars=3
  SIGNED TINYINT  : -128..127   digits=3 nchars=4
*/
class Type_limits_uint8: public Type_limits_int
{
public:
  Type_limits_uint8()
   :Type_limits_int(MAX_TINYINT_WIDTH, MAX_TINYINT_WIDTH)
  { }
};


class Type_limits_sint8: public Type_limits_int
{
public:
  Type_limits_sint8()
   :Type_limits_int(MAX_TINYINT_WIDTH, MAX_TINYINT_WIDTH + 1)
  { }
};


/*
  UNDIGNED SMALLINT:       0..65535  digits=5 nchars=5
  SIGNED SMALLINT:    -32768..32767  digits=5 nchars=6
*/
class Type_limits_uint16: public Type_limits_int
{
public:
  Type_limits_uint16()
   :Type_limits_int(MAX_SMALLINT_WIDTH, MAX_SMALLINT_WIDTH)
  { }
};


class Type_limits_sint16: public Type_limits_int
{
public:
  Type_limits_sint16()
   :Type_limits_int(MAX_SMALLINT_WIDTH, MAX_SMALLINT_WIDTH + 1)
  { }
};


/*
  MEDIUMINT UNSIGNED         0 .. 16777215  digits=8 char_length=8
  MEDIUMINT SIGNED:   -8388608 ..  8388607  digits=7 char_length=8
*/
class Type_limits_uint24: public Type_limits_int
{
public:
  Type_limits_uint24()
   :Type_limits_int(MAX_MEDIUMINT_WIDTH, MAX_MEDIUMINT_WIDTH)
  { }
};


class Type_limits_sint24: public Type_limits_int
{
public:
  Type_limits_sint24()
   :Type_limits_int(MAX_MEDIUMINT_WIDTH - 1, MAX_MEDIUMINT_WIDTH)
  { }
};


/*
  UNSIGNED INT:           0..4294967295  digits=10 nchars=10
  SIGNED INT:   -2147483648..2147483647  digits=10 nchars=11
*/
class Type_limits_uint32: public Type_limits_int
{
public:
  Type_limits_uint32()
   :Type_limits_int(MAX_INT_WIDTH, MAX_INT_WIDTH)
  { }
=======
  virtual bool is_packable() const { return false; }
>>>>>>> 72eea39d
};



class Type_limits_sint32: public Type_limits_int
{
public:
  Type_limits_sint32()
   :Type_limits_int(MAX_INT_WIDTH, MAX_INT_WIDTH + 1)
  { }
};


/*
  UNSIGNED BIGINT:                  0..18446744073709551615 digits=20 nchars=20
  SIGNED BIGINT:  -9223372036854775808..9223372036854775807 digits=19 nchars=20
*/
class Type_limits_uint64: public Type_limits_int
{
public:
  Type_limits_uint64(): Type_limits_int(MAX_BIGINT_WIDTH, MAX_BIGINT_WIDTH)
  { }
};


class Type_limits_sint64: public Type_limits_int
{
public:
  Type_limits_sint64()
   :Type_limits_int(MAX_BIGINT_WIDTH - 1, MAX_BIGINT_WIDTH)
  { }
};



class Type_handler_int_result: public Type_handler_numeric
{
public:
  Item_result result_type() const { return INT_RESULT; }
  Item_result cmp_type() const { return INT_RESULT; }
  virtual ~Type_handler_int_result() {}
  const Type_handler *type_handler_for_comparison() const;
  bool subquery_type_allows_materialization(const Item *inner,
                                            const Item *outer) const;
  Field *make_num_distinct_aggregator_field(MEM_ROOT *, const Item *) const;
  void make_sort_key(uchar *to, Item *item, const SORT_FIELD_ATTR *sort_field,
                     Sort_param *param) const;
  void sortlength(THD *thd,
                  const Type_std_attributes *item,
                  SORT_FIELD_ATTR *attr) const;
  uint Item_decimal_precision(const Item *item) const;
  bool Item_save_in_value(Item *item, st_value *value) const;
  bool Item_param_set_from_value(THD *thd,
                                 Item_param *param,
                                 const Type_all_attributes *attr,
                                 const st_value *value) const;
  int Item_save_in_field(Item *item, Field *field, bool no_conversions) const;
  Item *make_const_item_for_comparison(THD *, Item *src, const Item *cmp) const;
  Item_cache *Item_get_cache(THD *thd, const Item *item) const;
  bool set_comparator_func(Arg_comparator *cmp) const;
  bool Item_hybrid_func_fix_attributes(THD *thd,
                                       const char *name,
                                       Type_handler_hybrid_field_type *,
                                       Type_all_attributes *atrr,
                                       Item **items, uint nitems) const;
  bool Item_sum_hybrid_fix_length_and_dec(Item_sum_hybrid *func) const;
  bool Item_sum_sum_fix_length_and_dec(Item_sum_sum *) const;
  bool Item_sum_avg_fix_length_and_dec(Item_sum_avg *) const;
  bool Item_sum_variance_fix_length_and_dec(Item_sum_variance *) const;
  bool Item_val_bool(Item *item) const;
  bool Item_get_date(Item *item, MYSQL_TIME *ltime, ulonglong fuzzydate) const;
  longlong Item_val_int_signed_typecast(Item *item) const;
  longlong Item_val_int_unsigned_typecast(Item *item) const;
  String *Item_func_hex_val_str_ascii(Item_func_hex *item, String *str) const;
  String *Item_func_hybrid_field_type_val_str(Item_func_hybrid_field_type *,
                                              String *) const;
  double Item_func_hybrid_field_type_val_real(Item_func_hybrid_field_type *)
                                              const;
  longlong Item_func_hybrid_field_type_val_int(Item_func_hybrid_field_type *)
                                               const;
  my_decimal *Item_func_hybrid_field_type_val_decimal(
                                              Item_func_hybrid_field_type *,
                                              my_decimal *) const;
  bool Item_func_hybrid_field_type_get_date(Item_func_hybrid_field_type *,
                                            MYSQL_TIME *,
                                            ulonglong fuzzydate) const;
  String *Item_func_min_max_val_str(Item_func_min_max *, String *) const;
  longlong Item_func_between_val_int(Item_func_between *func) const;
  cmp_item *make_cmp_item(THD *thd, CHARSET_INFO *cs) const;
  in_vector *make_in_vector(THD *, const Item_func_in *, uint nargs) const;
  bool Item_func_in_fix_comparator_compatible_types(THD *thd,
                                                    Item_func_in *) const;
  bool Item_func_round_fix_length_and_dec(Item_func_round *) const;
  bool Item_func_int_val_fix_length_and_dec(Item_func_int_val *) const;
  bool Item_func_abs_fix_length_and_dec(Item_func_abs *) const;
  bool Item_func_neg_fix_length_and_dec(Item_func_neg *) const;
  bool Item_func_plus_fix_length_and_dec(Item_func_plus *) const;
  bool Item_func_minus_fix_length_and_dec(Item_func_minus *) const;
  bool Item_func_mul_fix_length_and_dec(Item_func_mul *) const;
  bool Item_func_div_fix_length_and_dec(Item_func_div *) const;
  bool Item_func_mod_fix_length_and_dec(Item_func_mod *) const;
};


class Type_handler_general_purpose_int: public Type_handler_int_result
{
public:
  bool type_can_have_auto_increment_attribute() const { return true; }
  virtual const Type_limits_int *
    type_limits_int_by_unsigned_flag(bool unsigned_flag) const= 0;
  uint32 max_display_length(const Item *item) const;
  bool Vers_history_point_resolve_unit(THD *thd, Vers_history_point *p) const;
};


class Type_handler_temporal_result: public Type_handler
{
protected:
  uint Item_decimal_scale_with_seconds(const Item *item) const;
  uint Item_divisor_precision_increment_with_seconds(const Item *) const;
public:
  Item_result result_type() const { return STRING_RESULT; }
  Item_result cmp_type() const { return TIME_RESULT; }
  virtual ~Type_handler_temporal_result() {}
  void make_sort_key(uchar *to, Item *item,  const SORT_FIELD_ATTR *sort_field,
                     Sort_param *param) const;
  void sortlength(THD *thd,
                  const Type_std_attributes *item,
                  SORT_FIELD_ATTR *attr) const;
  bool Item_param_set_from_value(THD *thd,
                                 Item_param *param,
                                 const Type_all_attributes *attr,
                                 const st_value *value) const;
  uint32 max_display_length(const Item *item) const;
  bool can_change_cond_ref_to_const(Item_bool_func2 *target,
                                   Item *target_expr, Item *target_value,
                                   Item_bool_func2 *source,
                                   Item *source_expr, Item *source_const) const;
  bool subquery_type_allows_materialization(const Item *inner,
                                            const Item *outer) const;
  bool Item_func_min_max_fix_attributes(THD *thd, Item_func_min_max *func,
                                        Item **items, uint nitems) const;
  bool Item_sum_hybrid_fix_length_and_dec(Item_sum_hybrid *func) const;
  bool Item_sum_sum_fix_length_and_dec(Item_sum_sum *) const;
  bool Item_sum_avg_fix_length_and_dec(Item_sum_avg *) const;
  bool Item_sum_variance_fix_length_and_dec(Item_sum_variance *) const;
  bool Item_val_bool(Item *item) const;
  bool Item_get_date(Item *item, MYSQL_TIME *ltime, ulonglong fuzzydate) const;
  longlong Item_val_int_signed_typecast(Item *item) const;
  longlong Item_val_int_unsigned_typecast(Item *item) const;
  String *Item_func_hex_val_str_ascii(Item_func_hex *item, String *str) const;
  String *Item_func_hybrid_field_type_val_str(Item_func_hybrid_field_type *,
                                              String *) const;
  double Item_func_hybrid_field_type_val_real(Item_func_hybrid_field_type *)
                                              const;
  longlong Item_func_hybrid_field_type_val_int(Item_func_hybrid_field_type *)
                                               const;
  my_decimal *Item_func_hybrid_field_type_val_decimal(
                                              Item_func_hybrid_field_type *,
                                              my_decimal *) const;
  bool Item_func_hybrid_field_type_get_date(Item_func_hybrid_field_type *,
                                            MYSQL_TIME *,
                                            ulonglong fuzzydate) const;
  String *Item_func_min_max_val_str(Item_func_min_max *, String *) const;
  double Item_func_min_max_val_real(Item_func_min_max *) const;
  longlong Item_func_min_max_val_int(Item_func_min_max *) const;
  my_decimal *Item_func_min_max_val_decimal(Item_func_min_max *,
                                            my_decimal *) const;
  bool Item_func_min_max_get_date(Item_func_min_max*,
                                  MYSQL_TIME *, ulonglong fuzzydate) const;
  bool Item_func_between_fix_length_and_dec(Item_func_between *func) const;
  longlong Item_func_between_val_int(Item_func_between *func) const;
  bool Item_func_in_fix_comparator_compatible_types(THD *thd,
                                                    Item_func_in *) const;
  bool Item_func_round_fix_length_and_dec(Item_func_round *) const;
  bool Item_func_int_val_fix_length_and_dec(Item_func_int_val *) const;
  bool Item_func_abs_fix_length_and_dec(Item_func_abs *) const;
  bool Item_func_neg_fix_length_and_dec(Item_func_neg *) const;
  bool Item_func_plus_fix_length_and_dec(Item_func_plus *) const;
  bool Item_func_minus_fix_length_and_dec(Item_func_minus *) const;
  bool Item_func_mul_fix_length_and_dec(Item_func_mul *) const;
  bool Item_func_div_fix_length_and_dec(Item_func_div *) const;
  bool Item_func_mod_fix_length_and_dec(Item_func_mod *) const;
  bool Vers_history_point_resolve_unit(THD *thd, Vers_history_point *p) const;
};


class Type_handler_string_result: public Type_handler
{
  uint Item_temporal_precision(Item *item, bool is_time) const;
public:
  Item_result result_type() const { return STRING_RESULT; }
  Item_result cmp_type() const { return STRING_RESULT; }
  CHARSET_INFO *charset_for_protocol(const Item *item) const;
  virtual ~Type_handler_string_result() {}
  const Type_handler *type_handler_for_comparison() const;
  const Type_handler *
  type_handler_adjusted_to_max_octet_length(uint max_octet_length,
                                            CHARSET_INFO *cs) const;
  void make_sort_key(uchar *to, Item *item, const SORT_FIELD_ATTR *sort_field,
                     Sort_param *param) const;
  void sortlength(THD *thd,
                  const Type_std_attributes *item,
                  SORT_FIELD_ATTR *attr) const;
<<<<<<< HEAD
  bool Column_definition_prepare_stage1(THD *thd,
                                        MEM_ROOT *mem_root,
                                        Column_definition *c,
                                        handler *file,
                                        ulonglong table_flags) const;
  bool Column_definition_redefine_stage1(Column_definition *def,
                                         const Column_definition *dup,
                                         const handler *file,
                                         const Schema_specification_st *schema)
                                         const;
  uint32 max_display_length(const Item *item) const;
  uint Item_time_precision(Item *item) const
  {
    return Item_temporal_precision(item, true);
  }
  uint Item_datetime_precision(Item *item) const
  {
    return Item_temporal_precision(item, false);
  }
  uint Item_decimal_precision(const Item *item) const;
  bool Item_save_in_value(Item *item, st_value *value) const;
  void Item_param_setup_conversion(THD *thd, Item_param *) const;
  void Item_param_set_param_func(Item_param *param,
                                 uchar **pos, ulong len) const;
  bool Item_param_set_from_value(THD *thd,
                                 Item_param *param,
                                 const Type_all_attributes *attr,
                                 const st_value *value) const;
  bool Item_send(Item *item, Protocol *protocol, st_value *buf) const
  {
    return Item_send_str(item, protocol, buf);
  }
  int Item_save_in_field(Item *item, Field *field, bool no_conversions) const;
  String *print_item_value(THD *thd, Item *item, String *str) const
  {
    return print_item_value_csstr(thd, item, str);
  }
  bool can_change_cond_ref_to_const(Item_bool_func2 *target,
                                   Item *target_expr, Item *target_value,
                                   Item_bool_func2 *source,
                                   Item *source_expr, Item *source_const) const;
  bool subquery_type_allows_materialization(const Item *inner,
                                            const Item *outer) const;
  Item *make_const_item_for_comparison(THD *, Item *src, const Item *cmp) const;
  Item_cache *Item_get_cache(THD *thd, const Item *item) const;
  bool set_comparator_func(Arg_comparator *cmp) const;
  bool Item_hybrid_func_fix_attributes(THD *thd,
                                       const char *name,
                                       Type_handler_hybrid_field_type *,
                                       Type_all_attributes *atrr,
                                       Item **items, uint nitems) const;
  bool Item_sum_hybrid_fix_length_and_dec(Item_sum_hybrid *func) const;
  bool Item_sum_sum_fix_length_and_dec(Item_sum_sum *) const;
  bool Item_sum_avg_fix_length_and_dec(Item_sum_avg *) const;
  bool Item_sum_variance_fix_length_and_dec(Item_sum_variance *) const;
  bool Item_func_signed_fix_length_and_dec(Item_func_signed *item) const;
  bool Item_func_unsigned_fix_length_and_dec(Item_func_unsigned *item) const;
  bool Item_val_bool(Item *item) const;
  bool Item_get_date(Item *item, MYSQL_TIME *ltime, ulonglong fuzzydate) const;
  longlong Item_val_int_signed_typecast(Item *item) const;
  longlong Item_val_int_unsigned_typecast(Item *item) const;
  String *Item_func_hex_val_str_ascii(Item_func_hex *item, String *str) const;
  String *Item_func_hybrid_field_type_val_str(Item_func_hybrid_field_type *,
                                              String *) const;
  double Item_func_hybrid_field_type_val_real(Item_func_hybrid_field_type *)
                                              const;
  longlong Item_func_hybrid_field_type_val_int(Item_func_hybrid_field_type *)
                                               const;
  my_decimal *Item_func_hybrid_field_type_val_decimal(
                                              Item_func_hybrid_field_type *,
                                              my_decimal *) const;
  bool Item_func_hybrid_field_type_get_date(Item_func_hybrid_field_type *,
                                            MYSQL_TIME *,
                                            ulonglong fuzzydate) const;
  String *Item_func_min_max_val_str(Item_func_min_max *, String *) const;
  double Item_func_min_max_val_real(Item_func_min_max *) const;
  longlong Item_func_min_max_val_int(Item_func_min_max *) const;
  my_decimal *Item_func_min_max_val_decimal(Item_func_min_max *,
                                            my_decimal *) const;
  bool Item_func_min_max_get_date(Item_func_min_max*,
                                  MYSQL_TIME *, ulonglong fuzzydate) const;
  bool Item_func_between_fix_length_and_dec(Item_func_between *func) const;
  longlong Item_func_between_val_int(Item_func_between *func) const;
  bool Item_char_typecast_fix_length_and_dec(Item_char_typecast *) const;
  cmp_item *make_cmp_item(THD *thd, CHARSET_INFO *cs) const;
  in_vector *make_in_vector(THD *, const Item_func_in *, uint nargs) const;
  bool Item_func_in_fix_comparator_compatible_types(THD *thd,
                                                    Item_func_in *) const;
  bool Item_func_round_fix_length_and_dec(Item_func_round *) const;
  bool Item_func_int_val_fix_length_and_dec(Item_func_int_val *) const;
  bool Item_func_abs_fix_length_and_dec(Item_func_abs *) const;
  bool Item_func_neg_fix_length_and_dec(Item_func_neg *) const;
  bool Item_func_plus_fix_length_and_dec(Item_func_plus *) const;
  bool Item_func_minus_fix_length_and_dec(Item_func_minus *) const;
  bool Item_func_mul_fix_length_and_dec(Item_func_mul *) const;
  bool Item_func_div_fix_length_and_dec(Item_func_div *) const;
  bool Item_func_mod_fix_length_and_dec(Item_func_mod *) const;
};


class Type_handler_general_purpose_string: public Type_handler_string_result
{
public:
  bool is_general_purpose_string_type() const { return true; }
  bool Vers_history_point_resolve_unit(THD *thd, Vers_history_point *p) const;
=======
  bool is_packable()const { return true; }
>>>>>>> 72eea39d
};


/***
  Instantiable classes for every MYSQL_TYPE_XXX

  There are no Type_handler_xxx for the following types:
  - MYSQL_TYPE_VAR_STRING (old VARCHAR) - mapped to MYSQL_TYPE_VARSTRING
  - MYSQL_TYPE_ENUM                     - mapped to MYSQL_TYPE_VARSTRING
  - MYSQL_TYPE_SET:                     - mapped to MYSQL_TYPE_VARSTRING

  because the functionality that currently uses Type_handler
  (e.g. hybrid type functions) does not need to distinguish between
  these types and VARCHAR.
  For example:
    CREATE TABLE t2 AS SELECT COALESCE(enum_column) FROM t1;
  creates a VARCHAR column.

  There most likely be Type_handler_enum and Type_handler_set later,
  when the Type_handler infrastructure gets used in more pieces of the code.
*/


class Type_handler_tiny: public Type_handler_general_purpose_int
{
  static const Name m_name_tiny;
  static const Type_limits_int m_limits_sint8;
  static const Type_limits_int m_limits_uint8;
public:
  virtual ~Type_handler_tiny() {}
  const Name name() const { return m_name_tiny; }
  enum_field_types field_type() const { return MYSQL_TYPE_TINY; }
  const Type_limits_int *type_limits_int_by_unsigned_flag(bool unsigned_fl) const
  {
    return unsigned_fl ? &m_limits_uint8 : &m_limits_sint8;
  }
  uint32 calc_pack_length(uint32 length) const { return 1; }
  bool Item_send(Item *item, Protocol *protocol, st_value *buf) const
  {
    return Item_send_tiny(item, protocol, buf);
  }
  Field *make_conversion_table_field(TABLE *TABLE, uint metadata,
                                     const Field *target) const;
  bool Column_definition_fix_attributes(Column_definition *c) const;
  bool Column_definition_prepare_stage2(Column_definition *c,
                                        handler *file,
                                        ulonglong table_flags) const
  { return Column_definition_prepare_stage2_legacy_num(c, MYSQL_TYPE_TINY); }
  Field *make_table_field(const LEX_CSTRING *name,
                          const Record_addr &addr,
                          const Type_all_attributes &attr,
                          TABLE *table) const;
  void Item_param_set_param_func(Item_param *param,
                                 uchar **pos, ulong len) const;
};


class Type_handler_short: public Type_handler_general_purpose_int
{
  static const Name m_name_short;
  static const Type_limits_int m_limits_sint16;
  static const Type_limits_int m_limits_uint16;
public:
  virtual ~Type_handler_short() {}
  const Name name() const { return m_name_short; }
  enum_field_types field_type() const { return MYSQL_TYPE_SHORT; }
  bool Item_send(Item *item, Protocol *protocol, st_value *buf) const
  {
    return Item_send_short(item, protocol, buf);
  }
  const Type_limits_int *type_limits_int_by_unsigned_flag(bool unsigned_fl) const
  {
    return unsigned_fl ? &m_limits_uint16 : &m_limits_sint16;
  }
  uint32 calc_pack_length(uint32 length) const { return 2; }
  Field *make_conversion_table_field(TABLE *TABLE, uint metadata,
                                     const Field *target) const;
  bool Column_definition_fix_attributes(Column_definition *c) const;
  bool Column_definition_prepare_stage2(Column_definition *c,
                                        handler *file,
                                        ulonglong table_flags) const
  { return Column_definition_prepare_stage2_legacy_num(c, MYSQL_TYPE_SHORT); }
  Field *make_table_field(const LEX_CSTRING *name,
                          const Record_addr &addr,
                          const Type_all_attributes &attr,
                          TABLE *table) const;
  void Item_param_set_param_func(Item_param *param,
                                 uchar **pos, ulong len) const;
};


class Type_handler_long: public Type_handler_general_purpose_int
{
  static const Name m_name_int;
  static const Type_limits_int m_limits_sint32;
  static const Type_limits_int m_limits_uint32;
public:
  virtual ~Type_handler_long() {}
  const Name name() const { return m_name_int; }
  enum_field_types field_type() const { return MYSQL_TYPE_LONG; }
  const Type_limits_int *type_limits_int_by_unsigned_flag(bool unsigned_fl) const
  {
    return unsigned_fl ? &m_limits_uint32 : &m_limits_sint32;
  }
  uint32 calc_pack_length(uint32 length) const { return 4; }
  bool Item_send(Item *item, Protocol *protocol, st_value *buf) const
  {
    return Item_send_long(item, protocol, buf);
  }
  Field *make_conversion_table_field(TABLE *TABLE, uint metadata,
                                     const Field *target) const;
  bool Column_definition_fix_attributes(Column_definition *c) const;
  bool Column_definition_prepare_stage2(Column_definition *c,
                                        handler *file,
                                        ulonglong table_flags) const
  { return Column_definition_prepare_stage2_legacy_num(c, MYSQL_TYPE_LONG); }
  Field *make_table_field(const LEX_CSTRING *name,
                          const Record_addr &addr,
                          const Type_all_attributes &attr,
                          TABLE *table) const;
  void Item_param_set_param_func(Item_param *param,
                                 uchar **pos, ulong len) const;
};


class Type_handler_longlong: public Type_handler_general_purpose_int
{
  static const Name m_name_longlong;
  static const Type_limits_int m_limits_sint64;
  static const Type_limits_int m_limits_uint64;
public:
  virtual ~Type_handler_longlong() {}
  const Name name() const { return m_name_longlong; }
  enum_field_types field_type() const { return MYSQL_TYPE_LONGLONG; }
  const Type_limits_int *type_limits_int_by_unsigned_flag(bool unsigned_fl) const
  {
    return unsigned_fl ? &m_limits_uint64 : &m_limits_sint64;
  }
  uint32 calc_pack_length(uint32 length) const { return 8; }
  Item *create_typecast_item(THD *thd, Item *item,
                             const Type_cast_attributes &attr) const;
  bool Item_send(Item *item, Protocol *protocol, st_value *buf) const
  {
    return Item_send_longlong(item, protocol, buf);
  }
  Field *make_conversion_table_field(TABLE *TABLE, uint metadata,
                                     const Field *target) const;
  bool Column_definition_fix_attributes(Column_definition *c) const;
  bool Column_definition_prepare_stage2(Column_definition *c,
                                        handler *file,
                                        ulonglong table_flags) const
  {
    return Column_definition_prepare_stage2_legacy_num(c, MYSQL_TYPE_LONGLONG);
  }
  Field *make_table_field(const LEX_CSTRING *name,
                          const Record_addr &addr,
                          const Type_all_attributes &attr,
                          TABLE *table) const;
  void Item_param_set_param_func(Item_param *param,
                                 uchar **pos, ulong len) const;
};


class Type_handler_vers_trx_id: public Type_handler_longlong
{
public:
  virtual ~Type_handler_vers_trx_id() {}
  Field *make_table_field(const LEX_CSTRING *name,
                          const Record_addr &addr,
                          const Type_all_attributes &attr,
                          TABLE *table) const;
};


class Type_handler_int24: public Type_handler_general_purpose_int
{
  static const Name m_name_mediumint;
  static const Type_limits_int m_limits_sint24;
  static const Type_limits_int m_limits_uint24;
public:
  virtual ~Type_handler_int24() {}
  const Name name() const { return m_name_mediumint; }
  enum_field_types field_type() const { return MYSQL_TYPE_INT24; }
  bool Item_send(Item *item, Protocol *protocol, st_value *buf) const
  {
    return Item_send_long(item, protocol, buf);
  }
  const Type_limits_int *type_limits_int_by_unsigned_flag(bool unsigned_fl) const
  {
    return unsigned_fl ? &m_limits_uint24 : &m_limits_sint24;
  }
  uint32 calc_pack_length(uint32 length) const { return 3; }
  Field *make_conversion_table_field(TABLE *, uint metadata,
                                     const Field *target) const;
  bool Column_definition_fix_attributes(Column_definition *c) const;
  bool Column_definition_prepare_stage2(Column_definition *c,
                                        handler *file,
                                        ulonglong table_flags) const
  { return Column_definition_prepare_stage2_legacy_num(c, MYSQL_TYPE_INT24); }
  Field *make_table_field(const LEX_CSTRING *name,
                          const Record_addr &addr,
                          const Type_all_attributes &attr,
                          TABLE *table) const;
};


class Type_handler_year: public Type_handler_int_result
{
  static const Name m_name_year;
public:
  virtual ~Type_handler_year() {}
  const Name name() const { return m_name_year; }
  enum_field_types field_type() const { return MYSQL_TYPE_YEAR; }
  uint32 max_display_length(const Item *item) const;
  uint32 calc_pack_length(uint32 length) const { return 1; }
  bool Item_send(Item *item, Protocol *protocol, st_value *buf) const
  {
    return Item_send_short(item, protocol, buf);
  }
  Field *make_conversion_table_field(TABLE *, uint metadata,
                                     const Field *target) const;
  bool Column_definition_fix_attributes(Column_definition *c) const;
  bool Column_definition_prepare_stage2(Column_definition *c,
                                        handler *file,
                                        ulonglong table_flags) const
  { return Column_definition_prepare_stage2_legacy_num(c, MYSQL_TYPE_YEAR); }
  Field *make_table_field(const LEX_CSTRING *name,
                          const Record_addr &addr,
                          const Type_all_attributes &attr,
                          TABLE *table) const;
  Item_cache *Item_get_cache(THD *thd, const Item *item) const;
  bool Item_get_date(Item *item, MYSQL_TIME *ltime, ulonglong fuzzydate) const;
};


class Type_handler_bit: public Type_handler_int_result
{
  static const Name m_name_bit;
public:
  virtual ~Type_handler_bit() {}
  const Name name() const { return m_name_bit; }
  enum_field_types field_type() const { return MYSQL_TYPE_BIT; }
  uint32 max_display_length(const Item *item) const;
  uint32 calc_pack_length(uint32 length) const { return length / 8; }
  bool Item_send(Item *item, Protocol *protocol, st_value *buf) const
  {
    return Item_send_str(item, protocol, buf);
  }
  String *print_item_value(THD *thd, Item *item, String *str) const
  {
    return print_item_value_csstr(thd, item, str);
  }
  Field *make_conversion_table_field(TABLE *, uint metadata,
                                     const Field *target) const;
  bool Column_definition_fix_attributes(Column_definition *c) const;
  bool Column_definition_prepare_stage1(THD *thd,
                                        MEM_ROOT *mem_root,
                                        Column_definition *c,
                                        handler *file,
                                        ulonglong table_flags) const;
  bool Column_definition_redefine_stage1(Column_definition *def,
                                         const Column_definition *dup,
                                         const handler *file,
                                         const Schema_specification_st *schema)
                                         const;
  bool Column_definition_prepare_stage2(Column_definition *c,
                                        handler *file,
                                        ulonglong table_flags) const;
  Field *make_table_field(const LEX_CSTRING *name,
                          const Record_addr &addr,
                          const Type_all_attributes &attr,
                          TABLE *table) const;
  bool Vers_history_point_resolve_unit(THD *thd, Vers_history_point *p) const;
};


class Type_handler_float: public Type_handler_real_result
{
  static const Name m_name_float;
public:
  virtual ~Type_handler_float() {}
  const Name name() const { return m_name_float; }
  enum_field_types field_type() const { return MYSQL_TYPE_FLOAT; }
  bool type_can_have_auto_increment_attribute() const { return true; }
  uint32 max_display_length(const Item *item) const { return 25; }
  uint32 calc_pack_length(uint32 length) const { return sizeof(float); }
  Item *create_typecast_item(THD *thd, Item *item,
                             const Type_cast_attributes &attr) const;
  bool Item_send(Item *item, Protocol *protocol, st_value *buf) const
  {
    return Item_send_float(item, protocol, buf);
  }
  Field *make_num_distinct_aggregator_field(MEM_ROOT *, const Item *) const;
  Field *make_conversion_table_field(TABLE *, uint metadata,
                                     const Field *target) const;
  bool Column_definition_fix_attributes(Column_definition *c) const;
  bool Column_definition_prepare_stage2(Column_definition *c,
                                        handler *file,
                                        ulonglong table_flags) const
  { return Column_definition_prepare_stage2_legacy_real(c, MYSQL_TYPE_FLOAT); }
  Field *make_table_field(const LEX_CSTRING *name,
                          const Record_addr &addr,
                          const Type_all_attributes &attr,
                          TABLE *table) const;
  void Item_param_set_param_func(Item_param *param,
                                 uchar **pos, ulong len) const;

  Item_cache *Item_get_cache(THD *thd, const Item *item) const;
  String *Item_func_hybrid_field_type_val_str(Item_func_hybrid_field_type *,
                                              String *) const;
  String *Item_func_min_max_val_str(Item_func_min_max *, String *) const;
};


class Type_handler_double: public Type_handler_real_result
{
  static const Name m_name_double;
public:
  virtual ~Type_handler_double() {}
  const Name name() const { return m_name_double; }
  enum_field_types field_type() const { return MYSQL_TYPE_DOUBLE; }
  bool type_can_have_auto_increment_attribute() const { return true; }
  uint32 max_display_length(const Item *item) const { return 53; }
  uint32 calc_pack_length(uint32 length) const { return sizeof(double); }
  Item *create_typecast_item(THD *thd, Item *item,
                             const Type_cast_attributes &attr) const;
  bool Item_send(Item *item, Protocol *protocol, st_value *buf) const
  {
    return Item_send_double(item, protocol, buf);
  }
  Field *make_conversion_table_field(TABLE *, uint metadata,
                                     const Field *target) const;
  bool Column_definition_fix_attributes(Column_definition *c) const;
  bool Column_definition_prepare_stage2(Column_definition *c,
                                        handler *file,
                                        ulonglong table_flags) const
  { return Column_definition_prepare_stage2_legacy_real(c, MYSQL_TYPE_DOUBLE); }
  Field *make_table_field(const LEX_CSTRING *name,
                          const Record_addr &addr,
                          const Type_all_attributes &attr,
                          TABLE *table) const;
  void Item_param_set_param_func(Item_param *param,
                                 uchar **pos, ulong len) const;

  Item_cache *Item_get_cache(THD *thd, const Item *item) const;
  String *Item_func_hybrid_field_type_val_str(Item_func_hybrid_field_type *,
                                              String *) const;
  String *Item_func_min_max_val_str(Item_func_min_max *, String *) const;
};


class Type_handler_time_common: public Type_handler_temporal_result
{
  static const Name m_name_time;
public:
  virtual ~Type_handler_time_common() { }
  const Name name() const { return m_name_time; }
  enum_field_types field_type() const { return MYSQL_TYPE_TIME; }
  enum_mysql_timestamp_type mysql_timestamp_type() const
  {
    return MYSQL_TIMESTAMP_TIME;
  }
  Item *create_typecast_item(THD *thd, Item *item,
                             const Type_cast_attributes &attr) const;
  uint Item_decimal_scale(const Item *item) const
  {
    return Item_decimal_scale_with_seconds(item);
  }
  uint Item_decimal_precision(const Item *item) const;
  uint Item_divisor_precision_increment(const Item *item) const
  {
    return Item_divisor_precision_increment_with_seconds(item);
  }
  const Type_handler *type_handler_for_comparison() const;
  bool Column_definition_fix_attributes(Column_definition *c) const;
  bool Item_save_in_value(Item *item, st_value *value) const;
  bool Item_send(Item *item, Protocol *protocol, st_value *buf) const
  {
    return Item_send_time(item, protocol, buf);
  }
  int Item_save_in_field(Item *item, Field *field, bool no_conversions) const;
  String *print_item_value(THD *thd, Item *item, String *str) const;
  Item_cache *Item_get_cache(THD *thd, const Item *item) const;
  bool Item_hybrid_func_fix_attributes(THD *thd,
                                       const char *name,
                                       Type_handler_hybrid_field_type *,
                                       Type_all_attributes *atrr,
                                       Item **items, uint nitems) const;
  String *Item_func_hybrid_field_type_val_str(Item_func_hybrid_field_type *,
                                              String *) const;
  double Item_func_hybrid_field_type_val_real(Item_func_hybrid_field_type *)
                                              const;
  longlong Item_func_hybrid_field_type_val_int(Item_func_hybrid_field_type *)
                                               const;
  my_decimal *Item_func_hybrid_field_type_val_decimal(
                                              Item_func_hybrid_field_type *,
                                              my_decimal *) const;
  bool Item_func_hybrid_field_type_get_date(Item_func_hybrid_field_type *,
                                            MYSQL_TIME *,
                                            ulonglong fuzzydate) const;
  bool Item_func_min_max_get_date(Item_func_min_max*,
                                  MYSQL_TIME *, ulonglong fuzzydate) const;
  Item *make_const_item_for_comparison(THD *, Item *src, const Item *cmp) const;
  bool set_comparator_func(Arg_comparator *cmp) const;
  cmp_item *make_cmp_item(THD *thd, CHARSET_INFO *cs) const;
  in_vector *make_in_vector(THD *, const Item_func_in *, uint nargs) const;
  void Item_param_set_param_func(Item_param *param,
                                 uchar **pos, ulong len) const;
};


class Type_handler_time: public Type_handler_time_common
{
  /* number of bytes to store TIME(N) */
  static uint m_hires_bytes[MAX_DATETIME_PRECISION+1];
public:
  static uint hires_bytes(uint dec) { return m_hires_bytes[dec]; }
  virtual ~Type_handler_time() {}
  uint32 calc_pack_length(uint32 length) const;
  Field *make_conversion_table_field(TABLE *, uint metadata,
                                     const Field *target) const;
  bool Column_definition_prepare_stage2(Column_definition *c,
                                        handler *file,
                                        ulonglong table_flags) const
  { return Column_definition_prepare_stage2_legacy(c, MYSQL_TYPE_TIME); }
  Field *make_table_field(const LEX_CSTRING *name,
                          const Record_addr &addr,
                          const Type_all_attributes &attr,
                          TABLE *table) const;
};


class Type_handler_time2: public Type_handler_time_common
{
public:
  virtual ~Type_handler_time2() {}
  enum_field_types real_field_type() const { return MYSQL_TYPE_TIME2; }
  uint32 calc_pack_length(uint32 length) const;
  Field *make_conversion_table_field(TABLE *, uint metadata,
                                     const Field *target) const;
  bool Column_definition_prepare_stage2(Column_definition *c,
                                        handler *file,
                                        ulonglong table_flags) const
  { return Column_definition_prepare_stage2_legacy(c, MYSQL_TYPE_TIME2); }
  Field *make_table_field(const LEX_CSTRING *name,
                          const Record_addr &addr,
                          const Type_all_attributes &attr,
                          TABLE *table) const;
};


class Type_handler_temporal_with_date: public Type_handler_temporal_result
{
public:
  virtual ~Type_handler_temporal_with_date() {}
  bool Item_save_in_value(Item *item, st_value *value) const;
  bool Item_send(Item *item, Protocol *protocol, st_value *buf) const
  {
    return Item_send_date(item, protocol, buf);
  }
  int Item_save_in_field(Item *item, Field *field, bool no_conversions) const;
  Item *make_const_item_for_comparison(THD *, Item *src, const Item *cmp) const;
  bool set_comparator_func(Arg_comparator *cmp) const;
  cmp_item *make_cmp_item(THD *thd, CHARSET_INFO *cs) const;
  in_vector *make_in_vector(THD *, const Item_func_in *, uint nargs) const;
};


class Type_handler_date_common: public Type_handler_temporal_with_date
{
  static const Name m_name_date;
public:
  virtual ~Type_handler_date_common() {}
  const Name name() const { return m_name_date; }
  const Type_handler *type_handler_for_comparison() const;
  enum_field_types field_type() const { return MYSQL_TYPE_DATE; }
  enum_mysql_timestamp_type mysql_timestamp_type() const
  {
    return MYSQL_TIMESTAMP_DATE;
  }
  Item *create_typecast_item(THD *thd, Item *item,
                             const Type_cast_attributes &attr) const;
  bool Column_definition_fix_attributes(Column_definition *c) const;
  uint Item_decimal_precision(const Item *item) const;
  String *print_item_value(THD *thd, Item *item, String *str) const;
  Item_cache *Item_get_cache(THD *thd, const Item *item) const;
  bool Item_hybrid_func_fix_attributes(THD *thd,
                                       const char *name,
                                       Type_handler_hybrid_field_type *,
                                       Type_all_attributes *atrr,
                                       Item **items, uint nitems) const;
  void Item_param_set_param_func(Item_param *param,
                                 uchar **pos, ulong len) const;
};

class Type_handler_date: public Type_handler_date_common
{
public:
  virtual ~Type_handler_date() {}
  uint32 calc_pack_length(uint32 length) const { return 4; }
  Field *make_conversion_table_field(TABLE *, uint metadata,
                                     const Field *target) const;
  bool Column_definition_prepare_stage2(Column_definition *c,
                                        handler *file,
                                        ulonglong table_flags) const
  { return Column_definition_prepare_stage2_legacy(c, MYSQL_TYPE_DATE); }
  Field *make_table_field(const LEX_CSTRING *name,
                          const Record_addr &addr,
                          const Type_all_attributes &attr,
                          TABLE *table) const;
};


class Type_handler_newdate: public Type_handler_date_common
{
public:
  virtual ~Type_handler_newdate() {}
  enum_field_types real_field_type() const { return MYSQL_TYPE_NEWDATE; }
  uint32 calc_pack_length(uint32 length) const { return 3; }
  Field *make_conversion_table_field(TABLE *, uint metadata,
                                     const Field *target) const;
  bool Column_definition_prepare_stage2(Column_definition *c,
                                        handler *file,
                                        ulonglong table_flags) const
  { return Column_definition_prepare_stage2_legacy(c, MYSQL_TYPE_NEWDATE); }
  Field *make_table_field(const LEX_CSTRING *name,
                          const Record_addr &addr,
                          const Type_all_attributes &attr,
                          TABLE *table) const;
};


class Type_handler_datetime_common: public Type_handler_temporal_with_date
{
  static const Name m_name_datetime;
public:
  virtual ~Type_handler_datetime_common() {}
  const Name name() const { return m_name_datetime; }
  const Type_handler *type_handler_for_comparison() const;
  enum_field_types field_type() const { return MYSQL_TYPE_DATETIME; }
  enum_mysql_timestamp_type mysql_timestamp_type() const
  {
    return MYSQL_TIMESTAMP_DATETIME;
  }
  Item *create_typecast_item(THD *thd, Item *item,
                             const Type_cast_attributes &attr) const;
  bool Column_definition_fix_attributes(Column_definition *c) const;
  uint Item_decimal_scale(const Item *item) const
  {
    return Item_decimal_scale_with_seconds(item);
  }
  uint Item_decimal_precision(const Item *item) const;
  uint Item_divisor_precision_increment(const Item *item) const
  {
    return Item_divisor_precision_increment_with_seconds(item);
  }
  bool Item_send(Item *item, Protocol *protocol, st_value *buf) const
  {
    return Item_send_datetime(item, protocol, buf);
  }
  String *print_item_value(THD *thd, Item *item, String *str) const;
  Item_cache *Item_get_cache(THD *thd, const Item *item) const;
  bool Item_hybrid_func_fix_attributes(THD *thd,
                                       const char *name,
                                       Type_handler_hybrid_field_type *,
                                       Type_all_attributes *atrr,
                                       Item **items, uint nitems) const;
  void Item_param_set_param_func(Item_param *param,
                                 uchar **pos, ulong len) const;
};


class Type_handler_datetime: public Type_handler_datetime_common
{
  /* number of bytes to store DATETIME(N) */
  static uint m_hires_bytes[MAX_DATETIME_PRECISION + 1];
public:
  static uint hires_bytes(uint dec) { return m_hires_bytes[dec]; }
  virtual ~Type_handler_datetime() {}
  uint32 calc_pack_length(uint32 length) const;
  Field *make_conversion_table_field(TABLE *, uint metadata,
                                     const Field *target) const;
  bool Column_definition_prepare_stage2(Column_definition *c,
                                        handler *file,
                                        ulonglong table_flags) const
  { return Column_definition_prepare_stage2_legacy(c, MYSQL_TYPE_DATETIME); }
  Field *make_table_field(const LEX_CSTRING *name,
                          const Record_addr &addr,
                          const Type_all_attributes &attr,
                          TABLE *table) const;
};


class Type_handler_datetime2: public Type_handler_datetime_common
{
public:
  virtual ~Type_handler_datetime2() {}
  enum_field_types real_field_type() const { return MYSQL_TYPE_DATETIME2; }
  uint32 calc_pack_length(uint32 length) const;
  Field *make_conversion_table_field(TABLE *, uint metadata,
                                     const Field *target) const;
  bool Column_definition_prepare_stage2(Column_definition *c,
                                        handler *file,
                                        ulonglong table_flags) const
  { return Column_definition_prepare_stage2_legacy(c, MYSQL_TYPE_DATETIME2); }
  Field *make_table_field(const LEX_CSTRING *name,
                          const Record_addr &addr,
                          const Type_all_attributes &attr,
                          TABLE *table) const;
};


class Type_handler_timestamp_common: public Type_handler_temporal_with_date
{
  static const Name m_name_timestamp;
public:
  virtual ~Type_handler_timestamp_common() {}
  const Name name() const { return m_name_timestamp; }
  const Type_handler *type_handler_for_comparison() const;
  enum_field_types field_type() const { return MYSQL_TYPE_TIMESTAMP; }
  enum_mysql_timestamp_type mysql_timestamp_type() const
  {
    return MYSQL_TIMESTAMP_DATETIME;
  }
  bool is_timestamp_type() const
  {
    return true;
  }
  bool Column_definition_fix_attributes(Column_definition *c) const;
  uint Item_decimal_scale(const Item *item) const
  {
    return Item_decimal_scale_with_seconds(item);
  }
  uint Item_decimal_precision(const Item *item) const;
  uint Item_divisor_precision_increment(const Item *item) const
  {
    return Item_divisor_precision_increment_with_seconds(item);
  }
  bool Item_send(Item *item, Protocol *protocol, st_value *buf) const
  {
    return Item_send_datetime(item, protocol, buf);
  }
  String *print_item_value(THD *thd, Item *item, String *str) const;
  Item_cache *Item_get_cache(THD *thd, const Item *item) const;
  bool Item_hybrid_func_fix_attributes(THD *thd,
                                       const char *name,
                                       Type_handler_hybrid_field_type *,
                                       Type_all_attributes *atrr,
                                       Item **items, uint nitems) const;
  void Item_param_set_param_func(Item_param *param,
                                 uchar **pos, ulong len) const;
};


class Type_handler_timestamp: public Type_handler_timestamp_common
{
  /* number of bytes to store second_part part of the TIMESTAMP(N) */
  static uint m_sec_part_bytes[MAX_DATETIME_PRECISION + 1];
public:
  static uint sec_part_bytes(uint dec) { return m_sec_part_bytes[dec]; }
  virtual ~Type_handler_timestamp() {}
  uint32 calc_pack_length(uint32 length) const;
  Field *make_conversion_table_field(TABLE *, uint metadata,
                                     const Field *target) const;
  bool Column_definition_prepare_stage2(Column_definition *c,
                                        handler *file,
                                        ulonglong table_flags) const
  { return Column_definition_prepare_stage2_legacy_num(c, MYSQL_TYPE_TIMESTAMP); }
  Field *make_table_field(const LEX_CSTRING *name,
                          const Record_addr &addr,
                          const Type_all_attributes &attr,
                          TABLE *table) const;
};


class Type_handler_timestamp2: public Type_handler_timestamp_common
{
public:
  virtual ~Type_handler_timestamp2() {}
  enum_field_types real_field_type() const { return MYSQL_TYPE_TIMESTAMP2; }
  uint32 calc_pack_length(uint32 length) const;
  Field *make_conversion_table_field(TABLE *, uint metadata,
                                     const Field *target) const;
  bool Column_definition_prepare_stage2(Column_definition *c,
                                        handler *file,
                                        ulonglong table_flags) const
  {
    return Column_definition_prepare_stage2_legacy_num(c, MYSQL_TYPE_TIMESTAMP2);
  }
  Field *make_table_field(const LEX_CSTRING *name,
                          const Record_addr &addr,
                          const Type_all_attributes &attr,
                          TABLE *table) const;
};


class Type_handler_olddecimal: public Type_handler_decimal_result
{
  static const Name m_name_decimal;
public:
  virtual ~Type_handler_olddecimal() {}
  const Name name() const { return m_name_decimal; }
  enum_field_types field_type() const { return MYSQL_TYPE_DECIMAL; }
  uint32 calc_pack_length(uint32 length) const { return length; }
  const Type_handler *type_handler_for_tmp_table(const Item *item) const;
  const Type_handler *type_handler_for_union(const Item *item) const;
  Field *make_conversion_table_field(TABLE *, uint metadata,
                                     const Field *target) const;
  bool Column_definition_fix_attributes(Column_definition *c) const;
  bool Column_definition_prepare_stage2(Column_definition *c,
                                        handler *file,
                                        ulonglong table_flags) const
  { return Column_definition_prepare_stage2_legacy_num(c, MYSQL_TYPE_DECIMAL); }
  Field *make_table_field(const LEX_CSTRING *name,
                          const Record_addr &addr,
                          const Type_all_attributes &attr,
                          TABLE *table) const;
};


class Type_handler_newdecimal: public Type_handler_decimal_result
{
  static const Name m_name_decimal;
public:
  virtual ~Type_handler_newdecimal() {}
  const Name name() const { return m_name_decimal; }
  enum_field_types field_type() const { return MYSQL_TYPE_NEWDECIMAL; }
  uint32 calc_pack_length(uint32 length) const;
  Field *make_conversion_table_field(TABLE *, uint metadata,
                                     const Field *target) const;
  bool Column_definition_fix_attributes(Column_definition *c) const;
  bool Column_definition_prepare_stage1(THD *thd,
                                        MEM_ROOT *mem_root,
                                        Column_definition *c,
                                        handler *file,
                                        ulonglong table_flags) const;
  bool Column_definition_redefine_stage1(Column_definition *def,
                                         const Column_definition *dup,
                                         const handler *file,
                                         const Schema_specification_st *schema)
                                         const;
  bool Column_definition_prepare_stage2(Column_definition *c,
                                        handler *file,
                                        ulonglong table_flags) const;
  Field *make_table_field(const LEX_CSTRING *name,
                          const Record_addr &addr,
                          const Type_all_attributes &attr,
                          TABLE *table) const;
};


class Type_handler_null: public Type_handler_general_purpose_string
{
  static const Name m_name_null;
public:
  virtual ~Type_handler_null() {}
  const Name name() const { return m_name_null; }
  enum_field_types field_type() const { return MYSQL_TYPE_NULL; }
  const Type_handler *type_handler_for_comparison() const;
  const Type_handler *type_handler_for_tmp_table(const Item *item) const;
  const Type_handler *type_handler_for_union(const Item *) const;
  uint32 max_display_length(const Item *item) const { return 0; }
  uint32 calc_pack_length(uint32 length) const { return 0; }
  bool Item_save_in_value(Item *item, st_value *value) const;
  bool Item_send(Item *item, Protocol *protocol, st_value *buf) const;
  Field *make_conversion_table_field(TABLE *, uint metadata,
                                     const Field *target) const;
  bool Column_definition_fix_attributes(Column_definition *c) const;
  bool Column_definition_prepare_stage1(THD *thd,
                                        MEM_ROOT *mem_root,
                                        Column_definition *c,
                                        handler *file,
                                        ulonglong table_flags) const;
  bool Column_definition_redefine_stage1(Column_definition *def,
                                         const Column_definition *dup,
                                         const handler *file,
                                         const Schema_specification_st *schema)
                                         const;
  bool Column_definition_prepare_stage2(Column_definition *c,
                                        handler *file,
                                        ulonglong table_flags) const
  { return Column_definition_prepare_stage2_legacy(c, MYSQL_TYPE_NULL); }
  Field *make_table_field(const LEX_CSTRING *name,
                          const Record_addr &addr,
                          const Type_all_attributes &attr,
                          TABLE *table) const;
};


class Type_handler_longstr: public Type_handler_general_purpose_string
{
public:
  bool type_can_have_key_part() const
  {
    return true;
  }
};


class Type_handler_string: public Type_handler_longstr
{
  static const Name m_name_char;
public:
  virtual ~Type_handler_string() {}
  const Name name() const { return m_name_char; }
  enum_field_types field_type() const { return MYSQL_TYPE_STRING; }
  bool is_param_long_data_type() const { return true; }
  uint32 calc_pack_length(uint32 length) const { return length; }
  const Type_handler *type_handler_for_tmp_table(const Item *item) const
  {
    return varstring_type_handler(item);
  }
  Field *make_conversion_table_field(TABLE *, uint metadata,
                                     const Field *target) const;
  bool Column_definition_fix_attributes(Column_definition *c) const;
  bool Column_definition_prepare_stage2(Column_definition *c,
                                        handler *file,
                                        ulonglong table_flags) const;
  Field *make_table_field(const LEX_CSTRING *name,
                          const Record_addr &addr,
                          const Type_all_attributes &attr,
                          TABLE *table) const;
};


/* Old varchar */
class Type_handler_var_string: public Type_handler_string
{
  static const Name m_name_var_string;
public:
  virtual ~Type_handler_var_string() {}
  const Name name() const { return m_name_var_string; }
  enum_field_types field_type() const { return MYSQL_TYPE_VAR_STRING; }
  enum_field_types real_field_type() const { return MYSQL_TYPE_STRING; }
  const Type_handler *type_handler_for_tmp_table(const Item *item) const
  {
    return varstring_type_handler(item);
  }
  bool Column_definition_fix_attributes(Column_definition *c) const;
  bool Column_definition_prepare_stage2(Column_definition *c,
                                        handler *file,
                                        ulonglong table_flags) const
  { return Column_definition_prepare_stage2_legacy_num(c, MYSQL_TYPE_STRING); }
  const Type_handler *type_handler_for_union(const Item *item) const
  {
    return varstring_type_handler(item);
  }
};


class Type_handler_varchar: public Type_handler_longstr
{
  static const Name m_name_varchar;
public:
  virtual ~Type_handler_varchar() {}
  const Name name() const { return m_name_varchar; }
  enum_field_types field_type() const { return MYSQL_TYPE_VARCHAR; }
  uint32 calc_pack_length(uint32 length) const
  {
    return (length + (length < 256 ? 1: 2));
  }
  const Type_handler *type_handler_for_tmp_table(const Item *item) const
  {
    return varstring_type_handler(item);
  }
  const Type_handler *type_handler_for_union(const Item *item) const
  {
    return varstring_type_handler(item);
  }
  bool is_param_long_data_type() const { return true; }
  Field *make_conversion_table_field(TABLE *, uint metadata,
                                     const Field *target) const;
  bool Column_definition_fix_attributes(Column_definition *c) const;
  bool Column_definition_prepare_stage2(Column_definition *c,
                                        handler *file,
                                        ulonglong table_flags) const;
  Field *make_table_field(const LEX_CSTRING *name,
                          const Record_addr &addr,
                          const Type_all_attributes &attr,
                          TABLE *table) const;
  bool adjust_spparam_type(Spvar_definition *def, Item *from) const;
};


class Type_handler_varchar_compressed: public Type_handler_varchar
{
public:
  Field *make_conversion_table_field(TABLE *, uint metadata,
                                     const Field *target) const;
};


class Type_handler_blob_common: public Type_handler_longstr
{
public:
  virtual ~Type_handler_blob_common() { }
  Field *make_conversion_table_field(TABLE *, uint metadata,
                                     const Field *target) const;
  const Type_handler *type_handler_for_tmp_table(const Item *item) const
  {
    return blob_type_handler(item);
  }
  const Type_handler *type_handler_for_union(const Item *item) const
  {
    return blob_type_handler(item);
  }
  bool subquery_type_allows_materialization(const Item *inner,
                                            const Item *outer) const
  {
    return false; // Materialization does not work with BLOB columns
  }
  bool is_param_long_data_type() const { return true; }
  bool Column_definition_fix_attributes(Column_definition *c) const;
  bool Column_definition_prepare_stage2(Column_definition *c,
                                        handler *file,
                                        ulonglong table_flags) const;
  bool Item_hybrid_func_fix_attributes(THD *thd,
                                       const char *name,
                                       Type_handler_hybrid_field_type *,
                                       Type_all_attributes *atrr,
                                       Item **items, uint nitems) const;
  void Item_param_setup_conversion(THD *thd, Item_param *) const;

};


class Type_handler_tiny_blob: public Type_handler_blob_common
{
  static const Name m_name_tinyblob;
public:
  virtual ~Type_handler_tiny_blob() {}
  const Name name() const { return m_name_tinyblob; }
  enum_field_types field_type() const { return MYSQL_TYPE_TINY_BLOB; }
  uint32 calc_pack_length(uint32 length) const;
  Field *make_table_field(const LEX_CSTRING *name,
                          const Record_addr &addr,
                          const Type_all_attributes &attr,
                          TABLE *table) const;
};


class Type_handler_medium_blob: public Type_handler_blob_common
{
  static const Name m_name_mediumblob;
public:
  virtual ~Type_handler_medium_blob() {}
  const Name name() const { return m_name_mediumblob; }
  enum_field_types field_type() const { return MYSQL_TYPE_MEDIUM_BLOB; }
  uint32 calc_pack_length(uint32 length) const;
  Field *make_table_field(const LEX_CSTRING *name,
                          const Record_addr &addr,
                          const Type_all_attributes &attr,
                          TABLE *table) const;
};


class Type_handler_long_blob: public Type_handler_blob_common
{
  static const Name m_name_longblob;
public:
  virtual ~Type_handler_long_blob() {}
  const Name name() const { return m_name_longblob; }
  enum_field_types field_type() const { return MYSQL_TYPE_LONG_BLOB; }
  uint32 calc_pack_length(uint32 length) const;
  Item *create_typecast_item(THD *thd, Item *item,
                             const Type_cast_attributes &attr) const;
  Field *make_table_field(const LEX_CSTRING *name,
                          const Record_addr &addr,
                          const Type_all_attributes &attr,
                          TABLE *table) const;
};


class Type_handler_blob: public Type_handler_blob_common
{
  static const Name m_name_blob;
public:
  virtual ~Type_handler_blob() {}
  const Name name() const { return m_name_blob; }
  enum_field_types field_type() const { return MYSQL_TYPE_BLOB; }
  uint32 calc_pack_length(uint32 length) const;
  Field *make_table_field(const LEX_CSTRING *name,
                          const Record_addr &addr,
                          const Type_all_attributes &attr,
                          TABLE *table) const;
};


class Type_handler_blob_compressed: public Type_handler_blob
{
public:
  Field *make_conversion_table_field(TABLE *, uint metadata,
                                     const Field *target) const;
};


#ifdef HAVE_SPATIAL
class Type_handler_geometry: public Type_handler_string_result
{
  static const Name m_name_geometry;
public:
  virtual ~Type_handler_geometry() {}
  const Name name() const { return m_name_geometry; }
  enum_field_types field_type() const { return MYSQL_TYPE_GEOMETRY; }
  bool is_param_long_data_type() const { return true; }
  uint32 calc_pack_length(uint32 length) const;
  const Type_handler *type_handler_for_comparison() const;
  bool type_can_have_key_part() const
  {
    return true;
  }
  bool subquery_type_allows_materialization(const Item *inner,
                                            const Item *outer) const
  {
    return false; // Materialization does not work with GEOMETRY columns
  }
  void Item_param_set_param_func(Item_param *param,
                                 uchar **pos, ulong len) const;
  bool Item_param_set_from_value(THD *thd,
                                 Item_param *param,
                                 const Type_all_attributes *attr,
                                 const st_value *value) const;
  Field *make_conversion_table_field(TABLE *, uint metadata,
                                     const Field *target) const;
  bool Column_definition_fix_attributes(Column_definition *c) const;
  bool Column_definition_prepare_stage1(THD *thd,
                                        MEM_ROOT *mem_root,
                                        Column_definition *c,
                                        handler *file,
                                        ulonglong table_flags) const;
  bool Column_definition_prepare_stage2(Column_definition *c,
                                        handler *file,
                                        ulonglong table_flags) const;
  Field *make_table_field(const LEX_CSTRING *name,
                          const Record_addr &addr,
                          const Type_all_attributes &attr,
                          TABLE *table) const;

  bool can_return_int() const { return false; }
  bool can_return_decimal() const { return false; }
  bool can_return_real() const { return false; }
  bool can_return_text() const { return false; }
  bool can_return_date() const { return false; }
  bool can_return_time() const { return false; }
  bool is_traditional_type() const
  {
    return false;
  }
  bool Item_func_round_fix_length_and_dec(Item_func_round *) const;
  bool Item_func_int_val_fix_length_and_dec(Item_func_int_val *) const;
  bool Item_func_abs_fix_length_and_dec(Item_func_abs *) const;
  bool Item_func_neg_fix_length_and_dec(Item_func_neg *) const;
  bool Item_hybrid_func_fix_attributes(THD *thd,
                                       const char *name,
                                       Type_handler_hybrid_field_type *h,
                                       Type_all_attributes *attr,
                                       Item **items, uint nitems) const;
  bool Item_sum_sum_fix_length_and_dec(Item_sum_sum *) const;
  bool Item_sum_avg_fix_length_and_dec(Item_sum_avg *) const;
  bool Item_sum_variance_fix_length_and_dec(Item_sum_variance *) const;

  bool Item_func_signed_fix_length_and_dec(Item_func_signed *) const;
  bool Item_func_unsigned_fix_length_and_dec(Item_func_unsigned *) const;
  bool Item_double_typecast_fix_length_and_dec(Item_double_typecast *) const;
  bool Item_float_typecast_fix_length_and_dec(Item_float_typecast *) const;
  bool Item_decimal_typecast_fix_length_and_dec(Item_decimal_typecast *) const;
  bool Item_char_typecast_fix_length_and_dec(Item_char_typecast *) const;
  bool Item_time_typecast_fix_length_and_dec(Item_time_typecast *) const;
  bool Item_date_typecast_fix_length_and_dec(Item_date_typecast *) const;
  bool Item_datetime_typecast_fix_length_and_dec(Item_datetime_typecast *) const;
};

extern MYSQL_PLUGIN_IMPORT Type_handler_geometry type_handler_geometry;
#endif


class Type_handler_typelib: public Type_handler_general_purpose_string
{
public:
  virtual ~Type_handler_typelib() { }
  enum_field_types field_type() const { return MYSQL_TYPE_STRING; }
  const Type_handler *type_handler_for_item_field() const;
  const Type_handler *cast_to_int_type_handler() const;
  bool Item_hybrid_func_fix_attributes(THD *thd,
                                       const char *name,
                                       Type_handler_hybrid_field_type *,
                                       Type_all_attributes *atrr,
                                       Item **items, uint nitems) const;
  bool Column_definition_prepare_stage1(THD *thd,
                                        MEM_ROOT *mem_root,
                                        Column_definition *c,
                                        handler *file,
                                        ulonglong table_flags) const;
  bool Column_definition_redefine_stage1(Column_definition *def,
                                         const Column_definition *dup,
                                         const handler *file,
                                         const Schema_specification_st *schema)
                                         const;
  void Item_param_set_param_func(Item_param *param,
                                 uchar **pos, ulong len) const;
  bool Vers_history_point_resolve_unit(THD *thd, Vers_history_point *p) const;
};


class Type_handler_enum: public Type_handler_typelib
{
  static const Name m_name_enum;
public:
  virtual ~Type_handler_enum() {}
  const Name name() const { return m_name_enum; }
  virtual enum_field_types real_field_type() const { return MYSQL_TYPE_ENUM; }
  uint32 calc_pack_length(uint32 length) const;
  Field *make_conversion_table_field(TABLE *, uint metadata,
                                     const Field *target) const;
  bool Column_definition_fix_attributes(Column_definition *c) const;
  bool Column_definition_prepare_stage2(Column_definition *c,
                                        handler *file,
                                        ulonglong table_flags) const;
  Field *make_table_field(const LEX_CSTRING *name,
                          const Record_addr &addr,
                          const Type_all_attributes &attr,
                          TABLE *table) const;
};


class Type_handler_set: public Type_handler_typelib
{
  static const Name m_name_set;
public:
  virtual ~Type_handler_set() {}
  const Name name() const { return m_name_set; }
  virtual enum_field_types real_field_type() const { return MYSQL_TYPE_SET; }
  uint32 calc_pack_length(uint32 length) const;
  Field *make_conversion_table_field(TABLE *, uint metadata,
                                     const Field *target) const;
  bool Column_definition_fix_attributes(Column_definition *c) const;
  bool Column_definition_prepare_stage2(Column_definition *c,
                                        handler *file,
                                        ulonglong table_flags) const;
  Field *make_table_field(const LEX_CSTRING *name,
                          const Record_addr &addr,
                          const Type_all_attributes &attr,
                          TABLE *table) const;
};


/**
  A handler for hybrid type functions, e.g.
  COALESCE(), IF(), IFNULL(), NULLIF(), CASE,
  numeric operators,
  UNIX_TIMESTAMP(), TIME_TO_SEC().

  Makes sure that field_type(), cmp_type() and result_type()
  are always in sync to each other for hybrid functions.
*/
class Type_handler_hybrid_field_type
{
  const Type_handler *m_type_handler;
  bool aggregate_for_min_max(const Type_handler *other);

public:
  Type_handler_hybrid_field_type();
  Type_handler_hybrid_field_type(const Type_handler *handler)
   :m_type_handler(handler)
  { }
  Type_handler_hybrid_field_type(const Type_handler_hybrid_field_type *other)
    :m_type_handler(other->m_type_handler)
  { }
  void swap(Type_handler_hybrid_field_type &other)
  {
    swap_variables(const Type_handler *, m_type_handler, other.m_type_handler);
  }
  const Type_handler *type_handler() const { return m_type_handler; }
  enum_field_types real_field_type() const
  {
    return m_type_handler->real_field_type();
  }
  Item_result cmp_type() const { return m_type_handler->cmp_type(); }
  enum_mysql_timestamp_type mysql_timestamp_type() const
  {
    return m_type_handler->mysql_timestamp_type();
  }
  bool is_timestamp_type() const
  {
    return m_type_handler->is_timestamp_type();
  }
  void set_handler(const Type_handler *other)
  {
    m_type_handler= other;
  }
  const Type_handler *set_handler_by_result_type(Item_result type)
  {
    return (m_type_handler= Type_handler::get_handler_by_result_type(type));
  }
  const Type_handler *set_handler_by_result_type(Item_result type,
                                                 uint max_octet_length,
                                                 CHARSET_INFO *cs)
  {
    m_type_handler= Type_handler::get_handler_by_result_type(type);
    return m_type_handler=
      m_type_handler->type_handler_adjusted_to_max_octet_length(max_octet_length,
                                                                cs);
  }
  const Type_handler *set_handler_by_field_type(enum_field_types type)
  {
    return (m_type_handler= Type_handler::get_handler_by_field_type(type));
  }
  const Type_handler *set_handler_by_real_type(enum_field_types type)
  {
    return (m_type_handler= Type_handler::get_handler_by_real_type(type));
  }
  bool aggregate_for_comparison(const Type_handler *other);
  bool aggregate_for_comparison(const char *funcname,
                                Item **items, uint nitems,
                                bool treat_int_to_uint_as_decimal);
  bool aggregate_for_result(const Type_handler *other);
  bool aggregate_for_result(const char *funcname,
                            Item **item, uint nitems, bool treat_bit_as_number);
  bool aggregate_for_min_max(const char *funcname, Item **item, uint nitems);

  bool aggregate_for_num_op(const class Type_aggregator *aggregator,
                            const Type_handler *h0, const Type_handler *h1);
};


extern MYSQL_PLUGIN_IMPORT Type_handler_row         type_handler_row;
extern MYSQL_PLUGIN_IMPORT Type_handler_null        type_handler_null;

extern MYSQL_PLUGIN_IMPORT Type_handler_float       type_handler_float;
extern MYSQL_PLUGIN_IMPORT Type_handler_double      type_handler_double;

extern MYSQL_PLUGIN_IMPORT Type_handler_bit         type_handler_bit;

extern MYSQL_PLUGIN_IMPORT Type_handler_enum        type_handler_enum;
extern MYSQL_PLUGIN_IMPORT Type_handler_set         type_handler_set;

extern MYSQL_PLUGIN_IMPORT Type_handler_string      type_handler_string;
extern MYSQL_PLUGIN_IMPORT Type_handler_var_string  type_handler_var_string;
extern MYSQL_PLUGIN_IMPORT Type_handler_varchar     type_handler_varchar;

extern MYSQL_PLUGIN_IMPORT Type_handler_tiny_blob   type_handler_tiny_blob;
extern MYSQL_PLUGIN_IMPORT Type_handler_medium_blob type_handler_medium_blob;
extern MYSQL_PLUGIN_IMPORT Type_handler_long_blob   type_handler_long_blob;
extern MYSQL_PLUGIN_IMPORT Type_handler_blob        type_handler_blob;

extern MYSQL_PLUGIN_IMPORT Type_handler_tiny        type_handler_tiny;
extern MYSQL_PLUGIN_IMPORT Type_handler_short       type_handler_short;
extern MYSQL_PLUGIN_IMPORT Type_handler_int24       type_handler_int24;
extern MYSQL_PLUGIN_IMPORT Type_handler_long        type_handler_long;
extern MYSQL_PLUGIN_IMPORT Type_handler_longlong    type_handler_longlong;
extern MYSQL_PLUGIN_IMPORT Type_handler_longlong    type_handler_ulonglong;
extern MYSQL_PLUGIN_IMPORT Type_handler_vers_trx_id type_handler_vers_trx_id;

extern MYSQL_PLUGIN_IMPORT Type_handler_newdecimal  type_handler_newdecimal;
extern MYSQL_PLUGIN_IMPORT Type_handler_olddecimal  type_handler_olddecimal;

extern MYSQL_PLUGIN_IMPORT Type_handler_year        type_handler_year;
extern MYSQL_PLUGIN_IMPORT Type_handler_newdate     type_handler_newdate;
extern MYSQL_PLUGIN_IMPORT Type_handler_date        type_handler_date;
extern MYSQL_PLUGIN_IMPORT Type_handler_time        type_handler_time;
extern MYSQL_PLUGIN_IMPORT Type_handler_time2       type_handler_time2;
extern MYSQL_PLUGIN_IMPORT Type_handler_datetime    type_handler_datetime;
extern MYSQL_PLUGIN_IMPORT Type_handler_datetime2   type_handler_datetime2;
extern MYSQL_PLUGIN_IMPORT Type_handler_timestamp   type_handler_timestamp;
extern MYSQL_PLUGIN_IMPORT Type_handler_timestamp2  type_handler_timestamp2;

extern MYSQL_PLUGIN_IMPORT Type_handler_tiny_blob   type_handler_tiny_blob;
extern MYSQL_PLUGIN_IMPORT Type_handler_blob        type_handler_blob;
extern MYSQL_PLUGIN_IMPORT Type_handler_medium_blob type_handler_medium_blob;
extern MYSQL_PLUGIN_IMPORT Type_handler_long_blob   type_handler_long_blob;

class Type_aggregator
{
  bool m_is_commutative;
  class Pair
  {
  public:
    const Type_handler *m_handler1;
    const Type_handler *m_handler2;
    const Type_handler *m_result;
    Pair() { }
    Pair(const Type_handler *handler1,
         const Type_handler *handler2,
         const Type_handler *result)
     :m_handler1(handler1), m_handler2(handler2), m_result(result)
    { }
    bool eq(const Type_handler *handler1, const Type_handler *handler2) const
    {
      return m_handler1 == handler1 && m_handler2 == handler2;
    }
  };
  Dynamic_array<Pair> m_array;
  const Pair* find_pair(const Type_handler *handler1,
                        const Type_handler *handler2) const;
public:
  Type_aggregator(bool is_commutative= false)
   :m_is_commutative(is_commutative)
  { }
  bool add(const Type_handler *handler1,
           const Type_handler *handler2,
           const Type_handler *result)
  {
    return m_array.append(Pair(handler1, handler2, result));
  }
  const Type_handler *find_handler(const Type_handler *handler1,
                                   const Type_handler *handler2) const
  {
    const Pair* el= find_pair(handler1, handler2);
    return el ? el->m_result : NULL;
  }
  bool is_commutative() const { return m_is_commutative; }
};


class Type_aggregator_commutative: public Type_aggregator
{
public:
  Type_aggregator_commutative()
   :Type_aggregator(true)
  { }
};


class Type_handler_data
{
public:
  Type_aggregator_commutative m_type_aggregator_for_result;
  Type_aggregator_commutative m_type_aggregator_for_comparison;

  Type_aggregator_commutative m_type_aggregator_for_plus;
  Type_aggregator_commutative m_type_aggregator_for_mul;

  Type_aggregator m_type_aggregator_for_minus;
  Type_aggregator m_type_aggregator_for_div;
  Type_aggregator m_type_aggregator_for_mod;
#ifndef DBUG_OFF
  // This is used for mtr purposes in debug builds
  Type_aggregator m_type_aggregator_non_commutative_test;
#endif
  bool init();
};


extern Type_handler_data *type_handler_data;

#endif /* SQL_TYPE_H_INCLUDED */<|MERGE_RESOLUTION|>--- conflicted
+++ resolved
@@ -1232,7 +1232,8 @@
   virtual void sortlength(THD *thd,
                           const Type_std_attributes *item,
                           SORT_FIELD_ATTR *attr) const= 0;
-<<<<<<< HEAD
+
+  virtual bool is_packable() const { return false; }
 
   virtual uint32 max_display_length(const Item *item) const= 0;
   virtual uint32 calc_pack_length(uint32 length) const= 0;
@@ -2016,9 +2017,6 @@
   Type_limits_uint32()
    :Type_limits_int(MAX_INT_WIDTH, MAX_INT_WIDTH)
   { }
-=======
-  virtual bool is_packable() const { return false; }
->>>>>>> 72eea39d
 };
 
 
@@ -2223,7 +2221,9 @@
   void sortlength(THD *thd,
                   const Type_std_attributes *item,
                   SORT_FIELD_ATTR *attr) const;
-<<<<<<< HEAD
+
+  bool is_packable()const { return true; }
+
   bool Column_definition_prepare_stage1(THD *thd,
                                         MEM_ROOT *mem_root,
                                         Column_definition *c,
@@ -2329,9 +2329,6 @@
 public:
   bool is_general_purpose_string_type() const { return true; }
   bool Vers_history_point_resolve_unit(THD *thd, Vers_history_point *p) const;
-=======
-  bool is_packable()const { return true; }
->>>>>>> 72eea39d
 };
 
 
