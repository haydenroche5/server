/* Copyright (C) 2000-2001 MySQL AB

   This program is free software; you can redistribute it and/or modify
   it under the terms of the GNU General Public License as published by
   the Free Software Foundation; either version 2 of the License, or
   (at your option) any later version.

   This program is distributed in the hope that it will be useful,
   but WITHOUT ANY WARRANTY; without even the implied warranty of
   MERCHANTABILITY or FITNESS FOR A PARTICULAR PURPOSE.  See the
   GNU General Public License for more details.

   You should have received a copy of the GNU General Public License
   along with this program; if not, write to the Free Software
   Foundation, Inc., 59 Temple Place, Suite 330, Boston, MA  02111-1307  USA */

/* sql_yacc.yy */

%{
#define MYSQL_YACC
#define YYINITDEPTH 100
#define YYMAXDEPTH 3200				/* Because of 64K stack */
#define Lex current_lex
#define Select Lex->select
#include "mysql_priv.h"
#include "slave.h"
#include "sql_acl.h"
#include "lex_symbol.h"
#include "item_create.h"
#include <myisam.h>
#include <myisammrg.h>

extern void yyerror(const char*);
int yylex(void *yylval);

#define yyoverflow(A,B,C,D,E,F) if (my_yyoverflow((B),(D),(int*) (F))) { yyerror((char*) (A)); return 2; }

inline Item *or_or_concat(Item* A, Item* B)
{
  return (current_thd->sql_mode & MODE_PIPES_AS_CONCAT ?
          (Item*) new Item_func_concat(A,B) : (Item*) new Item_cond_or(A,B));
}

%}
%union {
  int  num;
  ulong ulong_num;
  ulonglong ulonglong_number;
  LEX_STRING lex_str;
  LEX_STRING *lex_str_ptr;
  LEX_SYMBOL symbol;
  Table_ident *table;
  char *simple_string;
  Item *item;
  List<Item> *item_list;
  List<String> *string_list;
  String *string;
  key_part_spec *key_part;
  TABLE_LIST *table_list;
  udf_func *udf;
  LEX_USER *lex_user;
  sys_var *variable;
  Key::Keytype key_type;
  enum ha_key_alg  key_alg;
  enum db_type db_type;
  enum row_type row_type;
  enum ha_rkey_function ha_rkey_mode;
  enum enum_tx_isolation tx_isolation;
  enum Item_cast cast_type;
  enum Item_udftype udf_type;
  CHARSET_INFO *charset;
  interval_type interval;
}

%{
bool my_yyoverflow(short **a, YYSTYPE **b,int *yystacksize);
%}

%pure_parser					/* We have threads */

%token	END_OF_INPUT

%token CLOSE_SYM
%token HANDLER_SYM
%token LAST_SYM
%token NEXT_SYM
%token PREV_SYM

%token	EQ
%token	EQUAL_SYM
%token	GE
%token	GT_SYM
%token	LE
%token	LT
%token	NE
%token	IS
%token	SHIFT_LEFT
%token	SHIFT_RIGHT
%token  SET_VAR

%token	ABORT_SYM
%token	ADD
%token	AFTER_SYM
%token	ALTER
%token	ANALYZE_SYM
%token	AVG_SYM
%token	BEGIN_SYM
%token	BINLOG_SYM
%token	CHANGE
%token	CLIENT_SYM
%token	COMMENT_SYM
%token	COMMIT_SYM
%token	COUNT_SYM
%token	CREATE
%token	CROSS
%token  CUBE_SYM
%token	DELETE_SYM
%token	DO_SYM
%token	DROP
%token	EVENTS_SYM
%token	EXECUTE_SYM
%token	FLUSH_SYM
%token	INSERT
%token	IO_THREAD
%token	KILL_SYM
%token	LOAD
%token	LOCKS_SYM
%token	LOCK_SYM
%token	MASTER_SYM
%token	MAX_SYM
%token	MIN_SYM
%token	NONE_SYM
%token	OPTIMIZE
%token	PURGE
%token	REPAIR
%token	REPLICATION
%token	RESET_SYM
%token	ROLLBACK_SYM
%token  ROLLUP_SYM
%token	SELECT_SYM
%token	SHOW
%token	SLAVE
%token	SQL_THREAD
%token	START_SYM
%token	STD_SYM
%token	STOP_SYM
%token	SUM_SYM
%token	SUPER_SYM
%token	TRUNCATE_SYM
%token	UNLOCK_SYM
%token	UPDATE_SYM

%token	ACTION
%token	AGGREGATE_SYM
%token	ALL
%token	AND
%token	AS
%token	ASC
%token	AUTO_INC
%token	AVG_ROW_LENGTH
%token	BACKUP_SYM
%token	BERKELEY_DB_SYM
%token	BINARY
%token	BIT_SYM
%token	BOOL_SYM
%token	BOOLEAN_SYM
%token	BOTH
%token	BTREE_SYM
%token	BY
%token	CACHE_SYM
%token	CASCADE
%token	CAST_SYM
%token	CHARSET
%token	CHECKSUM_SYM
%token	CHECK_SYM
%token	CIPHER
%token	COMMITTED_SYM
%token	COLLATE_SYM
%token	COLUMNS
%token	COLUMN_SYM
%token	CONCURRENT
%token	CONSTRAINT
%token	CONVERT_SYM
%token	DATABASES
%token	DATA_SYM
%token	DEFAULT
%token	DELAYED_SYM
%token	DELAY_KEY_WRITE_SYM
%token	DESC
%token	DESCRIBE
%token	DES_KEY_FILE
%token	DISABLE_SYM
%token	DISTINCT
%token	DYNAMIC_SYM
%token	ENABLE_SYM
%token	ENCLOSED
%token	ESCAPED
%token	DIRECTORY_SYM
%token	ESCAPE_SYM
%token	EXISTS
%token	EXTENDED_SYM
%token	FILE_SYM
%token	FIRST_SYM
%token	FIXED_SYM
%token	FLOAT_NUM
%token	FOREIGN
%token	FROM
%token	FULL
%token	FULLTEXT_SYM
%token	GLOBAL_SYM
%token	GRANT
%token	GRANTS
%token	GREATEST_SYM
%token	GROUP
%token	HAVING
%token	HASH_SYM
%token	HEAP_SYM
%token	HEX_NUM
%token	HIGH_PRIORITY
%token	HOSTS_SYM
%token	IDENT
%token	IGNORE_SYM
%token	INDEX
%token	INDEXES
%token	INFILE
%token	INNER_SYM
%token	INNOBASE_SYM
%token	INTO
%token	IN_SYM
%token	ISOLATION
%token	ISAM_SYM
%token	ISSUER
%token	JOIN_SYM
%token	KEYS
%token	KEY_SYM
%token	LEADING
%token	LEAST_SYM
%token	LEVEL_SYM
%token	LEX_HOSTNAME
%token	LIKE
%token	LINES
%token	LOCAL_SYM
%token	LOG_SYM
%token	LOGS_SYM
%token	LONG_NUM
%token	LONG_SYM
%token	LOW_PRIORITY
%token	MASTER_HOST_SYM
%token	MASTER_USER_SYM
%token	MASTER_LOG_FILE_SYM
%token	MASTER_LOG_POS_SYM
%token	MASTER_LOG_SEQ_SYM
%token	MASTER_PASSWORD_SYM
%token	MASTER_PORT_SYM
%token	MASTER_CONNECT_RETRY_SYM
%token	MASTER_SERVER_ID_SYM
%token	RELAY_LOG_FILE_SYM
%token	RELAY_LOG_POS_SYM
%token	MATCH
%token	MAX_ROWS
%token	MAX_CONNECTIONS_PER_HOUR
%token	MAX_QUERIES_PER_HOUR
%token	MAX_UPDATES_PER_HOUR
%token	MEDIUM_SYM
%token	MERGE_SYM
%token	MIN_ROWS
%token	MYISAM_SYM
%token	NATIONAL_SYM
%token	NATURAL
%token	NEW_SYM
%token	NCHAR_SYM
%token	NOT
%token  NO_FOREIGN_KEY_CHECKS
%token	NO_SYM
%token	NULL_SYM
%token	NUM
%token	ON
%token	OPEN_SYM
%token	OPTION
%token	OPTIONALLY
%token	OR
%token	OR_OR_CONCAT
%token	ORDER_SYM
%token	OUTER
%token	OUTFILE
%token	DUMPFILE
%token	PACK_KEYS_SYM
%token	PARTIAL
%token	PRIMARY_SYM
%token	PRIVILEGES
%token	PROCESS
%token	PROCESSLIST_SYM
%token	QUERY_SYM
%token	RAID_0_SYM
%token	RAID_STRIPED_SYM
%token	RAID_TYPE
%token	RAID_CHUNKS
%token	RAID_CHUNKSIZE
%token	READ_SYM
%token	REAL_NUM
%token	REFERENCES
%token	REGEXP
%token  RELAXED_UNIQUE_CHECKS
%token	RELOAD
%token	RENAME
%token	REPEATABLE_SYM
%token	REQUIRE_SYM
%token	RESOURCES
%token	RESTORE_SYM
%token	RESTRICT
%token	REVOKE
%token	ROWS_SYM
%token	ROW_FORMAT_SYM
%token	ROW_SYM
%token	RTREE_SYM
%token	SET
%token	SERIALIZABLE_SYM
%token	SESSION_SYM
%token	SIMPLE_SYM
%token	SHUTDOWN
%token	SPATIAL_SYM
%token  SSL_SYM
%token	STARTING
%token	STATUS_SYM
%token	STRAIGHT_JOIN
%token	SUBJECT_SYM
%token	TABLES
%token	TABLE_SYM
%token	TEMPORARY
%token	TERMINATED
%token	TEXT_STRING
%token	TO_SYM
%token	TRAILING
%token	TRANSACTION_SYM
%token	TYPE_SYM
%token  TYPES_SYM
%token	FUNC_ARG0
%token	FUNC_ARG1
%token	FUNC_ARG2
%token	FUNC_ARG3
%token	UDF_RETURNS_SYM
%token	UDF_SONAME_SYM
%token	UDF_SYM
%token	UNCOMMITTED_SYM
%token	UNDERSCORE_CHARSET
%token	UNION_SYM
%token	UNIQUE_SYM
%token	USAGE
%token	USE_FRM
%token	USE_SYM
%token	USING
%token	VALUES
%token	VARIABLES
%token	WHERE
%token	WITH
%token	WRITE_SYM
%token	X509_SYM
%token	XOR
%token	COMPRESSED_SYM

%token  ERRORS
%token  WARNINGS

%token	BIGINT
%token	BLOB_SYM
%token	CHAR_SYM
%token	CHANGED
%token	COALESCE
%token	DATETIME
%token	DATE_SYM
%token	DECIMAL_SYM
%token	DOUBLE_SYM
%token	ENUM
%token	FAST_SYM
%token	FLOAT_SYM
%token  GEOMETRY_SYM
%token	INT_SYM
%token	LIMIT
%token	LONGBLOB
%token	LONGTEXT
%token	MEDIUMBLOB
%token	MEDIUMINT
%token	MEDIUMTEXT
%token	NUMERIC_SYM
%token	PRECISION
%token	QUICK
%token	REAL
%token	SIGNED_SYM
%token	SMALLINT
%token	STRING_SYM
%token	TEXT_SYM
%token	TIMESTAMP
%token	TIME_SYM
%token	TINYBLOB
%token	TINYINT
%token	TINYTEXT
%token	ULONGLONG_NUM
%token	UNSIGNED
%token	VARBINARY
%token	VARCHAR
%token	VARYING
%token	ZEROFILL

%token	AGAINST
%token	ATAN
%token	BETWEEN_SYM
%token	BIT_AND
%token	BIT_OR
%token	CASE_SYM
%token	CONCAT
%token	CONCAT_WS
%token	CURDATE
%token	CURTIME
%token	DATABASE
%token	DATE_ADD_INTERVAL
%token	DATE_SUB_INTERVAL
%token	DAY_HOUR_SYM
%token	DAY_MINUTE_SYM
%token	DAY_SECOND_SYM
%token	DAY_SYM
%token	DECODE_SYM
%token	DES_ENCRYPT_SYM
%token	DES_DECRYPT_SYM
%token	ELSE
%token	ELT_FUNC
%token	ENCODE_SYM
%token	ENCRYPT
%token	EXPORT_SET
%token	EXTRACT_SYM
%token	FIELD_FUNC
%token	FORMAT_SYM
%token	FOR_SYM
%token	FROM_UNIXTIME
%token	GEOMCOLLFROMTEXT
%token	GEOMFROMTEXT
%token  GEOMETRYCOLLECTION
%token	GROUP_UNIQUE_USERS
%token	HOUR_MINUTE_SYM
%token	HOUR_SECOND_SYM
%token	HOUR_SYM
%token	IDENTIFIED_SYM
%token	IF
%token	INSERT_METHOD
%token	INTERVAL_SYM
%token	LAST_INSERT_ID
%token	LEFT
%token	LINEFROMTEXT
%token  LINESTRING
%token	LOCATE
%token	MAKE_SET_SYM
%token	MINUTE_SECOND_SYM
%token	MINUTE_SYM
%token	MODE_SYM
%token	MODIFY_SYM
%token	MONTH_SYM
%token	MLINEFROMTEXT
%token	MPOINTFROMTEXT
%token	MPOLYFROMTEXT
%token  MULTILINESTRING
%token  MULTIPOINT
%token  MULTIPOLYGON
%token	NOW_SYM
%token	PASSWORD
%token	POINTFROMTEXT
%token	POLYFROMTEXT
%token  POLYGON
%token	POSITION_SYM
%token	PROCEDURE
%token	RAND
%token	REPLACE
%token	RIGHT
%token	ROUND
%token	SECOND_SYM
%token	SHARE_SYM
%token	SUBSTRING
%token	SUBSTRING_INDEX
%token	TRIM
%token	UDA_CHAR_SUM
%token	UDA_FLOAT_SUM
%token	UDA_INT_SUM
%token	UDF_CHAR_FUNC
%token	UDF_FLOAT_FUNC
%token	UDF_INT_FUNC
%token	UNIQUE_USERS
%token	UNIX_TIMESTAMP
%token	USER
%token	WEEK_SYM
%token	WHEN_SYM
%token	WORK_SYM
%token	YEAR_MONTH_SYM
%token	YEAR_SYM
%token	YEARWEEK
%token	BENCHMARK_SYM
%token	END
%token	THEN_SYM

%token	SQL_BIG_RESULT
%token	SQL_CACHE_SYM
%token	SQL_CALC_FOUND_ROWS
%token	SQL_NO_CACHE_SYM
%token	SQL_SMALL_RESULT
%token  SQL_BUFFER_RESULT

%token  ISSUER_SYM
%token  SUBJECT_SYM
%token  CIPHER_SYM

%left   SET_VAR
%left	OR_OR_CONCAT OR
%left	AND
%left	BETWEEN_SYM CASE_SYM WHEN_SYM THEN_SYM ELSE
%left	EQ EQUAL_SYM GE GT_SYM LE LT NE IS LIKE REGEXP IN_SYM
%left	'|'
%left	'&'
%left	SHIFT_LEFT SHIFT_RIGHT
%left	'-' '+'
%left	'*' '/' '%'
%left	NEG '~'
%left   XOR
%left   '^'
%right	NOT
%right	BINARY COLLATE_SYM
/* These don't actually affect the way the query is really evaluated, but
   they silence a few warnings for shift/reduce conflicts. */
%left	','
%left	STRAIGHT_JOIN JOIN_SYM
%nonassoc	CROSS INNER_SYM NATURAL LEFT RIGHT

%type <lex_str>
	IDENT TEXT_STRING REAL_NUM FLOAT_NUM NUM LONG_NUM HEX_NUM LEX_HOSTNAME
	ULONGLONG_NUM field_ident select_alias ident ident_or_text  UNDERSCORE_CHARSET

%type <lex_str_ptr>
	opt_table_alias

%type <table>
	table_ident references

%type <simple_string>
	remember_name remember_end opt_len opt_ident opt_db text_or_password
	opt_escape

%type <string>
	text_string 

%type <num>
	type int_type real_type order_dir opt_field_spec lock_option
	udf_type if_exists opt_local opt_table_options table_options
	table_option opt_if_not_exists opt_var_type opt_var_ident_type
	delete_option

%type <ulong_num>
	ULONG_NUM raid_types merge_insert_types

%type <ulonglong_number>
	ulonglong_num

%type <item>
	literal text_literal insert_ident order_ident
	simple_ident select_item2 expr opt_expr opt_else sum_expr in_sum_expr
	table_wild opt_pad no_in_expr expr_expr simple_expr no_and_expr
	using_list expr_or_default set_expr_or_default
	param_marker singleval_subselect singleval_subselect_init
	exists_subselect exists_subselect_init

%type <item_list>
	expr_list udf_expr_list when_list ident_list ident_list_arg

%type <key_type>
	key_type opt_unique_or_fulltext

%type <key_alg>
	key_alg opt_btree_or_rtree

%type <string_list>
	key_usage_list

%type <key_part>
	key_part

%type <table_list>
	join_table_list join_table

%type <udf>
	UDF_CHAR_FUNC UDF_FLOAT_FUNC UDF_INT_FUNC
	UDA_CHAR_SUM UDA_FLOAT_SUM UDA_INT_SUM

%type <interval> interval

%type <db_type> table_types

%type <row_type> row_types

%type <tx_isolation> isolation_types

%type <ha_rkey_mode> handler_rkey_mode

%type <cast_type> cast_type

%type <udf_type> udf_func_type

%type <symbol> FUNC_ARG0 FUNC_ARG1 FUNC_ARG2 FUNC_ARG3 keyword

%type <lex_user> user grant_user

%type <charset> 
	charset_name
	charset_name_or_default
	opt_db_default_character_set

%type <variable> internal_variable_name

%type <NONE>
	query verb_clause create change select do drop insert replace insert2
	insert_values update delete truncate rename
	show describe load alter optimize flush
	reset purge begin commit rollback slave master_def master_defs
	repair restore backup analyze check 
	field_list field_list_item field_spec kill
	select_item_list select_item values_list no_braces
	limit_clause delete_limit_clause fields opt_values values
	procedure_list procedure_list2 procedure_item
	when_list2 expr_list2  handler
	opt_precision opt_ignore opt_column opt_restrict
	grant revoke set lock unlock string_list field_options field_option
	field_opt_list opt_binary table_lock_list table_lock varchar
	ref_list opt_on_delete opt_on_delete_list opt_on_delete_item use
	opt_delete_options opt_delete_option
	opt_outer table_list table_name opt_option opt_place opt_low_priority
	opt_attribute opt_attribute_list attribute column_list column_list_id
	opt_column_list grant_privileges opt_table user_list grant_option
	grant_privilege grant_privilege_list
	flush_options flush_option insert_lock_option replace_lock_option
	equal optional_braces opt_key_definition key_usage_list2
	opt_mi_check_type opt_to mi_check_types normal_join
	table_to_table_list table_to_table opt_table_list opt_as
	handler_rkey_function handler_read_or_scan
	single_multi table_wild_list table_wild_one opt_wild union union_list
	precision union_option opt_on_delete_item subselect_start opt_and
	subselect_end select_var_list select_var_list_init
END_OF_INPUT

%type <NONE>
	'-' '+' '*' '/' '%' '(' ')'
	',' '!' '{' '}' '&' '|' AND OR OR_OR_CONCAT BETWEEN_SYM CASE_SYM THEN_SYM WHEN_SYM
%%


query:
	END_OF_INPUT
	{
	   THD *thd=current_thd;
	   if (!thd->bootstrap &&
	      (!(thd->lex.select_lex.options & OPTION_FOUND_COMMENT)))
	   {
	     send_error(current_thd,ER_EMPTY_QUERY);
	     YYABORT;
 	   }
	   else
	   {
	     thd->lex.sql_command = SQLCOM_EMPTY_QUERY;
	   }
	}
	| verb_clause END_OF_INPUT {};

verb_clause:
	  alter
	| analyze
	| backup
	| begin
	| change
	| check
	| commit
	| create
	| delete
	| describe
	| do
	| drop
	| grant
	| insert
	| flush
	| load
	| lock
	| kill
	| optimize
	| purge  
	| rename
        | repair
	| replace
	| reset
	| restore
	| revoke
	| rollback
	| select
	| set
	| slave
	| show
	| truncate
	| handler
	| unlock
	| update
	| use;

/* change master */

change:
       CHANGE MASTER_SYM TO_SYM
        {
	  LEX *lex = Lex;
	  lex->sql_command = SQLCOM_CHANGE_MASTER;
	  memset(&lex->mi, 0, sizeof(lex->mi));
        } master_defs;

master_defs:
       master_def
       | master_defs ',' master_def;

master_def:
       MASTER_HOST_SYM EQ TEXT_STRING
       {
	 Lex->mi.host = $3.str;
       }
       |
       MASTER_USER_SYM EQ TEXT_STRING
       {
	 Lex->mi.user = $3.str;
       }
       |
       MASTER_PASSWORD_SYM EQ TEXT_STRING
       {
	 Lex->mi.password = $3.str;
       }
       |
       MASTER_LOG_FILE_SYM EQ TEXT_STRING
       {
	 Lex->mi.log_file_name = $3.str;
       }
       |
       MASTER_PORT_SYM EQ ULONG_NUM
       {
	 Lex->mi.port = $3;
       }
       |
       MASTER_LOG_POS_SYM EQ ulonglong_num
       {
	 Lex->mi.pos = $3;
       }
       |
       MASTER_CONNECT_RETRY_SYM EQ ULONG_NUM
       {
	 Lex->mi.connect_retry = $3;
       }
       |
       RELAY_LOG_FILE_SYM EQ TEXT_STRING
       {
	 Lex->mi.relay_log_name = $3.str;
       }
       |
       RELAY_LOG_POS_SYM EQ ULONG_NUM
       {
	 Lex->mi.relay_log_pos = $3;
       }
       ;


/* create a table */

create:
	CREATE opt_table_options TABLE_SYM opt_if_not_exists table_ident
	{
	  THD *thd=current_thd;
	  LEX *lex=Lex;
	  lex->sql_command= SQLCOM_CREATE_TABLE;
	  if (!add_table_to_list($5,
				 ($2 & HA_LEX_CREATE_TMP_TABLE ?
				   &tmp_table_alias : (LEX_STRING*) 0),1))
	    YYABORT;
	  lex->create_list.empty();
	  lex->key_list.empty();
	  lex->col_list.empty();
	  lex->change=NullS;
	  bzero((char*) &lex->create_info,sizeof(lex->create_info));
	  lex->create_info.options=$2 | $4;
	  lex->create_info.db_type= (enum db_type) lex->thd->variables.table_type;
	  lex->create_info.table_charset=thd->db_charset?thd->db_charset:default_charset_info;
	}
	create2

	| CREATE opt_unique_or_fulltext INDEX ident key_alg ON table_ident
	  {
	    LEX *lex=Lex;
	    lex->sql_command= SQLCOM_CREATE_INDEX;
	    if (!add_table_to_list($7,NULL,1))
	      YYABORT;
	    lex->create_list.empty();
	    lex->key_list.empty();
	    lex->col_list.empty();
	    lex->change=NullS;
	  }
	   '(' key_list ')' 
	  {
	    LEX *lex=Lex;

	    lex->key_list.push_back(new Key($2,$4.str, $5, lex->col_list));
	    lex->col_list.empty();
	  }
	| CREATE DATABASE opt_if_not_exists ident opt_db_default_character_set
	  {
	    LEX *lex=Lex;
	    lex->sql_command=SQLCOM_CREATE_DB;
	    lex->name=$4.str;
            lex->create_info.options=$3;
	    lex->create_info.table_charset=$5;
	  }
	| CREATE udf_func_type UDF_SYM ident
	  {
	    LEX *lex=Lex;
	    lex->sql_command = SQLCOM_CREATE_FUNCTION;
	    lex->udf.name=$4.str;
	    lex->udf.name_length=$4.length;
	    lex->udf.type= $2;
	  }
	  UDF_RETURNS_SYM udf_type UDF_SONAME_SYM TEXT_STRING
	  {
	    LEX *lex=Lex;
	    lex->udf.returns=(Item_result) $7;
	    lex->udf.dl=$9.str;
	  }
          ;

create2:
	'(' field_list ')' opt_create_table_options create3 {}
	| opt_create_table_options create3 {}
        ;

create3:
	/* empty */ {}
	| opt_duplicate opt_as SELECT_SYM
          {
	    LEX *lex=Lex;
	    lex->lock_option= (using_update_log) ? TL_READ_NO_INSERT : TL_READ;
	    mysql_init_select(lex);
          }
          select_options select_item_list opt_select_from union {}
          ;

opt_as:
	/* empty */ {}
	| AS	    {};

opt_table_options:
	/* empty */	 { $$= 0; }
	| table_options  { $$= $1;};

table_options:
	table_option	{ $$=$1; }
	| table_option table_options { $$= $1 | $2; };

table_option:
	TEMPORARY	{ $$=HA_LEX_CREATE_TMP_TABLE; };

opt_if_not_exists:
	/* empty */	 { $$= 0; }
	| IF NOT EXISTS	 { $$=HA_LEX_CREATE_IF_NOT_EXISTS; };

opt_create_table_options:
	/* empty */
	| create_table_options;

create_table_options:
	create_table_option
	| create_table_option create_table_options;

create_table_option:
	TYPE_SYM EQ table_types		{ Lex->create_info.db_type= $3; }
	| MAX_ROWS EQ ulonglong_num	{ Lex->create_info.max_rows= $3; Lex->create_info.used_fields|= HA_CREATE_USED_MAX_ROWS;}
	| MIN_ROWS EQ ulonglong_num	{ Lex->create_info.min_rows= $3; Lex->create_info.used_fields|= HA_CREATE_USED_MIN_ROWS;}
	| AVG_ROW_LENGTH EQ ULONG_NUM	{ Lex->create_info.avg_row_length=$3; Lex->create_info.used_fields|= HA_CREATE_USED_AVG_ROW_LENGTH;}
	| PASSWORD EQ TEXT_STRING	{ Lex->create_info.password=$3.str; }
	| COMMENT_SYM EQ TEXT_STRING	{ Lex->create_info.comment=$3.str; }
	| AUTO_INC EQ ulonglong_num	{ Lex->create_info.auto_increment_value=$3; Lex->create_info.used_fields|= HA_CREATE_USED_AUTO;}
	| PACK_KEYS_SYM EQ ULONG_NUM	{ Lex->create_info.table_options|= $3 ? HA_OPTION_PACK_KEYS : HA_OPTION_NO_PACK_KEYS; Lex->create_info.used_fields|= HA_CREATE_USED_PACK_KEYS;}
	| PACK_KEYS_SYM EQ DEFAULT	{ Lex->create_info.table_options&= ~(HA_OPTION_PACK_KEYS | HA_OPTION_NO_PACK_KEYS); Lex->create_info.used_fields|= HA_CREATE_USED_PACK_KEYS;}
	| CHECKSUM_SYM EQ ULONG_NUM	{ Lex->create_info.table_options|= $3 ? HA_OPTION_CHECKSUM : HA_OPTION_NO_CHECKSUM; }
	| DELAY_KEY_WRITE_SYM EQ ULONG_NUM { Lex->create_info.table_options|= $3 ? HA_OPTION_DELAY_KEY_WRITE : HA_OPTION_NO_DELAY_KEY_WRITE; }
	| ROW_FORMAT_SYM EQ row_types	{ Lex->create_info.row_type= $3; }
	| RAID_TYPE EQ raid_types	{ Lex->create_info.raid_type= $3; Lex->create_info.used_fields|= HA_CREATE_USED_RAID;}
	| RAID_CHUNKS EQ ULONG_NUM	{ Lex->create_info.raid_chunks= $3; Lex->create_info.used_fields|= HA_CREATE_USED_RAID;}
	| RAID_CHUNKSIZE EQ ULONG_NUM	{ Lex->create_info.raid_chunksize= $3*RAID_BLOCK_SIZE; Lex->create_info.used_fields|= HA_CREATE_USED_RAID;}
	| UNION_SYM EQ '(' table_list ')'
	  {
	    /* Move the union list to the merge_list */
	    LEX *lex=Lex;
	    TABLE_LIST *table_list= (TABLE_LIST*) lex->select->table_list.first;
	    lex->create_info.merge_list= lex->select->table_list;
	    lex->create_info.merge_list.elements--;
	    lex->create_info.merge_list.first= (byte*) (table_list->next);
	    lex->select->table_list.elements=1;
	    lex->select->table_list.next= (byte**) &(table_list->next);
	    table_list->next=0;
	    lex->create_info.used_fields|= HA_CREATE_USED_UNION;
	  }
	| CHARSET EQ charset_name_or_default
	  { 
	    Lex->create_info.table_charset= $3;
	    Lex->create_info.used_fields|= HA_CREATE_USED_CHARSET;
	  }
	| INSERT_METHOD EQ merge_insert_types   { Lex->create_info.merge_insert_method= $3; Lex->create_info.used_fields|= HA_CREATE_USED_INSERT_METHOD;}
	| DATA_SYM DIRECTORY_SYM EQ TEXT_STRING	{ Lex->create_info.data_file_name= $4.str; }
	| INDEX DIRECTORY_SYM EQ TEXT_STRING	{ Lex->create_info.index_file_name= $4.str; };

table_types:
	ISAM_SYM	{ $$= DB_TYPE_ISAM; }
	| MYISAM_SYM	{ $$= DB_TYPE_MYISAM; }
	| MERGE_SYM	{ $$= DB_TYPE_MRG_MYISAM; }
	| HEAP_SYM	{ $$= DB_TYPE_HEAP; }
	| BERKELEY_DB_SYM { $$= DB_TYPE_BERKELEY_DB; }
	| INNOBASE_SYM  { $$= DB_TYPE_INNODB; };

row_types:
	DEFAULT		{ $$= ROW_TYPE_DEFAULT; }
	| FIXED_SYM	{ $$= ROW_TYPE_FIXED; }
	| DYNAMIC_SYM	{ $$= ROW_TYPE_DYNAMIC; }
	| COMPRESSED_SYM { $$= ROW_TYPE_COMPRESSED; };

raid_types:
	RAID_STRIPED_SYM { $$= RAID_TYPE_0; }
	| RAID_0_SYM	 { $$= RAID_TYPE_0; }
	| ULONG_NUM	 { $$=$1;};

merge_insert_types:
       NO_SYM            { $$= MERGE_INSERT_DISABLED; }
       | FIRST_SYM       { $$= MERGE_INSERT_TO_FIRST; }
       | LAST_SYM        { $$= MERGE_INSERT_TO_LAST; };

opt_select_from:
	/* empty */
	| select_from select_lock_type;

udf_func_type:
	/* empty */ 	{ $$ = UDFTYPE_FUNCTION; }
	| AGGREGATE_SYM { $$ = UDFTYPE_AGGREGATE; };

udf_type:
	STRING_SYM {$$ = (int) STRING_RESULT; }
	| REAL {$$ = (int) REAL_RESULT; }
	| INT_SYM {$$ = (int) INT_RESULT; };

field_list:
	  field_list_item
	| field_list ',' field_list_item;


field_list_item:
	  field_spec
	| field_spec references
	  {
	    Lex->col_list.empty();		/* Alloced by sql_alloc */
	  }
	| key_type opt_ident key_alg '(' key_list ')'
	  {
	    LEX *lex=Lex;
	    lex->key_list.push_back(new Key($1,$2, $3, lex->col_list));
	    lex->col_list.empty();		/* Alloced by sql_alloc */
	  }
	| opt_constraint FOREIGN KEY_SYM opt_ident '(' key_list ')' references
	  {
	    LEX *lex=Lex;
	    lex->key_list.push_back(new foreign_key($4, lex->col_list,
				    $8,
				    lex->ref_list,
				    lex->fk_delete_opt,
				    lex->fk_update_opt,
				    lex->fk_match_option));
	    lex->col_list.empty();		/* Alloced by sql_alloc */
	  }
	| opt_constraint CHECK_SYM '(' expr ')'
	  {
	    Lex->col_list.empty();		/* Alloced by sql_alloc */
	  };

opt_constraint:
	/* empty */
	| CONSTRAINT opt_ident;

field_spec:
	field_ident
	 {
	   LEX *lex=Lex;
	   lex->length=lex->dec=0; lex->type=0; lex->interval=0;
	   lex->default_value=lex->comment=0;
	   lex->charset=NULL;
	 }
	type opt_attribute
	{
	  LEX *lex=Lex;
	  if (add_field_to_list($1.str,
				(enum enum_field_types) $3,
				lex->length,lex->dec,lex->type,
				lex->default_value, lex->comment,
				lex->change,lex->interval,lex->charset))
	    YYABORT;
	};

type:
	int_type opt_len field_options	{ Lex->length=$2; $$=$1; }
	| real_type opt_precision field_options { $$=$1; }
	| FLOAT_SYM float_options field_options { $$=FIELD_TYPE_FLOAT; }
	| BIT_SYM opt_len		{ Lex->length=(char*) "1";
					  $$=FIELD_TYPE_TINY; }
	| BOOL_SYM			{ Lex->length=(char*) "1";
					  $$=FIELD_TYPE_TINY; }
	| char '(' NUM ')' opt_binary	{ Lex->length=$3.str;
					  $$=FIELD_TYPE_STRING; }
	| char opt_binary		{ Lex->length=(char*) "1";
					  $$=FIELD_TYPE_STRING; }
	| BINARY '(' NUM ')' 		{ Lex->length=$3.str;
					  Lex->type|=BINARY_FLAG;
					  $$=FIELD_TYPE_STRING; }
	| varchar '(' NUM ')' opt_binary { Lex->length=$3.str;
					  $$=FIELD_TYPE_VAR_STRING; }
	| VARBINARY '(' NUM ')' 	{ Lex->length=$3.str;
					  Lex->type|=BINARY_FLAG;
					  $$=FIELD_TYPE_VAR_STRING; }
	| YEAR_SYM opt_len field_options { $$=FIELD_TYPE_YEAR; Lex->length=$2; }
	| DATE_SYM			{ $$=FIELD_TYPE_DATE; }
	| TIME_SYM			{ $$=FIELD_TYPE_TIME; }
	| TIMESTAMP			{ $$=FIELD_TYPE_TIMESTAMP; }
	| TIMESTAMP '(' NUM ')'		{ Lex->length=$3.str;
					  $$=FIELD_TYPE_TIMESTAMP; }
	| DATETIME			{ $$=FIELD_TYPE_DATETIME; }
	| TINYBLOB			{ Lex->type|=BINARY_FLAG;
					  $$=FIELD_TYPE_TINY_BLOB; }
	| BLOB_SYM			{ Lex->type|=BINARY_FLAG;
					  $$=FIELD_TYPE_BLOB; }
	| GEOMETRY_SYM			{ Lex->type|=BINARY_FLAG;
					  $$=FIELD_TYPE_GEOMETRY; }
	| MEDIUMBLOB			{ Lex->type|=BINARY_FLAG;
					  $$=FIELD_TYPE_MEDIUM_BLOB; }
	| LONGBLOB			{ Lex->type|=BINARY_FLAG;
					  $$=FIELD_TYPE_LONG_BLOB; }
	| LONG_SYM VARBINARY		{ Lex->type|=BINARY_FLAG;
					  $$=FIELD_TYPE_MEDIUM_BLOB; }
	| LONG_SYM varchar opt_binary	{ $$=FIELD_TYPE_MEDIUM_BLOB; }
	| TINYTEXT opt_binary		{ $$=FIELD_TYPE_TINY_BLOB; }
	| TEXT_SYM opt_binary		{ $$=FIELD_TYPE_BLOB; }
	| MEDIUMTEXT opt_binary		{ $$=FIELD_TYPE_MEDIUM_BLOB; }
	| LONGTEXT opt_binary		{ $$=FIELD_TYPE_LONG_BLOB; }
	| DECIMAL_SYM float_options field_options
					{ $$=FIELD_TYPE_DECIMAL;}
	| NUMERIC_SYM float_options field_options
					{ $$=FIELD_TYPE_DECIMAL;}
	| ENUM {Lex->interval_list.empty();} '(' string_list ')'
	  {
	    LEX *lex=Lex;
	    lex->interval=typelib(lex->interval_list);
	    $$=FIELD_TYPE_ENUM;
	  }
	| SET { Lex->interval_list.empty();} '(' string_list ')'
	  {
	    LEX *lex=Lex;
	    lex->interval=typelib(lex->interval_list);
	    $$=FIELD_TYPE_SET;
	  };

char:
	CHAR_SYM {}
	| NCHAR_SYM {}
	| NATIONAL_SYM CHAR_SYM {};

varchar:
	char VARYING {}
	| VARCHAR {}
	| NATIONAL_SYM VARCHAR {}
	| NCHAR_SYM VARCHAR {};

int_type:
	INT_SYM		{ $$=FIELD_TYPE_LONG; }
	| TINYINT	{ $$=FIELD_TYPE_TINY; }
	| SMALLINT	{ $$=FIELD_TYPE_SHORT; }
	| MEDIUMINT	{ $$=FIELD_TYPE_INT24; }
	| BIGINT	{ $$=FIELD_TYPE_LONGLONG; };

real_type:
	REAL		{ $$= current_thd->sql_mode & MODE_REAL_AS_FLOAT ?
			      FIELD_TYPE_FLOAT : FIELD_TYPE_DOUBLE; }
	| DOUBLE_SYM	{ $$=FIELD_TYPE_DOUBLE; }
	| DOUBLE_SYM PRECISION { $$=FIELD_TYPE_DOUBLE; };


float_options:
	/* empty */		{}
	| '(' NUM ')'		{ Lex->length=$2.str; }
	| precision		{};

precision:
	'(' NUM ',' NUM ')'
	{
	  LEX *lex=Lex;
	  lex->length=$2.str; lex->dec=$4.str;
	};

field_options:
	/* empty */		{}
	| field_opt_list	{};

field_opt_list:
	field_opt_list field_option {}
	| field_option {};

field_option:
	SIGNED_SYM	{}
	| UNSIGNED	{ Lex->type|= UNSIGNED_FLAG;}
	| ZEROFILL	{ Lex->type|= UNSIGNED_FLAG | ZEROFILL_FLAG; };

opt_len:
	/* empty */	{ $$=(char*) 0; }	/* use default length */
	| '(' NUM ')'	{ $$=$2.str; };

opt_precision:
	/* empty */	{}
	| precision	{};

opt_attribute:
	/* empty */ {}
	| opt_attribute_list {};

opt_attribute_list:
	opt_attribute_list attribute {}
	| attribute;

attribute:
	NULL_SYM	  { Lex->type&= ~ NOT_NULL_FLAG; }
	| NOT NULL_SYM	  { Lex->type|= NOT_NULL_FLAG; }
	| DEFAULT literal { Lex->default_value=$2; }
	| AUTO_INC	  { Lex->type|= AUTO_INCREMENT_FLAG | NOT_NULL_FLAG; }
	| PRIMARY_SYM KEY_SYM { Lex->type|= PRI_KEY_FLAG | NOT_NULL_FLAG; }
	| UNIQUE_SYM	  { Lex->type|= UNIQUE_FLAG; }
	| UNIQUE_SYM KEY_SYM { Lex->type|= UNIQUE_KEY_FLAG; }
	| COMMENT_SYM text_literal { Lex->comment= $2; };

charset_name:
	ident	
	{ 
	  if (!($$=get_charset_by_name($1.str,MYF(0))))
	  {
	    net_printf(current_thd,ER_UNKNOWN_CHARACTER_SET,$1.str);
	    YYABORT;
	  }
	};

charset_name_or_default:
	charset_name { $$=$1;   }
	| DEFAULT    { $$=NULL; } ;

opt_db_default_character_set:
	/* empty */		{ $$=default_charset_info; }
	| DEFAULT CHAR_SYM SET charset_name_or_default  { $$=$4; };

opt_binary:
	/* empty */			{ Lex->charset=NULL; }
	| BINARY			{ Lex->type|=BINARY_FLAG; Lex->charset=NULL; }
	| CHAR_SYM SET charset_name	{ Lex->charset=$3; } ;

references:
	REFERENCES table_ident
	{
	  LEX *lex=Lex;	
	  lex->fk_delete_opt= lex->fk_update_opt= lex->fk_match_option= 0;
	  lex->ref_list.empty();
	}
	opt_ref_list
	{
	  $$=$2;
	};
	
opt_ref_list:
	/* empty */ opt_on_delete {}
	| '(' ref_list ')' opt_on_delete {};

ref_list:
	ref_list ',' ident	{ Lex->ref_list.push_back(new key_part_spec($3.str)); }
	| ident			{ Lex->ref_list.push_back(new key_part_spec($1.str)); };


opt_on_delete:
	/* empty */ {}
	| opt_on_delete_list {};

opt_on_delete_list:
	opt_on_delete_list opt_on_delete_item {}
	| opt_on_delete_item {};

opt_on_delete_item:
	ON DELETE_SYM delete_option   { Lex->fk_delete_opt= $3; }
	| ON UPDATE_SYM delete_option { Lex->fk_update_opt= $3; }
	| MATCH FULL	{ Lex->fk_match_option= foreign_key::FK_MATCH_FULL; }
	| MATCH PARTIAL { Lex->fk_match_option= foreign_key::FK_MATCH_PARTIAL; }
	| MATCH SIMPLE_SYM { Lex->fk_match_option= foreign_key::FK_MATCH_SIMPLE; };

delete_option:
	RESTRICT	 { $$= (int) foreign_key::FK_OPTION_RESTRICT; }
	| CASCADE	 { $$= (int) foreign_key::FK_OPTION_CASCADE; }
	| SET NULL_SYM   { $$= (int) foreign_key::FK_OPTION_SET_NULL; }
	| NO_SYM ACTION  { $$= (int) foreign_key::FK_OPTION_NO_ACTION; }
	| SET DEFAULT    { $$= (int) foreign_key::FK_OPTION_DEFAULT;  };

key_type:
	opt_constraint PRIMARY_SYM KEY_SYM  { $$= Key::PRIMARY; }
	| key_or_index			    { $$= Key::MULTIPLE; }
	| FULLTEXT_SYM			    { $$= Key::FULLTEXT; }
	| FULLTEXT_SYM key_or_index	    { $$= Key::FULLTEXT; }
	| SPATIAL_SYM			    { $$= Key::SPATIAL; }
	| SPATIAL_SYM key_or_index	    { $$= Key::SPATIAL; }
	| opt_constraint UNIQUE_SYM	    { $$= Key::UNIQUE; }
	| opt_constraint UNIQUE_SYM key_or_index { $$= Key::UNIQUE; };

key_or_index:
	KEY_SYM {}
	| INDEX {};

keys_or_index:
	KEYS {}
	| INDEX {}
	| INDEXES {};

opt_unique_or_fulltext:
	/* empty */	{ $$= Key::MULTIPLE; }
	| UNIQUE_SYM	{ $$= Key::UNIQUE; }
	| SPATIAL_SYM	{ $$= Key::SPATIAL; };

key_alg:
	/* empty */		   { $$= HA_KEY_ALG_UNDEF; }
	| USING opt_btree_or_rtree { $$= $2; };

opt_btree_or_rtree:
	BTREE_SYM	{ $$= HA_KEY_ALG_BTREE; }
	| RTREE_SYM	{ $$= HA_KEY_ALG_RTREE; }
	| HASH_SYM	{ $$= HA_KEY_ALG_HASH; };

key_list:
	key_list ',' key_part order_dir { Lex->col_list.push_back($3); }
	| key_part order_dir		{ Lex->col_list.push_back($1); };

key_part:
	ident			{ $$=new key_part_spec($1.str); }
	| ident '(' NUM ')'	{ $$=new key_part_spec($1.str,(uint) atoi($3.str)); };

opt_ident:
	/* empty */	{ $$=(char*) 0; }	/* Defaultlength */
	| field_ident	{ $$=$1.str; };

string_list:
	text_string			{ Lex->interval_list.push_back($1); }
	| string_list ',' text_string	{ Lex->interval_list.push_back($3); };

/*
** Alter table
*/

alter:
	ALTER opt_ignore TABLE_SYM table_ident
	{
	  THD *thd=current_thd;
	  LEX *lex=Lex;
	  lex->sql_command = SQLCOM_ALTER_TABLE;
	  lex->name=0;
	  if (!add_table_to_list($4, NULL,1))
	    YYABORT;
	  lex->drop_primary=0;
	  lex->create_list.empty();
	  lex->key_list.empty();
	  lex->col_list.empty();
	  lex->drop_list.empty();
	  lex->alter_list.empty();
          lex->select->order_list.elements=0;
          lex->select->order_list.first=0;
          lex->select->order_list.next= (byte**) &lex->select->order_list.first;
	  lex->select->db=lex->name=0;
    	  bzero((char*) &lex->create_info,sizeof(lex->create_info));
	  lex->create_info.db_type= DB_TYPE_DEFAULT;
	  lex->create_info.table_charset=thd->db_charset?thd->db_charset:default_charset_info;
	  lex->create_info.row_type= ROW_TYPE_NOT_USED;
          lex->alter_keys_onoff=LEAVE_AS_IS;
          lex->simple_alter=1;
	}
	alter_list;

	| ALTER DATABASE ident opt_db_default_character_set
	  {
	    LEX *lex=Lex;
	    lex->sql_command=SQLCOM_ALTER_DB;
	    lex->name=$3.str;
	    lex->create_info.table_charset=$4;
	  };


alter_list:
        | alter_list_item
	| alter_list ',' alter_list_item;

add_column:
	ADD opt_column { Lex->change=0; };

alter_list_item:
	add_column field_list_item opt_place { Lex->simple_alter=0; }
	| add_column '(' field_list ')'      { Lex->simple_alter=0; }
	| CHANGE opt_column field_ident
	  {
	     LEX *lex=Lex;
	     lex->change= $3.str; lex->simple_alter=0;
	  }
          field_spec opt_place
        | MODIFY_SYM opt_column field_ident
          {
            LEX *lex=Lex;
            lex->length=lex->dec=0; lex->type=0; lex->interval=0;
            lex->default_value=lex->comment=0;
            lex->simple_alter=0;
          }
          type opt_attribute
          {
            LEX *lex=Lex;
            if (add_field_to_list($3.str,
                                  (enum enum_field_types) $5,
                                  lex->length,lex->dec,lex->type,
                                  lex->default_value, lex->comment,
				  $3.str, lex->interval, lex->charset))
	       YYABORT;
          }
          opt_place
	| DROP opt_column field_ident opt_restrict
	  {
	    LEX *lex=Lex;
	    lex->drop_list.push_back(new Alter_drop(Alter_drop::COLUMN,
					    $3.str)); lex->simple_alter=0;
	  }
	| DROP PRIMARY_SYM KEY_SYM
	  {
	    LEX *lex=Lex;
	    lex->drop_primary=1; lex->simple_alter=0;
	  }
	| DROP FOREIGN KEY_SYM opt_ident { Lex->simple_alter=0; }
	| DROP key_or_index field_ident
	  {
	    LEX *lex=Lex;
	    lex->drop_list.push_back(new Alter_drop(Alter_drop::KEY,
						    $3.str));
	    lex->simple_alter=0;
	  }
	| DISABLE_SYM KEYS { Lex->alter_keys_onoff=DISABLE; }
	| ENABLE_SYM KEYS  { Lex->alter_keys_onoff=ENABLE; }
	| ALTER opt_column field_ident SET DEFAULT literal
	  {
	    LEX *lex=Lex;
	    lex->alter_list.push_back(new Alter_column($3.str,$6));
	    lex->simple_alter=0;
	  }
	| ALTER opt_column field_ident DROP DEFAULT
	  {
	    LEX *lex=Lex;
	    lex->alter_list.push_back(new Alter_column($3.str,(Item*) 0));
	    lex->simple_alter=0;
	  }
	| RENAME opt_to table_ident
	  { 
	    LEX *lex=Lex;
	    lex->select->db=$3->db.str;
	    lex->name= $3->table.str;
	  }
        | create_table_options { Lex->simple_alter=0; }
	| order_clause         { Lex->simple_alter=0; };

opt_column:
	/* empty */	{}
	| COLUMN_SYM	{};

opt_ignore:
	/* empty */	{ Lex->duplicates=DUP_ERROR; }
	| IGNORE_SYM	{ Lex->duplicates=DUP_IGNORE; };

opt_restrict:
	/* empty */	{}
	| RESTRICT	{}
	| CASCADE	{};

opt_place:
	/* empty */	{}
	| AFTER_SYM ident { store_position_for_column($2.str); }
	| FIRST_SYM	  { store_position_for_column(first_keyword); };

opt_to:
	/* empty */	{}
	| TO_SYM	{}
	| EQ		{}
	| AS		{};

slave:
	SLAVE START_SYM slave_thread_opts
         {
	   LEX *lex=Lex;
           lex->sql_command = SQLCOM_SLAVE_START;
	   lex->type = 0;
         }
         |
	SLAVE STOP_SYM slave_thread_opts
         {
	   LEX *lex=Lex;
           lex->sql_command = SQLCOM_SLAVE_STOP;
	   lex->type = 0;
         };

slave_thread_opts:
	slave_thread_opt
	| slave_thread_opts ',' slave_thread_opt;

slave_thread_opt:
	/*empty*/	{} 
	| SQL_THREAD	{ Lex->slave_thd_opt|=SLAVE_SQL; }
	| IO_THREAD   	{ Lex->slave_thd_opt|=SLAVE_IO; }
	;
  
restore:
	RESTORE_SYM table_or_tables
	{
	   Lex->sql_command = SQLCOM_RESTORE_TABLE;
	}
	table_list FROM TEXT_STRING
        {
	  Lex->backup_dir = $6.str;
        };

backup:
	BACKUP_SYM table_or_tables
	{
	   Lex->sql_command = SQLCOM_BACKUP_TABLE;
	}
	table_list TO_SYM TEXT_STRING
        {
	  Lex->backup_dir = $6.str;
        };

repair:
	REPAIR table_or_tables
	{
	   LEX *lex=Lex;
	   lex->sql_command = SQLCOM_REPAIR;
	   lex->check_opt.init();
	}
	table_list opt_mi_repair_type;

opt_mi_repair_type:
	/* empty */ { Lex->check_opt.flags = T_MEDIUM; }
	| mi_repair_types {};

mi_repair_types:
	mi_repair_type {}
	| mi_repair_type mi_repair_types {};

mi_repair_type:
	QUICK          { Lex->check_opt.flags|= T_QUICK; }
	| EXTENDED_SYM { Lex->check_opt.flags|= T_EXTEND; }
        | USE_FRM      { Lex->check_opt.sql_flags|= TT_USEFRM; };

analyze:
	ANALYZE_SYM table_or_tables
	{
	   LEX *lex=Lex;
	   lex->sql_command = SQLCOM_ANALYZE;
	   lex->check_opt.init();
	}
	table_list opt_mi_check_type;

check:
	CHECK_SYM table_or_tables
	{
	   LEX *lex=Lex;
	   lex->sql_command = SQLCOM_CHECK;
	   lex->check_opt.init();
	}
	table_list opt_mi_check_type;

opt_mi_check_type:
	/* empty */ { Lex->check_opt.flags = T_MEDIUM; }
	| mi_check_types {};

mi_check_types:
	mi_check_type {}
	| mi_check_type mi_check_types {};

mi_check_type:
	QUICK      { Lex->check_opt.flags|= T_QUICK; }
	| FAST_SYM { Lex->check_opt.flags|= T_FAST; }
	| MEDIUM_SYM { Lex->check_opt.flags|= T_MEDIUM; }
	| EXTENDED_SYM { Lex->check_opt.flags|= T_EXTEND; }
	| CHANGED  { Lex->check_opt.flags|= T_CHECK_ONLY_CHANGED; };

optimize:
	OPTIMIZE table_or_tables
	{
	   LEX *lex=Lex;
	   lex->sql_command = SQLCOM_OPTIMIZE;
	   lex->check_opt.init();
	}
	table_list opt_mi_check_type;

rename:
	RENAME table_or_tables
	{
	   Lex->sql_command=SQLCOM_RENAME_TABLE;
	}
	table_to_table_list;

table_to_table_list:
	table_to_table
	| table_to_table_list ',' table_to_table;

table_to_table:
	table_ident TO_SYM table_ident
	{ if (!add_table_to_list($1,NULL,1,TL_IGNORE) ||
	      !add_table_to_list($3,NULL,1,TL_IGNORE))
	     YYABORT;
 	};

/*
  Select : retrieve data from table
*/


select:
	select_init { Lex->sql_command=SQLCOM_SELECT; };

select_init:
	SELECT_SYM select_part2 { Select->braces=false;	} union
	|
	'(' SELECT_SYM 	select_part2 ')' 
	  { 
            SELECT_LEX * sel=Select;
	    sel->braces=true;
            /* select in braces, can't contain global parameters */
            sel->master_unit()->global_parameters=
              	sel->master_unit();
          } union_opt;

select_part2:
	{
	  LEX *lex=Lex;
	  lex->lock_option=TL_READ;
	   mysql_init_select(lex);
	}
	select_options select_item_list select_into select_lock_type;

select_into:
	limit_clause {}
	| select_from
        | opt_into
	| opt_into select_from
	| select_from opt_into;

select_from:
	FROM join_table_list where_clause group_clause having_clause opt_order_clause limit_clause procedure_clause;


select_options:
	/* empty*/
	| select_option_list;

select_option_list:
	select_option_list select_option
	| select_option;

select_option:
	STRAIGHT_JOIN { Select->options|= SELECT_STRAIGHT_JOIN; }
	| HIGH_PRIORITY
	  {
	    if (check_simple_select())
	      YYABORT;
	    Lex->lock_option= TL_READ_HIGH_PRIORITY;
	  }
	| DISTINCT	{ Select->options|= SELECT_DISTINCT; }
	| SQL_SMALL_RESULT { Select->options|= SELECT_SMALL_RESULT; }
	| SQL_BIG_RESULT { Select->options|= SELECT_BIG_RESULT; }
	| SQL_BUFFER_RESULT
	  {
	    if (check_simple_select())
	      YYABORT;
	    Select->options|= OPTION_BUFFER_RESULT;
	  }
	| SQL_CALC_FOUND_ROWS
	  {
	    if (check_simple_select())
	      YYABORT;
	    Select->options|= OPTION_FOUND_ROWS;
	  }
	| SQL_NO_CACHE_SYM { current_thd->safe_to_cache_query=0; }
	| SQL_CACHE_SYM    { Select->options|= OPTION_TO_QUERY_CACHE; }
	| ALL		{}
	;

select_lock_type:
	/* empty */
	| FOR_SYM UPDATE_SYM
	  {
	    LEX *lex=Lex;
	    if (check_simple_select())
	      YYABORT;	
	    lex->lock_option= TL_WRITE;
	    lex->thd->safe_to_cache_query=0;
	  }
	| LOCK_SYM IN_SYM SHARE_SYM MODE_SYM
	  {
	    LEX *lex=Lex;
	    if (check_simple_select())
	      YYABORT;	
	    lex->lock_option= TL_READ_WITH_SHARED_LOCKS;
	    lex->thd->safe_to_cache_query=0;
	  }
	;

select_item_list:
	  select_item_list ',' select_item
	| select_item
	| '*'
	  {
	    if (add_item_to_list(new Item_field(NULL,NULL,"*")))
	      YYABORT;
	  };


select_item:
	  remember_name select_item2 remember_end select_alias
	  {
	    if (add_item_to_list($2))
	      YYABORT;
	    if ($4.str)
	      $2->set_name($4.str);
	    else if (!$2->name)
	      $2->set_name($1,(uint) ($3 - $1));
	  };

remember_name:
	{ $$=(char*) Lex->tok_start; };

remember_end:
	{ $$=(char*) Lex->tok_end; };

select_item2:
	table_wild	{ $$=$1; } /* table.* */
	| expr		{ $$=$1; };

select_alias:
	{ $$.str=0;}
	| AS ident { $$=$2; }
	| AS TEXT_STRING  { $$=$2; }
	| ident { $$=$1; }
	| TEXT_STRING  { $$=$1; };

optional_braces:
	/* empty */ {}
	| '(' ')' {};

/* all possible expressions */
expr:	expr_expr	{ $$= $1; }
	| simple_expr	{ $$= $1; };

/* expressions that begin with 'expr' */
expr_expr:
	expr IN_SYM '(' expr_list ')'
	  { $$= new Item_func_in($1,*$4); }
	| expr NOT IN_SYM '(' expr_list ')'
	  { $$= new Item_func_not(new Item_func_in($1,*$5)); }
	| expr BETWEEN_SYM no_and_expr AND expr
	  { $$= new Item_func_between($1,$3,$5); }
	| expr NOT BETWEEN_SYM no_and_expr AND expr
	  { $$= new Item_func_not(new Item_func_between($1,$4,$6)); }
	| expr OR_OR_CONCAT expr { $$= or_or_concat($1,$3); }
	| expr OR expr		{ $$= new Item_cond_or($1,$3); }
        | expr XOR expr		{ $$= new Item_cond_xor($1,$3); }
	| expr AND expr		{ $$= new Item_cond_and($1,$3); }
	| expr LIKE simple_expr opt_escape { $$= new Item_func_like($1,$3,$4); }
	| expr NOT LIKE simple_expr opt_escape	{ $$= new Item_func_not(new Item_func_like($1,$4,$5));}
	| expr REGEXP expr { $$= new Item_func_regex($1,$3); }
	| expr NOT REGEXP expr { $$= new Item_func_not(new Item_func_regex($1,$4)); }
	| expr IS NULL_SYM	{ $$= new Item_func_isnull($1); }
	| expr IS NOT NULL_SYM { $$= new Item_func_isnotnull($1); }
	| expr EQ expr		{ $$= new Item_func_eq($1,$3); }
	| expr EQUAL_SYM expr	{ $$= new Item_func_equal($1,$3); }
	| expr GE expr		{ $$= new Item_func_ge($1,$3); }
	| expr GT_SYM expr	{ $$= new Item_func_gt($1,$3); }
	| expr LE expr		{ $$= new Item_func_le($1,$3); }
	| expr LT expr		{ $$= new Item_func_lt($1,$3); }
	| expr NE expr		{ $$= new Item_func_ne($1,$3); }
	| expr SHIFT_LEFT expr	{ $$= new Item_func_shift_left($1,$3); }
	| expr SHIFT_RIGHT expr { $$= new Item_func_shift_right($1,$3); }
	| expr '+' expr		{ $$= new Item_func_plus($1,$3); }
	| expr '-' expr		{ $$= new Item_func_minus($1,$3); }
	| expr '*' expr		{ $$= new Item_func_mul($1,$3); }
	| expr '/' expr		{ $$= new Item_func_div($1,$3); }
	| expr '|' expr		{ $$= new Item_func_bit_or($1,$3); }
        | expr '^' expr		{ $$= new Item_func_bit_xor($1,$3); }	
	| expr '&' expr		{ $$= new Item_func_bit_and($1,$3); }
	| expr '%' expr		{ $$= new Item_func_mod($1,$3); }
	| expr '+' INTERVAL_SYM expr interval
	  { $$= new Item_date_add_interval($1,$4,$5,0); }
	| expr '-' INTERVAL_SYM expr interval
	  { $$= new Item_date_add_interval($1,$4,$5,1); }
	| expr COLLATE_SYM charset_name
	  { $$= new Item_func_set_collation($1,$3); };

/* expressions that begin with 'expr' that do NOT follow IN_SYM */
no_in_expr:
	no_in_expr BETWEEN_SYM no_and_expr AND expr
	  { $$= new Item_func_between($1,$3,$5); }
	| no_in_expr NOT BETWEEN_SYM no_and_expr AND expr
	  { $$= new Item_func_not(new Item_func_between($1,$4,$6)); }
	| no_in_expr OR_OR_CONCAT expr	{ $$= or_or_concat($1,$3); }
	| no_in_expr OR expr		{ $$= new Item_cond_or($1,$3); }
        | no_in_expr XOR expr		{ $$= new Item_cond_xor($1,$3); }
	| no_in_expr AND expr		{ $$= new Item_cond_and($1,$3); }
	| no_in_expr LIKE simple_expr opt_escape { $$= new Item_func_like($1,$3,$4); }
	| no_in_expr NOT LIKE simple_expr opt_escape { $$= new Item_func_not(new Item_func_like($1,$4,$5)); }
	| no_in_expr REGEXP expr { $$= new Item_func_regex($1,$3); }
	| no_in_expr NOT REGEXP expr { $$= new Item_func_not(new Item_func_regex($1,$4)); }
	| no_in_expr IS NULL_SYM	{ $$= new Item_func_isnull($1); }
	| no_in_expr IS NOT NULL_SYM { $$= new Item_func_isnotnull($1); }
	| no_in_expr EQ expr		{ $$= new Item_func_eq($1,$3); }
	| no_in_expr EQUAL_SYM expr	{ $$= new Item_func_equal($1,$3); }
	| no_in_expr GE expr		{ $$= new Item_func_ge($1,$3); }
	| no_in_expr GT_SYM expr	{ $$= new Item_func_gt($1,$3); }
	| no_in_expr LE expr		{ $$= new Item_func_le($1,$3); }
	| no_in_expr LT expr		{ $$= new Item_func_lt($1,$3); }
	| no_in_expr NE expr		{ $$= new Item_func_ne($1,$3); }
	| no_in_expr SHIFT_LEFT expr  { $$= new Item_func_shift_left($1,$3); }
	| no_in_expr SHIFT_RIGHT expr { $$= new Item_func_shift_right($1,$3); }
	| no_in_expr '+' expr		{ $$= new Item_func_plus($1,$3); }
	| no_in_expr '-' expr		{ $$= new Item_func_minus($1,$3); }
	| no_in_expr '*' expr		{ $$= new Item_func_mul($1,$3); }
	| no_in_expr '/' expr		{ $$= new Item_func_div($1,$3); }
	| no_in_expr '|' expr		{ $$= new Item_func_bit_or($1,$3); }
        | no_in_expr '^' expr		{ $$= new Item_func_bit_xor($1,$3); }
	| no_in_expr '&' expr		{ $$= new Item_func_bit_and($1,$3); }
	| no_in_expr '%' expr		{ $$= new Item_func_mod($1,$3); }
	| no_in_expr '+' INTERVAL_SYM expr interval
	  { $$= new Item_date_add_interval($1,$4,$5,0); }
	| no_in_expr '-' INTERVAL_SYM expr interval
	  { $$= new Item_date_add_interval($1,$4,$5,1); }
	| simple_expr;

/* expressions that begin with 'expr' that does NOT follow AND */
no_and_expr:
	no_and_expr IN_SYM '(' expr_list ')'
	{ $$= new Item_func_in($1,*$4); }
	| no_and_expr NOT IN_SYM '(' expr_list ')'
	  { $$= new Item_func_not(new Item_func_in($1,*$5)); }
	| no_and_expr BETWEEN_SYM no_and_expr AND expr
	  { $$= new Item_func_between($1,$3,$5); }
	| no_and_expr NOT BETWEEN_SYM no_and_expr AND expr
	  { $$= new Item_func_not(new Item_func_between($1,$4,$6)); }
	| no_and_expr OR_OR_CONCAT expr	{ $$= or_or_concat($1,$3); }
	| no_and_expr OR expr		{ $$= new Item_cond_or($1,$3); }
        | no_and_expr XOR expr		{ $$= new Item_cond_xor($1,$3); }
	| no_and_expr LIKE simple_expr opt_escape { $$= new Item_func_like($1,$3,$4); }
	| no_and_expr NOT LIKE simple_expr opt_escape	{ $$= new Item_func_not(new Item_func_like($1,$4,$5)); }
	| no_and_expr REGEXP expr { $$= new Item_func_regex($1,$3); }
	| no_and_expr NOT REGEXP expr { $$= new Item_func_not(new Item_func_regex($1,$4)); }
	| no_and_expr IS NULL_SYM	{ $$= new Item_func_isnull($1); }
	| no_and_expr IS NOT NULL_SYM { $$= new Item_func_isnotnull($1); }
	| no_and_expr EQ expr		{ $$= new Item_func_eq($1,$3); }
	| no_and_expr EQUAL_SYM expr	{ $$= new Item_func_equal($1,$3); }
	| no_and_expr GE expr		{ $$= new Item_func_ge($1,$3); }
	| no_and_expr GT_SYM expr	{ $$= new Item_func_gt($1,$3); }
	| no_and_expr LE expr		{ $$= new Item_func_le($1,$3); }
	| no_and_expr LT expr		{ $$= new Item_func_lt($1,$3); }
	| no_and_expr NE expr		{ $$= new Item_func_ne($1,$3); }
	| no_and_expr SHIFT_LEFT expr  { $$= new Item_func_shift_left($1,$3); }
	| no_and_expr SHIFT_RIGHT expr { $$= new Item_func_shift_right($1,$3); }
	| no_and_expr '+' expr		{ $$= new Item_func_plus($1,$3); }
	| no_and_expr '-' expr		{ $$= new Item_func_minus($1,$3); }
	| no_and_expr '*' expr		{ $$= new Item_func_mul($1,$3); }
	| no_and_expr '/' expr		{ $$= new Item_func_div($1,$3); }
	| no_and_expr '|' expr		{ $$= new Item_func_bit_or($1,$3); }
        | no_and_expr '^' expr		{ $$= new Item_func_bit_xor($1,$3); }
	| no_and_expr '&' expr		{ $$= new Item_func_bit_and($1,$3); }
	| no_and_expr '%' expr		{ $$= new Item_func_mod($1,$3); }
	| no_and_expr '+' INTERVAL_SYM expr interval
	  { $$= new Item_date_add_interval($1,$4,$5,0); }
	| no_and_expr '-' INTERVAL_SYM expr interval
	  { $$= new Item_date_add_interval($1,$4,$5,1); }
	| simple_expr;

simple_expr:
	simple_ident
	| literal
	| param_marker
	| '@' ident_or_text SET_VAR expr
	  {
	    $$= new Item_func_set_user_var($2,$4);
	    current_thd->safe_to_cache_query=0;
	  }
	| '@' ident_or_text	 
	  {
	    $$= new Item_func_get_user_var($2);
	    current_thd->safe_to_cache_query=0;
	  }
	| '@' '@' opt_var_ident_type ident_or_text
	  {
	    if (!($$= get_system_var((enum_var_type) $3, $4)))
	      YYABORT;
	  }
	| sum_expr
	| '-' expr %prec NEG	{ $$= new Item_func_neg($2); }
	| '~' expr %prec NEG	{ $$= new Item_func_bit_neg($2); }
	| NOT expr %prec NEG	{ $$= new Item_func_not($2); }
	| '!' expr %prec NEG	{ $$= new Item_func_not($2); }
	| '(' expr ')'		{ $$= $2; }
	| EXISTS exists_subselect { $$= $2; }
	| singleval_subselect   { $$= $1; }
	| '{' ident expr '}'	{ $$= $3; }
        | MATCH ident_list_arg AGAINST '(' expr ')'
          { Select->ftfunc_list->push_back((Item_func_match *)
                   ($$=new Item_func_match_nl(*$2,$5))); }
        | MATCH ident_list_arg AGAINST '(' expr IN_SYM BOOLEAN_SYM MODE_SYM ')'
          { Select->ftfunc_list->push_back((Item_func_match *)
                   ($$=new Item_func_match_bool(*$2,$5))); }
	| BINARY expr %prec NEG	{ $$= new Item_func_binary($2); }
	| CAST_SYM '(' expr AS cast_type ')'  { $$= create_func_cast($3, $5); }
	| CASE_SYM opt_expr WHEN_SYM when_list opt_else END
	  { $$= new Item_func_case(* $4, $2, $5 ); }
	| CONVERT_SYM '(' expr ',' cast_type ')'  { $$= create_func_cast($3, $5); }
	| CONVERT_SYM '(' expr USING charset_name ')'
	  { $$= new Item_func_conv_charset($3,$5); }
	| CONVERT_SYM '(' expr ',' expr ',' expr ')'
	  { $$= new Item_func_conv_charset3($3,$7,$5); }
	| FUNC_ARG0 '(' ')'
	  { $$= ((Item*(*)(void))($1.symbol->create_func))();}
	| FUNC_ARG1 '(' expr ')'
	  { $$= ((Item*(*)(Item*))($1.symbol->create_func))($3);}
	| FUNC_ARG2 '(' expr ',' expr ')'
	  { $$= ((Item*(*)(Item*,Item*))($1.symbol->create_func))($3,$5);}
	| FUNC_ARG3 '(' expr ',' expr ',' expr ')'
	  { $$= ((Item*(*)(Item*,Item*,Item*))($1.symbol->create_func))($3,$5,$7);}
	| ATAN	'(' expr ')'
	  { $$= new Item_func_atan($3); }
	| ATAN	'(' expr ',' expr ')'
	  { $$= new Item_func_atan($3,$5); }
	| CHAR_SYM '(' expr_list ')'
	  { $$= new Item_func_char(*$3); }
	| CHARSET '(' expr ')'
	  { $$= new Item_func_charset($3); }
	| COALESCE '(' expr_list ')'
	  { $$= new Item_func_coalesce(* $3); }
	| CONCAT '(' expr_list ')'
	  { $$= new Item_func_concat(* $3); }
	| CONCAT_WS '(' expr ',' expr_list ')'
	  { $$= new Item_func_concat_ws($3, *$5); }
	| CURDATE optional_braces
	  { $$= new Item_func_curdate(); current_thd->safe_to_cache_query=0; }
	| CURTIME optional_braces
	  { $$= new Item_func_curtime(); current_thd->safe_to_cache_query=0; }
	| CURTIME '(' expr ')'
	  { 
	    $$= new Item_func_curtime($3); 
	    current_thd->safe_to_cache_query=0;
	  }
	| DATE_ADD_INTERVAL '(' expr ',' INTERVAL_SYM expr interval ')'
	  { $$= new Item_date_add_interval($3,$6,$7,0); }
	| DATE_SUB_INTERVAL '(' expr ',' INTERVAL_SYM expr interval ')'
	  { $$= new Item_date_add_interval($3,$6,$7,1); }
	| DATABASE '(' ')'
	  { 
	    $$= new Item_func_database();
            current_thd->safe_to_cache_query=0; 
	  }
	| ELT_FUNC '(' expr ',' expr_list ')'
	  { $$= new Item_func_elt($3, *$5); }
	| MAKE_SET_SYM '(' expr ',' expr_list ')'
	  { $$= new Item_func_make_set($3, *$5); }
	| ENCRYPT '(' expr ')'
	  {
	    $$= new Item_func_encrypt($3);
	    current_thd->safe_to_cache_query=0; 
	  }
	| ENCRYPT '(' expr ',' expr ')'   { $$= new Item_func_encrypt($3,$5); }
	| DECODE_SYM '(' expr ',' TEXT_STRING ')'
	  { $$= new Item_func_decode($3,$5.str); }
	| ENCODE_SYM '(' expr ',' TEXT_STRING ')'
	 { $$= new Item_func_encode($3,$5.str); }
	| DES_DECRYPT_SYM '(' expr ')'
        { $$= new Item_func_des_decrypt($3); }
	| DES_DECRYPT_SYM '(' expr ',' expr ')'
        { $$= new Item_func_des_decrypt($3,$5); }
	| DES_ENCRYPT_SYM '(' expr ')'
        { $$= new Item_func_des_encrypt($3); }
	| DES_ENCRYPT_SYM '(' expr ',' expr ')'
        { $$= new Item_func_des_encrypt($3,$5); }
	| EXPORT_SET '(' expr ',' expr ',' expr ')'
		{ $$= new Item_func_export_set($3, $5, $7); }
	| EXPORT_SET '(' expr ',' expr ',' expr ',' expr ')'
		{ $$= new Item_func_export_set($3, $5, $7, $9); }
	| EXPORT_SET '(' expr ',' expr ',' expr ',' expr ',' expr ')'
		{ $$= new Item_func_export_set($3, $5, $7, $9, $11); }
	| FORMAT_SYM '(' expr ',' NUM ')'
	  { $$= new Item_func_format($3,atoi($5.str)); }
	| FROM_UNIXTIME '(' expr ')'
	  { $$= new Item_func_from_unixtime($3); }
	| FROM_UNIXTIME '(' expr ',' expr ')'
	  {
	    $$= new Item_func_date_format (new Item_func_from_unixtime($3),$5,0);
	  }
	| FIELD_FUNC '(' expr ',' expr_list ')'
	  { $$= new Item_func_field($3, *$5); }
	| GEOMFROMTEXT '(' expr ')'
	  { $$= new Item_func_geometry_from_text($3); }
	| GEOMFROMTEXT '(' expr ',' expr ')'
	  { $$= new Item_func_geometry_from_text($3); }
	| GEOMETRYCOLLECTION '(' expr_list ')'
	  { $$= new Item_func_spatial_collection(* $3, 
                       Geometry::wkbGeometryCollection, 
                       Geometry::wkbPoint); }
	| HOUR_SYM '(' expr ')'
	  { $$= new Item_func_hour($3); }
	| IF '(' expr ',' expr ',' expr ')'
	  { $$= new Item_func_if($3,$5,$7); }
	| INSERT '(' expr ',' expr ',' expr ',' expr ')'
	  { $$= new Item_func_insert($3,$5,$7,$9); }
	| INTERVAL_SYM expr interval '+' expr
	  /* we cannot put interval before - */
	  { $$= new Item_date_add_interval($5,$2,$3,0); }
	| INTERVAL_SYM '(' expr ',' expr_list ')'
	  { $$= new Item_func_interval($3,* $5); }
	| LAST_INSERT_ID '(' ')'
	  {
    	    $$= get_system_var(OPT_SESSION, "last_insert_id", 14,
			      "last_insert_id()");
	  }
	| LAST_INSERT_ID '(' expr ')'
	  {
	    $$= new Item_func_set_last_insert_id($3);
	    current_thd->safe_to_cache_query=0;
	  }
	| LEFT '(' expr ',' expr ')'
	  { $$= new Item_func_left($3,$5); }
	| LINESTRING '(' expr_list ')'
	  { $$= new Item_func_spatial_collection(* $3, 
               Geometry::wkbLineString, Geometry::wkbPoint); }
	| LOCATE '(' expr ',' expr ')'
	  { $$= new Item_func_locate($5,$3); }
	| LOCATE '(' expr ',' expr ',' expr ')'
	  { $$= new Item_func_locate($5,$3,$7); }
 	| GEOMCOLLFROMTEXT '(' expr ')'
	  { $$= new Item_func_geometry_from_text($3); }
	| GEOMCOLLFROMTEXT '(' expr ',' expr ')'
	  { $$= new Item_func_geometry_from_text($3); }
	| GREATEST_SYM '(' expr ',' expr_list ')'
	  { $5->push_front($3); $$= new Item_func_max(*$5); }
	| LEAST_SYM '(' expr ',' expr_list ')'
	  { $5->push_front($3); $$= new Item_func_min(*$5); }
	| LOG_SYM '(' expr ')'
	  { $$= new Item_func_log($3); }
	| LOG_SYM '(' expr ',' expr ')'
	  { $$= new Item_func_log($3, $5); }
 	| LINEFROMTEXT '(' expr ')'
	  { $$= new Item_func_geometry_from_text($3); }
	| LINEFROMTEXT '(' expr ',' expr ')'
	  { $$= new Item_func_geometry_from_text($3); }
	| MINUTE_SYM '(' expr ')'
	  { $$= new Item_func_minute($3); }
	| MONTH_SYM '(' expr ')'
	  { $$= new Item_func_month($3); }
 	| MULTILINESTRING '(' expr_list ')'
 	  { $$= new Item_func_spatial_collection(* $3, 
                    Geometry::wkbMultiLineString, Geometry::wkbLineString); }
 	| MLINEFROMTEXT '(' expr ')'
	  { $$= new Item_func_geometry_from_text($3); }
	| MLINEFROMTEXT '(' expr ',' expr ')'
	  { $$= new Item_func_geometry_from_text($3); }
	| MPOINTFROMTEXT '(' expr ')'
	  { $$= new Item_func_geometry_from_text($3); }
	| MPOINTFROMTEXT '(' expr ',' expr ')'
	  { $$= new Item_func_geometry_from_text($3); }
	| MPOLYFROMTEXT '(' expr ')'
	  { $$= new Item_func_geometry_from_text($3); }
	| MPOLYFROMTEXT '(' expr ',' expr ')'
	  { $$= new Item_func_geometry_from_text($3); }
	| MULTIPOINT '(' expr_list ')'
 	  { $$= new Item_func_spatial_collection(* $3, 
                    Geometry::wkbMultiPoint, Geometry::wkbPoint); }
 	| MULTIPOLYGON '(' expr_list ')'
 	  { $$= new Item_func_spatial_collection(* $3, 
                       Geometry::wkbMultiPolygon, Geometry::wkbPolygon ); }
	| NOW_SYM optional_braces
	  { $$= new Item_func_now(); current_thd->safe_to_cache_query=0;}
	| NOW_SYM '(' expr ')'
	  { $$= new Item_func_now($3); current_thd->safe_to_cache_query=0;}
	| PASSWORD '(' expr ')'
	  {
	    $$= new Item_func_password($3);
	   }
 	| POINTFROMTEXT '(' expr ')'
	  { $$= new Item_func_geometry_from_text($3); }
	| POINTFROMTEXT '(' expr ',' expr ')'
	  { $$= new Item_func_geometry_from_text($3); }
	| POLYFROMTEXT '(' expr ')'
	  { $$= new Item_func_geometry_from_text($3); }
	| POLYFROMTEXT '(' expr ',' expr ')'
	  { $$= new Item_func_geometry_from_text($3); }
	| POLYGON '(' expr_list ')'
 	  { $$= new Item_func_spatial_collection(* $3, 
			Geometry::wkbPolygon, Geometry::wkbLineString); }
	| POSITION_SYM '(' no_in_expr IN_SYM expr ')'
	  { $$ = new Item_func_locate($5,$3); }
	| RAND '(' expr ')'
	  { $$= new Item_func_rand($3); current_thd->safe_to_cache_query=0;}
	| RAND '(' ')'
	  { $$= new Item_func_rand(); current_thd->safe_to_cache_query=0;}
	| REPLACE '(' expr ',' expr ',' expr ')'
	  { $$= new Item_func_replace($3,$5,$7); }
	| RIGHT '(' expr ',' expr ')'
	  { $$= new Item_func_right($3,$5); }
	| ROUND '(' expr ')'
	  { $$= new Item_func_round($3, new Item_int((char*)"0",0,1),0); }
	| ROUND '(' expr ',' expr ')' { $$= new Item_func_round($3,$5,0); }
	| SECOND_SYM '(' expr ')'
	  { $$= new Item_func_second($3); }
	| SUBSTRING '(' expr ',' expr ',' expr ')'
	  { $$= new Item_func_substr($3,$5,$7); }
	| SUBSTRING '(' expr ',' expr ')'
	  { $$= new Item_func_substr($3,$5); }
	| SUBSTRING '(' expr FROM expr FOR_SYM expr ')'
	  { $$= new Item_func_substr($3,$5,$7); }
	| SUBSTRING '(' expr FROM expr ')'
	  { $$= new Item_func_substr($3,$5); }
	| SUBSTRING_INDEX '(' expr ',' expr ',' expr ')'
	  { $$= new Item_func_substr_index($3,$5,$7); }
	| TRIM '(' expr ')'
	  { $$= new Item_func_trim($3,new Item_string(" ",1,default_charset_info)); }
	| TRIM '(' LEADING opt_pad FROM expr ')'
	  { $$= new Item_func_ltrim($6,$4); }
	| TRIM '(' TRAILING opt_pad FROM expr ')'
	  { $$= new Item_func_rtrim($6,$4); }
	| TRIM '(' BOTH opt_pad FROM expr ')'
	  { $$= new Item_func_trim($6,$4); }
	| TRIM '(' expr FROM expr ')'
	  { $$= new Item_func_trim($5,$3); }
	| TRUNCATE_SYM '(' expr ',' expr ')'
	  { $$= new Item_func_round($3,$5,1); }
	| UDA_CHAR_SUM '(' udf_expr_list ')'
	  {
	    if ($3 != NULL)
	      $$ = new Item_sum_udf_str($1, *$3);
	    else
	      $$ = new Item_sum_udf_str($1);
	  }
	| UDA_FLOAT_SUM '(' udf_expr_list ')'
	  {
	    if ($3 != NULL)
	      $$ = new Item_sum_udf_float($1, *$3);
	    else
	      $$ = new Item_sum_udf_float($1);
	  }
	| UDA_INT_SUM '(' udf_expr_list ')'
	  {
	    if ($3 != NULL)
	      $$ = new Item_sum_udf_int($1, *$3);
	    else
	      $$ = new Item_sum_udf_int($1);
	  }
	| UDF_CHAR_FUNC '(' udf_expr_list ')'
	  {
	    if ($3 != NULL)
	      $$ = new Item_func_udf_str($1, *$3);
	    else
	      $$ = new Item_func_udf_str($1);
	  }
	| UDF_FLOAT_FUNC '(' udf_expr_list ')'
	  {
	    if ($3 != NULL)
	      $$ = new Item_func_udf_float($1, *$3);
	    else
	      $$ = new Item_func_udf_float($1);
	  }
	| UDF_INT_FUNC '(' udf_expr_list ')'
	  {
	    if ($3 != NULL)
	      $$ = new Item_func_udf_int($1, *$3);
	    else
	      $$ = new Item_func_udf_int($1);
	  }
	| UNIQUE_USERS '(' text_literal ',' NUM ',' NUM ',' expr_list ')'
	  { 
            $$= new Item_func_unique_users($3,atoi($5.str),atoi($7.str), * $9);
	  }
	| UNIX_TIMESTAMP '(' ')'
	  {
	    $$= new Item_func_unix_timestamp();
	    current_thd->safe_to_cache_query=0;
	  }
	| UNIX_TIMESTAMP '(' expr ')'
	  { $$= new Item_func_unix_timestamp($3); }
	| USER '(' ')'
	  { $$= new Item_func_user(); current_thd->safe_to_cache_query=0; }
	| WEEK_SYM '(' expr ')'
	  { $$= new Item_func_week($3,new Item_int((char*) "0",0,1)); }
	| WEEK_SYM '(' expr ',' expr ')'
	  { $$= new Item_func_week($3,$5); }
	| YEAR_SYM '(' expr ')'
	  { $$= new Item_func_year($3); }
	| YEARWEEK '(' expr ')'
	  { $$= new Item_func_yearweek($3,new Item_int((char*) "0",0,1)); }
	| YEARWEEK '(' expr ',' expr ')'
	  { $$= new Item_func_yearweek($3, $5); }
	| BENCHMARK_SYM '(' ULONG_NUM ',' expr ')'
	  { 
	    $$=new Item_func_benchmark($3,$5);
	    current_thd->safe_to_cache_query=0;
	  }
	| EXTRACT_SYM '(' interval FROM expr ')'
	{ $$=new Item_extract( $3, $5); };

udf_expr_list:
	/* empty */	{ $$= NULL; }
	| expr_list	{ $$= $1;};

sum_expr:
	AVG_SYM '(' in_sum_expr ')'
	  { $$=new Item_sum_avg($3); }
	| BIT_AND  '(' in_sum_expr ')'
	  { $$=new Item_sum_and($3); }
	| BIT_OR  '(' in_sum_expr ')'
	  { $$=new Item_sum_or($3); }
	| COUNT_SYM '(' '*' ')'
	  { $$=new Item_sum_count(new Item_int((int32) 0L,1)); }
	| COUNT_SYM '(' in_sum_expr ')'
	  { $$=new Item_sum_count($3); }
	| COUNT_SYM '(' DISTINCT expr_list ')'
	  { $$=new Item_sum_count_distinct(* $4); }
	| GROUP_UNIQUE_USERS '(' text_literal ',' NUM ',' NUM ',' in_sum_expr ')'
	  { $$= new Item_sum_unique_users($3,atoi($5.str),atoi($7.str),$9); }
	| MIN_SYM '(' in_sum_expr ')'
	  { $$=new Item_sum_min($3); }
	| MAX_SYM '(' in_sum_expr ')'
	  { $$=new Item_sum_max($3); }
	| STD_SYM '(' in_sum_expr ')'
	  { $$=new Item_sum_std($3); }
	| SUM_SYM '(' in_sum_expr ')'
	  { $$=new Item_sum_sum($3); };

in_sum_expr:
	{ Select->in_sum_expr++; }
	expr
	{
	  Select->in_sum_expr--;
	  $$=$2;
	};

cast_type:
	BINARY 			{ $$=ITEM_CAST_BINARY; }
	| SIGNED_SYM		{ $$=ITEM_CAST_SIGNED_INT; }
	| SIGNED_SYM INT_SYM	{ $$=ITEM_CAST_SIGNED_INT; }
	| UNSIGNED		{ $$=ITEM_CAST_UNSIGNED_INT; }
	| UNSIGNED INT_SYM	{ $$=ITEM_CAST_UNSIGNED_INT; }
	| DATE_SYM		{ $$=ITEM_CAST_DATE; }
	| TIME_SYM		{ $$=ITEM_CAST_TIME; }
	| DATETIME		{ $$=ITEM_CAST_DATETIME; };

expr_list:
	{ Select->expr_list.push_front(new List<Item>); }
	expr_list2
	{ $$= Select->expr_list.pop(); };

expr_list2:
	expr { Select->expr_list.head()->push_back($1); }
	| expr_list2 ',' expr { Select->expr_list.head()->push_back($3); };

ident_list_arg:
          ident_list          { $$= $1; }
        | '(' ident_list ')'  { $$= $2; };

ident_list:
        { Select->expr_list.push_front(new List<Item>); }
        ident_list2
        { $$= Select->expr_list.pop(); };

ident_list2:
        simple_ident { Select->expr_list.head()->push_back($1); }
        | ident_list2 ',' simple_ident { Select->expr_list.head()->push_back($3); };

opt_expr:
	/* empty */      { $$= NULL; }
	| expr         	 { $$= $1; };

opt_else:
	/* empty */    { $$= NULL; }
	| ELSE expr    { $$= $2; };

when_list:
        { Select->when_list.push_front(new List<Item>); }
	when_list2
	{ $$= Select->when_list.pop(); };

when_list2:
	expr THEN_SYM expr
	  {
	    SELECT_LEX *sel=Select;	    
	    sel->when_list.head()->push_back($1);
	    sel->when_list.head()->push_back($3);
	}
	| when_list2 WHEN_SYM expr THEN_SYM expr
	  {
	    SELECT_LEX *sel=Select;
	    sel->when_list.head()->push_back($3);
	    sel->when_list.head()->push_back($5);
	  };

opt_pad:
	/* empty */ { $$=new Item_string(" ",1,default_charset_info); }
	| expr	    { $$=$1; };

join_table_list:
	'(' join_table_list ')'	{ $$=$2; }
	| join_table		{ $$=$1; }
	| join_table_list normal_join join_table_list { $$=$3; }
	| join_table_list STRAIGHT_JOIN join_table_list
	  { $$=$3 ; $$->straight=1; }
	| join_table_list INNER_SYM JOIN_SYM join_table_list ON expr
	  { add_join_on($4,$6); $$=$4; }
	| join_table_list INNER_SYM JOIN_SYM join_table_list
	  {
	    SELECT_LEX *sel=Select;
	    sel->db1=$1->db; sel->table1=$1->alias;
	    sel->db2=$4->db; sel->table2=$4->alias;
	  }
	  USING '(' using_list ')'
	  { add_join_on($4,$8); $$=$4; }
	| join_table_list LEFT opt_outer JOIN_SYM join_table_list ON expr
	  { add_join_on($5,$7); $5->outer_join|=JOIN_TYPE_LEFT; $$=$5; }
	| join_table_list LEFT opt_outer JOIN_SYM join_table_list
	  {
	    SELECT_LEX *sel=Select;
	    sel->db1=$1->db; sel->table1=$1->alias;
	    sel->db2=$5->db; sel->table2=$5->alias;
	  }
	  USING '(' using_list ')'
	  { add_join_on($5,$9); $5->outer_join|=JOIN_TYPE_LEFT; $$=$5; }
	| join_table_list NATURAL LEFT opt_outer JOIN_SYM join_table_list
	  { add_join_natural($1,$6); $6->outer_join|=JOIN_TYPE_LEFT; $$=$6; }
	| join_table_list RIGHT opt_outer JOIN_SYM join_table_list ON expr
	  { add_join_on($1,$7); $1->outer_join|=JOIN_TYPE_RIGHT; $$=$1; }
	| join_table_list RIGHT opt_outer JOIN_SYM join_table_list
	  {
	    SELECT_LEX *sel=Select;
	    sel->db1=$1->db; sel->table1=$1->alias;
	    sel->db2=$5->db; sel->table2=$5->alias;
	  }
	  USING '(' using_list ')'
	  { add_join_on($1,$9); $1->outer_join|=JOIN_TYPE_RIGHT; $$=$1; }
	| join_table_list NATURAL RIGHT opt_outer JOIN_SYM join_table_list
	  { add_join_natural($6,$1); $1->outer_join|=JOIN_TYPE_RIGHT; $$=$1; }
	| join_table_list NATURAL JOIN_SYM join_table_list
	  { add_join_natural($1,$4); $$=$4; };

normal_join:
	',' {}
	| JOIN_SYM {}
	| CROSS JOIN_SYM {};

join_table:
	{
	  SELECT_LEX *sel=Select;
	  sel->use_index_ptr=sel->ignore_index_ptr=0;
	}
        table_ident opt_table_alias opt_key_definition
	{
	  SELECT_LEX *sel=Select;
	  if (!($$=add_table_to_list($2,$3,0,TL_UNLOCK, sel->use_index_ptr,
	                             sel->ignore_index_ptr)))
	    YYABORT;
	}
	| '{' ident join_table LEFT OUTER JOIN_SYM join_table ON expr '}'
	  { add_join_on($7,$9); $7->outer_join|=JOIN_TYPE_LEFT; $$=$7; }
        | '(' SELECT_SYM select_part3 ')' opt_table_alias 
	{
	  LEX *lex=Lex;
	  SELECT_LEX_UNIT *unit= lex->select->master_unit();
	  lex->select= unit->outer_select();
	  if (!($$= add_table_to_list(new Table_ident(unit),
	                              $5,0,TL_UNLOCK)))
	    YYABORT;
	};

select_part3:
        {
	  LEX *lex= Lex;
	  lex->derived_tables= true;
	  if (lex->select->linkage == GLOBAL_OPTIONS_TYPE || 
              mysql_new_select(lex, 1))
	    YYABORT;
	  mysql_init_select(lex);
	  lex->select->linkage= DERIVED_TABLE_TYPE;
	}
        select_options select_item_list select_intoto;

select_intoto:
	limit_clause {}
	| select_from;

opt_outer:
	/* empty */	{}
	| OUTER		{};

opt_key_definition:
	/* empty */	{}
	| USE_SYM    key_usage_list
          {
	    SELECT_LEX *sel=Select;
	    sel->use_index= *$2;
	    sel->use_index_ptr= &sel->use_index;
	  }
	| IGNORE_SYM key_usage_list
	  {
	    SELECT_LEX *sel=Select;
	    sel->ignore_index= *$2;
	    sel->ignore_index_ptr= &sel->ignore_index;
	  };

key_usage_list:
	key_or_index { Select->interval_list.empty(); } '(' key_usage_list2 ')'
        { $$= &Select->interval_list; };

key_usage_list2:
	key_usage_list2 ',' ident
        { Select->interval_list.push_back(new String((const char*) $3.str,$3.length,default_charset_info)); }
	| ident
        { Select->interval_list.push_back(new String((const char*) $1.str,$1.length,default_charset_info)); }
	| PRIMARY_SYM
        { Select->interval_list.push_back(new String("PRIMARY",7,default_charset_info)); };

using_list:
	ident
	  {
	    SELECT_LEX *sel=Select;
	    if (!($$= new Item_func_eq(new Item_field(sel->db1,sel->table1, $1.str), new Item_field(sel->db2,sel->table2,$1.str))))
	      YYABORT;
	  }
	| using_list ',' ident
	  {
	    SELECT_LEX *sel=Select;
	    if (!($$= new Item_cond_and(new Item_func_eq(new Item_field(sel->db1,sel->table1,$3.str), new Item_field(sel->db2,sel->table2,$3.str)), $1)))
	      YYABORT;
	  };

interval:
	 DAY_HOUR_SYM		{ $$=INTERVAL_DAY_HOUR; }
	| DAY_MINUTE_SYM	{ $$=INTERVAL_DAY_MINUTE; }
	| DAY_SECOND_SYM	{ $$=INTERVAL_DAY_SECOND; }
	| DAY_SYM		{ $$=INTERVAL_DAY; }
	| HOUR_MINUTE_SYM	{ $$=INTERVAL_HOUR_MINUTE; }
	| HOUR_SECOND_SYM	{ $$=INTERVAL_HOUR_SECOND; }
	| HOUR_SYM		{ $$=INTERVAL_HOUR; }
	| MINUTE_SECOND_SYM	{ $$=INTERVAL_MINUTE_SECOND; }
	| MINUTE_SYM		{ $$=INTERVAL_MINUTE; }
	| MONTH_SYM		{ $$=INTERVAL_MONTH; }
	| SECOND_SYM		{ $$=INTERVAL_SECOND; }
	| YEAR_MONTH_SYM	{ $$=INTERVAL_YEAR_MONTH; }
	| YEAR_SYM		{ $$=INTERVAL_YEAR; };

table_alias:
	/* empty */
	| AS
	| EQ;

opt_table_alias:
	/* empty */		{ $$=0; }
	| table_alias ident
	  { $$= (LEX_STRING*) sql_memdup(&$2,sizeof(LEX_STRING)); };


where_clause:
	/* empty */  { Select->where= 0; }
	| WHERE expr { Select->where= $2; };

having_clause:
	/* empty */
	| HAVING { Select->create_refs=1; } expr
	{
	  SELECT_LEX *sel=Select;
	  sel->having= $3; sel->create_refs=0;
	};

opt_escape:
	ESCAPE_SYM TEXT_STRING	{ $$= $2.str; }
	| /* empty */		{ $$= (char*) "\\"; };


/*
   group by statement in select
*/

group_clause:
	/* empty */
	| GROUP BY group_list olap_opt;

group_list:
	group_list ',' order_ident order_dir
	  { if (add_group_to_list($3,(bool) $4)) YYABORT; }
	| order_ident order_dir
	  { if (add_group_to_list($1,(bool) $2)) YYABORT; };

olap_opt:
	/* empty */ {}
	| WITH CUBE_SYM
          {
	    LEX *lex=Lex;
	    lex->olap = true;
	    lex->select->olap= CUBE_TYPE;
	    net_printf(lex->thd, ER_NOT_SUPPORTED_YET, "CUBE");
	    YYABORT;	/* To be deleted in 4.1 */
	  }
	| WITH ROLLUP_SYM
          {
	    LEX *lex=Lex;
	    lex->olap = true;
	    lex->select->olap= ROLLUP_TYPE;
	    net_printf(lex->thd, ER_NOT_SUPPORTED_YET, "ROLLUP");
	    YYABORT;	/* To be deleted in 4.1 */
	  }
	;

/*
   Order by statement in select
*/

opt_order_clause:
	/* empty */
	| order_clause;

order_clause:
	ORDER_SYM BY 
        { 
	  LEX *lex=Lex;
	  if (lex->sql_command == SQLCOM_MULTI_UPDATE)
	  {
	    net_printf(lex->thd, ER_WRONG_USAGE, "UPDATE", "ORDER BY");
	    YYABORT;
	  }	
	  if (lex->select->linkage != GLOBAL_OPTIONS_TYPE &&
	      lex->select->olap != UNSPECIFIED_OLAP_TYPE)
	  {
	    net_printf(lex->thd, ER_WRONG_USAGE,
		       "CUBE/ROLLUP",
		       "ORDER BY");
	    YYABORT;
	  }
	} order_list;

order_list:
	order_list ',' order_ident order_dir
	  { if (add_order_to_list($3,(bool) $4)) YYABORT; }
	| order_ident order_dir
	  { if (add_order_to_list($1,(bool) $2)) YYABORT; };

order_dir:
	/* empty */ { $$ =  1; }
	| ASC  { $$ =1; }
	| DESC { $$ =0; };


limit_clause:
	/* empty */ {}
	| LIMIT ULONG_NUM
	  {
	    LEX *lex=Lex;
	    if (lex->select->linkage != GLOBAL_OPTIONS_TYPE &&
	        lex->select->olap != UNSPECIFIED_OLAP_TYPE)
	    {
	      net_printf(lex->thd, ER_WRONG_USAGE, "CUBE/ROLLUP",
		        "LIMIT");
	      YYABORT;
	    }
	    SELECT_LEX *sel=Select;
	    sel->select_limit= $2;
	    sel->offset_limit= 0L;
	  }
	| LIMIT ULONG_NUM ',' ULONG_NUM
	  {
	    LEX *lex=Lex;
	    if (lex->select->linkage != GLOBAL_OPTIONS_TYPE &&
                lex->select->olap != UNSPECIFIED_OLAP_TYPE)
	    {
	      net_printf(lex->thd, ER_WRONG_USAGE, "CUBE/ROLLUP",
		        "LIMIT");
	      YYABORT;
	    }	      
	    SELECT_LEX *sel=lex->select;
	    sel->select_limit= $4;
	    sel->offset_limit= $2;
	  };

delete_limit_clause:
	/* empty */
	{
	  LEX *lex=Lex;
	  if (lex->sql_command == SQLCOM_MULTI_UPDATE)
	  {
	    net_printf(lex->thd, ER_WRONG_USAGE, "DELETE", "LIMIT");
	    YYABORT;
	  }
	  lex->select->select_limit= HA_POS_ERROR;
	}
	| LIMIT ulonglong_num
	{ Select->select_limit= (ha_rows) $2; };

ULONG_NUM:
	NUM	    { $$= strtoul($1.str,NULL,10); }
	| ULONGLONG_NUM { $$= (ulong) strtoull($1.str,NULL,10); }
	| REAL_NUM  { $$= strtoul($1.str,NULL,10); }
	| FLOAT_NUM { $$= strtoul($1.str,NULL,10); };

ulonglong_num:
	NUM	    { $$= (ulonglong) strtoul($1.str,NULL,10); }
	| ULONGLONG_NUM { $$= strtoull($1.str,NULL,10); }
	| LONG_NUM  { $$= (ulonglong) strtoul($1.str,NULL,10); }
	| REAL_NUM  { $$= strtoull($1.str,NULL,10); }
	| FLOAT_NUM { $$= strtoull($1.str,NULL,10); };

procedure_clause:
	/* empty */
	| PROCEDURE ident			/* Procedure name */
	  {
	    LEX *lex=Lex;
	    lex->proc_list.elements=0;
	    lex->proc_list.first=0;
	    lex->proc_list.next= (byte**) &lex->proc_list.first;
	    if (add_proc_to_list(new Item_field(NULL,NULL,$2.str)))
	      YYABORT;
	    current_thd->safe_to_cache_query=0;
	  }
	  '(' procedure_list ')';


procedure_list:
	/* empty */ {}
	| procedure_list2 {};

procedure_list2:
	procedure_list2 ',' procedure_item
	| procedure_item;

procedure_item:
	  remember_name expr
	  {
	    if (add_proc_to_list($2))
	      YYABORT;
	    if (!$2->name)
	      $2->set_name($1,(uint) ((char*) Lex->tok_end - $1));
	  }
          ;


select_var_list_init:
	   {
             LEX *lex=Lex;
	     if (!lex->describe && (!(lex->result= new select_dumpvar())))
	        YYABORT;
	   }
	   select_var_list 
           ;

select_var_list:
	   select_var_list ',' select_var_ident
	   | select_var_ident {}
           ;

select_var_ident:  '@' ident_or_text
           {
             LEX *lex=Lex;
	     if (lex->result && ((select_dumpvar *)lex->result)->var_list.push_back((LEX_STRING*) sql_memdup(&$2,sizeof(LEX_STRING))))
	       YYABORT;
	   }
           ;

opt_into:
        INTO OUTFILE TEXT_STRING
	{
	  LEX *lex=Lex;
	  if (!lex->describe)
	  {
	    if (!(lex->exchange= new sql_exchange($3.str,0)))
	      YYABORT;
	    if (!(lex->result= new select_export(lex->exchange)))
	      YYABORT;
	  }
	}
	opt_field_term opt_line_term
	| INTO DUMPFILE TEXT_STRING
	{
	  LEX *lex=Lex;
	  if (!lex->describe)
	  {
	    if (!(lex->exchange= new sql_exchange($3.str,1)))
	      YYABORT;
	    if (!(lex->result= new select_dump(lex->exchange)))
	      YYABORT;
	  }
	}
        | INTO select_var_list_init
	{
	  current_thd->safe_to_cache_query=0;
	}
        ;

/*
  DO statement
*/

do:	DO_SYM 
	{
	  LEX *lex=Lex;
	  lex->sql_command = SQLCOM_DO;
	  if (!(lex->insert_list = new List_item))
	    YYABORT;
	}
	values;
/*
  Drop : delete tables or index
*/

drop:
	DROP TABLE_SYM if_exists table_list opt_restrict
	{
	  LEX *lex=Lex;
	  lex->sql_command = SQLCOM_DROP_TABLE;
	  lex->drop_if_exists = $3;
	}
	| DROP INDEX ident ON table_ident {}
	  {
	     LEX *lex=Lex;
	     lex->sql_command= SQLCOM_DROP_INDEX;
	     lex->drop_list.empty();
	     lex->drop_list.push_back(new Alter_drop(Alter_drop::KEY,
						     $3.str));
	     if (!add_table_to_list($5,NULL, 1))
	      YYABORT;
	  }
	| DROP DATABASE if_exists ident
	  {
	    LEX *lex=Lex;
	    lex->sql_command= SQLCOM_DROP_DB;
	    lex->drop_if_exists=$3;
	    lex->name=$4.str;
	 }
	| DROP UDF_SYM ident
	  {
	    LEX *lex=Lex;
	    lex->sql_command = SQLCOM_DROP_FUNCTION;
	    lex->udf.name=$3.str;
	  };


table_list:
	table_name
	| table_list ',' table_name;

table_name:
	table_ident
	{ if (!add_table_to_list($1,NULL,1)) YYABORT; };

if_exists:
	/* empty */ { $$=0; }
	| IF EXISTS { $$= 1; };

/*
** Insert : add new data to table
*/

insert:
	INSERT { Lex->sql_command = SQLCOM_INSERT; } insert_lock_option opt_ignore insert2 insert_field_spec;

replace:
	REPLACE
	{
	  LEX *lex=Lex;	
	  lex->sql_command = SQLCOM_REPLACE;
	  lex->duplicates= DUP_REPLACE;
	}
	replace_lock_option insert2 insert_field_spec;

insert_lock_option:
	/* empty */	{ Lex->lock_option= TL_WRITE_CONCURRENT_INSERT; }
	| LOW_PRIORITY	{ Lex->lock_option= TL_WRITE_LOW_PRIORITY; }
	| DELAYED_SYM	{ Lex->lock_option= TL_WRITE_DELAYED; }
	| HIGH_PRIORITY { Lex->lock_option= TL_WRITE; };

replace_lock_option:
	opt_low_priority {}
	| DELAYED_SYM	{ Lex->lock_option= TL_WRITE_DELAYED; };

insert2:
	INTO insert_table {}
	| insert_table {};

insert_table:
	table_name
	{
	  LEX *lex=Lex;
	  lex->field_list.empty();
	  lex->many_values.empty();
	  lex->insert_list=0;
	};

insert_field_spec:
	opt_field_spec insert_values {}
	| SET
	  {
	    LEX *lex=Lex;
	    if (!(lex->insert_list = new List_item) ||
		lex->many_values.push_back(lex->insert_list))
	      YYABORT;
	   }
	   ident_eq_list;

opt_field_spec:
	/* empty */	  { }
	| '(' fields ')'  { }
	| '(' ')'	  { };

fields:
	fields ',' insert_ident { Lex->field_list.push_back($3); }
	| insert_ident		{ Lex->field_list.push_back($1); };

insert_values:
	VALUES	values_list  {}
	| SELECT_SYM
	  {
	    LEX *lex=Lex;
	    lex->sql_command = (lex->sql_command == SQLCOM_INSERT ?
				SQLCOM_INSERT_SELECT : SQLCOM_REPLACE_SELECT);
	    lex->lock_option= (using_update_log) ? TL_READ_NO_INSERT : TL_READ;
	    mysql_init_select(lex);
	  }
	  select_options select_item_list select_from select_lock_type
          union {};

values_list:
	values_list ','  no_braces
	| no_braces;

ident_eq_list:
	ident_eq_list ',' ident_eq_value
	|
	ident_eq_value;

ident_eq_value:
	simple_ident equal expr_or_default
	 {
	  LEX *lex=Lex;
	  if (lex->field_list.push_back($1) ||
	      lex->insert_list->push_back($3))
	    YYABORT;
	 };

equal:	EQ		{}
	| SET_VAR	{}
	;

opt_equal:
	/* empty */	{}
	| equal		{}
	;

no_braces:
	 '('
	 {
	    if (!(Lex->insert_list = new List_item))
	      YYABORT;
	 }
	 opt_values ')'
	 {
	  LEX *lex=Lex;
	  if (lex->many_values.push_back(lex->insert_list))
	    YYABORT;
	 };

opt_values:
	/* empty */ {}
	| values;

values:
	values ','  expr_or_default
	{
	  if (Lex->insert_list->push_back($3))
	    YYABORT;
	}
	| expr_or_default
	  {
	    if (Lex->insert_list->push_back($1))
	      YYABORT;
	  }
	;

expr_or_default:
	expr 	  { $$= $1;}
	| DEFAULT {$$= new Item_default(); }
	;

/* Update rows in a table */

update:
        UPDATE_SYM 
	{ 
	  LEX *lex=Lex;
          lex->sql_command = SQLCOM_UPDATE;
          lex->select->order_list.elements=0;
          lex->select->order_list.first=0;
          lex->select->order_list.next= (byte**) &lex->select->order_list.first;
        }
        opt_low_priority opt_ignore join_table_list SET update_list where_clause opt_order_clause delete_limit_clause;

update_list:
	update_list ',' simple_ident equal expr
	{
	  if (add_item_to_list($3) || add_value_to_list($5))
	    YYABORT;
	}
	| simple_ident equal expr
	  {
	    if (add_item_to_list($1) || add_value_to_list($3))
	      YYABORT;
	  };

opt_low_priority:
	/* empty */	{ Lex->lock_option= current_thd->update_lock_default; }
	| LOW_PRIORITY	{ Lex->lock_option= TL_WRITE_LOW_PRIORITY; };

/* Delete rows from a table */

delete:
	DELETE_SYM
	{ 
	  LEX *lex=Lex;
	  lex->sql_command= SQLCOM_DELETE; lex->select->options=0;
	  lex->lock_option= lex->thd->update_lock_default;
	  lex->select->order_list.elements=0;
	  lex->select->order_list.first=0;
	  lex->select->order_list.next= (byte**) &lex->select->order_list.first;
	}
	opt_delete_options single_multi	{};

single_multi:
 	FROM table_name where_clause opt_order_clause delete_limit_clause {}
	| table_wild_list
	  { mysql_init_multi_delete(Lex); }
	   FROM join_table_list where_clause
	| FROM table_wild_list
	  { mysql_init_multi_delete(Lex); }
	  USING join_table_list where_clause;

table_wild_list:
	  table_wild_one {}
	  | table_wild_list ',' table_wild_one {};

table_wild_one:
	 ident opt_wild
	 {
	    if (!add_table_to_list(new Table_ident($1),NULL,1,TL_WRITE))
	      YYABORT;
         }
	 | ident '.' ident opt_wild
	   {
	     if (!add_table_to_list(new Table_ident($1,$3,0),NULL,1,TL_WRITE))
	      YYABORT;
	   };

opt_wild:
	/* empty */	{} 
	| '.' '*'	{};


opt_delete_options:
	/* empty */	{}
	| opt_delete_option opt_delete_options {};

opt_delete_option:
	QUICK		{ Select->options|= OPTION_QUICK; }
	| LOW_PRIORITY	{ Lex->lock_option= TL_WRITE_LOW_PRIORITY; };

truncate:
	TRUNCATE_SYM opt_table_sym table_name
	{
	  LEX* lex = Lex;
	  lex->sql_command= SQLCOM_TRUNCATE;
	  lex->select->options=0;
	  lex->select->order_list.elements=0;
          lex->select->order_list.first=0;
          lex->select->order_list.next= (byte**) &lex->select->order_list.first;
	  lex->lock_option= current_thd->update_lock_default; };

opt_table_sym:
	/* empty */
	| TABLE_SYM;
 
/* Show things */

show:	SHOW { Lex->wild=0;} show_param;

show_param:
	DATABASES wild
	  { Lex->sql_command= SQLCOM_SHOW_DATABASES; }
	| TABLES opt_db wild
	  {
	    LEX *lex=Lex;
	    lex->sql_command= SQLCOM_SHOW_TABLES;
	    lex->select->db= $2; lex->select->options=0;
	   }
	| TABLE_SYM STATUS_SYM opt_db wild
	  {
	    LEX *lex=Lex;
	    lex->sql_command= SQLCOM_SHOW_TABLES;
	    lex->select->options|= SELECT_DESCRIBE;
	    lex->select->db= $3;
	  }
	| OPEN_SYM TABLES opt_db wild
	  {
	    LEX *lex=Lex;
	    lex->sql_command= SQLCOM_SHOW_OPEN_TABLES;
	    lex->select->db= $3;
	    lex->select->options=0;
	  }
	| opt_full COLUMNS from_or_in table_ident opt_db wild
	  {
	    Lex->sql_command= SQLCOM_SHOW_FIELDS;
	    if ($5)
	      $4->change_db($5);
	    if (!add_table_to_list($4,NULL,0))
	      YYABORT;
	  }
        | NEW_SYM MASTER_SYM FOR_SYM SLAVE WITH MASTER_LOG_FILE_SYM EQ 
	  TEXT_STRING AND MASTER_LOG_POS_SYM EQ ulonglong_num
	  AND MASTER_SERVER_ID_SYM EQ
	ULONG_NUM
          {
	    Lex->sql_command = SQLCOM_SHOW_NEW_MASTER;
	    Lex->mi.log_file_name = $8.str;
	    Lex->mi.pos = $12;
	    Lex->mi.server_id = $16;
          }
        | MASTER_SYM LOGS_SYM
          {
	    Lex->sql_command = SQLCOM_SHOW_BINLOGS;
          }
        | SLAVE HOSTS_SYM
          {
	    Lex->sql_command = SQLCOM_SHOW_SLAVE_HOSTS;
          }
        | BINLOG_SYM EVENTS_SYM binlog_in binlog_from
          {
	    LEX *lex=Lex;
	    lex->sql_command = SQLCOM_SHOW_BINLOG_EVENTS;
	    lex->select->select_limit= lex->thd->variables.select_limit;
	    lex->select->offset_limit= 0L;
          } limit_clause
	| keys_or_index FROM table_ident opt_db
	  {
	    Lex->sql_command= SQLCOM_SHOW_KEYS;
	    if ($4)
	      $3->change_db($4);
	    if (!add_table_to_list($3,NULL,0))
	      YYABORT;
	  }
	| COLUMN_SYM TYPES_SYM
	  {
	    LEX *lex=Lex;
	    lex->sql_command= SQLCOM_SHOW_COLUMN_TYPES;
	  }
	| TABLE_SYM TYPES_SYM
	  {
	    LEX *lex=Lex;
	    lex->sql_command= SQLCOM_SHOW_TABLE_TYPES;
	  }
	| PRIVILEGES
	  {
	    LEX *lex=Lex;
	    lex->sql_command= SQLCOM_SHOW_PRIVILEGES;
	  }
        | COUNT_SYM '(' '*' ')' WARNINGS 
          { (void) create_select_for_variable("warning_count"); }
        | COUNT_SYM '(' '*' ')' ERRORS 
	  { (void) create_select_for_variable("error_count"); }
        | WARNINGS {Select->offset_limit=0L;} limit_clause
          { Lex->sql_command = SQLCOM_SHOW_WARNS;}
        | ERRORS {Select->offset_limit=0L;} limit_clause
          { Lex->sql_command = SQLCOM_SHOW_ERRORS;}  
	| STATUS_SYM wild
	  { Lex->sql_command= SQLCOM_SHOW_STATUS; }
        | INNOBASE_SYM STATUS_SYM
          { Lex->sql_command = SQLCOM_SHOW_INNODB_STATUS;}
	| opt_full PROCESSLIST_SYM
	  { Lex->sql_command= SQLCOM_SHOW_PROCESSLIST;}
	| opt_var_type VARIABLES wild
	  {
	    THD *thd= current_thd;
	    thd->lex.sql_command= SQLCOM_SHOW_VARIABLES;
	    thd->lex.option_type= (enum_var_type) $1;
	  }
	| CHAR_SYM SET wild
	  { Lex->sql_command= SQLCOM_SHOW_CHARSETS; }
	| LOGS_SYM
	  { Lex->sql_command= SQLCOM_SHOW_LOGS; }
	| GRANTS FOR_SYM user
	  {
	    LEX *lex=Lex;
	    lex->sql_command= SQLCOM_SHOW_GRANTS;
	    lex->grant_user=$3;
	    lex->grant_user->password.str=NullS;
	  }
	| CREATE DATABASE ident
	  {
	    Lex->sql_command=SQLCOM_SHOW_CREATE_DB;
	    Lex->name=$3.str;
	  }
        | CREATE TABLE_SYM table_ident
          {
	    Lex->sql_command = SQLCOM_SHOW_CREATE;
	    if(!add_table_to_list($3, NULL,0))
	      YYABORT;
	  }
        | MASTER_SYM STATUS_SYM
          {
	    Lex->sql_command = SQLCOM_SHOW_MASTER_STAT;
          }
        | SLAVE STATUS_SYM
          {
	    Lex->sql_command = SQLCOM_SHOW_SLAVE_STAT;
          };

opt_db:
	/* empty */  { $$= 0; }
	| from_or_in ident { $$= $2.str; };

wild:
	/* empty */
	| LIKE text_string { Lex->wild= $2; };

opt_full:
	/* empty */ { Lex->verbose=0; }
	| FULL	    { Lex->verbose=1; };

from_or_in:
	FROM
	| IN_SYM;

binlog_in:
	/* empty */ { Lex->mi.log_file_name = 0; }
        | IN_SYM TEXT_STRING { Lex->mi.log_file_name = $2.str; };

binlog_from:
	/* empty */ { Lex->mi.pos = 4; /* skip magic number */ }
        | FROM ulonglong_num { Lex->mi.pos = $2; };


/* A Oracle compatible synonym for show */
describe:
	describe_command table_ident
	{
	  LEX *lex=Lex;
	  lex->wild=0;
	  lex->verbose=0;
	  lex->sql_command=SQLCOM_SHOW_FIELDS;
	  if (!add_table_to_list($2, NULL,0))
	    YYABORT;
	}
	opt_describe_column
	| describe_command select
          { 
	    LEX *lex=Lex;
	    lex->select_lex.options|= SELECT_DESCRIBE; 
	    lex->describe=1;
	  };


describe_command:
	DESC
	| DESCRIBE;

opt_describe_column:
	/* empty */	{}
	| text_string	{ Lex->wild= $1; }
	| ident
	  { Lex->wild= new String((const char*) $1.str,$1.length,default_charset_info); };


/* flush things */

flush:
	FLUSH_SYM
	{
	  LEX *lex=Lex;
	  lex->sql_command= SQLCOM_FLUSH; lex->type=0;
	}
	flush_options;

flush_options:
	flush_options ',' flush_option
	| flush_option;

flush_option:
	table_or_tables	{ Lex->type|= REFRESH_TABLES; } opt_table_list
	| TABLES WITH READ_SYM LOCK_SYM { Lex->type|= REFRESH_TABLES | REFRESH_READ_LOCK; }
	| QUERY_SYM CACHE_SYM { Lex->type|= REFRESH_QUERY_CACHE_FREE; }
	| HOSTS_SYM	{ Lex->type|= REFRESH_HOSTS; }
	| PRIVILEGES	{ Lex->type|= REFRESH_GRANT; }
	| LOGS_SYM	{ Lex->type|= REFRESH_LOG; }
	| STATUS_SYM	{ Lex->type|= REFRESH_STATUS; }
        | SLAVE         { Lex->type|= REFRESH_SLAVE; }
        | MASTER_SYM    { Lex->type|= REFRESH_MASTER; }
	| DES_KEY_FILE	{ Lex->type|= REFRESH_DES_KEY_FILE; }
 	| RESOURCES     { Lex->type|= REFRESH_USER_RESOURCES; };

opt_table_list:
	/* empty */  {;}
	| table_list {;};

reset:
	RESET_SYM
	{
	  LEX *lex=Lex;
	  lex->sql_command= SQLCOM_RESET; lex->type=0;
	} reset_options;
reset_options:
	reset_options ',' reset_option
	| reset_option;

reset_option:
        SLAVE                 { Lex->type|= REFRESH_SLAVE; }
        | MASTER_SYM          { Lex->type|= REFRESH_MASTER; }
	| QUERY_SYM CACHE_SYM { Lex->type|= REFRESH_QUERY_CACHE;};

purge:
	PURGE
	{
	  LEX *lex=Lex;
	  lex->sql_command = SQLCOM_PURGE;
	  lex->type=0;
	}
        MASTER_SYM LOGS_SYM TO_SYM TEXT_STRING
         {
	   Lex->to_log = $6.str;
         } ;

/* kill threads */

kill:
	KILL_SYM expr
	{
	  LEX *lex=Lex;
	  if ($2->fix_fields(lex->thd, 0, &$2))
	  { 
	    send_error(lex->thd, ER_SET_CONSTANTS_ONLY);
	    YYABORT;
	  }
          lex->sql_command=SQLCOM_KILL;
	  lex->thread_id= (ulong) $2->val_int();
	};

/* change database */

use:	USE_SYM ident
	{
	  LEX *lex=Lex;
	  lex->sql_command=SQLCOM_CHANGE_DB; lex->select->db= $2.str;
	};

/* import, export of files */

load:	LOAD DATA_SYM load_data_lock opt_local INFILE TEXT_STRING
	{
	  LEX *lex=Lex;
	  lex->sql_command= SQLCOM_LOAD;
	  lex->local_file= $4;
	  if (!(lex->exchange= new sql_exchange($6.str,0)))
	    YYABORT;
	  lex->field_list.empty();
	}
	opt_duplicate INTO TABLE_SYM table_ident opt_field_term opt_line_term
	opt_ignore_lines opt_field_spec
	{
	  if (!add_table_to_list($11,NULL,1))
	    YYABORT;
	}
        |
	LOAD TABLE_SYM table_ident FROM MASTER_SYM
        {
	  Lex->sql_command = SQLCOM_LOAD_MASTER_TABLE;
	  if (!add_table_to_list($3,NULL,1))
	    YYABORT;

        }
        |
	LOAD DATA_SYM FROM MASTER_SYM
        {
	  Lex->sql_command = SQLCOM_LOAD_MASTER_DATA;
        };

opt_local:
	/* empty */	{ $$=0;}
	| LOCAL_SYM	{ $$=1;};

load_data_lock:
	/* empty */	{ Lex->lock_option= current_thd->update_lock_default; }
	| CONCURRENT	{ Lex->lock_option= TL_WRITE_CONCURRENT_INSERT ; }
	| LOW_PRIORITY	{ Lex->lock_option= TL_WRITE_LOW_PRIORITY; };


opt_duplicate:
	/* empty */	{ Lex->duplicates=DUP_ERROR; }
	| REPLACE	{ Lex->duplicates=DUP_REPLACE; }
	| IGNORE_SYM	{ Lex->duplicates=DUP_IGNORE; };

opt_field_term:
	/* empty */
	| COLUMNS field_term_list;

field_term_list:
	field_term_list field_term
	| field_term;

field_term:
	TERMINATED BY text_string { Lex->exchange->field_term= $3;}
	| OPTIONALLY ENCLOSED BY text_string
	  {
	    LEX *lex=Lex;
	    lex->exchange->enclosed= $4;
	    lex->exchange->opt_enclosed=1;
	  }
	| ENCLOSED BY text_string { Lex->exchange->enclosed= $3;}
	| ESCAPED BY text_string  { Lex->exchange->escaped= $3;};

opt_line_term:
	/* empty */
	| LINES line_term_list;

line_term_list:
	line_term_list line_term
	| line_term;

line_term:
	TERMINATED BY text_string { Lex->exchange->line_term= $3;}
	| STARTING BY text_string { Lex->exchange->line_start= $3;};

opt_ignore_lines:
	/* empty */
	| IGNORE_SYM NUM LINES
	  { Lex->exchange->skip_lines=atol($2.str); };

/* Common definitions */

text_literal:
	TEXT_STRING { $$ = new Item_string($1.str,$1.length,default_charset_info); }
	| UNDERSCORE_CHARSET TEXT_STRING { $$ = new Item_string($2.str,$2.length,Lex->charset); }
	| text_literal TEXT_STRING
	{ ((Item_string*) $1)->append($2.str,$2.length); };

text_string:
	TEXT_STRING	{ $$=  new String($1.str,$1.length,default_charset_info); }
	| HEX_NUM
	  {
	    Item *tmp = new Item_varbinary($1.str,$1.length,default_charset_info);
	    $$= tmp ? tmp->val_str((String*) 0) : (String*) 0;
	  };
param_marker:
        '?' 
        {
	  LEX *lex=Lex;
          if (current_thd->prepare_command)
          {     
            lex->param_list.push_back($$=new Item_param());      
            lex->param_count++;
          }
          else 
          {
            yyerror("You have an error in your SQL syntax");
            YYABORT;
          }
        };
literal:
	text_literal	{ $$ =	$1; }
	| NUM		{ $$ =	new Item_int($1.str, (longlong) atol($1.str),$1.length); }
	| LONG_NUM	{ $$ =	new Item_int($1.str); }
	| ULONGLONG_NUM	{ $$ =	new Item_uint($1.str, $1.length); }
	| REAL_NUM	{ $$ =	new Item_real($1.str, $1.length); }
	| FLOAT_NUM	{ $$ =	new Item_float($1.str, $1.length); }
	| NULL_SYM	{ $$ =	new Item_null();
			  Lex->next_state=STATE_OPERATOR_OR_IDENT;}
	| HEX_NUM	{ $$ =	new Item_varbinary($1.str,$1.length,default_charset_info);}
	| DATE_SYM text_literal { $$ = $2; }
	| TIME_SYM text_literal { $$ = $2; }
	| TIMESTAMP text_literal { $$ = $2; };

/**********************************************************************
** Createing different items.
**********************************************************************/

insert_ident:
	simple_ident	 { $$=$1; }
	| table_wild	 { $$=$1; };

table_wild:
	ident '.' '*' { $$ = new Item_field(NullS,$1.str,"*"); }
	| ident '.' ident '.' '*'
	{ $$ = new Item_field((current_thd->client_capabilities &
   CLIENT_NO_SCHEMA ? NullS : $1.str),$3.str,"*"); };

order_ident:
	expr { $$=$1; };

simple_ident:
	ident
	{
	  SELECT_LEX *sel=Select;
	  $$ = !sel->create_refs || sel->in_sum_expr > 0 ? (Item*) new Item_field(NullS,NullS,$1.str) : (Item*) new Item_ref(NullS,NullS,$1.str);
	}
	| ident '.' ident
	{
	  SELECT_LEX *sel=Select;
	  $$ = !sel->create_refs || sel->in_sum_expr > 0 ? (Item*) new Item_field(NullS,$1.str,$3.str) : (Item*) new Item_ref(NullS,$1.str,$3.str);
	}
	| '.' ident '.' ident
	{
	  SELECT_LEX *sel=Select;
	  $$ = !sel->create_refs || sel->in_sum_expr > 0 ? (Item*) new Item_field(NullS,$2.str,$4.str) : (Item*) new Item_ref(NullS,$2.str,$4.str);
	}
	| ident '.' ident '.' ident
	{
	  SELECT_LEX *sel=Select;
	  $$ = !sel->create_refs || sel->in_sum_expr > 0 ? (Item*) new Item_field((current_thd->client_capabilities & CLIENT_NO_SCHEMA ? NullS :$1.str),$3.str,$5.str) : (Item*) new Item_ref((current_thd->client_capabilities & CLIENT_NO_SCHEMA ? NullS :$1.str),$3.str,$5.str);
	};


field_ident:
	ident			{ $$=$1;}
	| ident '.' ident	{ $$=$3;}	/* Skipp schema name in create*/
	| '.' ident		{ $$=$2;}	/* For Delphi */;

table_ident:
	ident			{ $$=new Table_ident($1); }
	| ident '.' ident	{ $$=new Table_ident($1,$3,0);}
	| '.' ident		{ $$=new Table_ident($2);}
   /* For Delphi */;

ident:
	IDENT	    { $$=$1; }
	| keyword
	{
	  LEX *lex;
	  $$.str=sql_strmake($1.str,$1.length);
	  $$.length=$1.length;
	  if ((lex=Lex)->next_state != STATE_END)
	    lex->next_state=STATE_OPERATOR_OR_IDENT;
	};

ident_or_text:
	ident 		{ $$=$1;}
	| TEXT_STRING	{ $$=$1;}
	| LEX_HOSTNAME	{ $$=$1;};

user:
	ident_or_text
	{
	  if (!($$=(LEX_USER*) sql_alloc(sizeof(st_lex_user))))
	    YYABORT;
	  $$->user = $1; $$->host.str=NullS;
	  }
	| ident_or_text '@' ident_or_text
	  {
	  if (!($$=(LEX_USER*) sql_alloc(sizeof(st_lex_user))))
	      YYABORT;
	    $$->user = $1; $$->host=$3;
	  };

/* Keyword that we allow for identifiers */

keyword:
	ACTION			{}
	| AFTER_SYM		{}
	| AGAINST		{}
	| AGGREGATE_SYM		{}
	| AUTO_INC		{}
	| AVG_ROW_LENGTH	{}
	| AVG_SYM		{}
	| BACKUP_SYM		{}
	| BEGIN_SYM		{}
	| BERKELEY_DB_SYM	{}
	| BINLOG_SYM		{}
	| BIT_SYM		{}
	| BOOL_SYM		{}
	| BOOLEAN_SYM		{}
	| CACHE_SYM		{}
	| CHANGED		{}
	| CHARSET		{}
	| CHECKSUM_SYM		{}
	| CHECK_SYM		{}
	| CIPHER_SYM		{}
	| CLIENT_SYM		{}
	| CLOSE_SYM		{}
	| COMMENT_SYM		{}
	| COMMITTED_SYM		{}
	| COMMIT_SYM		{}
	| COMPRESSED_SYM	{}
	| CONCURRENT		{}
	| CUBE_SYM		{}
	| DATA_SYM		{}
	| DATETIME		{}
	| DATE_SYM		{}
	| DAY_SYM		{}
	| DELAY_KEY_WRITE_SYM	{}
	| DES_KEY_FILE		{}
	| DIRECTORY_SYM		{}
	| DO_SYM		{}
	| DUMPFILE		{}
	| DYNAMIC_SYM		{}
	| END			{}
	| ENUM			{}
	| ESCAPE_SYM		{}
	| EVENTS_SYM		{}
	| EXECUTE_SYM		{}
	| EXTENDED_SYM		{}
	| FAST_SYM		{}
	| DISABLE_SYM		{}
	| ENABLE_SYM		{}
	| FULL			{}
	| FILE_SYM		{}
	| FIRST_SYM		{}
	| FIXED_SYM		{}
	| FLUSH_SYM		{}
	| GRANTS		{}
	| GLOBAL_SYM		{}
	| HEAP_SYM		{}
	| HANDLER_SYM		{}
	| HOSTS_SYM		{}
	| HOUR_SYM		{}
	| IDENTIFIED_SYM	{}
	| INDEXES		{}
	| ISOLATION		{}
	| ISAM_SYM		{}
	| ISSUER_SYM		{}
	| INNOBASE_SYM		{}
	| INSERT_METHOD		{}
	| IO_THREAD		{}
	| LAST_SYM		{}
	| LEVEL_SYM		{}
	| LOCAL_SYM		{}
	| LOCKS_SYM		{}
	| LOGS_SYM		{}
	| MAX_ROWS		{}
	| MASTER_SYM		{}
	| MASTER_HOST_SYM	{}
	| MASTER_PORT_SYM	{}
	| MASTER_LOG_FILE_SYM	{}
	| MASTER_LOG_POS_SYM	{}
	| MASTER_USER_SYM	{}
	| MASTER_PASSWORD_SYM	{}
	| MASTER_CONNECT_RETRY_SYM	{}
	| MAX_CONNECTIONS_PER_HOUR	 {}
	| MAX_QUERIES_PER_HOUR	{}
	| MAX_UPDATES_PER_HOUR	{}
	| MEDIUM_SYM		{}
	| MERGE_SYM		{}
	| MINUTE_SYM		{}
	| MIN_ROWS		{}
	| MODIFY_SYM		{}
	| MODE_SYM		{}
	| MONTH_SYM		{}
	| MYISAM_SYM		{}
	| NATIONAL_SYM		{}
	| NCHAR_SYM		{}
	| NEXT_SYM		{}
	| NEW_SYM		{}
	| NO_SYM		{}
	| NONE_SYM		{}
	| OPEN_SYM		{}
	| PACK_KEYS_SYM		{}
	| PARTIAL		{}
	| PASSWORD		{}
	| PREV_SYM		{}
	| PROCESS		{}
	| PROCESSLIST_SYM	{}
	| QUERY_SYM		{}
	| QUICK			{}
	| RAID_0_SYM		{}
	| RAID_CHUNKS		{}
	| RAID_CHUNKSIZE	{}
	| RAID_STRIPED_SYM	{}
	| RAID_TYPE		{}
	| RELAY_LOG_FILE_SYM	{}
	| RELAY_LOG_POS_SYM	{}
	| RELOAD		{}
	| REPAIR		{}
	| REPEATABLE_SYM	{}
	| REPLICATION		{}
	| RESET_SYM		{}
	| RESOURCES		{}
	| RESTORE_SYM		{}
	| ROLLBACK_SYM		{}
	| ROLLUP_SYM		{}
	| ROWS_SYM		{}
	| ROW_FORMAT_SYM	{}
	| ROW_SYM		{}
	| SECOND_SYM		{}
	| SERIALIZABLE_SYM	{}
	| SESSION_SYM		{}
	| SIGNED_SYM		{}
	| SIMPLE_SYM		{}
	| SHARE_SYM		{}
	| SHUTDOWN		{}
	| SLAVE			{}
	| SQL_CACHE_SYM		{}
	| SQL_BUFFER_RESULT	{}
	| SQL_NO_CACHE_SYM	{}
	| SQL_THREAD		{}
	| START_SYM		{}
	| STATUS_SYM		{}
	| STOP_SYM		{}
	| STRING_SYM		{}
	| SUBJECT_SYM		{}
	| SUPER_SYM		{}
	| TEMPORARY		{}
	| TEXT_SYM		{}
	| TRANSACTION_SYM	{}
	| TRUNCATE_SYM		{}
	| TIMESTAMP		{}
	| TIME_SYM		{}
	| TYPE_SYM		{}
	| UDF_SYM		{}
	| UNCOMMITTED_SYM	{}
	| USE_FRM		{}
	| VARIABLES		{}
	| WORK_SYM		{}
	| YEAR_SYM		{}
	;

/* Option functions */

set:
	SET opt_option
	{
	  LEX *lex=Lex;
	  lex->sql_command= SQLCOM_SET_OPTION;
	  lex->option_type=OPT_DEFAULT;
	  lex->var_list.empty();
	}
	option_value_list;

opt_option:
	/* empty */ {}
	| OPTION {};

option_value_list:
	option_type option_value
	| option_value_list ',' option_type option_value;

option_type:
	/* empty */	{}
	| GLOBAL_SYM	{ Lex->option_type= OPT_GLOBAL; }
	| LOCAL_SYM	{ Lex->option_type= OPT_SESSION; }
	| SESSION_SYM	{ Lex->option_type= OPT_SESSION; }
	;

opt_var_type:
	/* empty */	{ $$=OPT_SESSION; }
	| GLOBAL_SYM	{ $$=OPT_GLOBAL; }
	| LOCAL_SYM	{ $$=OPT_SESSION; }
	| SESSION_SYM	{ $$=OPT_SESSION; }
	;

opt_var_ident_type:
	/* empty */		{ $$=OPT_DEFAULT; }
	| GLOBAL_SYM '.'	{ $$=OPT_GLOBAL; }
	| LOCAL_SYM '.'		{ $$=OPT_SESSION; }
	| SESSION_SYM '.'	{ $$=OPT_SESSION; }
	;

option_value:
	'@' ident_or_text equal expr
	{
	  Lex->var_list.push_back(new set_var_user(new Item_func_set_user_var($2,$4)));
	}
	| internal_variable_name equal set_expr_or_default
	  {
	    LEX *lex=Lex;
	    lex->var_list.push_back(new set_var(lex->option_type, $1, $3));
	  }
	| '@' '@' opt_var_ident_type internal_variable_name equal set_expr_or_default
	  {
	    LEX *lex=Lex;
	    lex->var_list.push_back(new set_var((enum_var_type) $3, $4, $6));
	  }
	| TRANSACTION_SYM ISOLATION LEVEL_SYM isolation_types
	  {
	    LEX *lex=Lex;
	    lex->var_list.push_back(new set_var(lex->option_type,
						find_sys_var("tx_isolation"),
						new Item_int((int32) $4)));
	  }
	| CHAR_SYM SET opt_equal set_expr_or_default
	{
	  LEX *lex=Lex;
	  lex->var_list.push_back(new set_var(lex->option_type,
					      find_sys_var("convert_character_set"),
					      $4));
	}
	| PASSWORD equal text_or_password
	  {
	    THD *thd=current_thd;
	    LEX_USER *user;
	    if (!(user=(LEX_USER*) sql_alloc(sizeof(LEX_USER))))
	      YYABORT;
	    user->host.str=0;
	    user->user.str=thd->priv_user;
	    thd->lex.var_list.push_back(new set_var_password(user, $3));
	  }
	| PASSWORD FOR_SYM user equal text_or_password
	  {
	    Lex->var_list.push_back(new set_var_password($3,$5));
	  }
<<<<<<< HEAD
	;
=======
          ;
>>>>>>> d482a3af

internal_variable_name:
	ident
	{
	  sys_var *tmp=find_sys_var($1.str, $1.length);
	  if (!tmp)
	    YYABORT;
	  $$=tmp;
	}
<<<<<<< HEAD
	;
=======
        ;
>>>>>>> d482a3af

isolation_types:
	READ_SYM UNCOMMITTED_SYM	{ $$= ISO_READ_UNCOMMITTED; }
	| READ_SYM COMMITTED_SYM	{ $$= ISO_READ_COMMITTED; }
	| REPEATABLE_SYM READ_SYM	{ $$= ISO_REPEATABLE_READ; }
	| SERIALIZABLE_SYM		{ $$= ISO_SERIALIZABLE; }
	;
  
text_or_password:
	TEXT_STRING { $$=$1.str;}
	| PASSWORD '(' TEXT_STRING ')'
	  {
	    if (!$3.length)
	      $$=$3.str;
	    else
	    {
	      char *buff=(char*) sql_alloc(HASH_PASSWORD_LENGTH+1);
	      make_scrambled_password(buff,$3.str);
	      $$=buff;
	    }
	  }
          ;


set_expr_or_default:
	expr      { $$=$1; }
	| DEFAULT { $$=0; }
	| ON	  { $$=new Item_string("ON",  2, system_charset_info); }
	| ALL	  { $$=new Item_string("ALL", 3, system_charset_info); }
	;


/* Lock function */

lock:
	LOCK_SYM table_or_tables
	{
	  Lex->sql_command=SQLCOM_LOCK_TABLES;
	}
	table_lock_list;

table_or_tables:
	TABLE_SYM
	| TABLES;

table_lock_list:
	table_lock
	| table_lock_list ',' table_lock;

table_lock:
	table_ident opt_table_alias lock_option
	{ if (!add_table_to_list($1,$2,0,(thr_lock_type) $3)) YYABORT; }
        ;

lock_option:
	READ_SYM	{ $$=TL_READ_NO_INSERT; }
	| WRITE_SYM     { $$=current_thd->update_lock_default; }
	| LOW_PRIORITY WRITE_SYM { $$=TL_WRITE_LOW_PRIORITY; }
	| READ_SYM LOCAL_SYM { $$= TL_READ; }
        ;

unlock:
	UNLOCK_SYM table_or_tables { Lex->sql_command=SQLCOM_UNLOCK_TABLES; }
        ;


/*
** Handler: direct access to ISAM functions
*/

handler:
	HANDLER_SYM table_ident OPEN_SYM opt_table_alias
	{
	  Lex->sql_command = SQLCOM_HA_OPEN;
	  if (!add_table_to_list($2,$4,0))
	    YYABORT;
	}
	| HANDLER_SYM table_ident CLOSE_SYM
	{
	  Lex->sql_command = SQLCOM_HA_CLOSE;
	  if (!add_table_to_list($2,0,0))
	    YYABORT;
	}
	| HANDLER_SYM table_ident READ_SYM
	{
	  LEX *lex=Lex;
	  lex->sql_command = SQLCOM_HA_READ;
	  lex->ha_rkey_mode= HA_READ_KEY_EXACT;	/* Avoid purify warnings */
	  lex->select->select_limit= 1;
	  lex->select->offset_limit= 0L;
	  if (!add_table_to_list($2,0,0))
	    YYABORT;
        }
        handler_read_or_scan where_clause limit_clause { }
        ;

handler_read_or_scan:
	handler_scan_function         { Lex->backup_dir= 0; }
        | ident handler_rkey_function { Lex->backup_dir= $1.str; }
        ;

handler_scan_function:
	FIRST_SYM  { Lex->ha_read_mode = RFIRST; }
	| NEXT_SYM { Lex->ha_read_mode = RNEXT;  }
        ;

handler_rkey_function:
	FIRST_SYM  { Lex->ha_read_mode = RFIRST; }
	| NEXT_SYM { Lex->ha_read_mode = RNEXT;  }
	| PREV_SYM { Lex->ha_read_mode = RPREV;  }
	| LAST_SYM { Lex->ha_read_mode = RLAST;  }
	| handler_rkey_mode
	{
	  LEX *lex=Lex;
	  lex->ha_read_mode = RKEY;
	  lex->ha_rkey_mode=$1;
	  if (!(lex->insert_list = new List_item))
	    YYABORT;
	} '(' values ')' { }
        ;

handler_rkey_mode:
	  EQ     { $$=HA_READ_KEY_EXACT;   }
	| GE     { $$=HA_READ_KEY_OR_NEXT; }
	| LE     { $$=HA_READ_KEY_OR_PREV; }
	| GT_SYM { $$=HA_READ_AFTER_KEY;   }
	| LT     { $$=HA_READ_BEFORE_KEY;  }
        ;

/* GRANT / REVOKE */

revoke:
	REVOKE
	{
	  LEX *lex=Lex;
	  lex->sql_command = SQLCOM_REVOKE;
	  lex->users_list.empty();
	  lex->columns.empty();
	  lex->grant= lex->grant_tot_col=0;
	  lex->select->db=0;
	  lex->ssl_type= SSL_TYPE_NOT_SPECIFIED;
	  lex->ssl_cipher= lex->x509_subject= lex->x509_issuer= 0;
	  bzero((char*) &lex->mqh, sizeof(lex->mqh));
	}
	grant_privileges ON opt_table FROM user_list;

grant:
	GRANT
	{
	  LEX *lex=Lex;
	  lex->users_list.empty();
	  lex->columns.empty();
	  lex->sql_command = SQLCOM_GRANT;
	  lex->grant= lex->grant_tot_col= 0;
	  lex->select->db= 0;
	  lex->ssl_type= SSL_TYPE_NOT_SPECIFIED;
	  lex->ssl_cipher= lex->x509_subject= lex->x509_issuer= 0;
	  bzero(&(lex->mqh),sizeof(lex->mqh));
	}
	grant_privileges ON opt_table TO_SYM user_list
	require_clause grant_options;

grant_privileges:
	grant_privilege_list {}
	| ALL PRIVILEGES	{ Lex->grant = GLOBAL_ACLS;}
	| ALL			{ Lex->grant = GLOBAL_ACLS;}
        ;

grant_privilege_list:
	grant_privilege
	| grant_privilege_list ',' grant_privilege;

grant_privilege:
	SELECT_SYM 	{ Lex->which_columns = SELECT_ACL;} opt_column_list
	| INSERT	{ Lex->which_columns = INSERT_ACL;} opt_column_list
	| UPDATE_SYM	{ Lex->which_columns = UPDATE_ACL; } opt_column_list
	| REFERENCES	{ Lex->which_columns = REFERENCES_ACL;} opt_column_list
	| DELETE_SYM	{ Lex->grant |= DELETE_ACL;}
	| USAGE		{}
	| INDEX		{ Lex->grant |= INDEX_ACL;}
	| ALTER		{ Lex->grant |= ALTER_ACL;}
	| CREATE	{ Lex->grant |= CREATE_ACL;}
	| DROP		{ Lex->grant |= DROP_ACL;}
	| EXECUTE_SYM	{ Lex->grant |= EXECUTE_ACL;}
	| RELOAD	{ Lex->grant |= RELOAD_ACL;}
	| SHUTDOWN	{ Lex->grant |= SHUTDOWN_ACL;}
	| PROCESS	{ Lex->grant |= PROCESS_ACL;}
	| FILE_SYM	{ Lex->grant |= FILE_ACL;}
	| GRANT OPTION  { Lex->grant |= GRANT_ACL;}
	| SHOW DATABASES { Lex->grant |= SHOW_DB_ACL;}
	| SUPER_SYM	{ Lex->grant |= SUPER_ACL;}
	| CREATE TEMPORARY TABLES { Lex->grant |= CREATE_TMP_ACL;}
	| LOCK_SYM TABLES   { Lex->grant |= LOCK_TABLES_ACL; }
	| REPLICATION SLAVE  { Lex->grant |= REPL_SLAVE_ACL;}
	| REPLICATION CLIENT_SYM { Lex->grant |= REPL_CLIENT_ACL;}
	;


opt_and:
	/* empty */	{}
	| AND		{}
	;

require_list:
	 require_list_element opt_and require_list
	 | require_list_element
	 ;

require_list_element:
	SUBJECT_SYM TEXT_STRING
	{
	  LEX *lex=Lex;
	  if (lex->x509_subject)
	  {
	    net_printf(lex->thd,ER_DUP_ARGUMENT, "SUBJECT");
	    YYABORT;
	  }
	  lex->x509_subject=$2.str;
	}
	| ISSUER_SYM TEXT_STRING
	{
	  LEX *lex=Lex;
	  if (lex->x509_issuer)
	  {
	    net_printf(lex->thd,ER_DUP_ARGUMENT, "ISSUER");
	    YYABORT;
	  }
	  lex->x509_issuer=$2.str;
	}
	| CIPHER_SYM TEXT_STRING
	{
	  LEX *lex=Lex;
	  if (lex->ssl_cipher)
	  {
	    net_printf(lex->thd,ER_DUP_ARGUMENT, "CIPHER");
	    YYABORT;
	  }
	  lex->ssl_cipher=$2.str;
	}
	;
 
opt_table:
	'*'
	  {
	    LEX *lex=Lex;
	    lex->select->db=lex->thd->db;
	    if (lex->grant == GLOBAL_ACLS)
	      lex->grant = DB_ACLS & ~GRANT_ACL;
	    else if (lex->columns.elements)
	    {
	      send_error(lex->thd,ER_ILLEGAL_GRANT_FOR_TABLE);
	      YYABORT;
	    }
	  }
	| ident '.' '*'
	  {
	    LEX *lex=Lex;
	    lex->select->db = $1.str;
	    if (lex->grant == GLOBAL_ACLS)
	      lex->grant = DB_ACLS & ~GRANT_ACL;
	    else if (lex->columns.elements)
	    {
	      send_error(lex->thd,ER_ILLEGAL_GRANT_FOR_TABLE);
	      YYABORT;
	    }
	  }
	| '*' '.' '*'
	  {
	    LEX *lex=Lex;
	    lex->select->db = NULL;
	    if (lex->grant == GLOBAL_ACLS)
	      lex->grant= GLOBAL_ACLS & ~GRANT_ACL;
	    else if (lex->columns.elements)
	    {
	      send_error(lex->thd,ER_ILLEGAL_GRANT_FOR_TABLE);
	      YYABORT;
	    }
	  }
	| table_ident
	  {
	    LEX *lex=Lex;
	    if (!add_table_to_list($1,NULL,0))
	      YYABORT;
	    if (lex->grant == GLOBAL_ACLS)
	      lex->grant =  TABLE_ACLS & ~GRANT_ACL;
	  }
          ;


user_list:
	grant_user  { if (Lex->users_list.push_back($1)) YYABORT;}
	| user_list ',' grant_user
	  {
	    if (Lex->users_list.push_back($3))
	      YYABORT;
	  }
	;


grant_user:
	user IDENTIFIED_SYM BY TEXT_STRING
	{
	   $$=$1; $1->password=$4;
	   if ($4.length)
	   {
	     char *buff=(char*) sql_alloc(HASH_PASSWORD_LENGTH+1);
	     if (buff)
	     {
	       make_scrambled_password(buff,$4.str);
	       $1->password.str=buff;
	       $1->password.length=HASH_PASSWORD_LENGTH;
	     }
	  }
	}
	| user IDENTIFIED_SYM BY PASSWORD TEXT_STRING
	  { $$=$1; $1->password=$5 ; }
	| user
	  { $$=$1; $1->password.str=NullS; }
        ;


opt_column_list:
	/* empty */
	{
	  LEX *lex=Lex;
	  lex->grant |= lex->which_columns;
	}
	| '(' column_list ')';

column_list:
	column_list ',' column_list_id
	| column_list_id;

column_list_id:
	ident
	{
	  String *new_str = new String((const char*) $1.str,$1.length,default_charset_info);
	  List_iterator <LEX_COLUMN> iter(Lex->columns);
	  class LEX_COLUMN *point;
	  LEX *lex=Lex;
	  while ((point=iter++))
	  {
	    if (!my_strcasecmp(system_charset_info,
                               point->column.ptr(), new_str->ptr()))
		break;
	  }
	  lex->grant_tot_col|= lex->which_columns;
	  if (point)
	    point->rights |= lex->which_columns;
	  else
	    lex->columns.push_back(new LEX_COLUMN (*new_str,lex->which_columns));
	}
        ;


require_clause: /* empty */
        | REQUIRE_SYM require_list 
          {
            Lex->ssl_type=SSL_TYPE_SPECIFIED;
          }
        | REQUIRE_SYM SSL_SYM
          {
            Lex->ssl_type=SSL_TYPE_ANY;
          }
        | REQUIRE_SYM X509_SYM
          {
            Lex->ssl_type=SSL_TYPE_X509;
          }
	| REQUIRE_SYM NONE_SYM
	  {
	    Lex->ssl_type=SSL_TYPE_NONE;
	  }
<<<<<<< HEAD
	;
=======
          ;
>>>>>>> d482a3af

grant_options:
	/* empty */ {}
	| WITH grant_option_list;

grant_option_list:
	grant_option_list grant_option {}
	| grant_option {}
        ;

grant_option:
	GRANT OPTION { Lex->grant |= GRANT_ACL;}
        | MAX_QUERIES_PER_HOUR ULONG_NUM
        {
	  Lex->mqh.questions=$2;
	  Lex->mqh.bits |= 1;
	}
        | MAX_UPDATES_PER_HOUR ULONG_NUM
        {
	  Lex->mqh.updates=$2;
	  Lex->mqh.bits |= 2;
	}
        | MAX_CONNECTIONS_PER_HOUR ULONG_NUM
        {
	  Lex->mqh.connections=$2;
	  Lex->mqh.bits |= 4;
	}
        ;

begin:
	BEGIN_SYM   { Lex->sql_command = SQLCOM_BEGIN;} opt_work;

opt_work:
	/* empty */ {}
	| WORK_SYM {;}
        ;

commit:
	COMMIT_SYM   { Lex->sql_command = SQLCOM_COMMIT;};

rollback:
	ROLLBACK_SYM { Lex->sql_command = SQLCOM_ROLLBACK;};


/*
   UNIONS : glue selects together
*/


union:	
	/* empty */ {}
	| union_list;

union_list:
	UNION_SYM    union_option
	{
	  LEX *lex=Lex;
	  if (lex->exchange)
	  {
	    /* Only the last SELECT can have  INTO...... */
	    net_printf(lex->thd, ER_WRONG_USAGE, "UNION", "INTO");
	    YYABORT;
	  } 
	  if (lex->select->linkage == GLOBAL_OPTIONS_TYPE)
	  {
	    send_error(lex->thd, ER_SYNTAX_ERROR);
	    YYABORT;
	  }
	  if (mysql_new_select(lex, 0))
	    YYABORT;
	  lex->select->linkage=UNION_TYPE;
	}
	select_init
	;

union_opt:
	union {}
	| optional_order_or_limit {};

optional_order_or_limit:
	/* empty */ {}
	|
	  {
	    LEX *lex=Lex;
	    if (!lex->select->braces)
	    {
	      send_error(lex->thd, ER_SYNTAX_ERROR);
	      YYABORT;
	    }
	    lex->select->master_unit()->global_parameters= 
	      lex->select->master_unit();
	    /*
	      Following type conversion looks like hack, but all that need
	      SELECT_LEX fields always check linkage type.
	    */
	    lex->select= (SELECT_LEX*)lex->select->master_unit();
	    lex->select->select_limit=lex->thd->variables.select_limit;
	  }
	opt_order_clause limit_clause
	;

union_option:
	/* empty */ {}
	| ALL {Lex->union_option=1;};

singleval_subselect:
	subselect_start singleval_subselect_init
	subselect_end
	{
	  $$= $2;
	};

singleval_subselect_init:
	select_init
	{
	  $$= new Item_singleval_subselect(current_thd,
					   Lex->select->master_unit()->first_select());
	};

exists_subselect:
	subselect_start exists_subselect_init
	subselect_end
	{
	  $$= $2;
	};

exists_subselect_init:
	select_init
	{
	  $$= new Item_exists_subselect(current_thd,
					Lex->select->master_unit()->first_select());
	};

subselect_start:
	'('
	{
	  if (mysql_new_select(Lex, 1))
	    YYABORT;
	};

subselect_end:
	')'
	{
	  LEX *lex=Lex;
	  lex->select = lex->select->outer_select();
	};<|MERGE_RESOLUTION|>--- conflicted
+++ resolved
@@ -3622,11 +3622,7 @@
 	  {
 	    Lex->var_list.push_back(new set_var_password($3,$5));
 	  }
-<<<<<<< HEAD
 	;
-=======
-          ;
->>>>>>> d482a3af
 
 internal_variable_name:
 	ident
@@ -3636,11 +3632,7 @@
 	    YYABORT;
 	  $$=tmp;
 	}
-<<<<<<< HEAD
-	;
-=======
         ;
->>>>>>> d482a3af
 
 isolation_types:
 	READ_SYM UNCOMMITTED_SYM	{ $$= ISO_READ_UNCOMMITTED; }
@@ -4013,11 +4005,7 @@
 	  {
 	    Lex->ssl_type=SSL_TYPE_NONE;
 	  }
-<<<<<<< HEAD
-	;
-=======
           ;
->>>>>>> d482a3af
 
 grant_options:
 	/* empty */ {}
