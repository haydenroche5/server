--- conflicted
+++ resolved
@@ -703,8 +703,8 @@
 	| unlock
 	| update
 	| use
-<<<<<<< HEAD
-	| help;
+	| help
+	;
 	
 /* help */
 
@@ -714,10 +714,8 @@
        LEX *lex= Lex;
        lex->sql_command= SQLCOM_HELP;
        lex->help_arg= $2.str;
-       };
-=======
-	;
->>>>>>> b76c803a
+       }
+       ;
 
 /* change master */
 
@@ -781,10 +779,6 @@
 	 Lex->mi.relay_log_pos = $3;
        }
        ;
-<<<<<<< HEAD
-
-=======
->>>>>>> b76c803a
 
 /* create a table */
 
@@ -851,20 +845,12 @@
 	    lex->udf.returns=(Item_result) $7;
 	    lex->udf.dl=$9.str;
 	  }
-<<<<<<< HEAD
-          ;
-=======
-	;
->>>>>>> b76c803a
+	;
 
 create2:
 	'(' field_list ')' opt_create_table_options create3 {}
 	| opt_create_table_options create3 {}
-<<<<<<< HEAD
         ;
-=======
-	;
->>>>>>> b76c803a
 
 create3:
 	/* empty */ {}
@@ -875,11 +861,7 @@
 	    mysql_init_select(lex);
           }
           select_options select_item_list opt_select_from union {}
-<<<<<<< HEAD
-          ;
-=======
-	;
->>>>>>> b76c803a
+	;
 
 opt_as:
 	/* empty */ {}
@@ -907,7 +889,8 @@
 
 opt_with_if_not_exists:
 	/* empty */	 { $$= 0; }
-	| WITH IF NOT EXISTS	 { $$=HA_LEX_CREATE_IF_NOT_EXISTS; };
+	| WITH IF NOT EXISTS	 { $$=HA_LEX_CREATE_IF_NOT_EXISTS; }
+	;
 
 opt_create_table_options:
 	/* empty */
@@ -920,17 +903,14 @@
 
 create_table_options:
 	create_table_option
-<<<<<<< HEAD
-	| create_table_option     create_table_options;
-	| create_table_option ',' create_table_options;
+	| create_table_option     create_table_options
+	| create_table_option ',' create_table_options
+	;
 
 o_eq:
 	/* empty */
-	| EQ		{};
-=======
-	| create_table_option create_table_options
-	;
->>>>>>> b76c803a
+	| EQ		{}
+	;
 
 create_table_option:
 	TYPE_SYM o_eq table_types	{ Lex->create_info.db_type= $3; }
@@ -971,16 +951,10 @@
 	    Lex->create_info.table_charset= $5;
 	    Lex->create_info.used_fields|= HA_CREATE_USED_CHARSET;
 	  }
-<<<<<<< HEAD
 	| INSERT_METHOD o_eq merge_insert_types   { Lex->create_info.merge_insert_method= $3; Lex->create_info.used_fields|= HA_CREATE_USED_INSERT_METHOD;}
 	| DATA_SYM DIRECTORY_SYM o_eq TEXT_STRING { Lex->create_info.data_file_name= $4.str; }
-	| INDEX DIRECTORY_SYM o_eq TEXT_STRING	  { Lex->create_info.index_file_name= $4.str; };
-=======
-	| INSERT_METHOD EQ merge_insert_types   { Lex->create_info.merge_insert_method= $3; Lex->create_info.used_fields|= HA_CREATE_USED_INSERT_METHOD;}
-	| DATA_SYM DIRECTORY_SYM EQ TEXT_STRING	{ Lex->create_info.data_file_name= $4.str; }
-	| INDEX DIRECTORY_SYM EQ TEXT_STRING	{ Lex->create_info.index_file_name= $4.str; }
-	;
->>>>>>> b76c803a
+	| INDEX DIRECTORY_SYM o_eq TEXT_STRING	  { Lex->create_info.index_file_name= $4.str; }
+	;
 
 table_types:
 	ISAM_SYM	{ $$= DB_TYPE_ISAM; }
@@ -1218,7 +1192,8 @@
 
 opt_attribute:
 	/* empty */ {}
-	| opt_attribute_list {};
+	| opt_attribute_list {}
+	;
 
 opt_attribute_list:
 	opt_attribute_list attribute {}
@@ -1261,29 +1236,20 @@
 
 opt_default:
 	/* empty */	{}
-	| DEFAULT	{};
+	| DEFAULT	{}
+	;
 
 opt_db_default_character_set:
-<<<<<<< HEAD
 	/* empty */	{ $$=default_charset_info; }
 	| opt_default CHAR_SYM SET charset_name_or_default	{ $$=$4; }
-	| opt_default CHARSET charset_name_or_default		{ $$=$3; };
+	| opt_default CHARSET charset_name_or_default		{ $$=$3; }
+	;
 
 opt_binary:
 	/* empty */			{ Lex->charset=NULL; }
 	| BINARY			{ Lex->charset=my_charset_bin; }
-	| CHAR_SYM SET charset_name	{ Lex->charset=$3; } ;
-=======
-	/* empty */		{ $$=default_charset_info; }
-	| DEFAULT CHAR_SYM SET charset_name_or_default  { $$=$4; }
-	;
-
-opt_binary:
-	/* empty */			{ Lex->charset=NULL; }
-	| BINARY			{ Lex->type|=BINARY_FLAG; Lex->charset=NULL; }
 	| CHAR_SYM SET charset_name	{ Lex->charset=$3; }
 	;
->>>>>>> b76c803a
 
 references:
 	REFERENCES table_ident
@@ -1507,14 +1473,9 @@
 	    lex->select_lex.db=$3->db.str;
 	    lex->name= $3->table.str;
 	  }
-<<<<<<< HEAD
         | create_table_options_space_separated { Lex->simple_alter=0; }
-	| order_clause         { Lex->simple_alter=0; };
-=======
-        | create_table_options { Lex->simple_alter=0; }
 	| order_clause         { Lex->simple_alter=0; }
 	;
->>>>>>> b76c803a
 
 opt_column:
 	/* empty */	{}
@@ -1683,20 +1644,13 @@
 
 table_to_table:
 	table_ident TO_SYM table_ident
-<<<<<<< HEAD
 	{ 
 	  SELECT_LEX_NODE *sl= Lex->current_select;
 	  if (!sl->add_table_to_list($1,NULL,1,TL_IGNORE) ||
 	      !sl->add_table_to_list($3,NULL,1,TL_IGNORE))
 	    YYABORT;
- 	};
-=======
-	{ if (!add_table_to_list($1,NULL,1,TL_IGNORE) ||
-	      !add_table_to_list($3,NULL,1,TL_IGNORE))
-	     YYABORT;
  	}
 	;
->>>>>>> b76c803a
 
 /*
   Select : retrieve data from table
@@ -2484,14 +2438,9 @@
 	  { add_join_on($1,$9); $1->outer_join|=JOIN_TYPE_RIGHT; $$=$1; }
 	| join_table_list NATURAL RIGHT opt_outer JOIN_SYM join_table_list
 	  { add_join_natural($6,$1); $1->outer_join|=JOIN_TYPE_RIGHT; $$=$1; }
-<<<<<<< HEAD
 	| join_table_list NATURAL JOIN_SYM join_table_list
-	  { add_join_natural($1,$4); $$=$4; };
-=======
-	| join_table_list NATURAL JOIN_SYM join_table
 	  { add_join_natural($1,$4); $$=$4; }
 	;
->>>>>>> b76c803a
 
 normal_join:
 	',' {}
@@ -2535,13 +2484,6 @@
 	  mysql_init_select(lex);
 	  lex->current_select->linkage= DERIVED_TABLE_TYPE;
 	}
-<<<<<<< HEAD
-        select_options select_item_list select_intoto;
-
-select_intoto:
-	limit_clause {}
-	| select_from;
-=======
         select_options select_item_list select_intoto
 	;
 
@@ -2549,7 +2491,6 @@
 	limit_clause {}
 	| select_from
 	;
->>>>>>> b76c803a
 
 opt_outer:
 	/* empty */	{}
@@ -2573,15 +2514,10 @@
 	;
 
 key_usage_list:
-<<<<<<< HEAD
 	key_or_index { Select->select_lex()->interval_list.empty(); }
         '(' key_usage_list2 ')'
-        { $$= &Select->select_lex()->interval_list; };
-=======
-	key_or_index { Select->interval_list.empty(); } '(' key_usage_list2 ')'
-        { $$= &Select->interval_list; }
-	;
->>>>>>> b76c803a
+        { $$= &Select->select_lex()->interval_list; }
+	;
 
 key_usage_list2:
 	key_usage_list2 ',' ident
@@ -2593,14 +2529,10 @@
 	    interval_list.push_back(new String((const char*) $1.str, $1.length,
 				    default_charset_info)); }
 	| PRIMARY_SYM
-<<<<<<< HEAD
         { Select->select_lex()->
 	    interval_list.push_back(new String("PRIMARY", 7,
-				    default_charset_info)); };
-=======
-        { Select->interval_list.push_back(new String("PRIMARY",7,default_charset_info)); }
-	;
->>>>>>> b76c803a
+				    default_charset_info)); }
+	;
 
 using_list:
 	ident
@@ -2649,14 +2581,9 @@
 	;
 
 where_clause:
-<<<<<<< HEAD
-	/* empty */  { Select->select_lex()->where= 0; }  
-	| WHERE expr { Select->select_lex()->where= $2; };
-=======
-	/* empty */  { Select->where= 0; }
-	| WHERE expr { Select->where= $2; }
-	;
->>>>>>> b76c803a
+	/* empty */  { Select->select_lex()->where= 0; }
+	| WHERE expr { Select->select_lex()->where= $2; }
+	;
 
 having_clause:
 	/* empty */
@@ -2861,7 +2788,6 @@
 	    if (!$2->name)
 	      $2->set_name($1,(uint) ((char*) Lex->tok_end - $1));
 	  }
-<<<<<<< HEAD
           ;
 
 
@@ -2886,9 +2812,6 @@
 	       YYABORT;
 	   }
            ;
-=======
-	;
->>>>>>> b76c803a
 
 opt_into:
         INTO OUTFILE TEXT_STRING
@@ -2905,7 +2828,6 @@
 	opt_field_term opt_line_term
 	| INTO DUMPFILE TEXT_STRING
 	{
-<<<<<<< HEAD
 	  LEX *lex=Lex;
 	  if (!lex->describe)
 	  {
@@ -2920,12 +2842,6 @@
 	  current_thd->safe_to_cache_query=0;
 	}
         ;
-=======
-	  if (!(Lex->exchange= new sql_exchange($3.str,1)))
-	    YYABORT;
-	}
-	;
->>>>>>> b76c803a
 
 /*
   DO statement
@@ -2985,12 +2901,8 @@
 
 table_name:
 	table_ident
-<<<<<<< HEAD
-	{ if (!Select->add_table_to_list($1, NULL, 1)) YYABORT; };
-=======
-	{ if (!add_table_to_list($1,NULL,1)) YYABORT; }
-	;
->>>>>>> b76c803a
+	{ if (!Select->add_table_to_list($1, NULL, 1)) YYABORT; }
+	;
 
 if_exists:
 	/* empty */ { $$=0; }
@@ -3241,19 +3153,11 @@
 	{
 	  LEX* lex= Lex;
 	  lex->sql_command= SQLCOM_TRUNCATE;
-<<<<<<< HEAD
 	  lex->select_lex.options= 0;
 	  lex->select_lex.init_order();
-	  lex->lock_option= lex->thd->update_lock_default; };
-=======
-	  lex->select->options=0;
-	  lex->select->order_list.elements=0;
-          lex->select->order_list.first=0;
-          lex->select->order_list.next= (byte**) &lex->select->order_list.first;
-	  lex->lock_option= current_thd->update_lock_default;
-	}
-	;
->>>>>>> b76c803a
+	  lex->lock_option= lex->thd->update_lock_default; 
+	}
+	;
 
 opt_table_sym:
 	/* empty */
@@ -3262,18 +3166,15 @@
  
 /* Show things */
 
-<<<<<<< HEAD
 show:	SHOW 
 	{ 
 	  LEX *lex=Lex;
 	  lex->wild=0;
 	  bzero((char*) &lex->create_info,sizeof(lex->create_info));
 	}
-	show_param;
-=======
-show:	SHOW { Lex->wild=0;} show_param
-	;
->>>>>>> b76c803a
+	show_param
+	;
+
 
 show_param:
 	DATABASES wild
@@ -3452,16 +3353,12 @@
 	}
 	opt_describe_column
 	| describe_command select
-<<<<<<< HEAD
           { 
 	    LEX *lex=Lex;
 	    lex->select_lex.options|= SELECT_DESCRIBE; 
 	    lex->describe=1;
-	  };
-=======
-          { Lex->select_lex.options|= SELECT_DESCRIBE; }
-	;
->>>>>>> b76c803a
+	  }
+	;
 
 
 describe_command:
@@ -3565,15 +3462,10 @@
 use:	USE_SYM ident
 	{
 	  LEX *lex=Lex;
-<<<<<<< HEAD
 	  lex->sql_command=SQLCOM_CHANGE_DB;
 	  lex->select_lex.db= $2.str;
-	};
-=======
-	  lex->sql_command=SQLCOM_CHANGE_DB; lex->select->db= $2.str;
-	}
-	;
->>>>>>> b76c803a
+	}
+	;
 
 /* import, export of files */
 
@@ -3700,13 +3592,9 @@
             yyerror("You have an error in your SQL syntax");
             YYABORT;
           }
-<<<<<<< HEAD
-        };
-=======
         }
 	;
 
->>>>>>> b76c803a
 literal:
 	text_literal	{ $$ =	$1; }
 	| NUM		{ $$ =	new Item_int($1.str, (longlong) atol($1.str),$1.length); }
@@ -3760,17 +3648,10 @@
 	}
 	| ident '.' ident '.' ident
 	{
-<<<<<<< HEAD
 	  SELECT_LEX_NODE *sel=Select;
 	  $$ = !sel->create_refs || sel->get_in_sum_expr() > 0 ? (Item*) new Item_field((current_thd->client_capabilities & CLIENT_NO_SCHEMA ? NullS :$1.str),$3.str,$5.str) : (Item*) new Item_ref((current_thd->client_capabilities & CLIENT_NO_SCHEMA ? NullS :$1.str),$3.str,$5.str);
-	};
-
-=======
-	  SELECT_LEX *sel=Select;
-	  $$ = !sel->create_refs || sel->in_sum_expr > 0 ? (Item*) new Item_field((current_thd->client_capabilities & CLIENT_NO_SCHEMA ? NullS :$1.str),$3.str,$5.str) : (Item*) new Item_ref((current_thd->client_capabilities & CLIENT_NO_SCHEMA ? NullS :$1.str),$3.str,$5.str);
-	}
-	;
->>>>>>> b76c803a
+	}
+	;
 
 field_ident:
 	ident			{ $$=$1;}
@@ -4075,11 +3956,8 @@
 	    YYABORT;
 	  $$=tmp;
 	}
-<<<<<<< HEAD
-        ;
-=======
-	;
->>>>>>> b76c803a
+	;
+
 
 isolation_types:
 	READ_SYM UNCOMMITTED_SYM	{ $$= ISO_READ_UNCOMMITTED; }
@@ -4101,12 +3979,7 @@
 	      $$=buff;
 	    }
 	  }
-<<<<<<< HEAD
-          ;
-
-=======
-	;
->>>>>>> b76c803a
+        ;
 
 set_expr_or_default:
 	expr      { $$=$1; }
@@ -4138,35 +4011,22 @@
 
 table_lock:
 	table_ident opt_table_alias lock_option
-<<<<<<< HEAD
 	{
 	  if (!Select->add_table_to_list($1, $2, 0, (thr_lock_type) $3))
 	   YYABORT;
 	}
         ;
-=======
-	{ if (!add_table_to_list($1,$2,0,(thr_lock_type) $3)) YYABORT; }
-	;
->>>>>>> b76c803a
 
 lock_option:
 	READ_SYM	{ $$=TL_READ_NO_INSERT; }
 	| WRITE_SYM     { $$=current_thd->update_lock_default; }
 	| LOW_PRIORITY WRITE_SYM { $$=TL_WRITE_LOW_PRIORITY; }
 	| READ_SYM LOCAL_SYM { $$= TL_READ; }
-<<<<<<< HEAD
         ;
 
 unlock:
 	UNLOCK_SYM table_or_tables { Lex->sql_command=SQLCOM_UNLOCK_TABLES; }
         ;
-=======
-	;
-
-unlock:
-	UNLOCK_SYM table_or_tables { Lex->sql_command=SQLCOM_UNLOCK_TABLES; }
-	;
->>>>>>> b76c803a
 
 
 /*
@@ -4199,29 +4059,17 @@
 	    YYABORT;
         }
         handler_read_or_scan where_clause limit_clause { }
-<<<<<<< HEAD
         ;
-=======
-	;
->>>>>>> b76c803a
 
 handler_read_or_scan:
 	handler_scan_function         { Lex->backup_dir= 0; }
         | ident handler_rkey_function { Lex->backup_dir= $1.str; }
-<<<<<<< HEAD
         ;
-=======
-	;
->>>>>>> b76c803a
 
 handler_scan_function:
 	FIRST_SYM  { Lex->ha_read_mode = RFIRST; }
 	| NEXT_SYM { Lex->ha_read_mode = RNEXT;  }
-<<<<<<< HEAD
         ;
-=======
-	;
->>>>>>> b76c803a
 
 handler_rkey_function:
 	FIRST_SYM  { Lex->ha_read_mode = RFIRST; }
@@ -4229,7 +4077,6 @@
 	| PREV_SYM { Lex->ha_read_mode = RPREV;  }
 	| LAST_SYM { Lex->ha_read_mode = RLAST;  }
 	| handler_rkey_mode
-<<<<<<< HEAD
 	{
 	  LEX *lex=Lex;
 	  lex->ha_read_mode = RKEY;
@@ -4238,17 +4085,6 @@
 	    YYABORT;
 	} '(' values ')' { }
         ;
-=======
-	  {
-	    LEX *lex=Lex;
-	    lex->ha_read_mode = RKEY;
-	    lex->ha_rkey_mode=$1;
-	    if (!(lex->insert_list = new List_item))
-	      YYABORT;
-	  }
-	  '(' values ')' { }
-	;
->>>>>>> b76c803a
 
 handler_rkey_mode:
 	  EQ     { $$=HA_READ_KEY_EXACT;   }
@@ -4256,11 +4092,7 @@
 	| LE     { $$=HA_READ_KEY_OR_PREV; }
 	| GT_SYM { $$=HA_READ_AFTER_KEY;   }
 	| LT     { $$=HA_READ_BEFORE_KEY;  }
-<<<<<<< HEAD
         ;
-=======
-	;
->>>>>>> b76c803a
 
 /* GRANT / REVOKE */
 
@@ -4301,11 +4133,7 @@
 	grant_privilege_list {}
 	| ALL PRIVILEGES	{ Lex->grant = GLOBAL_ACLS;}
 	| ALL			{ Lex->grant = GLOBAL_ACLS;}
-<<<<<<< HEAD
         ;
-=======
-	;
->>>>>>> b76c803a
 
 grant_privilege_list:
 	grant_privilege
@@ -4425,12 +4253,7 @@
 	    if (lex->grant == GLOBAL_ACLS)
 	      lex->grant =  TABLE_ACLS & ~GRANT_ACL;
 	  }
-<<<<<<< HEAD
-          ;
-
-=======
-	;
->>>>>>> b76c803a
+        ;
 
 user_list:
 	grant_user  { if (Lex->users_list.push_back($1)) YYABORT;}
@@ -4460,12 +4283,8 @@
 	  { $$=$1; $1->password=$5 ; }
 	| user
 	  { $$=$1; $1->password.str=NullS; }
-<<<<<<< HEAD
         ;
 
-=======
-	;
->>>>>>> b76c803a
 
 opt_column_list:
 	/* empty */
@@ -4500,12 +4319,8 @@
 	  else
 	    lex->columns.push_back(new LEX_COLUMN (*new_str,lex->which_columns));
 	}
-<<<<<<< HEAD
         ;
 
-=======
-	;
->>>>>>> b76c803a
 
 require_clause: /* empty */
         | REQUIRE_SYM require_list 
@@ -4524,11 +4339,8 @@
 	  {
 	    Lex->ssl_type=SSL_TYPE_NONE;
 	  }
-<<<<<<< HEAD
-          ;
-=======
-	;
->>>>>>> b76c803a
+        ;
+
 
 grant_options:
 	/* empty */ {}
@@ -4538,11 +4350,7 @@
 grant_option_list:
 	grant_option_list grant_option {}
 	| grant_option {}
-<<<<<<< HEAD
         ;
-=======
-	;
->>>>>>> b76c803a
 
 grant_option:
 	GRANT OPTION { Lex->grant |= GRANT_ACL;}
@@ -4561,11 +4369,7 @@
 	  Lex->mqh.connections=$2;
 	  Lex->mqh.bits |= 4;
 	}
-<<<<<<< HEAD
         ;
-=======
-	;
->>>>>>> b76c803a
 
 begin:
 	BEGIN_SYM   { Lex->sql_command = SQLCOM_BEGIN;} opt_work
@@ -4573,13 +4377,8 @@
 
 opt_work:
 	/* empty */ {}
-<<<<<<< HEAD
 	| WORK_SYM {;}
         ;
-=======
-	| WORK_SYM {}
-	;
->>>>>>> b76c803a
 
 commit:
 	COMMIT_SYM   { Lex->sql_command = SQLCOM_COMMIT; }
@@ -4649,12 +4448,8 @@
 
 union_option:
 	/* empty */ {}
-<<<<<<< HEAD
-	| ALL {Select->master_unit()->union_option= 1;};
-=======
-	| ALL {Lex->union_option=1; }
-	;
->>>>>>> b76c803a
+	| ALL {Select->master_unit()->union_option= 1;}
+	;
 
 singleval_subselect:
 	subselect_start singleval_subselect_init
@@ -4667,16 +4462,11 @@
 singleval_subselect_init:
 	select_init
 	{
-<<<<<<< HEAD
 	  $$= new Item_singleval_subselect(current_thd,
 					   Lex->current_select->master_unit()->
                                              first_select());
-	};
-=======
-	  $$= new Item_singleval_subselect(current_thd, Lex->select);
-	}
-	;
->>>>>>> b76c803a
+	}
+	;
 
 exists_subselect:
 	subselect_start exists_subselect_init
@@ -4689,16 +4479,11 @@
 exists_subselect_init:
 	select_init
 	{
-<<<<<<< HEAD
 	  $$= new Item_exists_subselect(current_thd,
 					Lex->current_select->master_unit()->
 					  first_select());
-	};
-=======
-	  $$= new Item_exists_subselect(current_thd, Lex->select);
-	}
-	;
->>>>>>> b76c803a
+	}
+	;
 
 subselect_start:
 	'('
@@ -4712,11 +4497,6 @@
 	')'
 	{
 	  LEX *lex=Lex;
-<<<<<<< HEAD
 	  lex->current_select = lex->current_select->outer_select();
-	};
-=======
-	  lex->select = lex->select->outer_select();
-	}
-	;
->>>>>>> b76c803a
+	}
+	;