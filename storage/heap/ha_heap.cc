/* Copyright (C) 2000-2006 MySQL AB

   This program is free software; you can redistribute it and/or modify
   it under the terms of the GNU General Public License as published by
   the Free Software Foundation; version 2 of the License.

   This program is distributed in the hope that it will be useful,
   but WITHOUT ANY WARRANTY; without even the implied warranty of
   MERCHANTABILITY or FITNESS FOR A PARTICULAR PURPOSE.  See the
   GNU General Public License for more details.

   You should have received a copy of the GNU General Public License
   along with this program; if not, write to the Free Software
   Foundation, Inc., 59 Temple Place, Suite 330, Boston, MA  02111-1307  USA */


#ifdef USE_PRAGMA_IMPLEMENTATION
#pragma implementation				// gcc: Class implementation
#endif

#define MYSQL_SERVER 1
#include "mysql_priv.h"
#include <mysql/plugin.h>
#include "ha_heap.h"


static handler *heap_create_handler(handlerton *hton,
                                    TABLE_SHARE *table, 
                                    MEM_ROOT *mem_root);

int heap_panic(handlerton *hton, ha_panic_function flag)
{
  return hp_panic(flag);
}


int heap_init(void *p)
{
  handlerton *heap_hton;

  heap_hton= (handlerton *)p;
  heap_hton->state=      SHOW_OPTION_YES;
  heap_hton->db_type=    DB_TYPE_HEAP;
  heap_hton->create=     heap_create_handler;
  heap_hton->panic=      heap_panic;
  heap_hton->flags=      HTON_CAN_RECREATE;

  return 0;
}

static handler *heap_create_handler(handlerton *hton,
                                    TABLE_SHARE *table, 
                                    MEM_ROOT *mem_root)
{
  return new (mem_root) ha_heap(hton, table);
}


/*****************************************************************************
** HEAP tables
*****************************************************************************/

ha_heap::ha_heap(handlerton *hton, TABLE_SHARE *table_arg)
  :handler(hton, table_arg), file(0), records_changed(0),
  key_stat_version(0)
{}


static const char *ha_heap_exts[] = {
  NullS
};

const char **ha_heap::bas_ext() const
{
  return ha_heap_exts;
}

/*
  Hash index statistics is updated (copied from HP_KEYDEF::hash_buckets to 
  rec_per_key) after 1/HEAP_STATS_UPDATE_THRESHOLD fraction of table records 
  have been inserted/updated/deleted. delete_all_rows() and table flush cause 
  immediate update.

  NOTE
   hash index statistics must be updated when number of table records changes
   from 0 to non-zero value and vice versa. Otherwise records_in_range may 
   erroneously return 0 and 'range' may miss records.
*/
#define HEAP_STATS_UPDATE_THRESHOLD 10

int ha_heap::open(const char *name, int mode, uint test_if_locked)
{
  if (!(file= heap_open(name, mode)) && my_errno == ENOENT)
  {
    HA_CREATE_INFO create_info;
    bzero(&create_info, sizeof(create_info));
    if (!create(name, table, &create_info))
    {
      file= heap_open(name, mode);
      implicit_emptied= 1;
    }
  }
  ref_length= sizeof(HEAP_PTR);
  if (file)
  {
    /* Initialize variables for the opened table */
    set_keys_for_scanning();
    /*
      We cannot run update_key_stats() here because we do not have a
      lock on the table. The 'records' count might just be changed
      temporarily at this moment and we might get wrong statistics (Bug
      #10178). Instead we request for update. This will be done in
      ha_heap::info(), which is always called before key statistics are
      used.
    */
    key_stat_version= file->s->key_stat_version-1;
  }
  return (file ? 0 : 1);
}

int ha_heap::close(void)
{
  return heap_close(file);
}


/*
  Compute which keys to use for scanning

  SYNOPSIS
    set_keys_for_scanning()
    no parameter

  DESCRIPTION
    Set the bitmap btree_keys, which is used when the upper layers ask
    which keys to use for scanning. For each btree index the
    corresponding bit is set.

  RETURN
    void
*/

void ha_heap::set_keys_for_scanning(void)
{
  btree_keys.clear_all();
  for (uint i= 0 ; i < table->s->keys ; i++)
  {
    if (table->key_info[i].algorithm == HA_KEY_ALG_BTREE)
      btree_keys.set_bit(i);
  }
}


void ha_heap::update_key_stats()
{
  for (uint i= 0; i < table->s->keys; i++)
  {
    KEY *key=table->key_info+i;
    if (!key->rec_per_key)
      continue;
    if (key->algorithm != HA_KEY_ALG_BTREE)
    {
      if (key->flags & HA_NOSAME)
        key->rec_per_key[key->key_parts-1]= 1;
      else
      {
        ha_rows hash_buckets= file->s->keydef[i].hash_buckets;
        uint no_records= hash_buckets ? file->s->records/hash_buckets : 2;
        if (no_records < 2)
          no_records= 2;
        key->rec_per_key[key->key_parts-1]= no_records;
      }
    }
  }
  records_changed= 0;
  /* At the end of update_key_stats() we can proudly claim they are OK. */
  key_stat_version= file->s->key_stat_version;
}


int ha_heap::write_row(byte * buf)
{
  int res;
  ha_statistic_increment(&SSV::ha_write_count);
  if (table->timestamp_field_type & TIMESTAMP_AUTO_SET_ON_INSERT)
    table->timestamp_field->set_time();
  if (table->next_number_field && buf == table->record[0])
  {
    if ((res= update_auto_increment()))
      return res;
  }
  res= heap_write(file,buf);
  if (!res && (++records_changed*HEAP_STATS_UPDATE_THRESHOLD > 
               file->s->records))
  {
    /*
       We can perform this safely since only one writer at the time is
       allowed on the table.
    */
    file->s->key_stat_version++;
  }
  return res;
}

int ha_heap::update_row(const byte * old_data, byte * new_data)
{
  int res;
  ha_statistic_increment(&SSV::ha_update_count);
  if (table->timestamp_field_type & TIMESTAMP_AUTO_SET_ON_UPDATE)
    table->timestamp_field->set_time();
  res= heap_update(file,old_data,new_data);
  if (!res && ++records_changed*HEAP_STATS_UPDATE_THRESHOLD > 
              file->s->records)
  {
    /*
       We can perform this safely since only one writer at the time is
       allowed on the table.
    */
    file->s->key_stat_version++;
  }
  return res;
}

int ha_heap::delete_row(const byte * buf)
{
  int res;
  ha_statistic_increment(&SSV::ha_delete_count);
  res= heap_delete(file,buf);
  if (!res && table->s->tmp_table == NO_TMP_TABLE && 
      ++records_changed*HEAP_STATS_UPDATE_THRESHOLD > file->s->records)
  {
    /*
       We can perform this safely since only one writer at the time is
       allowed on the table.
    */
    file->s->key_stat_version++;
  }
  return res;
}

int ha_heap::index_read(byte * buf, const byte * key, key_part_map keypart_map,
			enum ha_rkey_function find_flag)
{
  DBUG_ASSERT(inited==INDEX);
<<<<<<< HEAD
  statistic_increment(table->in_use->status_var.ha_read_key_count,
		      &LOCK_status);
  int error = heap_rkey(file,buf,active_index, key, keypart_map, find_flag);
=======
  ha_statistic_increment(&SSV::ha_read_key_count);
  int error = heap_rkey(file,buf,active_index, key, key_len, find_flag);
>>>>>>> add37876
  table->status = error ? STATUS_NOT_FOUND : 0;
  return error;
}

int ha_heap::index_read_last(byte *buf, const byte *key, key_part_map keypart_map)
{
  DBUG_ASSERT(inited==INDEX);
<<<<<<< HEAD
  statistic_increment(table->in_use->status_var.ha_read_key_count,
		      &LOCK_status);
  int error= heap_rkey(file, buf, active_index, key, keypart_map,
=======
  ha_statistic_increment(&SSV::ha_read_key_count);
  int error= heap_rkey(file, buf, active_index, key, key_len,
>>>>>>> add37876
		       HA_READ_PREFIX_LAST);
  table->status= error ? STATUS_NOT_FOUND : 0;
  return error;
}

int ha_heap::index_read_idx(byte * buf, uint index, const byte * key,
			    key_part_map keypart_map,
                            enum ha_rkey_function find_flag)
{
<<<<<<< HEAD
  statistic_increment(table->in_use->status_var.ha_read_key_count,
		      &LOCK_status);
  int error = heap_rkey(file, buf, index, key, keypart_map, find_flag);
=======
  ha_statistic_increment(&SSV::ha_read_key_count);
  int error = heap_rkey(file, buf, index, key, key_len, find_flag);
>>>>>>> add37876
  table->status = error ? STATUS_NOT_FOUND : 0;
  return error;
}

int ha_heap::index_next(byte * buf)
{
  DBUG_ASSERT(inited==INDEX);
  ha_statistic_increment(&SSV::ha_read_next_count);
  int error=heap_rnext(file,buf);
  table->status=error ? STATUS_NOT_FOUND: 0;
  return error;
}

int ha_heap::index_prev(byte * buf)
{
  DBUG_ASSERT(inited==INDEX);
  ha_statistic_increment(&SSV::ha_read_prev_count);
  int error=heap_rprev(file,buf);
  table->status=error ? STATUS_NOT_FOUND: 0;
  return error;
}

int ha_heap::index_first(byte * buf)
{
  DBUG_ASSERT(inited==INDEX);
  ha_statistic_increment(&SSV::ha_read_first_count);
  int error=heap_rfirst(file, buf, active_index);
  table->status=error ? STATUS_NOT_FOUND: 0;
  return error;
}

int ha_heap::index_last(byte * buf)
{
  DBUG_ASSERT(inited==INDEX);
  ha_statistic_increment(&SSV::ha_read_last_count);
  int error=heap_rlast(file, buf, active_index);
  table->status=error ? STATUS_NOT_FOUND: 0;
  return error;
}

int ha_heap::rnd_init(bool scan)
{
  return scan ? heap_scan_init(file) : 0;
}

int ha_heap::rnd_next(byte *buf)
{
  ha_statistic_increment(&SSV::ha_read_rnd_next_count);
  int error=heap_scan(file, buf);
  table->status=error ? STATUS_NOT_FOUND: 0;
  return error;
}

int ha_heap::rnd_pos(byte * buf, byte *pos)
{
  int error;
  HEAP_PTR heap_position;
  ha_statistic_increment(&SSV::ha_read_rnd_count);
  memcpy_fixed((char*) &heap_position, pos, sizeof(HEAP_PTR));
  error=heap_rrnd(file, buf, heap_position);
  table->status=error ? STATUS_NOT_FOUND: 0;
  return error;
}

void ha_heap::position(const byte *record)
{
  *(HEAP_PTR*) ref= heap_position(file);	// Ref is aligned
}

int ha_heap::info(uint flag)
{
  HEAPINFO hp_info;
  (void) heap_info(file,&hp_info,flag);

  errkey=                     hp_info.errkey;
  stats.records=              hp_info.records;
  stats.deleted=              hp_info.deleted;
  stats.mean_rec_length=      hp_info.reclength;
  stats.data_file_length=     hp_info.data_length;
  stats.index_file_length=    hp_info.index_length;
  stats.max_data_file_length= hp_info.max_records * hp_info.reclength;
  stats.delete_length=        hp_info.deleted * hp_info.reclength;
  if (flag & HA_STATUS_AUTO)
    stats.auto_increment_value= hp_info.auto_increment;
  /*
    If info() is called for the first time after open(), we will still
    have to update the key statistics. Hoping that a table lock is now
    in place.
  */
  if (key_stat_version != file->s->key_stat_version)
    update_key_stats();
  return 0;
}


int ha_heap::extra(enum ha_extra_function operation)
{
  return heap_extra(file,operation);
}


int ha_heap::reset()
{
  return heap_reset(file);
}


int ha_heap::delete_all_rows()
{
  heap_clear(file);
  if (table->s->tmp_table == NO_TMP_TABLE)
  {
    /*
       We can perform this safely since only one writer at the time is
       allowed on the table.
    */
    file->s->key_stat_version++;
  }
  return 0;
}

int ha_heap::external_lock(THD *thd, int lock_type)
{
  return 0;					// No external locking
}


/*
  Disable indexes.

  SYNOPSIS
    disable_indexes()
    mode        mode of operation:
                HA_KEY_SWITCH_NONUNIQ      disable all non-unique keys
                HA_KEY_SWITCH_ALL          disable all keys
                HA_KEY_SWITCH_NONUNIQ_SAVE dis. non-uni. and make persistent
                HA_KEY_SWITCH_ALL_SAVE     dis. all keys and make persistent

  DESCRIPTION
    Disable indexes and clear keys to use for scanning.

  IMPLEMENTATION
    HA_KEY_SWITCH_NONUNIQ       is not implemented.
    HA_KEY_SWITCH_NONUNIQ_SAVE  is not implemented with HEAP.
    HA_KEY_SWITCH_ALL_SAVE      is not implemented with HEAP.

  RETURN
    0  ok
    HA_ERR_WRONG_COMMAND  mode not implemented.
*/

int ha_heap::disable_indexes(uint mode)
{
  int error;

  if (mode == HA_KEY_SWITCH_ALL)
  {
    if (!(error= heap_disable_indexes(file)))
      set_keys_for_scanning();
  }
  else
  {
    /* mode not implemented */
    error= HA_ERR_WRONG_COMMAND;
  }
  return error;
}


/*
  Enable indexes.

  SYNOPSIS
    enable_indexes()
    mode        mode of operation:
                HA_KEY_SWITCH_NONUNIQ      enable all non-unique keys
                HA_KEY_SWITCH_ALL          enable all keys
                HA_KEY_SWITCH_NONUNIQ_SAVE en. non-uni. and make persistent
                HA_KEY_SWITCH_ALL_SAVE     en. all keys and make persistent

  DESCRIPTION
    Enable indexes and set keys to use for scanning.
    The indexes might have been disabled by disable_index() before.
    The function works only if both data and indexes are empty,
    since the heap storage engine cannot repair the indexes.
    To be sure, call handler::delete_all_rows() before.

  IMPLEMENTATION
    HA_KEY_SWITCH_NONUNIQ       is not implemented.
    HA_KEY_SWITCH_NONUNIQ_SAVE  is not implemented with HEAP.
    HA_KEY_SWITCH_ALL_SAVE      is not implemented with HEAP.

  RETURN
    0  ok
    HA_ERR_CRASHED  data or index is non-empty. Delete all rows and retry.
    HA_ERR_WRONG_COMMAND  mode not implemented.
*/

int ha_heap::enable_indexes(uint mode)
{
  int error;

  if (mode == HA_KEY_SWITCH_ALL)
  {
    if (!(error= heap_enable_indexes(file)))
      set_keys_for_scanning();
  }
  else
  {
    /* mode not implemented */
    error= HA_ERR_WRONG_COMMAND;
  }
  return error;
}


/*
  Test if indexes are disabled.

  SYNOPSIS
    indexes_are_disabled()
    no parameters

  RETURN
    0  indexes are not disabled
    1  all indexes are disabled
   [2  non-unique indexes are disabled - NOT YET IMPLEMENTED]
*/

int ha_heap::indexes_are_disabled(void)
{
  return heap_indexes_are_disabled(file);
}

THR_LOCK_DATA **ha_heap::store_lock(THD *thd,
				    THR_LOCK_DATA **to,
				    enum thr_lock_type lock_type)
{
  if (lock_type != TL_IGNORE && file->lock.type == TL_UNLOCK)
    file->lock.type=lock_type;
  *to++= &file->lock;
  return to;
}

/*
  We have to ignore ENOENT entries as the HEAP table is created on open and
  not when doing a CREATE on the table.
*/

int ha_heap::delete_table(const char *name)
{
  int error= heap_delete_table(name);
  return error == ENOENT ? 0 : error;
}


void ha_heap::drop_table(const char *name)
{
  heap_drop_table(file);
  close();
}


int ha_heap::rename_table(const char * from, const char * to)
{
  return heap_rename(from,to);
}


ha_rows ha_heap::records_in_range(uint inx, key_range *min_key,
                                  key_range *max_key)
{
  KEY *key=table->key_info+inx;
  if (key->algorithm == HA_KEY_ALG_BTREE)
    return hp_rb_records_in_range(file, inx, min_key, max_key);

  if (!min_key || !max_key ||
      min_key->length != max_key->length ||
      min_key->length != key->key_length ||
      min_key->flag != HA_READ_KEY_EXACT ||
      max_key->flag != HA_READ_AFTER_KEY)
    return HA_POS_ERROR;			// Can only use exact keys

  if (stats.records <= 1)
    return stats.records;

  /* Assert that info() did run. We need current statistics here. */
  DBUG_ASSERT(key_stat_version == file->s->key_stat_version);
  return key->rec_per_key[key->key_parts-1];
}


int ha_heap::create(const char *name, TABLE *table_arg,
		    HA_CREATE_INFO *create_info)
{
  uint key, parts, mem_per_row= 0, keys= table_arg->s->keys;
  uint auto_key= 0, auto_key_type= 0;
  ha_rows max_rows;
  HP_KEYDEF *keydef;
  HA_KEYSEG *seg;
  int error;
  TABLE_SHARE *share= table_arg->s;
  bool found_real_auto_increment= 0;

  for (key= parts= 0; key < keys; key++)
    parts+= table_arg->key_info[key].key_parts;

  if (!(keydef= (HP_KEYDEF*) my_malloc(keys * sizeof(HP_KEYDEF) +
				       parts * sizeof(HA_KEYSEG),
				       MYF(MY_WME))))
    return my_errno;
  seg= my_reinterpret_cast(HA_KEYSEG*) (keydef + keys);
  for (key= 0; key < keys; key++)
  {
    KEY *pos= table_arg->key_info+key;
    KEY_PART_INFO *key_part=     pos->key_part;
    KEY_PART_INFO *key_part_end= key_part + pos->key_parts;

    keydef[key].keysegs=   (uint) pos->key_parts;
    keydef[key].flag=      (pos->flags & (HA_NOSAME | HA_NULL_ARE_EQUAL));
    keydef[key].seg=       seg;

    switch (pos->algorithm) {
    case HA_KEY_ALG_UNDEF:
    case HA_KEY_ALG_HASH:
      keydef[key].algorithm= HA_KEY_ALG_HASH;
      mem_per_row+= sizeof(char*) * 2; // = sizeof(HASH_INFO)
      break;
    case HA_KEY_ALG_BTREE:
      keydef[key].algorithm= HA_KEY_ALG_BTREE;
      mem_per_row+=sizeof(TREE_ELEMENT)+pos->key_length+sizeof(char*);
      break;
    default:
      DBUG_ASSERT(0); // cannot happen
    }

    for (; key_part != key_part_end; key_part++, seg++)
    {
      Field *field= key_part->field;

      if (pos->algorithm == HA_KEY_ALG_BTREE)
	seg->type= field->key_type();
      else
      {
        if ((seg->type = field->key_type()) != (int) HA_KEYTYPE_TEXT &&
            seg->type != HA_KEYTYPE_VARTEXT1 &&
            seg->type != HA_KEYTYPE_VARTEXT2 &&
            seg->type != HA_KEYTYPE_VARBINARY1 &&
            seg->type != HA_KEYTYPE_VARBINARY2)
          seg->type= HA_KEYTYPE_BINARY;
      }
      seg->start=   (uint) key_part->offset;
      seg->length=  (uint) key_part->length;
      seg->flag=    key_part->key_part_flag;

      if (field->flags & (ENUM_FLAG | SET_FLAG))
        seg->charset= &my_charset_bin;
      else
        seg->charset= field->charset();
      if (field->null_ptr)
      {
	seg->null_bit= field->null_bit;
	seg->null_pos= (uint) (field->null_ptr - (uchar*) table_arg->record[0]);
      }
      else
      {
	seg->null_bit= 0;
	seg->null_pos= 0;
      }
      if (field->flags & AUTO_INCREMENT_FLAG &&
          table_arg->found_next_number_field &&
          key == share->next_number_index)
      {
        /*
          Store key number and type for found auto_increment key
          We have to store type as seg->type can differ from it
        */
        auto_key= key+ 1;
	auto_key_type= field->key_type();
      }
    }
  }
  mem_per_row+= MY_ALIGN(share->reclength + 1, sizeof(char*));
  max_rows = (ha_rows) (table_arg->in_use->variables.max_heap_table_size /
			(ulonglong) mem_per_row);
  if (table_arg->found_next_number_field)
  {
    keydef[share->next_number_index].flag|= HA_AUTO_KEY;
    found_real_auto_increment= share->next_number_key_offset == 0;
  }
  HP_CREATE_INFO hp_create_info;
  hp_create_info.auto_key= auto_key;
  hp_create_info.auto_key_type= auto_key_type;
  hp_create_info.auto_increment= (create_info->auto_increment_value ?
				  create_info->auto_increment_value - 1 : 0);
  hp_create_info.max_table_size=current_thd->variables.max_heap_table_size;
  hp_create_info.with_auto_increment= found_real_auto_increment;
  max_rows = (ha_rows) (hp_create_info.max_table_size / mem_per_row);
  error= heap_create(name,
		     keys, keydef, share->reclength,
		     (ulong) ((share->max_rows < max_rows &&
			       share->max_rows) ? 
			      share->max_rows : max_rows),
		     (ulong) share->min_rows, &hp_create_info);
  my_free((gptr) keydef, MYF(0));
  if (file)
    info(HA_STATUS_NO_LOCK | HA_STATUS_CONST | HA_STATUS_VARIABLE);
  return (error);
}


void ha_heap::update_create_info(HA_CREATE_INFO *create_info)
{
  table->file->info(HA_STATUS_AUTO);
  if (!(create_info->used_fields & HA_CREATE_USED_AUTO))
    create_info->auto_increment_value= stats.auto_increment_value;
}

void ha_heap::get_auto_increment(ulonglong offset, ulonglong increment,
                                 ulonglong nb_desired_values,
                                 ulonglong *first_value,
                                 ulonglong *nb_reserved_values)
{
  ha_heap::info(HA_STATUS_AUTO);
  *first_value= stats.auto_increment_value;
  /* such table has only table-level locking so reserves up to +inf */
  *nb_reserved_values= ULONGLONG_MAX;
}


bool ha_heap::check_if_incompatible_data(HA_CREATE_INFO *info,
					 uint table_changes)
{
  /* Check that auto_increment value was not changed */
  if ((info->used_fields & HA_CREATE_USED_AUTO &&
       info->auto_increment_value != 0) ||
      table_changes == IS_EQUAL_NO ||
      table_changes & IS_EQUAL_PACK_LENGTH) // Not implemented yet
    return COMPATIBLE_DATA_NO;
  return COMPATIBLE_DATA_YES;
}

struct st_mysql_storage_engine heap_storage_engine=
{ MYSQL_HANDLERTON_INTERFACE_VERSION };

mysql_declare_plugin(heap)
{
  MYSQL_STORAGE_ENGINE_PLUGIN,
  &heap_storage_engine,
  "MEMORY",
  "MySQL AB",
  "Hash based, stored in memory, useful for temporary tables",
  PLUGIN_LICENSE_GPL,
  heap_init,
  NULL,
  0x0100, /* 1.0 */
  NULL,                       /* status variables                */
  NULL,                       /* system variables                */
  NULL                        /* config options                  */
}
mysql_declare_plugin_end;<|MERGE_RESOLUTION|>--- conflicted
+++ resolved
@@ -242,29 +242,17 @@
 			enum ha_rkey_function find_flag)
 {
   DBUG_ASSERT(inited==INDEX);
-<<<<<<< HEAD
-  statistic_increment(table->in_use->status_var.ha_read_key_count,
-		      &LOCK_status);
+  ha_statistic_increment(&SSV::ha_read_key_count);
   int error = heap_rkey(file,buf,active_index, key, keypart_map, find_flag);
-=======
+  table->status = error ? STATUS_NOT_FOUND : 0;
+  return error;
+}
+
+int ha_heap::index_read_last(byte *buf, const byte *key, key_part_map keypart_map)
+{
+  DBUG_ASSERT(inited==INDEX);
   ha_statistic_increment(&SSV::ha_read_key_count);
-  int error = heap_rkey(file,buf,active_index, key, key_len, find_flag);
->>>>>>> add37876
-  table->status = error ? STATUS_NOT_FOUND : 0;
-  return error;
-}
-
-int ha_heap::index_read_last(byte *buf, const byte *key, key_part_map keypart_map)
-{
-  DBUG_ASSERT(inited==INDEX);
-<<<<<<< HEAD
-  statistic_increment(table->in_use->status_var.ha_read_key_count,
-		      &LOCK_status);
   int error= heap_rkey(file, buf, active_index, key, keypart_map,
-=======
-  ha_statistic_increment(&SSV::ha_read_key_count);
-  int error= heap_rkey(file, buf, active_index, key, key_len,
->>>>>>> add37876
 		       HA_READ_PREFIX_LAST);
   table->status= error ? STATUS_NOT_FOUND : 0;
   return error;
@@ -274,14 +262,8 @@
 			    key_part_map keypart_map,
                             enum ha_rkey_function find_flag)
 {
-<<<<<<< HEAD
-  statistic_increment(table->in_use->status_var.ha_read_key_count,
-		      &LOCK_status);
+  ha_statistic_increment(&SSV::ha_read_key_count);
   int error = heap_rkey(file, buf, index, key, keypart_map, find_flag);
-=======
-  ha_statistic_increment(&SSV::ha_read_key_count);
-  int error = heap_rkey(file, buf, index, key, key_len, find_flag);
->>>>>>> add37876
   table->status = error ? STATUS_NOT_FOUND : 0;
   return error;
 }
