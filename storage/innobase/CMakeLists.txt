--- conflicted
+++ resolved
@@ -174,36 +174,20 @@
   SET(WITH_INNOBASE_STORAGE_ENGINE TRUE)
 ENDIF()
 
-<<<<<<< HEAD
-# On solaris, reduce symbol visibility, so loader does not mix
-# the same symbols from builtin innodb and from shared one.
-# Only required for old GCC (3.4.3) that does not support hidden visibility
-IF(CMAKE_SYSTEM_NAME MATCHES "SunOS" AND CMAKE_COMPILER_IS_GNUCC 
-    AND NOT HAVE_VISIBILITY_HIDDEN)
-  SET(LINKER_SCRIPT "-Wl,-M${CMAKE_CURRENT_SOURCE_DIR}/plugin_exports")
-ELSE()
-  SET(LINKER_SCRIPT)
-ENDIF()
-
 UNSET(NUMA_LIBRARY)
 IF(HAVE_LIBNUMA)
   SET(NUMA_LIBRARY "numa")
 ENDIF()
 
 MYSQL_ADD_PLUGIN(innobase ${INNOBASE_SOURCES} STORAGE_ENGINE
-  MODULE_ONLY
-  MODULE_OUTPUT_NAME ha_innodb
+#  MODULE_ONLY
+#  MODULE_OUTPUT_NAME ha_innodb
+  DEFAULT RECOMPILE_FOR_EMBEDDED
   LINK_LIBRARIES
 	${ZLIB_LIBRARY}
 	${CRC32_VPMSUM_LIBRARY}
 	${NUMA_LIBRARY}
 	${LINKER_SCRIPT})
-=======
-MYSQL_ADD_PLUGIN(innobase ${INNOBASE_SOURCES} STORAGE_ENGINE
-#  MODULE_ONLY
-#  MODULE_OUTPUT_NAME ha_innodb
-  DEFAULT RECOMPILE_FOR_EMBEDDED
-  LINK_LIBRARIES ${ZLIB_LIBRARY} ${CRC32_VPMSUM_LIBRARY} ${LINKER_SCRIPT})
 
 IF(WITH_INNOBASE_STORAGE_ENGINE)
   ADD_DEPENDENCIES(innobase GenError)
@@ -237,5 +221,4 @@
       COMPILE_FLAGS "-O0"
       )
   ENDIF()
-ENDIF()
->>>>>>> 6304c0bf
+ENDIF()