--- conflicted
+++ resolved
@@ -152,15 +152,8 @@
 @tparam fmt     the page format
 @param[in,out]	rec		record
 @param[in]	offsets		record offsets */
-<<<<<<< HEAD
 template<PageBulk::format fmt>
-inline void PageBulk::insertPage(rec_t *rec, offset_t *offsets)
-=======
-void
-PageBulk::insert(
-	const rec_t*		rec,
-	rec_offs*		offsets)
->>>>>>> 2c3c851d
+inline void PageBulk::insertPage(rec_t *rec, rec_offs *offsets)
 {
   ut_ad((m_page_zip != nullptr) == (fmt == COMPRESSED));
   ut_ad((fmt != REDUNDANT) == m_is_comp);
@@ -173,32 +166,17 @@
   ut_d(const bool is_leaf= page_rec_is_leaf(m_cur_rec));
 
 #ifdef UNIV_DEBUG
-<<<<<<< HEAD
   /* Check whether records are in order. */
   if (page_offset(m_cur_rec) !=
       (fmt == REDUNDANT ? PAGE_OLD_INFIMUM : PAGE_NEW_INFIMUM))
   {
     const rec_t *old_rec = m_cur_rec;
-    offset_t *old_offsets= rec_get_offsets(old_rec, m_index, nullptr, is_leaf,
+    rec_offs *old_offsets= rec_get_offsets(old_rec, m_index, nullptr, is_leaf,
                                            ULINT_UNDEFINED, &m_heap);
     ut_ad(cmp_rec_rec(rec, old_rec, offsets, old_offsets, m_index) > 0);
   }
 
   m_total_data+= rec_size;
-=======
-	/* Check whether records are in order. */
-	if (!page_rec_is_infimum(m_cur_rec)) {
-		rec_t*	old_rec = m_cur_rec;
-		rec_offs* old_offsets = rec_get_offsets(
-			old_rec, m_index, NULL,	is_leaf,
-			ULINT_UNDEFINED, &m_heap);
-
-		ut_ad(cmp_rec_rec(rec, old_rec, offsets, old_offsets, m_index)
-		      > 0);
-	}
-
-	m_total_data += rec_size;
->>>>>>> 2c3c851d
 #endif /* UNIV_DEBUG */
 
   rec_t* const insert_rec= m_heap_top + extra_size;
@@ -343,7 +321,7 @@
 /** Insert a record in the page.
 @param[in]	rec		record
 @param[in]	offsets		record offsets */
-inline void PageBulk::insert(const rec_t *rec, offset_t *offsets)
+inline void PageBulk::insert(const rec_t *rec, rec_offs *offsets)
 {
   byte rec_hdr[REC_N_OLD_EXTRA_BYTES];
   static_assert(REC_N_OLD_EXTRA_BYTES > REC_N_NEW_EXTRA_BYTES, "file format");
