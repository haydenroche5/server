/*****************************************************************************

Copyright (c) 1996, 2016, Oracle and/or its affiliates. All Rights Reserved.
Copyright (c) 2016, 2020, MariaDB Corporation.

This program is free software; you can redistribute it and/or modify it under
the terms of the GNU General Public License as published by the Free Software
Foundation; version 2 of the License.

This program is distributed in the hope that it will be useful, but WITHOUT
ANY WARRANTY; without even the implied warranty of MERCHANTABILITY or FITNESS
FOR A PARTICULAR PURPOSE. See the GNU General Public License for more details.

You should have received a copy of the GNU General Public License along with
this program; if not, write to the Free Software Foundation, Inc.,
51 Franklin Street, Fifth Floor, Boston, MA 02110-1335 USA

*****************************************************************************/

/**************************************************//**
@file btr/btr0pcur.cc
The index tree persistent cursor

Created 2/23/1996 Heikki Tuuri
*******************************************************/

#include "btr0pcur.h"
#include "ut0byte.h"
#include "rem0cmp.h"
#include "trx0trx.h"

/**************************************************************//**
Allocates memory for a persistent cursor object and initializes the cursor.
@return own: persistent cursor */
btr_pcur_t*
btr_pcur_create_for_mysql(void)
/*============================*/
{
	btr_pcur_t*	pcur;
	DBUG_ENTER("btr_pcur_create_for_mysql");

	pcur = (btr_pcur_t*) ut_malloc_nokey(sizeof(btr_pcur_t));

	pcur->btr_cur.index = NULL;
	btr_pcur_init(pcur);

	DBUG_PRINT("btr_pcur_create_for_mysql", ("pcur: %p", pcur));
	DBUG_RETURN(pcur);
}

/**************************************************************//**
Resets a persistent cursor object, freeing ::old_rec_buf if it is
allocated and resetting the other members to their initial values. */
void
btr_pcur_reset(
/*===========*/
	btr_pcur_t*	cursor)	/*!< in, out: persistent cursor */
{
	btr_pcur_free(cursor);
	cursor->old_rec_buf = NULL;
	cursor->btr_cur.index = NULL;
	cursor->btr_cur.page_cur.rec = NULL;
	cursor->old_rec = NULL;
	cursor->old_n_fields = 0;
	cursor->old_stored = false;

	cursor->latch_mode = BTR_NO_LATCHES;
	cursor->pos_state = BTR_PCUR_NOT_POSITIONED;
}

/**************************************************************//**
Frees the memory for a persistent cursor object. */
void
btr_pcur_free_for_mysql(
/*====================*/
	btr_pcur_t*	cursor)	/*!< in, own: persistent cursor */
{
	DBUG_ENTER("btr_pcur_free_for_mysql");
	DBUG_PRINT("btr_pcur_free_for_mysql", ("pcur: %p", cursor));

	btr_pcur_free(cursor);
	ut_free(cursor);
	DBUG_VOID_RETURN;
}

/**************************************************************//**
The position of the cursor is stored by taking an initial segment of the
record the cursor is positioned on, before, or after, and copying it to the
cursor data structure, or just setting a flag if the cursor id before the
first in an EMPTY tree, or after the last in an EMPTY tree. NOTE that the
page where the cursor is positioned must not be empty if the index tree is
not totally empty! */
void
btr_pcur_store_position(
/*====================*/
	btr_pcur_t*	cursor, /*!< in: persistent cursor */
	mtr_t*		mtr)	/*!< in: mtr */
{
	page_cur_t*	page_cursor;
	buf_block_t*	block;
	rec_t*		rec;
	dict_index_t*	index;
	ulint		offs;

	ut_ad(cursor->pos_state == BTR_PCUR_IS_POSITIONED);
	ut_ad(cursor->latch_mode != BTR_NO_LATCHES);

	block = btr_pcur_get_block(cursor);
	index = btr_cur_get_index(btr_pcur_get_btr_cur(cursor));

	page_cursor = btr_pcur_get_page_cur(cursor);

	rec = page_cur_get_rec(page_cursor);
	offs = rec - block->frame;
	ut_ad(block->page.id.page_no() == page_get_page_no(block->frame));
	ut_ad(block->page.buf_fix_count);
	/* For spatial index, when we do positioning on parent
	buffer if necessary, it might not hold latches, but the
	tree must be locked to prevent change on the page */
	ut_ad(mtr_memo_contains_flagged(mtr, block,
					MTR_MEMO_PAGE_S_FIX
					| MTR_MEMO_PAGE_X_FIX)
	      || (dict_index_is_spatial(index)
		  && mtr_memo_contains_flagged(
			  mtr, dict_index_get_lock(index),
			  MTR_MEMO_X_LOCK | MTR_MEMO_SX_LOCK)));

	cursor->old_stored = true;

	if (page_is_empty(block->frame)) {
		/* It must be an empty index tree; NOTE that in this case
		we do not store the modify_clock, but always do a search
		if we restore the cursor position */

		ut_a(!page_has_siblings(block->frame));
		ut_ad(page_is_leaf(block->frame));
		ut_ad(block->page.id.page_no() == index->page);

		if (page_rec_is_supremum_low(offs)) {
			cursor->rel_pos = BTR_PCUR_AFTER_LAST_IN_TREE;
		} else {
before_first:
			cursor->rel_pos = BTR_PCUR_BEFORE_FIRST_IN_TREE;
		}

		return;
	}

	if (page_rec_is_supremum_low(offs)) {
		rec = page_rec_get_prev(rec);

		ut_ad(!page_rec_is_infimum(rec));
		if (UNIV_UNLIKELY(rec_is_metadata(rec, *index))) {
			ut_ad(index->table->instant);
			ut_ad(page_get_n_recs(block->frame) == 1);
			ut_ad(page_is_leaf(block->frame));
			ut_ad(!page_has_prev(block->frame));
			cursor->rel_pos = BTR_PCUR_AFTER_LAST_IN_TREE;
			return;
		}

		cursor->rel_pos = BTR_PCUR_AFTER;
	} else if (page_rec_is_infimum_low(offs)) {
		rec = page_rec_get_next(rec);

		if (rec_is_metadata(rec, *index)) {
			ut_ad(!page_has_prev(block->frame));
			ut_d(const rec_t* p = rec);
			rec = page_rec_get_next(rec);
			if (page_rec_is_supremum(rec)) {
				ut_ad(page_has_next(block->frame)
				      || rec_is_alter_metadata(p, *index));
				goto before_first;
			}
		}

		cursor->rel_pos = BTR_PCUR_BEFORE;
	} else {
		cursor->rel_pos = BTR_PCUR_ON;
	}

	if (index->is_ibuf()) {
		ut_ad(!index->table->not_redundant());
		cursor->old_n_fields = rec_get_n_fields_old(rec);
	} else if (page_rec_is_leaf(rec)) {
		cursor->old_n_fields = dict_index_get_n_unique_in_tree(index);
	} else if (index->is_spatial()) {
		ut_ad(dict_index_get_n_unique_in_tree_nonleaf(index)
		      == DICT_INDEX_SPATIAL_NODEPTR_SIZE);
		/* For R-tree, we have to compare
		the child page numbers as well. */
		cursor->old_n_fields = DICT_INDEX_SPATIAL_NODEPTR_SIZE + 1;
	} else {
		cursor->old_n_fields = dict_index_get_n_unique_in_tree(index);
	}

<<<<<<< HEAD
	cursor->old_rec = rec_copy_prefix_to_buf(rec, index,
						 cursor->old_n_fields,
						 &cursor->old_rec_buf,
						 &cursor->buf_size);
	cursor->block_when_stored = block;
=======
	cursor->block_when_stored.store(block);
>>>>>>> 2b6f8044

	/* Function try to check if block is S/X latch. */
	cursor->modify_clock = buf_block_get_modify_clock(block);
}

/**************************************************************//**
Copies the stored position of a pcur to another pcur. */
void
btr_pcur_copy_stored_position(
/*==========================*/
	btr_pcur_t*	pcur_receive,	/*!< in: pcur which will receive the
					position info */
	btr_pcur_t*	pcur_donate)	/*!< in: pcur from which the info is
					copied */
{
	ut_free(pcur_receive->old_rec_buf);
	ut_memcpy(pcur_receive, pcur_donate, sizeof(btr_pcur_t));

	if (pcur_donate->old_rec_buf) {

		pcur_receive->old_rec_buf = (byte*)
			ut_malloc_nokey(pcur_donate->buf_size);

		ut_memcpy(pcur_receive->old_rec_buf, pcur_donate->old_rec_buf,
			  pcur_donate->buf_size);
		pcur_receive->old_rec = pcur_receive->old_rec_buf
			+ (pcur_donate->old_rec - pcur_donate->old_rec_buf);
	}

	pcur_receive->old_n_fields = pcur_donate->old_n_fields;
}

/** Structure acts as functor to do the latching of leaf pages.
It returns true if latching of leaf pages succeeded and false
otherwise. */
struct optimistic_latch_leaves
{
  btr_pcur_t *const cursor;
  ulint *latch_mode;
  mtr_t *const mtr;

  optimistic_latch_leaves(btr_pcur_t *cursor, ulint *latch_mode, mtr_t *mtr)
  :cursor(cursor), latch_mode(latch_mode), mtr(mtr) {}

  bool operator() (buf_block_t *hint) const
  {
    return hint && btr_cur_optimistic_latch_leaves(
             hint, cursor->modify_clock, latch_mode,
             btr_pcur_get_btr_cur(cursor), __FILE__, __LINE__, mtr);
  }
};

/**************************************************************//**
Restores the stored position of a persistent cursor bufferfixing the page and
obtaining the specified latches. If the cursor position was saved when the
(1) cursor was positioned on a user record: this function restores the position
to the last record LESS OR EQUAL to the stored record;
(2) cursor was positioned on a page infimum record: restores the position to
the last record LESS than the user record which was the successor of the page
infimum;
(3) cursor was positioned on the page supremum: restores to the first record
GREATER than the user record which was the predecessor of the supremum.
(4) cursor was positioned before the first or after the last in an empty tree:
restores to before first or after the last in the tree.
@return TRUE if the cursor position was stored when it was on a user
record and it can be restored on a user record whose ordering fields
are identical to the ones of the original user record */
ibool
btr_pcur_restore_position_func(
/*===========================*/
	ulint		latch_mode,	/*!< in: BTR_SEARCH_LEAF, ... */
	btr_pcur_t*	cursor,		/*!< in: detached persistent cursor */
	const char*	file,		/*!< in: file name */
	unsigned	line,		/*!< in: line where called */
	mtr_t*		mtr)		/*!< in: mtr */
{
	dict_index_t*	index;
	dtuple_t*	tuple;
	page_cur_mode_t	mode;
	page_cur_mode_t	old_mode;
	mem_heap_t*	heap;

	ut_ad(mtr->is_active());
	//ut_ad(cursor->old_stored);
	ut_ad(cursor->pos_state == BTR_PCUR_WAS_POSITIONED
	      || cursor->pos_state == BTR_PCUR_IS_POSITIONED);

	index = btr_cur_get_index(btr_pcur_get_btr_cur(cursor));

	if (UNIV_UNLIKELY
	    (cursor->rel_pos == BTR_PCUR_AFTER_LAST_IN_TREE
	     || cursor->rel_pos == BTR_PCUR_BEFORE_FIRST_IN_TREE)) {
		dberr_t err = DB_SUCCESS;

		/* In these cases we do not try an optimistic restoration,
		but always do a search */

		err = btr_cur_open_at_index_side(
			cursor->rel_pos == BTR_PCUR_BEFORE_FIRST_IN_TREE,
			index, latch_mode,
			btr_pcur_get_btr_cur(cursor), 0, mtr);

		if (err != DB_SUCCESS) {
			ib::warn() << " Error code: " << err
				   << " btr_pcur_restore_position_func "
				   << " called from file: "
				   << file << " line: " << line
				   << " table: " << index->table->name
				   << " index: " << index->name;
		}

		cursor->latch_mode =
			BTR_LATCH_MODE_WITHOUT_INTENTION(latch_mode);
		cursor->pos_state = BTR_PCUR_IS_POSITIONED;
		cursor->block_when_stored.clear();

		return(FALSE);
	}

	ut_a(cursor->old_rec);
	ut_a(cursor->old_n_fields);

	switch (latch_mode) {
	case BTR_SEARCH_LEAF:
	case BTR_MODIFY_LEAF:
	case BTR_SEARCH_PREV:
	case BTR_MODIFY_PREV:
		/* Try optimistic restoration. */

		if (cursor->block_when_stored.run_with_hint(
			optimistic_latch_leaves(cursor, &latch_mode,
						mtr))) {
			cursor->pos_state = BTR_PCUR_IS_POSITIONED;
			cursor->latch_mode = latch_mode;

			buf_block_dbg_add_level(
				btr_pcur_get_block(cursor),
				dict_index_is_ibuf(index)
				? SYNC_IBUF_TREE_NODE : SYNC_TREE_NODE);

			if (cursor->rel_pos == BTR_PCUR_ON) {
#ifdef UNIV_DEBUG
				const rec_t*	rec;
				rec_offs	offsets1_[REC_OFFS_NORMAL_SIZE];
				rec_offs	offsets2_[REC_OFFS_NORMAL_SIZE];
				rec_offs*	offsets1 = offsets1_;
				rec_offs*	offsets2 = offsets2_;
				rec = btr_pcur_get_rec(cursor);

				rec_offs_init(offsets1_);
				rec_offs_init(offsets2_);

				heap = mem_heap_create(256);
				offsets1 = rec_get_offsets(
					cursor->old_rec, index, offsets1, true,
					cursor->old_n_fields, &heap);
				offsets2 = rec_get_offsets(
					rec, index, offsets2, true,
					cursor->old_n_fields, &heap);

				ut_ad(!cmp_rec_rec(cursor->old_rec,
						   rec, offsets1, offsets2,
						   index));
				mem_heap_free(heap);
#endif /* UNIV_DEBUG */
				return(TRUE);
			}
			/* This is the same record as stored,
			may need to be adjusted for BTR_PCUR_BEFORE/AFTER,
			depending on search mode and direction. */
			if (btr_pcur_is_on_user_rec(cursor)) {
				cursor->pos_state
					= BTR_PCUR_IS_POSITIONED_OPTIMISTIC;
			}
			return(FALSE);
		}
	}

	/* If optimistic restoration did not succeed, open the cursor anew */

	heap = mem_heap_create(256);

	tuple = dict_index_build_data_tuple(cursor->old_rec, index, true,
					    cursor->old_n_fields, heap);

	/* Save the old search mode of the cursor */
	old_mode = cursor->search_mode;

	switch (cursor->rel_pos) {
	case BTR_PCUR_ON:
		mode = PAGE_CUR_LE;
		break;
	case BTR_PCUR_AFTER:
		mode = PAGE_CUR_G;
		break;
	case BTR_PCUR_BEFORE:
		mode = PAGE_CUR_L;
		break;
	default:
		ut_error;
		mode = PAGE_CUR_UNSUPP;
	}

	btr_pcur_open_with_no_init_func(index, tuple, mode, latch_mode,
					cursor,
#ifdef BTR_CUR_HASH_ADAPT
					NULL,
#endif /* BTR_CUR_HASH_ADAPT */
					file, line, mtr);

	/* Restore the old search mode */
	cursor->search_mode = old_mode;

	ut_ad(cursor->rel_pos == BTR_PCUR_ON
	      || cursor->rel_pos == BTR_PCUR_BEFORE
	      || cursor->rel_pos == BTR_PCUR_AFTER);
	rec_offs offsets[REC_OFFS_NORMAL_SIZE];
	rec_offs_init(offsets);
	if (cursor->rel_pos == BTR_PCUR_ON
	    && btr_pcur_is_on_user_rec(cursor)
	    && !cmp_dtuple_rec(tuple, btr_pcur_get_rec(cursor),
			       rec_get_offsets(btr_pcur_get_rec(cursor),
					       index, offsets, true,
					       ULINT_UNDEFINED, &heap))) {

		/* We have to store the NEW value for the modify clock,
		since the cursor can now be on a different page!
		But we can retain the value of old_rec */

		cursor->block_when_stored.store(btr_pcur_get_block(cursor));
		cursor->modify_clock = buf_block_get_modify_clock(
					cursor->block_when_stored.block());
		cursor->old_stored = true;

		mem_heap_free(heap);

		return(TRUE);
	}

	mem_heap_free(heap);

	/* We have to store new position information, modify_clock etc.,
	to the cursor because it can now be on a different page, the record
	under it may have been removed, etc. */

	btr_pcur_store_position(cursor, mtr);

	return(FALSE);
}

/*********************************************************//**
Moves the persistent cursor to the first record on the next page. Releases the
latch on the current page, and bufferunfixes it. Note that there must not be
modifications on the current page, as then the x-latch can be released only in
mtr_commit. */
void
btr_pcur_move_to_next_page(
/*=======================*/
	btr_pcur_t*	cursor,	/*!< in: persistent cursor; must be on the
				last record of the current page */
	mtr_t*		mtr)	/*!< in: mtr */
{
	ulint		next_page_no;
	page_t*		page;
	buf_block_t*	next_block;
	page_t*		next_page;
	ulint		mode;

	ut_ad(cursor->pos_state == BTR_PCUR_IS_POSITIONED);
	ut_ad(cursor->latch_mode != BTR_NO_LATCHES);
	ut_ad(btr_pcur_is_after_last_on_page(cursor));

	cursor->old_stored = false;

	page = btr_pcur_get_page(cursor);

	if (UNIV_UNLIKELY(!page)) {
		return;
	}

	next_page_no = btr_page_get_next(page);

	ut_ad(next_page_no != FIL_NULL);

	mode = cursor->latch_mode;
	switch (mode) {
	case BTR_SEARCH_TREE:
		mode = BTR_SEARCH_LEAF;
		break;
	case BTR_MODIFY_TREE:
		mode = BTR_MODIFY_LEAF;
	}

	buf_block_t*	block = btr_pcur_get_block(cursor);

	next_block = btr_block_get(
		page_id_t(block->page.id.space(), next_page_no),
		block->zip_size(), mode,
		btr_pcur_get_btr_cur(cursor)->index, mtr);

	if (UNIV_UNLIKELY(!next_block)) {
		return;
	}

	next_page = buf_block_get_frame(next_block);
#ifdef UNIV_BTR_DEBUG
	ut_a(page_is_comp(next_page) == page_is_comp(page));
	ut_a(btr_page_get_prev(next_page)
	     == btr_pcur_get_block(cursor)->page.id.page_no());
#endif /* UNIV_BTR_DEBUG */

	btr_leaf_page_release(btr_pcur_get_block(cursor), mode, mtr);

	page_cur_set_before_first(next_block, btr_pcur_get_page_cur(cursor));

	ut_d(page_check_dir(next_page));
}

/*********************************************************//**
Moves the persistent cursor backward if it is on the first record of the page.
Commits mtr. Note that to prevent a possible deadlock, the operation
first stores the position of the cursor, commits mtr, acquires the necessary
latches and restores the cursor position again before returning. The
alphabetical position of the cursor is guaranteed to be sensible on
return, but it may happen that the cursor is not positioned on the last
record of any page, because the structure of the tree may have changed
during the time when the cursor had no latches. */
static
void
btr_pcur_move_backward_from_page(
/*=============================*/
	btr_pcur_t*	cursor,	/*!< in: persistent cursor, must be on the first
				record of the current page */
	mtr_t*		mtr)	/*!< in: mtr */
{
	ulint		prev_page_no;
	page_t*		page;
	buf_block_t*	prev_block;
	ulint		latch_mode;
	ulint		latch_mode2;

	ut_ad(cursor->latch_mode != BTR_NO_LATCHES);
	ut_ad(btr_pcur_is_before_first_on_page(cursor));
	ut_ad(!btr_pcur_is_before_first_in_tree(cursor));

	latch_mode = cursor->latch_mode;

	if (latch_mode == BTR_SEARCH_LEAF) {

		latch_mode2 = BTR_SEARCH_PREV;

	} else if (latch_mode == BTR_MODIFY_LEAF) {

		latch_mode2 = BTR_MODIFY_PREV;
	} else {
		latch_mode2 = 0; /* To eliminate compiler warning */
		ut_error;
	}

	btr_pcur_store_position(cursor, mtr);

	mtr_commit(mtr);

	mtr_start(mtr);

	btr_pcur_restore_position(latch_mode2, cursor, mtr);

	page = btr_pcur_get_page(cursor);

	prev_page_no = btr_page_get_prev(page);

	if (prev_page_no == FIL_NULL) {
	} else if (btr_pcur_is_before_first_on_page(cursor)) {

		prev_block = btr_pcur_get_btr_cur(cursor)->left_block;

		btr_leaf_page_release(btr_pcur_get_block(cursor),
				      latch_mode, mtr);

		page_cur_set_after_last(prev_block,
					btr_pcur_get_page_cur(cursor));
	} else {

		/* The repositioned cursor did not end on an infimum
		record on a page. Cursor repositioning acquired a latch
		also on the previous page, but we do not need the latch:
		release it. */

		prev_block = btr_pcur_get_btr_cur(cursor)->left_block;

		btr_leaf_page_release(prev_block, latch_mode, mtr);
	}

	cursor->latch_mode = latch_mode;
	cursor->old_stored = false;
}

/*********************************************************//**
Moves the persistent cursor to the previous record in the tree. If no records
are left, the cursor stays 'before first in tree'.
@return TRUE if the cursor was not before first in tree */
ibool
btr_pcur_move_to_prev(
/*==================*/
	btr_pcur_t*	cursor,	/*!< in: persistent cursor; NOTE that the
				function may release the page latch */
	mtr_t*		mtr)	/*!< in: mtr */
{
	ut_ad(cursor->pos_state == BTR_PCUR_IS_POSITIONED);
	ut_ad(cursor->latch_mode != BTR_NO_LATCHES);

	cursor->old_stored = false;

	if (btr_pcur_is_before_first_on_page(cursor)) {

		if (btr_pcur_is_before_first_in_tree(cursor)) {

			return(FALSE);
		}

		btr_pcur_move_backward_from_page(cursor, mtr);

		return(TRUE);
	}

	btr_pcur_move_to_prev_on_page(cursor);

	return(TRUE);
}

/**************************************************************//**
If mode is PAGE_CUR_G or PAGE_CUR_GE, opens a persistent cursor on the first
user record satisfying the search condition, in the case PAGE_CUR_L or
PAGE_CUR_LE, on the last user record. If no such user record exists, then
in the first case sets the cursor after last in tree, and in the latter case
before first in tree. The latching mode must be BTR_SEARCH_LEAF or
BTR_MODIFY_LEAF. */
void
btr_pcur_open_on_user_rec_func(
/*===========================*/
	dict_index_t*	index,		/*!< in: index */
	const dtuple_t*	tuple,		/*!< in: tuple on which search done */
	page_cur_mode_t	mode,		/*!< in: PAGE_CUR_L, ... */
	ulint		latch_mode,	/*!< in: BTR_SEARCH_LEAF or
					BTR_MODIFY_LEAF */
	btr_pcur_t*	cursor,		/*!< in: memory buffer for persistent
					cursor */
	const char*	file,		/*!< in: file name */
	unsigned	line,		/*!< in: line where called */
	mtr_t*		mtr)		/*!< in: mtr */
{
	btr_pcur_open_low(index, 0, tuple, mode, latch_mode, cursor,
			  file, line, 0, mtr);

	if ((mode == PAGE_CUR_GE) || (mode == PAGE_CUR_G)) {

		if (btr_pcur_is_after_last_on_page(cursor)) {

			btr_pcur_move_to_next_user_rec(cursor, mtr);
		}
	} else {
		ut_ad((mode == PAGE_CUR_LE) || (mode == PAGE_CUR_L));

		/* Not implemented yet */

		ut_error;
	}
}<|MERGE_RESOLUTION|>--- conflicted
+++ resolved
@@ -194,15 +194,11 @@
 		cursor->old_n_fields = dict_index_get_n_unique_in_tree(index);
 	}
 
-<<<<<<< HEAD
 	cursor->old_rec = rec_copy_prefix_to_buf(rec, index,
 						 cursor->old_n_fields,
 						 &cursor->old_rec_buf,
 						 &cursor->buf_size);
-	cursor->block_when_stored = block;
-=======
 	cursor->block_when_stored.store(block);
->>>>>>> 2b6f8044
 
 	/* Function try to check if block is S/X latch. */
 	cursor->modify_clock = buf_block_get_modify_clock(block);
