--- conflicted
+++ resolved
@@ -3833,46 +3833,28 @@
   buf_block_t *block= reinterpret_cast<buf_block_t*>
     (buf_pool.page_hash_get_low(page_id, fold));
 
-<<<<<<< HEAD
   if (block && block->page.in_file() &&
       !buf_pool.watch_is_sentinel(block->page))
   {
+#ifdef BTR_CUR_HASH_ADAPT
+    const bool drop_hash_entry= block->page.state() == BUF_BLOCK_FILE_PAGE &&
+      UNIV_LIKELY_NULL(block->index);
+    if (UNIV_UNLIKELY(drop_hash_entry))
+      block->page.set_io_fix(BUF_IO_PIN);
+#endif /* BTR_CUR_HASH_ADAPT */
+
     /* Page can be found in buf_pool */
     buf_LRU_block_free_non_file_page(free_block);
     mutex_exit(&buf_pool.mutex);
-=======
+
 #ifdef BTR_CUR_HASH_ADAPT
-		bool drop_hash_entry =
-			(block->page.state == BUF_BLOCK_FILE_PAGE
-			 && block->index);
-
-		if (drop_hash_entry) {
-			mutex_enter(&block->mutex);
-			buf_page_set_sticky(&block->page);
-			mutex_exit(&block->mutex);
-		}
-#endif
-		/* Page can be found in buf_pool */
-		buf_pool_mutex_exit(buf_pool);
-		rw_lock_x_unlock(hash_lock);
->>>>>>> 9216114c
-
-#ifdef BTR_CUR_HASH_ADAPT
-<<<<<<< HEAD
-    if (block->page.state() == BUF_BLOCK_FILE_PAGE &&
-        UNIV_LIKELY_NULL(block->index))
+    if (UNIV_UNLIKELY(drop_hash_entry))
+    {
       btr_search_drop_page_hash_index(block);
-=======
-		if (drop_hash_entry) {
-			btr_search_drop_page_hash_index(block);
-			buf_pool_mutex_enter(buf_pool);
-			mutex_enter(&block->mutex);
-			buf_page_unset_sticky(&block->page);
-			mutex_exit(&block->mutex);
-			buf_pool_mutex_exit(buf_pool);
-		}
->>>>>>> 9216114c
+      block->page.io_unfix();
+    }
 #endif /* BTR_CUR_HASH_ADAPT */
+
     if (!recv_recovery_is_on())
       /* FIXME: Remove the redundant lookup and avoid
       the unnecessary invocation of buf_zip_decompress().
