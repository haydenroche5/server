/*****************************************************************************

Copyright (c) 1995, 2017, Oracle and/or its affiliates. All Rights Reserved.
Copyright (c) 2013, 2020, MariaDB Corporation.

This program is free software; you can redistribute it and/or modify it under
the terms of the GNU General Public License as published by the Free Software
Foundation; version 2 of the License.

This program is distributed in the hope that it will be useful, but WITHOUT
ANY WARRANTY; without even the implied warranty of MERCHANTABILITY or FITNESS
FOR A PARTICULAR PURPOSE. See the GNU General Public License for more details.

You should have received a copy of the GNU General Public License along with
this program; if not, write to the Free Software Foundation, Inc.,
51 Franklin Street, Fifth Floor, Boston, MA 02110-1335 USA

*****************************************************************************/

/**************************************************//**
@file buf/buf0dblwr.cc
Doublwrite buffer module

Created 2011/12/19
*******************************************************/

#include "buf0dblwr.h"
#include "buf0buf.h"
#include "buf0checksum.h"
#include "srv0start.h"
#include "srv0srv.h"
#include "page0zip.h"
#include "trx0sys.h"
#include "fil0crypt.h"
#include "fil0pagecompress.h"

using st_::span;

/** The doublewrite buffer */
buf_dblwr_t*	buf_dblwr = NULL;

/** Set to TRUE when the doublewrite buffer is being created */
ibool	buf_dblwr_being_created = FALSE;

#define TRX_SYS_DOUBLEWRITE_BLOCKS 2

/****************************************************************//**
Determines if a page number is located inside the doublewrite buffer.
@return TRUE if the location is inside the two blocks of the
doublewrite buffer */
ibool
buf_dblwr_page_inside(
/*==================*/
	ulint	page_no)	/*!< in: page number */
{
	if (buf_dblwr == NULL) {

		return(FALSE);
	}

	if (page_no >= buf_dblwr->block1
	    && page_no < buf_dblwr->block1
	    + TRX_SYS_DOUBLEWRITE_BLOCK_SIZE) {
		return(TRUE);
	}

	if (page_no >= buf_dblwr->block2
	    && page_no < buf_dblwr->block2
	    + TRX_SYS_DOUBLEWRITE_BLOCK_SIZE) {
		return(TRUE);
	}

	return(FALSE);
}

/****************************************************************//**
Calls buf_page_get() on the TRX_SYS_PAGE and returns a pointer to the
doublewrite buffer within it.
@return pointer to the doublewrite buffer within the filespace header
page. */
UNIV_INLINE
byte*
buf_dblwr_get(
/*==========*/
	mtr_t*	mtr)	/*!< in/out: MTR to hold the page latch */
{
	buf_block_t*	block;

	block = buf_page_get(page_id_t(TRX_SYS_SPACE, TRX_SYS_PAGE_NO),
			     0, RW_X_LATCH, mtr);

	buf_block_dbg_add_level(block, SYNC_NO_ORDER_CHECK);

	return(buf_block_get_frame(block) + TRX_SYS_DOUBLEWRITE);
}

/********************************************************************//**
Flush a batch of writes to the datafiles that have already been
written to the dblwr buffer on disk. */
void
buf_dblwr_sync_datafiles()
/*======================*/
{
	/* Wake possible simulated aio thread to actually post the
	writes to the operating system */
	os_aio_simulated_wake_handler_threads();

	/* Wait that all async writes to tablespaces have been posted to
	the OS */
	os_aio_wait_until_no_pending_writes();
}

/****************************************************************//**
Creates or initialializes the doublewrite buffer at a database start. */
static
void
buf_dblwr_init(
/*===========*/
	byte*	doublewrite)	/*!< in: pointer to the doublewrite buf
				header on trx sys page */
{
	ulint	buf_size;

	buf_dblwr = static_cast<buf_dblwr_t*>(
		ut_zalloc_nokey(sizeof(buf_dblwr_t)));

	/* There are two blocks of same size in the doublewrite
	buffer. */
	buf_size = TRX_SYS_DOUBLEWRITE_BLOCKS * TRX_SYS_DOUBLEWRITE_BLOCK_SIZE;

	/* There must be atleast one buffer for single page writes
	and one buffer for batch writes. */
	ut_a(srv_doublewrite_batch_size > 0
	     && srv_doublewrite_batch_size < buf_size);

	mutex_create(LATCH_ID_BUF_DBLWR, &buf_dblwr->mutex);

	buf_dblwr->b_event = os_event_create("dblwr_batch_event");
	buf_dblwr->s_event = os_event_create("dblwr_single_event");
	buf_dblwr->first_free = 0;
	buf_dblwr->s_reserved = 0;
	buf_dblwr->b_reserved = 0;

	buf_dblwr->block1 = mach_read_from_4(
		doublewrite + TRX_SYS_DOUBLEWRITE_BLOCK1);
	buf_dblwr->block2 = mach_read_from_4(
		doublewrite + TRX_SYS_DOUBLEWRITE_BLOCK2);

	buf_dblwr->in_use = static_cast<bool*>(
		ut_zalloc_nokey(buf_size * sizeof(bool)));

	buf_dblwr->write_buf_unaligned = static_cast<byte*>(
		ut_malloc_nokey((1 + buf_size) << srv_page_size_shift));

	buf_dblwr->write_buf = static_cast<byte*>(
		ut_align(buf_dblwr->write_buf_unaligned,
			 srv_page_size));

	buf_dblwr->buf_block_arr = static_cast<buf_page_t**>(
		ut_zalloc_nokey(buf_size * sizeof(void*)));
}

/** Create the doublewrite buffer if the doublewrite buffer header
is not present in the TRX_SYS page.
@return	whether the operation succeeded
@retval	true	if the doublewrite buffer exists or was created
@retval	false	if the creation failed (too small first data file) */
bool
buf_dblwr_create()
{
	buf_block_t*	block2;
	buf_block_t*	new_block;
	byte*	doublewrite;
	byte*	fseg_header;
	ulint	page_no;
	ulint	prev_page_no;
	ulint	i;
	mtr_t	mtr;

	if (buf_dblwr) {
		/* Already inited */
		return(true);
	}

start_again:
	mtr.start();
	buf_dblwr_being_created = TRUE;

	doublewrite = buf_dblwr_get(&mtr);

	if (mach_read_from_4(doublewrite + TRX_SYS_DOUBLEWRITE_MAGIC)
	    == TRX_SYS_DOUBLEWRITE_MAGIC_N) {
		/* The doublewrite buffer has already been created:
		just read in some numbers */

		buf_dblwr_init(doublewrite);

		mtr.commit();
		buf_dblwr_being_created = FALSE;
		return(true);
	} else {
		if (UT_LIST_GET_FIRST(fil_system.sys_space->chain)->size
		    < 3 * FSP_EXTENT_SIZE) {
			goto too_small;
		}
	}

	block2 = fseg_create(fil_system.sys_space, TRX_SYS_PAGE_NO,
			     TRX_SYS_DOUBLEWRITE
			     + TRX_SYS_DOUBLEWRITE_FSEG, &mtr);

	if (block2 == NULL) {
too_small:
		ib::error()
			<< "Cannot create doublewrite buffer: "
			"the first file in innodb_data_file_path"
			" must be at least "
			<< (3 * (FSP_EXTENT_SIZE
				 >> (20U - srv_page_size_shift)))
			<< "M.";
		mtr.commit();
		return(false);
	}

	ib::info() << "Doublewrite buffer not found: creating new";

	/* FIXME: After this point, the doublewrite buffer creation
	is not atomic. The doublewrite buffer should not exist in
	the InnoDB system tablespace file in the first place.
	It could be located in separate optional file(s) in a
	user-specified location. */

	/* fseg_create acquires a second latch on the page,
	therefore we must declare it: */

	buf_block_dbg_add_level(block2, SYNC_NO_ORDER_CHECK);

	fseg_header = doublewrite + TRX_SYS_DOUBLEWRITE_FSEG;
	prev_page_no = 0;

	for (i = 0; i < TRX_SYS_DOUBLEWRITE_BLOCKS * TRX_SYS_DOUBLEWRITE_BLOCK_SIZE
		     + FSP_EXTENT_SIZE / 2; i++) {
		new_block = fseg_alloc_free_page(
			fseg_header, prev_page_no + 1, FSP_UP, &mtr);
		if (new_block == NULL) {
			ib::error() << "Cannot create doublewrite buffer: "
				" you must increase your tablespace size."
				" Cannot continue operation.";
			/* This may essentially corrupt the doublewrite
			buffer. However, usually the doublewrite buffer
			is created at database initialization, and it
			should not matter (just remove all newly created
			InnoDB files and restart). */
			mtr.commit();
			return(false);
		}

		/* We read the allocated pages to the buffer pool;
		when they are written to disk in a flush, the space
		id and page number fields are also written to the
		pages. When we at database startup read pages
		from the doublewrite buffer, we know that if the
		space id and page number in them are the same as
		the page position in the tablespace, then the page
		has not been written to in doublewrite. */

		ut_ad(rw_lock_get_x_lock_count(&new_block->lock) == 1);
		page_no = new_block->page.id.page_no();
		/* We only do this in the debug build, to ensure that
		both the check in buf_flush_init_for_writing() and
		recv_parse_or_apply_log_rec_body() will see a valid
		page type. The flushes of new_block are actually
		unnecessary here.  */
		ut_d(mlog_write_ulint(FIL_PAGE_TYPE + new_block->frame,
				      FIL_PAGE_TYPE_SYS, MLOG_2BYTES, &mtr));

		if (i == FSP_EXTENT_SIZE / 2) {
			ut_a(page_no == FSP_EXTENT_SIZE);
			mlog_write_ulint(doublewrite
					 + TRX_SYS_DOUBLEWRITE_BLOCK1,
					 page_no, MLOG_4BYTES, &mtr);
			mlog_write_ulint(doublewrite
					 + TRX_SYS_DOUBLEWRITE_REPEAT
					 + TRX_SYS_DOUBLEWRITE_BLOCK1,
					 page_no, MLOG_4BYTES, &mtr);

		} else if (i == FSP_EXTENT_SIZE / 2
			   + TRX_SYS_DOUBLEWRITE_BLOCK_SIZE) {
			ut_a(page_no == 2 * FSP_EXTENT_SIZE);
			mlog_write_ulint(doublewrite
					 + TRX_SYS_DOUBLEWRITE_BLOCK2,
					 page_no, MLOG_4BYTES, &mtr);
			mlog_write_ulint(doublewrite
					 + TRX_SYS_DOUBLEWRITE_REPEAT
					 + TRX_SYS_DOUBLEWRITE_BLOCK2,
					 page_no, MLOG_4BYTES, &mtr);

		} else if (i > FSP_EXTENT_SIZE / 2) {
			ut_a(page_no == prev_page_no + 1);
		}

		if (((i + 1) & 15) == 0) {
			/* rw_locks can only be recursively x-locked
			2048 times. (on 32 bit platforms,
			(lint) 0 - (X_LOCK_DECR * 2049)
			is no longer a negative number, and thus
			lock_word becomes like a shared lock).
			For 4k page size this loop will
			lock the fseg header too many times. Since
			this code is not done while any other threads
			are active, restart the MTR occasionally. */
			mtr_commit(&mtr);
			mtr_start(&mtr);
			doublewrite = buf_dblwr_get(&mtr);
			fseg_header = doublewrite
				      + TRX_SYS_DOUBLEWRITE_FSEG;
		}

		prev_page_no = page_no;
	}

	mlog_write_ulint(doublewrite + TRX_SYS_DOUBLEWRITE_MAGIC,
			 TRX_SYS_DOUBLEWRITE_MAGIC_N,
			 MLOG_4BYTES, &mtr);
	mlog_write_ulint(doublewrite + TRX_SYS_DOUBLEWRITE_MAGIC
			 + TRX_SYS_DOUBLEWRITE_REPEAT,
			 TRX_SYS_DOUBLEWRITE_MAGIC_N,
			 MLOG_4BYTES, &mtr);

	mlog_write_ulint(doublewrite
			 + TRX_SYS_DOUBLEWRITE_SPACE_ID_STORED,
			 TRX_SYS_DOUBLEWRITE_SPACE_ID_STORED_N,
			 MLOG_4BYTES, &mtr);
	mtr_commit(&mtr);

	/* Flush the modified pages to disk and make a checkpoint */
	log_make_checkpoint();
	buf_dblwr_being_created = FALSE;

	/* Remove doublewrite pages from LRU */
	buf_pool_invalidate();

	ib::info() <<  "Doublewrite buffer created";

	goto start_again;
}

/**
At database startup initializes the doublewrite buffer memory structure if
we already have a doublewrite buffer created in the data files. If we are
upgrading to an InnoDB version which supports multiple tablespaces, then this
function performs the necessary update operations. If we are in a crash
recovery, this function loads the pages from double write buffer into memory.
@param[in]	file		File handle
@param[in]	path		Path name of file
@return DB_SUCCESS or error code */
dberr_t
buf_dblwr_init_or_load_pages(
	pfs_os_file_t	file,
	const char*	path)
{
	byte*		buf;
	byte*		page;
	ulint		block1;
	ulint		block2;
	ulint		space_id;
	byte*		read_buf;
	byte*		doublewrite;
	byte*		unaligned_read_buf;
	ibool		reset_space_ids = FALSE;
	recv_dblwr_t&	recv_dblwr = recv_sys.dblwr;

	/* We do the file i/o past the buffer pool */

	unaligned_read_buf = static_cast<byte*>(
		ut_malloc_nokey(3U << srv_page_size_shift));

	read_buf = static_cast<byte*>(
		ut_align(unaligned_read_buf, srv_page_size));

	/* Read the trx sys header to check if we are using the doublewrite
	buffer */
	dberr_t		err;

	IORequest	read_request(IORequest::READ);

	err = os_file_read(
		read_request,
		file, read_buf, TRX_SYS_PAGE_NO << srv_page_size_shift,
		srv_page_size);

	if (err != DB_SUCCESS) {

		ib::error()
			<< "Failed to read the system tablespace header page";

		ut_free(unaligned_read_buf);

		return(err);
	}

	doublewrite = read_buf + TRX_SYS_DOUBLEWRITE;

	/* TRX_SYS_PAGE_NO is not encrypted see fil_crypt_rotate_page() */

	if (mach_read_from_4(doublewrite + TRX_SYS_DOUBLEWRITE_MAGIC)
	    == TRX_SYS_DOUBLEWRITE_MAGIC_N) {
		/* The doublewrite buffer has been created */

		buf_dblwr_init(doublewrite);

		block1 = buf_dblwr->block1;
		block2 = buf_dblwr->block2;

		buf = buf_dblwr->write_buf;
	} else {
		ut_free(unaligned_read_buf);
		return(DB_SUCCESS);
	}

	if (mach_read_from_4(doublewrite + TRX_SYS_DOUBLEWRITE_SPACE_ID_STORED)
	    != TRX_SYS_DOUBLEWRITE_SPACE_ID_STORED_N) {

		/* We are upgrading from a version < 4.1.x to a version where
		multiple tablespaces are supported. We must reset the space id
		field in the pages in the doublewrite buffer because starting
		from this version the space id is stored to
		FIL_PAGE_ARCH_LOG_NO_OR_SPACE_ID. */

		reset_space_ids = TRUE;

		ib::info() << "Resetting space id's in the doublewrite buffer";
	}

	/* Read the pages from the doublewrite buffer to memory */
	err = os_file_read(
		read_request,
		file, buf, block1 << srv_page_size_shift,
		TRX_SYS_DOUBLEWRITE_BLOCK_SIZE << srv_page_size_shift);

	if (err != DB_SUCCESS) {

		ib::error()
			<< "Failed to read the first double write buffer "
			"extent";

		ut_free(unaligned_read_buf);

		return(err);
	}

	err = os_file_read(
		read_request,
		file,
		buf + (TRX_SYS_DOUBLEWRITE_BLOCK_SIZE << srv_page_size_shift),
		block2 << srv_page_size_shift,
		TRX_SYS_DOUBLEWRITE_BLOCK_SIZE << srv_page_size_shift);

	if (err != DB_SUCCESS) {

		ib::error()
			<< "Failed to read the second double write buffer "
			"extent";

		ut_free(unaligned_read_buf);

		return(err);
	}

	/* Check if any of these pages is half-written in data files, in the
	intended position */

	page = buf;

	for (ulint i = 0; i < TRX_SYS_DOUBLEWRITE_BLOCK_SIZE * 2; i++) {

		if (reset_space_ids) {
			ulint source_page_no;

			space_id = 0;
			mach_write_to_4(page + FIL_PAGE_ARCH_LOG_NO_OR_SPACE_ID,
					space_id);
			/* We do not need to calculate new checksums for the
			pages because the field .._SPACE_ID does not affect
			them. Write the page back to where we read it from. */

			if (i < TRX_SYS_DOUBLEWRITE_BLOCK_SIZE) {
				source_page_no = block1 + i;
			} else {
				source_page_no = block2
					+ i - TRX_SYS_DOUBLEWRITE_BLOCK_SIZE;
			}

			IORequest	write_request(IORequest::WRITE);

			err = os_file_write(
				write_request, path, file, page,
				source_page_no << srv_page_size_shift,
				srv_page_size);
			if (err != DB_SUCCESS) {

				ib::error()
					<< "Failed to write to the double write"
					" buffer";

				ut_free(unaligned_read_buf);

				return(err);
			}

		} else if (memcmp(field_ref_zero, page + FIL_PAGE_LSN, 8)) {
			/* Each valid page header must contain
			a nonzero FIL_PAGE_LSN field. */
			recv_dblwr.add(page);
		}

		page += srv_page_size;
	}

	if (reset_space_ids) {
		os_file_flush(file);
	}

	ut_free(unaligned_read_buf);

	return(DB_SUCCESS);
}

/** Process and remove the double write buffer pages for all tablespaces. */
void
buf_dblwr_process()
{
	ut_ad(recv_sys->parse_start_lsn);

	ulint		page_no_dblwr	= 0;
	byte*		read_buf;
<<<<<<< HEAD
	byte*		unaligned_read_buf;
	recv_dblwr_t&	recv_dblwr	= recv_sys.dblwr;
=======
	recv_dblwr_t&	recv_dblwr	= recv_sys->dblwr;
>>>>>>> 8bb2170d

	if (!buf_dblwr) {
		return;
	}

	read_buf = static_cast<byte*>(
		aligned_malloc(3 * srv_page_size, srv_page_size));
	byte* const buf = read_buf + srv_page_size;

	for (recv_dblwr_t::list::iterator i = recv_dblwr.pages.begin();
	     i != recv_dblwr.pages.end();
	     ++i, ++page_no_dblwr) {
		byte* page = *i;
		const ulint page_no = page_get_page_no(page);

		if (!page_no) {
			/* page 0 should have been recovered
			already via Datafile::restore_from_doublewrite() */
			continue;
		}

		const ulint space_id = page_get_space_id(page);
		const lsn_t lsn = mach_read_from_8(page + FIL_PAGE_LSN);

		if (recv_sys->parse_start_lsn > lsn) {
			/* Pages written before the checkpoint are
			not useful for recovery. */
			continue;
		}

		const page_id_t page_id(space_id, page_no);

		if (recv_sys->scanned_lsn < lsn) {
			ib::warn() << "Ignoring a doublewrite copy of page "
				   << page_id
				   << " with future log sequence number "
				   << lsn;
			continue;
		}

		fil_space_t* space = fil_space_acquire_for_io(space_id);

		if (!space) {
			/* Maybe we have dropped the tablespace
			and this page once belonged to it: do nothing */
			continue;
		}

		fil_space_open_if_needed(space);

		if (UNIV_UNLIKELY(page_no >= space->size)) {

			/* Do not report the warning for undo
			tablespaces, because they can be truncated in place. */
			if (!srv_is_undo_tablespace(space_id)) {
				ib::warn() << "A copy of page " << page_no
					<< " in the doublewrite buffer slot "
					<< page_no_dblwr
					<< " is beyond the end of tablespace "
					<< space->name
					<< " (" << space->size << " pages)";
			}
next_page:
			space->release_for_io();
			continue;
		}

		const ulint physical_size = space->physical_size();
		const ulint zip_size = space->zip_size();
		ut_ad(!buf_is_zeroes(span<const byte>(page, physical_size)));

		/* We want to ensure that for partial reads the
		unread portion of the page is NUL. */
		memset(read_buf, 0x0, physical_size);

		IORequest	request;

		request.dblwr_recover();

		/* Read in the actual page from the file */
		dberr_t	err = fil_io(
			request, true,
			page_id, zip_size,
			0, physical_size, read_buf, NULL);

		if (UNIV_UNLIKELY(err != DB_SUCCESS)) {
			ib::warn()
				<< "Double write buffer recovery: "
				<< page_id << " read failed with "
				<< "error: " << err;
		}

<<<<<<< HEAD
		const bool is_all_zero = buf_is_zeroes(
			span<const byte>(read_buf, physical_size));
		const bool expect_encrypted = space->crypt_data
			&& space->crypt_data->type != CRYPT_SCHEME_UNENCRYPTED;
		bool is_corrupted = false;

		if (is_all_zero) {
=======
		if (buf_is_zeroes(span<const byte>(read_buf,
						   page_size.physical()))) {
>>>>>>> 8bb2170d
			/* We will check if the copy in the
			doublewrite buffer is valid. If not, we will
			ignore this page (there should be redo log
			records to initialize it). */
		} else if (recv_dblwr.validate_page(
				page_id, read_buf, space, buf)) {
			goto next_page;
		} else {
<<<<<<< HEAD
			/* Decompress the page before
			validating the checksum. */
			ulint decomp = fil_page_decompress(buf, read_buf,
							   space->flags);
			if (!decomp || (zip_size && decomp != srv_page_size)) {
				goto bad;
			}

			if (expect_encrypted
			    && buf_page_get_key_version(read_buf, space->flags)) {
				is_corrupted = !buf_page_verify_crypt_checksum(
							read_buf, space->flags);
			} else {
				is_corrupted = buf_page_is_corrupted(
					true, read_buf, space->flags);
			}

			if (!is_corrupted) {
				/* The page is good; there is no need
				to consult the doublewrite buffer. */
				continue;
			}

bad:
=======
>>>>>>> 8bb2170d
			/* We intentionally skip this message for
			all-zero pages. */
			ib::info()
				<< "Trying to recover page " << page_id
				<< " from the doublewrite buffer.";
		}

<<<<<<< HEAD
		ulint decomp = fil_page_decompress(buf, page, space->flags);
		if (!decomp || (zip_size && decomp != srv_page_size)) {
			continue;
		}

		if (expect_encrypted
		    && buf_page_get_key_version(read_buf, space->flags)) {
			is_corrupted = !buf_page_verify_crypt_checksum(
						page, space->flags);
		} else {
			is_corrupted = buf_page_is_corrupted(
					true, page, space->flags);
		}

		if (is_corrupted) {
			/* Theoretically we could have another good
			copy for this page in the doublewrite
			buffer. If not, we will report a fatal error
			for a corrupted page somewhere else if that
			page was truly needed. */
			continue;
		}

		if (page_no == 0) {
			/* Check the FSP_SPACE_FLAGS. */
			ulint flags = fsp_header_get_flags(page);
			if (!fil_space_t::is_valid_flags(flags, space_id)
			    && fsp_flags_convert_from_101(flags)
			    == ULINT_UNDEFINED) {
				ib::warn() << "Ignoring a doublewrite copy"
					" of page " << page_id
					<< " due to invalid flags "
					<< ib::hex(flags);
				continue;
			}
			/* The flags on the page should be converted later. */
=======
		page = recv_dblwr.find_page(page_id, space, buf);

		if (!page) {
			goto next_page;
>>>>>>> 8bb2170d
		}

		/* Write the good page from the doublewrite buffer to
		the intended position. */

		IORequest	write_request(IORequest::WRITE);

<<<<<<< HEAD
		fil_io(write_request, true, page_id, zip_size,
		       0, physical_size,
				const_cast<byte*>(page), NULL);
=======
		fil_io(write_request, true, page_id, page_size,
		       0, page_size.physical(), page, NULL);
>>>>>>> 8bb2170d

		ib::info() << "Recovered page " << page_id
			<< " from the doublewrite buffer.";

		goto next_page;
	}

	recv_dblwr.pages.clear();

	fil_flush_file_spaces(FIL_TYPE_TABLESPACE);
	aligned_free(read_buf);
}

/****************************************************************//**
Frees doublewrite buffer. */
void
buf_dblwr_free()
{
	/* Free the double write data structures. */
	ut_a(buf_dblwr != NULL);
	ut_ad(buf_dblwr->s_reserved == 0);
	ut_ad(buf_dblwr->b_reserved == 0);

	os_event_destroy(buf_dblwr->b_event);
	os_event_destroy(buf_dblwr->s_event);
	ut_free(buf_dblwr->write_buf_unaligned);
	buf_dblwr->write_buf_unaligned = NULL;

	ut_free(buf_dblwr->buf_block_arr);
	buf_dblwr->buf_block_arr = NULL;

	ut_free(buf_dblwr->in_use);
	buf_dblwr->in_use = NULL;

	mutex_free(&buf_dblwr->mutex);
	ut_free(buf_dblwr);
	buf_dblwr = NULL;
}

/********************************************************************//**
Updates the doublewrite buffer when an IO request is completed. */
void
buf_dblwr_update(
/*=============*/
	const buf_page_t*	bpage,	/*!< in: buffer block descriptor */
	buf_flush_t		flush_type)/*!< in: flush type */
{
	ut_ad(srv_use_doublewrite_buf);
	ut_ad(buf_dblwr);
	ut_ad(!fsp_is_system_temporary(bpage->id.space()));
	ut_ad(!srv_read_only_mode);

	switch (flush_type) {
	case BUF_FLUSH_LIST:
	case BUF_FLUSH_LRU:
		mutex_enter(&buf_dblwr->mutex);

		ut_ad(buf_dblwr->batch_running);
		ut_ad(buf_dblwr->b_reserved > 0);
		ut_ad(buf_dblwr->b_reserved <= buf_dblwr->first_free);

		buf_dblwr->b_reserved--;

		if (buf_dblwr->b_reserved == 0) {
			mutex_exit(&buf_dblwr->mutex);
			/* This will finish the batch. Sync data files
			to the disk. */
			fil_flush_file_spaces(FIL_TYPE_TABLESPACE);
			mutex_enter(&buf_dblwr->mutex);

			/* We can now reuse the doublewrite memory buffer: */
			buf_dblwr->first_free = 0;
			buf_dblwr->batch_running = false;
			os_event_set(buf_dblwr->b_event);
		}

		mutex_exit(&buf_dblwr->mutex);
		break;
	case BUF_FLUSH_SINGLE_PAGE:
		{
			const ulint size = TRX_SYS_DOUBLEWRITE_BLOCKS * TRX_SYS_DOUBLEWRITE_BLOCK_SIZE;
			ulint i;
			mutex_enter(&buf_dblwr->mutex);
			for (i = srv_doublewrite_batch_size; i < size; ++i) {
				if (buf_dblwr->buf_block_arr[i] == bpage) {
					buf_dblwr->s_reserved--;
					buf_dblwr->buf_block_arr[i] = NULL;
					buf_dblwr->in_use[i] = false;
					break;
				}
			}

			/* The block we are looking for must exist as a
			reserved block. */
			ut_a(i < size);
		}
		os_event_set(buf_dblwr->s_event);
		mutex_exit(&buf_dblwr->mutex);
		break;
	case BUF_FLUSH_N_TYPES:
		ut_error;
	}
}

#ifdef UNIV_DEBUG
/** Check the LSN values on the page.
@param[in]	page	page to check
@param[in]	s	tablespace */
static void buf_dblwr_check_page_lsn(const page_t* page, const fil_space_t& s)
{
	/* Ignore page compressed or encrypted pages */
	if (s.is_compressed()
	    || buf_page_get_key_version(page, s.flags)) {
		return;
	}

	const unsigned lsn1 = mach_read_from_4(page + FIL_PAGE_LSN + 4),
		lsn2 = mach_read_from_4(page + srv_page_size
					- (s.full_crc32()
					   ? FIL_PAGE_FCRC32_END_LSN
					   : FIL_PAGE_END_LSN_OLD_CHKSUM - 4));
	if (UNIV_UNLIKELY(lsn1 != lsn2)) {
		ib::error() << "The page to be written to "
			    << s.chain.start->name <<
			" seems corrupt!"
			" The low 4 bytes of LSN fields do not match"
			" (" << lsn1 << " != " << lsn2 << ")!"
			" Noticed in the buffer pool.";
	}
}

static void buf_dblwr_check_page_lsn(const buf_page_t& b, const byte* page)
{
	if (fil_space_t* space = fil_space_acquire_for_io(b.id.space())) {
		buf_dblwr_check_page_lsn(page, *space);
		space->release_for_io();
	}
}
#endif /* UNIV_DEBUG */

/********************************************************************//**
Asserts when a corrupt block is find during writing out data to the
disk. */
static
void
buf_dblwr_assert_on_corrupt_block(
/*==============================*/
	const buf_block_t*	block)	/*!< in: block to check */
{
	buf_page_print(block->frame);

	ib::fatal() << "Apparent corruption of an index page "
		<< block->page.id
		<< " to be written to data file. We intentionally crash"
		" the server to prevent corrupt data from ending up in"
		" data files.";
}

/********************************************************************//**
Check the LSN values on the page with which this block is associated.
Also validate the page if the option is set. */
static
void
buf_dblwr_check_block(
/*==================*/
	const buf_block_t*	block)	/*!< in: block to check */
{
	ut_ad(buf_block_get_state(block) == BUF_BLOCK_FILE_PAGE);

	switch (fil_page_get_type(block->frame)) {
	case FIL_PAGE_INDEX:
	case FIL_PAGE_TYPE_INSTANT:
	case FIL_PAGE_RTREE:
		if (page_is_comp(block->frame)) {
			if (page_simple_validate_new(block->frame)) {
				return;
			}
		} else if (page_simple_validate_old(block->frame)) {
			return;
		}
		/* While it is possible that this is not an index page
		but just happens to have wrongly set FIL_PAGE_TYPE,
		such pages should never be modified to without also
		adjusting the page type during page allocation or
		buf_flush_init_for_writing() or fil_block_reset_type(). */
		break;
	case FIL_PAGE_TYPE_FSP_HDR:
	case FIL_PAGE_IBUF_BITMAP:
	case FIL_PAGE_TYPE_UNKNOWN:
		/* Do not complain again, we already reset this field. */
	case FIL_PAGE_UNDO_LOG:
	case FIL_PAGE_INODE:
	case FIL_PAGE_IBUF_FREE_LIST:
	case FIL_PAGE_TYPE_SYS:
	case FIL_PAGE_TYPE_TRX_SYS:
	case FIL_PAGE_TYPE_XDES:
	case FIL_PAGE_TYPE_BLOB:
	case FIL_PAGE_TYPE_ZBLOB:
	case FIL_PAGE_TYPE_ZBLOB2:
		/* TODO: validate also non-index pages */
		return;
	case FIL_PAGE_TYPE_ALLOCATED:
		/* empty pages should never be flushed */
		return;
	}

	buf_dblwr_assert_on_corrupt_block(block);
}

/********************************************************************//**
Writes a page that has already been written to the doublewrite buffer
to the datafile. It is the job of the caller to sync the datafile. */
static
void
buf_dblwr_write_block_to_datafile(
/*==============================*/
	const buf_page_t*	bpage,	/*!< in: page to write */
	bool			sync)	/*!< in: true if sync IO
					is requested */
{
	ut_a(buf_page_in_file(bpage));

	ulint	type = IORequest::WRITE;

	if (sync) {
		type |= IORequest::DO_NOT_WAKE;
	}

	IORequest	request(type, const_cast<buf_page_t*>(bpage));

	/* We request frame here to get correct buffer in case of
	encryption and/or page compression */
	void * frame = buf_page_get_frame(bpage);

	if (bpage->zip.data != NULL) {
		ut_ad(bpage->zip_size());

		fil_io(request, sync, bpage->id, bpage->zip_size(), 0,
		       bpage->zip_size(),
		       (void*) frame,
		       (void*) bpage);
	} else {
		ut_ad(!bpage->zip_size());

		/* Our IO API is common for both reads and writes and is
		therefore geared towards a non-const parameter. */

		buf_block_t*	block = reinterpret_cast<buf_block_t*>(
			const_cast<buf_page_t*>(bpage));

		ut_a(buf_block_get_state(block) == BUF_BLOCK_FILE_PAGE);
		ut_d(buf_dblwr_check_page_lsn(block->page, block->frame));
		fil_io(request,
		       sync, bpage->id, bpage->zip_size(), 0, bpage->real_size,
		       frame, block);
	}
}

/********************************************************************//**
Flushes possible buffered writes from the doublewrite memory buffer to disk,
and also wakes up the aio thread if simulated aio is used. It is very
important to call this function after a batch of writes has been posted,
and also when we may have to wait for a page latch! Otherwise a deadlock
of threads can occur. */
void
buf_dblwr_flush_buffered_writes()
{
	byte*		write_buf;
	ulint		first_free;
	ulint		len;

	if (!srv_use_doublewrite_buf || buf_dblwr == NULL) {
		/* Sync the writes to the disk. */
		buf_dblwr_sync_datafiles();
		/* Now we flush the data to disk (for example, with fsync) */
		fil_flush_file_spaces(FIL_TYPE_TABLESPACE);
		return;
	}

	ut_ad(!srv_read_only_mode);

try_again:
	mutex_enter(&buf_dblwr->mutex);

	/* Write first to doublewrite buffer blocks. We use synchronous
	aio and thus know that file write has been completed when the
	control returns. */

	if (buf_dblwr->first_free == 0) {

		mutex_exit(&buf_dblwr->mutex);

		/* Wake possible simulated aio thread as there could be
		system temporary tablespace pages active for flushing.
		Note: system temporary tablespace pages are not scheduled
		for doublewrite. */
		os_aio_simulated_wake_handler_threads();

		return;
	}

	if (buf_dblwr->batch_running) {
		/* Another thread is running the batch right now. Wait
		for it to finish. */
		int64_t	sig_count = os_event_reset(buf_dblwr->b_event);
		mutex_exit(&buf_dblwr->mutex);

		os_aio_simulated_wake_handler_threads();
		os_event_wait_low(buf_dblwr->b_event, sig_count);
		goto try_again;
	}

	ut_ad(buf_dblwr->first_free == buf_dblwr->b_reserved);

	/* Disallow anyone else to post to doublewrite buffer or to
	start another batch of flushing. */
	buf_dblwr->batch_running = true;
	first_free = buf_dblwr->first_free;

	/* Now safe to release the mutex. Note that though no other
	thread is allowed to post to the doublewrite batch flushing
	but any threads working on single page flushes are allowed
	to proceed. */
	mutex_exit(&buf_dblwr->mutex);

	write_buf = buf_dblwr->write_buf;

	for (ulint len2 = 0, i = 0;
	     i < buf_dblwr->first_free;
	     len2 += srv_page_size, i++) {

		const buf_block_t*	block;

		block = (buf_block_t*) buf_dblwr->buf_block_arr[i];

		if (buf_block_get_state(block) != BUF_BLOCK_FILE_PAGE
		    || block->page.zip.data) {
			/* No simple validate for compressed
			pages exists. */
			continue;
		}

		/* Check that the actual page in the buffer pool is
		not corrupt and the LSN values are sane. */
		buf_dblwr_check_block(block);
		ut_d(buf_dblwr_check_page_lsn(block->page, write_buf + len2));
	}

	/* Write out the first block of the doublewrite buffer */
	len = std::min<ulint>(TRX_SYS_DOUBLEWRITE_BLOCK_SIZE,
			      buf_dblwr->first_free) << srv_page_size_shift;

	fil_io(IORequestWrite, true,
	       page_id_t(TRX_SYS_SPACE, buf_dblwr->block1), 0,
	       0, len, (void*) write_buf, NULL);

	if (buf_dblwr->first_free <= TRX_SYS_DOUBLEWRITE_BLOCK_SIZE) {
		/* No unwritten pages in the second block. */
		goto flush;
	}

	/* Write out the second block of the doublewrite buffer. */
	len = (buf_dblwr->first_free - TRX_SYS_DOUBLEWRITE_BLOCK_SIZE)
	       << srv_page_size_shift;

	write_buf = buf_dblwr->write_buf
		+ (TRX_SYS_DOUBLEWRITE_BLOCK_SIZE << srv_page_size_shift);

	fil_io(IORequestWrite, true,
	       page_id_t(TRX_SYS_SPACE, buf_dblwr->block2), 0,
	       0, len, (void*) write_buf, NULL);

flush:
	/* increment the doublewrite flushed pages counter */
	srv_stats.dblwr_pages_written.add(buf_dblwr->first_free);
	srv_stats.dblwr_writes.inc();

	/* Now flush the doublewrite buffer data to disk */
	fil_flush(TRX_SYS_SPACE);

	/* We know that the writes have been flushed to disk now
	and in recovery we will find them in the doublewrite buffer
	blocks. Next do the writes to the intended positions. */

	/* Up to this point first_free and buf_dblwr->first_free are
	same because we have set the buf_dblwr->batch_running flag
	disallowing any other thread to post any request but we
	can't safely access buf_dblwr->first_free in the loop below.
	This is so because it is possible that after we are done with
	the last iteration and before we terminate the loop, the batch
	gets finished in the IO helper thread and another thread posts
	a new batch setting buf_dblwr->first_free to a higher value.
	If this happens and we are using buf_dblwr->first_free in the
	loop termination condition then we'll end up dispatching
	the same block twice from two different threads. */
	ut_ad(first_free == buf_dblwr->first_free);
	for (ulint i = 0; i < first_free; i++) {
		buf_dblwr_write_block_to_datafile(
			buf_dblwr->buf_block_arr[i], false);
	}

	/* Wake possible simulated aio thread to actually post the
	writes to the operating system. We don't flush the files
	at this point. We leave it to the IO helper thread to flush
	datafiles when the whole batch has been processed. */
	os_aio_simulated_wake_handler_threads();
}

/********************************************************************//**
Posts a buffer page for writing. If the doublewrite memory buffer is
full, calls buf_dblwr_flush_buffered_writes and waits for for free
space to appear. */
void
buf_dblwr_add_to_batch(
/*====================*/
	buf_page_t*	bpage)	/*!< in: buffer block to write */
{
	ut_a(buf_page_in_file(bpage));

try_again:
	mutex_enter(&buf_dblwr->mutex);

	ut_a(buf_dblwr->first_free <= srv_doublewrite_batch_size);

	if (buf_dblwr->batch_running) {

		/* This not nearly as bad as it looks. There is only
		page_cleaner thread which does background flushing
		in batches therefore it is unlikely to be a contention
		point. The only exception is when a user thread is
		forced to do a flush batch because of a sync
		checkpoint. */
		int64_t	sig_count = os_event_reset(buf_dblwr->b_event);
		mutex_exit(&buf_dblwr->mutex);
		os_aio_simulated_wake_handler_threads();

		os_event_wait_low(buf_dblwr->b_event, sig_count);
		goto try_again;
	}

	if (buf_dblwr->first_free == srv_doublewrite_batch_size) {
		mutex_exit(&(buf_dblwr->mutex));

		buf_dblwr_flush_buffered_writes();

		goto try_again;
	}

	byte*	p = buf_dblwr->write_buf
		+ srv_page_size * buf_dblwr->first_free;

	/* We request frame here to get correct buffer in case of
	encryption and/or page compression */
	void * frame = buf_page_get_frame(bpage);

	if (auto zip_size = bpage->zip_size()) {
		MEM_CHECK_DEFINED(bpage->zip.data, zip_size);
		/* Copy the compressed page and clear the rest. */
		memcpy(p, frame, zip_size);
		memset(p + zip_size, 0x0, srv_page_size - zip_size);
	} else {
		ut_a(buf_page_get_state(bpage) == BUF_BLOCK_FILE_PAGE);
		MEM_CHECK_DEFINED(frame, srv_page_size);
		memcpy(p, frame, srv_page_size);
	}

	buf_dblwr->buf_block_arr[buf_dblwr->first_free] = bpage;

	buf_dblwr->first_free++;
	buf_dblwr->b_reserved++;

	ut_ad(!buf_dblwr->batch_running);
	ut_ad(buf_dblwr->first_free == buf_dblwr->b_reserved);
	ut_ad(buf_dblwr->b_reserved <= srv_doublewrite_batch_size);

	if (buf_dblwr->first_free == srv_doublewrite_batch_size) {
		mutex_exit(&(buf_dblwr->mutex));

		buf_dblwr_flush_buffered_writes();

		return;
	}

	mutex_exit(&(buf_dblwr->mutex));
}

/********************************************************************//**
Writes a page to the doublewrite buffer on disk, sync it, then write
the page to the datafile and sync the datafile. This function is used
for single page flushes. If all the buffers allocated for single page
flushes in the doublewrite buffer are in use we wait here for one to
become free. We are guaranteed that a slot will become free because any
thread that is using a slot must also release the slot before leaving
this function. */
void
buf_dblwr_write_single_page(
/*========================*/
	buf_page_t*	bpage,	/*!< in: buffer block to write */
	bool		sync)	/*!< in: true if sync IO requested */
{
	ulint		n_slots;
	ulint		size;
	ulint		offset;
	ulint		i;

	ut_a(buf_page_in_file(bpage));
	ut_a(srv_use_doublewrite_buf);
	ut_a(buf_dblwr != NULL);

	/* total number of slots available for single page flushes
	starts from srv_doublewrite_batch_size to the end of the
	buffer. */
	size = TRX_SYS_DOUBLEWRITE_BLOCKS * TRX_SYS_DOUBLEWRITE_BLOCK_SIZE;
	ut_a(size > srv_doublewrite_batch_size);
	n_slots = size - srv_doublewrite_batch_size;

	if (buf_page_get_state(bpage) == BUF_BLOCK_FILE_PAGE) {

		/* Check that the actual page in the buffer pool is
		not corrupt and the LSN values are sane. */
		buf_dblwr_check_block((buf_block_t*) bpage);

		/* Check that the page as written to the doublewrite
		buffer has sane LSN values. */
		if (!bpage->zip.data) {
			ut_d(buf_dblwr_check_page_lsn(
				     *bpage, ((buf_block_t*) bpage)->frame));
		}
	}

retry:
	mutex_enter(&buf_dblwr->mutex);
	if (buf_dblwr->s_reserved == n_slots) {

		/* All slots are reserved. */
		int64_t	sig_count = os_event_reset(buf_dblwr->s_event);
		mutex_exit(&buf_dblwr->mutex);
		os_event_wait_low(buf_dblwr->s_event, sig_count);

		goto retry;
	}

	for (i = srv_doublewrite_batch_size; i < size; ++i) {

		if (!buf_dblwr->in_use[i]) {
			break;
		}
	}

	/* We are guaranteed to find a slot. */
	ut_a(i < size);
	buf_dblwr->in_use[i] = true;
	buf_dblwr->s_reserved++;
	buf_dblwr->buf_block_arr[i] = bpage;

	/* increment the doublewrite flushed pages counter */
	srv_stats.dblwr_pages_written.inc();
	srv_stats.dblwr_writes.inc();

	mutex_exit(&buf_dblwr->mutex);

	/* Lets see if we are going to write in the first or second
	block of the doublewrite buffer. */
	if (i < TRX_SYS_DOUBLEWRITE_BLOCK_SIZE) {
		offset = buf_dblwr->block1 + i;
	} else {
		offset = buf_dblwr->block2 + i
			 - TRX_SYS_DOUBLEWRITE_BLOCK_SIZE;
	}

	/* We deal with compressed and uncompressed pages a little
	differently here. In case of uncompressed pages we can
	directly write the block to the allocated slot in the
	doublewrite buffer in the system tablespace and then after
	syncing the system table space we can proceed to write the page
	in the datafile.
	In case of compressed page we first do a memcpy of the block
	to the in-memory buffer of doublewrite before proceeding to
	write it. This is so because we want to pad the remaining
	bytes in the doublewrite page with zeros. */

	/* We request frame here to get correct buffer in case of
	encryption and/or page compression */
	void * frame = buf_page_get_frame(bpage);

	if (auto zip_size = bpage->zip_size()) {
		memcpy(buf_dblwr->write_buf + srv_page_size * i,
		       frame, zip_size);

		memset(buf_dblwr->write_buf + srv_page_size * i
		       + zip_size, 0x0,
		       srv_page_size - zip_size);

		fil_io(IORequestWrite,
		       true,
		       page_id_t(TRX_SYS_SPACE, offset),
		       0,
		       0,
		       srv_page_size,
		       (void *)(buf_dblwr->write_buf + srv_page_size * i),
		       NULL);
	} else {
		/* It is a regular page. Write it directly to the
		doublewrite buffer */
		fil_io(IORequestWrite,
		       true,
		       page_id_t(TRX_SYS_SPACE, offset),
		       0,
		       0,
		       srv_page_size,
		       (void*) frame,
		       NULL);
	}

	/* Now flush the doublewrite buffer data to disk */
	fil_flush(TRX_SYS_SPACE);

	/* We know that the write has been flushed to disk now
	and during recovery we will find it in the doublewrite buffer
	blocks. Next do the write to the intended position. */
	buf_dblwr_write_block_to_datafile(bpage, sync);
}<|MERGE_RESOLUTION|>--- conflicted
+++ resolved
@@ -530,16 +530,11 @@
 void
 buf_dblwr_process()
 {
-	ut_ad(recv_sys->parse_start_lsn);
+	ut_ad(recv_sys.parse_start_lsn);
 
 	ulint		page_no_dblwr	= 0;
 	byte*		read_buf;
-<<<<<<< HEAD
-	byte*		unaligned_read_buf;
 	recv_dblwr_t&	recv_dblwr	= recv_sys.dblwr;
-=======
-	recv_dblwr_t&	recv_dblwr	= recv_sys->dblwr;
->>>>>>> 8bb2170d
 
 	if (!buf_dblwr) {
 		return;
@@ -564,7 +559,7 @@
 		const ulint space_id = page_get_space_id(page);
 		const lsn_t lsn = mach_read_from_8(page + FIL_PAGE_LSN);
 
-		if (recv_sys->parse_start_lsn > lsn) {
+		if (recv_sys.parse_start_lsn > lsn) {
 			/* Pages written before the checkpoint are
 			not useful for recovery. */
 			continue;
@@ -572,7 +567,7 @@
 
 		const page_id_t page_id(space_id, page_no);
 
-		if (recv_sys->scanned_lsn < lsn) {
+		if (recv_sys.scanned_lsn < lsn) {
 			ib::warn() << "Ignoring a doublewrite copy of page "
 				   << page_id
 				   << " with future log sequence number "
@@ -632,18 +627,7 @@
 				<< "error: " << err;
 		}
 
-<<<<<<< HEAD
-		const bool is_all_zero = buf_is_zeroes(
-			span<const byte>(read_buf, physical_size));
-		const bool expect_encrypted = space->crypt_data
-			&& space->crypt_data->type != CRYPT_SCHEME_UNENCRYPTED;
-		bool is_corrupted = false;
-
-		if (is_all_zero) {
-=======
-		if (buf_is_zeroes(span<const byte>(read_buf,
-						   page_size.physical()))) {
->>>>>>> 8bb2170d
+		if (buf_is_zeroes(span<const byte>(read_buf, physical_size))) {
 			/* We will check if the copy in the
 			doublewrite buffer is valid. If not, we will
 			ignore this page (there should be redo log
@@ -652,33 +636,6 @@
 				page_id, read_buf, space, buf)) {
 			goto next_page;
 		} else {
-<<<<<<< HEAD
-			/* Decompress the page before
-			validating the checksum. */
-			ulint decomp = fil_page_decompress(buf, read_buf,
-							   space->flags);
-			if (!decomp || (zip_size && decomp != srv_page_size)) {
-				goto bad;
-			}
-
-			if (expect_encrypted
-			    && buf_page_get_key_version(read_buf, space->flags)) {
-				is_corrupted = !buf_page_verify_crypt_checksum(
-							read_buf, space->flags);
-			} else {
-				is_corrupted = buf_page_is_corrupted(
-					true, read_buf, space->flags);
-			}
-
-			if (!is_corrupted) {
-				/* The page is good; there is no need
-				to consult the doublewrite buffer. */
-				continue;
-			}
-
-bad:
-=======
->>>>>>> 8bb2170d
 			/* We intentionally skip this message for
 			all-zero pages. */
 			ib::info()
@@ -686,49 +643,10 @@
 				<< " from the doublewrite buffer.";
 		}
 
-<<<<<<< HEAD
-		ulint decomp = fil_page_decompress(buf, page, space->flags);
-		if (!decomp || (zip_size && decomp != srv_page_size)) {
-			continue;
-		}
-
-		if (expect_encrypted
-		    && buf_page_get_key_version(read_buf, space->flags)) {
-			is_corrupted = !buf_page_verify_crypt_checksum(
-						page, space->flags);
-		} else {
-			is_corrupted = buf_page_is_corrupted(
-					true, page, space->flags);
-		}
-
-		if (is_corrupted) {
-			/* Theoretically we could have another good
-			copy for this page in the doublewrite
-			buffer. If not, we will report a fatal error
-			for a corrupted page somewhere else if that
-			page was truly needed. */
-			continue;
-		}
-
-		if (page_no == 0) {
-			/* Check the FSP_SPACE_FLAGS. */
-			ulint flags = fsp_header_get_flags(page);
-			if (!fil_space_t::is_valid_flags(flags, space_id)
-			    && fsp_flags_convert_from_101(flags)
-			    == ULINT_UNDEFINED) {
-				ib::warn() << "Ignoring a doublewrite copy"
-					" of page " << page_id
-					<< " due to invalid flags "
-					<< ib::hex(flags);
-				continue;
-			}
-			/* The flags on the page should be converted later. */
-=======
 		page = recv_dblwr.find_page(page_id, space, buf);
 
 		if (!page) {
 			goto next_page;
->>>>>>> 8bb2170d
 		}
 
 		/* Write the good page from the doublewrite buffer to
@@ -736,14 +654,8 @@
 
 		IORequest	write_request(IORequest::WRITE);
 
-<<<<<<< HEAD
 		fil_io(write_request, true, page_id, zip_size,
-		       0, physical_size,
-				const_cast<byte*>(page), NULL);
-=======
-		fil_io(write_request, true, page_id, page_size,
-		       0, page_size.physical(), page, NULL);
->>>>>>> 8bb2170d
+		       0, physical_size, page, nullptr);
 
 		ib::info() << "Recovered page " << page_id
 			<< " from the doublewrite buffer.";
