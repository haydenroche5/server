--- conflicted
+++ resolved
@@ -1033,7 +1033,6 @@
 bool buf_flush_page(buf_page_t *bpage, IORequest::flush_t flush_type,
                     fil_space_t *space, bool sync)
 {
-<<<<<<< HEAD
   ut_ad(bpage->in_file());
   ut_ad(bpage->ready_for_flush());
   ut_ad(!sync || flush_type == IORequest::SINGLE_PAGE);
@@ -1059,89 +1058,6 @@
         !rw_lock_sx_lock_nowait(rw_lock, BUF_IO_WRITE))
       return false;
   }
-=======
-	fil_space_t* space = fil_space_acquire_for_io(bpage->id.space());
-	if (!space) {
-		return;
-	}
-	ut_ad(space->purpose == FIL_TYPE_TEMPORARY
-	      || space->purpose == FIL_TYPE_IMPORT
-	      || space->purpose == FIL_TYPE_TABLESPACE);
-	ut_ad((space->purpose == FIL_TYPE_TEMPORARY)
-	      == (space == fil_system.temp_space));
-
-	page_t*	frame = NULL;
-	const bool full_crc32 = space->full_crc32();
-
-	DBUG_PRINT("ib_buf", ("flush %s %u page %u:%u",
-			      sync ? "sync" : "async", (unsigned) flush_type,
-			      bpage->id.space(), bpage->id.page_no()));
-
-	ut_ad(buf_page_in_file(bpage));
-
-	/* We are not holding buf_pool.mutex or block_mutex here.
-	Nevertheless, it is safe to access bpage, because it is
-	io_fixed and oldest_modification != 0.  Thus, it cannot be
-	relocated in the buffer pool or removed from flush_list or
-	LRU_list. */
-	ut_ad(!mutex_own(&buf_pool.mutex));
-	ut_ad(!mutex_own(&buf_pool.flush_list_mutex));
-	ut_ad(!buf_page_get_mutex(bpage)->is_owned());
-	ut_ad(buf_page_get_io_fix(bpage) == BUF_IO_WRITE);
-	ut_ad(bpage->oldest_modification != 0);
-
-	switch (buf_page_get_state(bpage)) {
-	case BUF_BLOCK_POOL_WATCH:
-	case BUF_BLOCK_ZIP_PAGE: /* The page should be dirty. */
-	case BUF_BLOCK_NOT_USED:
-	case BUF_BLOCK_READY_FOR_USE:
-	case BUF_BLOCK_MEMORY:
-	case BUF_BLOCK_REMOVE_HASH:
-		ut_error;
-		break;
-	case BUF_BLOCK_ZIP_DIRTY:
-		frame = bpage->zip.data;
-		buf_flush_update_zip_checksum(frame, bpage->zip_size());
-		break;
-	case BUF_BLOCK_FILE_PAGE:
-		frame = bpage->zip.data;
-		if (!frame) {
-			frame = ((buf_block_t*) bpage)->frame;
-		}
-
-		/* Skip the encryption and compression for the
-		freed page */
-		if (bpage->status == buf_page_t::FREED) {
-			break;
-		}
-
-		byte* page = reinterpret_cast<const buf_block_t*>(bpage)->frame;
-
-		if (full_crc32) {
-			page = buf_page_encrypt(space, bpage, page);
-			frame = page;
-		}
-
-		buf_flush_init_for_writing(
-			reinterpret_cast<const buf_block_t*>(bpage), page,
-			bpage->zip.data ? &bpage->zip : NULL, full_crc32);
-		break;
-	}
-
-	if (!full_crc32) {
-		frame = buf_page_encrypt(space, bpage, frame);
-	}
-
-	if (UNIV_LIKELY(space->purpose == FIL_TYPE_TABLESPACE)) {
-		const lsn_t lsn = mach_read_from_8(frame + FIL_PAGE_LSN);
-		ut_ad(lsn);
-		ut_ad(lsn >= bpage->oldest_modification);
-		ut_ad(!srv_read_only_mode);
-		log_write_up_to(lsn, true);
-	} else {
-		ut_ad(space->atomic_write_supported);
-	}
->>>>>>> 58d2d820
 
   /* We are committed to flushing by the time we get here */
   bpage->set_io_fix(BUF_IO_WRITE);
@@ -1224,12 +1140,16 @@
   page_t *frame= bpage->zip.data;
   size_t size, orig_size;
 
-  if (UNIV_UNLIKELY(!rw_lock))
+  if (UNIV_UNLIKELY(!rw_lock)) /* ROW_FORMAT=COMPRESSED */
   {
+    ut_ad(!space->full_crc32());
+    ut_ad(!space->is_compressed()); /* not page_compressed */
     orig_size= size= bpage->zip_size();
-    ut_a(page_zip_verify_checksum(frame, size));
     if (status != buf_page_t::FREED)
+    {
+      buf_flush_update_zip_checksum(frame, orig_size);
       frame= buf_page_encrypt(space, bpage, frame, &size);
+    }
     ut_ad(size == bpage->zip_size());
   }
   else
