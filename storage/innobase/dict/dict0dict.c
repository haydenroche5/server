/*****************************************************************************

Copyright (c) 1996, 2013, Oracle and/or its affiliates. All Rights Reserved.

This program is free software; you can redistribute it and/or modify it under
the terms of the GNU General Public License as published by the Free Software
Foundation; version 2 of the License.

This program is distributed in the hope that it will be useful, but WITHOUT
ANY WARRANTY; without even the implied warranty of MERCHANTABILITY or FITNESS
FOR A PARTICULAR PURPOSE. See the GNU General Public License for more details.

You should have received a copy of the GNU General Public License along with
this program; if not, write to the Free Software Foundation, Inc.,
51 Franklin Street, Suite 500, Boston, MA 02110-1335 USA

*****************************************************************************/

/******************************************************************//**
@file dict/dict0dict.c
Data dictionary system

Created 1/8/1996 Heikki Tuuri
***********************************************************************/

#include "dict0dict.h"

#ifdef UNIV_NONINL
#include "dict0dict.ic"
#endif

/** dummy index for ROW_FORMAT=REDUNDANT supremum and infimum records */
UNIV_INTERN dict_index_t*	dict_ind_redundant;
/** dummy index for ROW_FORMAT=COMPACT supremum and infimum records */
UNIV_INTERN dict_index_t*	dict_ind_compact;

#ifndef UNIV_HOTBACKUP
#include "buf0buf.h"
#include "data0type.h"
#include "mach0data.h"
#include "dict0boot.h"
#include "dict0mem.h"
#include "dict0crea.h"
#include "trx0undo.h"
#include "btr0btr.h"
#include "btr0cur.h"
#include "btr0sea.h"
#include "page0zip.h"
#include "page0page.h"
#include "pars0pars.h"
#include "pars0sym.h"
#include "que0que.h"
#include "rem0cmp.h"
#include "row0merge.h"
#include "m_ctype.h" /* my_isspace() */
#include "ha_prototypes.h" /* innobase_strcasecmp(), innobase_casedn_str()*/
#include "row0upd.h"
#include "m_string.h"
#include "my_sys.h"

#include <ctype.h>

/** the dictionary system */
UNIV_INTERN dict_sys_t*	dict_sys	= NULL;

/** @brief the data dictionary rw-latch protecting dict_sys

table create, drop, etc. reserve this in X-mode; implicit or
backround operations purge, rollback, foreign key checks reserve this
in S-mode; we cannot trust that MySQL protects implicit or background
operations a table drop since MySQL does not know of them; therefore
we need this; NOTE: a transaction which reserves this must keep book
on the mode in trx_struct::dict_operation_lock_mode */
UNIV_INTERN rw_lock_t	dict_operation_lock;

/* Keys to register rwlocks and mutexes with performance schema */
#ifdef UNIV_PFS_RWLOCK
UNIV_INTERN mysql_pfs_key_t	dict_operation_lock_key;
UNIV_INTERN mysql_pfs_key_t	index_tree_rw_lock_key;
UNIV_INTERN mysql_pfs_key_t	dict_table_stats_latch_key;
#endif /* UNIV_PFS_RWLOCK */

#ifdef UNIV_PFS_MUTEX
UNIV_INTERN mysql_pfs_key_t	dict_sys_mutex_key;
UNIV_INTERN mysql_pfs_key_t	dict_foreign_err_mutex_key;
#endif /* UNIV_PFS_MUTEX */

#define	DICT_HEAP_SIZE		100	/*!< initial memory heap size when
					creating a table or index object */
#define DICT_POOL_PER_TABLE_HASH 512	/*!< buffer pool max size per table
					hash table fixed size in bytes */
#define DICT_POOL_PER_VARYING	4	/*!< buffer pool max size per data
					dictionary varying size in bytes */

/** Identifies generated InnoDB foreign key names */
static char	dict_ibfk[] = "_ibfk_";

/** array of rw locks protecting
dict_table_t::stat_initialized
dict_table_t::stat_n_rows (*)
dict_table_t::stat_clustered_index_size
dict_table_t::stat_sum_of_other_index_sizes
dict_table_t::stat_modified_counter (*)
dict_table_t::indexes*::stat_n_diff_key_vals[]
dict_table_t::indexes*::stat_index_size
dict_table_t::indexes*::stat_n_leaf_pages
(*) those are not always protected for performance reasons */
#define DICT_TABLE_STATS_LATCHES_SIZE	64
static rw_lock_t	dict_table_stats_latches[DICT_TABLE_STATS_LATCHES_SIZE];

/*******************************************************************//**
Tries to find column names for the index and sets the col field of the
index.
@return TRUE if the column names were found */
static
ibool
dict_index_find_cols(
/*=================*/
	dict_table_t*	table,	/*!< in: table */
	dict_index_t*	index);	/*!< in: index */
/*******************************************************************//**
Builds the internal dictionary cache representation for a clustered
index, containing also system fields not defined by the user.
@return	own: the internal representation of the clustered index */
static
dict_index_t*
dict_index_build_internal_clust(
/*============================*/
	const dict_table_t*	table,	/*!< in: table */
	dict_index_t*		index);	/*!< in: user representation of
					a clustered index */
/*******************************************************************//**
Builds the internal dictionary cache representation for a non-clustered
index, containing also system fields not defined by the user.
@return	own: the internal representation of the non-clustered index */
static
dict_index_t*
dict_index_build_internal_non_clust(
/*================================*/
	const dict_table_t*	table,	/*!< in: table */
	dict_index_t*		index);	/*!< in: user representation of
					a non-clustered index */
/**********************************************************************//**
Removes a foreign constraint struct from the dictionary cache. */
static
void
dict_foreign_remove_from_cache(
/*===========================*/
	dict_foreign_t*	foreign);	/*!< in, own: foreign constraint */
/**********************************************************************//**
Prints a column data. */
static
void
dict_col_print_low(
/*===============*/
	const dict_table_t*	table,	/*!< in: table */
	const dict_col_t*	col);	/*!< in: column */
/**********************************************************************//**
Prints an index data. */
static
void
dict_index_print_low(
/*=================*/
	dict_index_t*	index);	/*!< in: index */
/**********************************************************************//**
Prints a field data. */
static
void
dict_field_print_low(
/*=================*/
	const dict_field_t*	field);	/*!< in: field */
#ifndef UNIV_HOTBACKUP
/*********************************************************************//**
Frees a foreign key struct. */
static
void
dict_foreign_free(
/*==============*/
	dict_foreign_t*	foreign);	/*!< in, own: foreign key struct */

/* Stream for storing detailed information about the latest foreign key
and unique key errors */
UNIV_INTERN FILE*	dict_foreign_err_file		= NULL;
/* mutex protecting the foreign and unique error buffers */
UNIV_INTERN mutex_t	dict_foreign_err_mutex;
#endif /* !UNIV_HOTBACKUP */
/******************************************************************//**
Makes all characters in a NUL-terminated UTF-8 string lower case. */
UNIV_INTERN
void
dict_casedn_str(
/*============*/
	char*	a)	/*!< in/out: string to put in lower case */
{
	innobase_casedn_str(a);
}

/********************************************************************//**
Checks if the database name in two table names is the same.
@return	TRUE if same db name */
UNIV_INTERN
ibool
dict_tables_have_same_db(
/*=====================*/
	const char*	name1,	/*!< in: table name in the form
				dbname '/' tablename */
	const char*	name2)	/*!< in: table name in the form
				dbname '/' tablename */
{
	for (; *name1 == *name2; name1++, name2++) {
		if (*name1 == '/') {
			return(TRUE);
		}
		ut_a(*name1); /* the names must contain '/' */
	}
	return(FALSE);
}

/********************************************************************//**
Return the end of table name where we have removed dbname and '/'.
@return	table name */
UNIV_INTERN
const char*
dict_remove_db_name(
/*================*/
	const char*	name)	/*!< in: table name in the form
				dbname '/' tablename */
{
	const char*	s = strchr(name, '/');
	ut_a(s);

	return(s + 1);
}

/********************************************************************//**
Get the database name length in a table name.
@return	database name length */
UNIV_INTERN
ulint
dict_get_db_name_len(
/*=================*/
	const char*	name)	/*!< in: table name in the form
				dbname '/' tablename */
{
	const char*	s;
	s = strchr(name, '/');
	ut_a(s);
	return(s - name);
}

/********************************************************************//**
Reserves the dictionary system mutex for MySQL. */
UNIV_INTERN
void
dict_mutex_enter_for_mysql(void)
/*============================*/
{
	mutex_enter(&(dict_sys->mutex));
}

/********************************************************************//**
Releases the dictionary system mutex for MySQL. */
UNIV_INTERN
void
dict_mutex_exit_for_mysql(void)
/*===========================*/
{
	mutex_exit(&(dict_sys->mutex));
}

/** Get the latch that protects the stats of a given table */
#define GET_TABLE_STATS_LATCH(table) \
	(&dict_table_stats_latches[ut_fold_ull(table->id) \
				   % DICT_TABLE_STATS_LATCHES_SIZE])

/**********************************************************************//**
Lock the appropriate latch to protect a given table's statistics.
table->id is used to pick the corresponding latch from a global array of
latches. */
UNIV_INTERN
void
dict_table_stats_lock(
/*==================*/
	const dict_table_t*	table,		/*!< in: table */
	ulint			latch_mode)	/*!< in: RW_S_LATCH or
						RW_X_LATCH */
{
	ut_ad(table != NULL);
	ut_ad(table->magic_n == DICT_TABLE_MAGIC_N);

	switch (latch_mode) {
	case RW_S_LATCH:
		rw_lock_s_lock(GET_TABLE_STATS_LATCH(table));
		break;
	case RW_X_LATCH:
		rw_lock_x_lock(GET_TABLE_STATS_LATCH(table));
		break;
	case RW_NO_LATCH:
		/* fall through */
	default:
		ut_error;
	}
}

/**********************************************************************//**
Unlock the latch that has been locked by dict_table_stats_lock() */
UNIV_INTERN
void
dict_table_stats_unlock(
/*====================*/
	const dict_table_t*	table,		/*!< in: table */
	ulint			latch_mode)	/*!< in: RW_S_LATCH or
						RW_X_LATCH */
{
	ut_ad(table != NULL);
	ut_ad(table->magic_n == DICT_TABLE_MAGIC_N);

	switch (latch_mode) {
	case RW_S_LATCH:
		rw_lock_s_unlock(GET_TABLE_STATS_LATCH(table));
		break;
	case RW_X_LATCH:
		rw_lock_x_unlock(GET_TABLE_STATS_LATCH(table));
		break;
	case RW_NO_LATCH:
		/* fall through */
	default:
		ut_error;
	}
}

/********************************************************************//**
Decrements the count of open MySQL handles to a table. */
UNIV_INTERN
void
dict_table_decrement_handle_count(
/*==============================*/
	dict_table_t*	table,		/*!< in/out: table */
	ibool		dict_locked)	/*!< in: TRUE=data dictionary locked */
{
	if (!dict_locked) {
		mutex_enter(&dict_sys->mutex);
	}

	ut_ad(mutex_own(&dict_sys->mutex));
	ut_a(table->n_mysql_handles_opened > 0);

	table->n_mysql_handles_opened--;

	if (!dict_locked) {
		mutex_exit(&dict_sys->mutex);
	}
}
#endif /* !UNIV_HOTBACKUP */

/**********************************************************************//**
Returns a column's name.
@return column name. NOTE: not guaranteed to stay valid if table is
modified in any way (columns added, etc.). */
UNIV_INTERN
const char*
dict_table_get_col_name(
/*====================*/
	const dict_table_t*	table,	/*!< in: table */
	ulint			col_nr)	/*!< in: column number */
{
	ulint		i;
	const char*	s;

	ut_ad(table);
	ut_ad(col_nr < table->n_def);
	ut_ad(table->magic_n == DICT_TABLE_MAGIC_N);

	s = table->col_names;
	if (s) {
		for (i = 0; i < col_nr; i++) {
			s += strlen(s) + 1;
		}
	}

	return(s);
}

#ifndef UNIV_HOTBACKUP
/********************************************************************//**
Acquire the autoinc lock. */
UNIV_INTERN
void
dict_table_autoinc_lock(
/*====================*/
	dict_table_t*	table)	/*!< in/out: table */
{
	mutex_enter(&table->autoinc_mutex);
}

/********************************************************************//**
Unconditionally set the autoinc counter. */
UNIV_INTERN
void
dict_table_autoinc_initialize(
/*==========================*/
	dict_table_t*	table,	/*!< in/out: table */
	ib_uint64_t	value)	/*!< in: next value to assign to a row */
{
	ut_ad(mutex_own(&table->autoinc_mutex));

	table->autoinc = value;
}

/********************************************************************//**
Reads the next autoinc value (== autoinc counter value), 0 if not yet
initialized.
@return	value for a new row, or 0 */
UNIV_INTERN
ib_uint64_t
dict_table_autoinc_read(
/*====================*/
	const dict_table_t*	table)	/*!< in: table */
{
	ut_ad(mutex_own(&table->autoinc_mutex));

	return(table->autoinc);
}

/********************************************************************//**
Updates the autoinc counter if the value supplied is greater than the
current value. */
UNIV_INTERN
void
dict_table_autoinc_update_if_greater(
/*=================================*/

	dict_table_t*	table,	/*!< in/out: table */
	ib_uint64_t	value)	/*!< in: value which was assigned to a row */
{
	ut_ad(mutex_own(&table->autoinc_mutex));

	if (value > table->autoinc) {

		table->autoinc = value;
	}
}

/********************************************************************//**
Release the autoinc lock. */
UNIV_INTERN
void
dict_table_autoinc_unlock(
/*======================*/
	dict_table_t*	table)	/*!< in/out: table */
{
	mutex_exit(&table->autoinc_mutex);
}

/**********************************************************************//**
Looks for an index with the given table and index id.
NOTE that we do not reserve the dictionary mutex.
@return	index or NULL if not found from cache */
UNIV_INTERN
dict_index_t*
dict_index_get_on_id_low(
/*=====================*/
	dict_table_t*	table,	/*!< in: table */
	index_id_t	id)	/*!< in: index id */
{
	dict_index_t*	index;

	index = dict_table_get_first_index(table);

	while (index) {
		if (id == index->id) {
			/* Found */

			return(index);
		}

		index = dict_table_get_next_index(index);
	}

	return(NULL);
}
#endif /* !UNIV_HOTBACKUP */

/********************************************************************//**
Looks for column n in an index.
@return position in internal representation of the index;
ULINT_UNDEFINED if not contained */
UNIV_INTERN
ulint
dict_index_get_nth_col_or_prefix_pos(
/*=================================*/
	const dict_index_t*	index,		/*!< in: index */
	ulint			n,		/*!< in: column number */
	ibool			inc_prefix)	/*!< in: TRUE=consider
						column prefixes too */
{
	const dict_field_t*	field;
	const dict_col_t*	col;
	ulint			pos;
	ulint			n_fields;

	ut_ad(index);
	ut_ad(index->magic_n == DICT_INDEX_MAGIC_N);

	col = dict_table_get_nth_col(index->table, n);

	if (dict_index_is_clust(index)) {

		return(dict_col_get_clust_pos(col, index));
	}

	n_fields = dict_index_get_n_fields(index);

	for (pos = 0; pos < n_fields; pos++) {
		field = dict_index_get_nth_field(index, pos);

		if (col == field->col
		    && (inc_prefix || field->prefix_len == 0)) {

			return(pos);
		}
	}

	return(ULINT_UNDEFINED);
}

/********************************************************************//**
Looks for column n in an index.
@return position in internal representation of the index;
ULINT_UNDEFINED if not contained */
UNIV_INTERN
ulint
dict_index_get_nth_col_pos(
/*=======================*/
	const dict_index_t*	index,	/*!< in: index */
	ulint			n)	/*!< in: column number */
{
	return(dict_index_get_nth_col_or_prefix_pos(index, n, FALSE));
}

#ifndef UNIV_HOTBACKUP
/********************************************************************//**
Returns TRUE if the index contains a column or a prefix of that column.
@return	TRUE if contains the column or its prefix */
UNIV_INTERN
ibool
dict_index_contains_col_or_prefix(
/*==============================*/
	const dict_index_t*	index,	/*!< in: index */
	ulint			n)	/*!< in: column number */
{
	const dict_field_t*	field;
	const dict_col_t*	col;
	ulint			pos;
	ulint			n_fields;

	ut_ad(index);
	ut_ad(index->magic_n == DICT_INDEX_MAGIC_N);

	if (dict_index_is_clust(index)) {

		return(TRUE);
	}

	col = dict_table_get_nth_col(index->table, n);

	n_fields = dict_index_get_n_fields(index);

	for (pos = 0; pos < n_fields; pos++) {
		field = dict_index_get_nth_field(index, pos);

		if (col == field->col) {

			return(TRUE);
		}
	}

	return(FALSE);
}

/********************************************************************//**
Looks for a matching field in an index. The column has to be the same. The
column in index must be complete, or must contain a prefix longer than the
column in index2. That is, we must be able to construct the prefix in index2
from the prefix in index.
@return position in internal representation of the index;
ULINT_UNDEFINED if not contained */
UNIV_INTERN
ulint
dict_index_get_nth_field_pos(
/*=========================*/
	const dict_index_t*	index,	/*!< in: index from which to search */
	const dict_index_t*	index2,	/*!< in: index */
	ulint			n)	/*!< in: field number in index2 */
{
	const dict_field_t*	field;
	const dict_field_t*	field2;
	ulint			n_fields;
	ulint			pos;

	ut_ad(index);
	ut_ad(index->magic_n == DICT_INDEX_MAGIC_N);

	field2 = dict_index_get_nth_field(index2, n);

	n_fields = dict_index_get_n_fields(index);

	for (pos = 0; pos < n_fields; pos++) {
		field = dict_index_get_nth_field(index, pos);

		if (field->col == field2->col
		    && (field->prefix_len == 0
			|| (field->prefix_len >= field2->prefix_len
			    && field2->prefix_len != 0))) {

			return(pos);
		}
	}

	return(ULINT_UNDEFINED);
}

/**********************************************************************//**
Returns a table object based on table id.
@return	table, NULL if does not exist */
UNIV_INTERN
dict_table_t*
dict_table_get_on_id(
/*=================*/
	table_id_t	table_id,	/*!< in: table id */
	trx_t*		trx)		/*!< in: transaction handle */
{
	dict_table_t*	table;

	if (trx->dict_operation_lock_mode == RW_X_LATCH) {

		/* Note: An X latch implies that the transaction
		already owns the dictionary mutex. */

		ut_ad(mutex_own(&dict_sys->mutex));

		return(dict_table_get_on_id_low(table_id));
	}

	mutex_enter(&(dict_sys->mutex));

	table = dict_table_get_on_id_low(table_id);

	mutex_exit(&(dict_sys->mutex));

	return(table);
}

/********************************************************************//**
Looks for column n position in the clustered index.
@return	position in internal representation of the clustered index */
UNIV_INTERN
ulint
dict_table_get_nth_col_pos(
/*=======================*/
	const dict_table_t*	table,	/*!< in: table */
	ulint			n)	/*!< in: column number */
{
	return(dict_index_get_nth_col_pos(dict_table_get_first_index(table),
					  n));
}

/********************************************************************//**
Checks if a column is in the ordering columns of the clustered index of a
table. Column prefixes are treated like whole columns.
@return	TRUE if the column, or its prefix, is in the clustered key */
UNIV_INTERN
ibool
dict_table_col_in_clustered_key(
/*============================*/
	const dict_table_t*	table,	/*!< in: table */
	ulint			n)	/*!< in: column number */
{
	const dict_index_t*	index;
	const dict_field_t*	field;
	const dict_col_t*	col;
	ulint			pos;
	ulint			n_fields;

	ut_ad(table);

	col = dict_table_get_nth_col(table, n);

	index = dict_table_get_first_index(table);

	n_fields = dict_index_get_n_unique(index);

	for (pos = 0; pos < n_fields; pos++) {
		field = dict_index_get_nth_field(index, pos);

		if (col == field->col) {

			return(TRUE);
		}
	}

	return(FALSE);
}

/**********************************************************************//**
Inits the data dictionary module. */
UNIV_INTERN
void
dict_init(void)
/*===========*/
{
	int	i;

	dict_sys = mem_alloc(sizeof(dict_sys_t));

	mutex_create(dict_sys_mutex_key, &dict_sys->mutex, SYNC_DICT);

	dict_sys->table_hash = hash_create(buf_pool_get_curr_size()
					   / (DICT_POOL_PER_TABLE_HASH
					      * UNIV_WORD_SIZE));
	dict_sys->table_id_hash = hash_create(buf_pool_get_curr_size()
					      / (DICT_POOL_PER_TABLE_HASH
						 * UNIV_WORD_SIZE));
	dict_sys->size = 0;

	UT_LIST_INIT(dict_sys->table_LRU);

	rw_lock_create(dict_operation_lock_key,
		       &dict_operation_lock, SYNC_DICT_OPERATION);

	dict_foreign_err_file = os_file_create_tmpfile();
	ut_a(dict_foreign_err_file);

	mutex_create(dict_foreign_err_mutex_key,
		     &dict_foreign_err_mutex, SYNC_ANY_LATCH);

	for (i = 0; i < DICT_TABLE_STATS_LATCHES_SIZE; i++) {
		rw_lock_create(dict_table_stats_latch_key,
			       &dict_table_stats_latches[i], SYNC_INDEX_TREE);
	}
}

/**********************************************************************//**
Returns a table object and optionally increment its MySQL open handle count.
NOTE! This is a high-level function to be used mainly from outside the
'dict' directory. Inside this directory dict_table_get_low is usually the
appropriate function.
@return	table, NULL if does not exist */
UNIV_INTERN
dict_table_t*
dict_table_get(
/*===========*/
	const char*	table_name,	/*!< in: table name */
	ibool		inc_mysql_count)/*!< in: whether to increment the open
					handle count on the table */
{
	dict_table_t*	table;

	mutex_enter(&(dict_sys->mutex));

	table = dict_table_get_low(table_name);

	if (inc_mysql_count && table) {
		table->n_mysql_handles_opened++;
	}

	mutex_exit(&(dict_sys->mutex));

	if (table != NULL) {
		/* If table->ibd_file_missing == TRUE, this will
		print an error message and return without doing
		anything. */
		dict_update_statistics(
			table,
			TRUE, /* only update stats if not initialized */
			FALSE /* update even if not changed too much */);
	}

	return(table);
}
#endif /* !UNIV_HOTBACKUP */

/**********************************************************************//**
Adds system columns to a table object. */
UNIV_INTERN
void
dict_table_add_system_columns(
/*==========================*/
	dict_table_t*	table,	/*!< in/out: table */
	mem_heap_t*	heap)	/*!< in: temporary heap */
{
	ut_ad(table);
	ut_ad(table->n_def == table->n_cols - DATA_N_SYS_COLS);
	ut_ad(table->magic_n == DICT_TABLE_MAGIC_N);
	ut_ad(!table->cached);

	/* NOTE: the system columns MUST be added in the following order
	(so that they can be indexed by the numerical value of DATA_ROW_ID,
	etc.) and as the last columns of the table memory object.
	The clustered index will not always physically contain all
	system columns. */

	dict_mem_table_add_col(table, heap, "DB_ROW_ID", DATA_SYS,
			       DATA_ROW_ID | DATA_NOT_NULL,
			       DATA_ROW_ID_LEN);
#if DATA_ROW_ID != 0
#error "DATA_ROW_ID != 0"
#endif
	dict_mem_table_add_col(table, heap, "DB_TRX_ID", DATA_SYS,
			       DATA_TRX_ID | DATA_NOT_NULL,
			       DATA_TRX_ID_LEN);
#if DATA_TRX_ID != 1
#error "DATA_TRX_ID != 1"
#endif
	dict_mem_table_add_col(table, heap, "DB_ROLL_PTR", DATA_SYS,
			       DATA_ROLL_PTR | DATA_NOT_NULL,
			       DATA_ROLL_PTR_LEN);
#if DATA_ROLL_PTR != 2
#error "DATA_ROLL_PTR != 2"
#endif

	/* This check reminds that if a new system column is added to
	the program, it should be dealt with here */
#if DATA_N_SYS_COLS != 3
#error "DATA_N_SYS_COLS != 3"
#endif
}

#ifndef UNIV_HOTBACKUP
/**********************************************************************//**
Adds a table object to the dictionary cache. */
UNIV_INTERN
void
dict_table_add_to_cache(
/*====================*/
	dict_table_t*	table,	/*!< in: table */
	mem_heap_t*	heap)	/*!< in: temporary heap */
{
	ulint	fold;
	ulint	id_fold;
	ulint	i;
	ulint	row_len;

	/* The lower limit for what we consider a "big" row */
#define BIG_ROW_SIZE 1024

	ut_ad(mutex_own(&(dict_sys->mutex)));

	dict_table_add_system_columns(table, heap);

	table->cached = TRUE;

	fold = ut_fold_string(table->name);
	id_fold = ut_fold_ull(table->id);

	row_len = 0;
	for (i = 0; i < table->n_def; i++) {
		ulint	col_len = dict_col_get_max_size(
			dict_table_get_nth_col(table, i));

		row_len += col_len;

		/* If we have a single unbounded field, or several gigantic
		fields, mark the maximum row size as BIG_ROW_SIZE. */
		if (row_len >= BIG_ROW_SIZE || col_len >= BIG_ROW_SIZE) {
			row_len = BIG_ROW_SIZE;

			break;
		}
	}

	table->big_rows = row_len >= BIG_ROW_SIZE;

	/* Look for a table with the same name: error if such exists */
	{
		dict_table_t*	table2;
		HASH_SEARCH(name_hash, dict_sys->table_hash, fold,
			    dict_table_t*, table2, ut_ad(table2->cached),
			    ut_strcmp(table2->name, table->name) == 0);
		ut_a(table2 == NULL);

#ifdef UNIV_DEBUG
		/* Look for the same table pointer with a different name */
		HASH_SEARCH_ALL(name_hash, dict_sys->table_hash,
				dict_table_t*, table2, ut_ad(table2->cached),
				table2 == table);
		ut_ad(table2 == NULL);
#endif /* UNIV_DEBUG */
	}

	/* Look for a table with the same id: error if such exists */
	{
		dict_table_t*	table2;
		HASH_SEARCH(id_hash, dict_sys->table_id_hash, id_fold,
			    dict_table_t*, table2, ut_ad(table2->cached),
			    table2->id == table->id);
		ut_a(table2 == NULL);

#ifdef UNIV_DEBUG
		/* Look for the same table pointer with a different id */
		HASH_SEARCH_ALL(id_hash, dict_sys->table_id_hash,
				dict_table_t*, table2, ut_ad(table2->cached),
				table2 == table);
		ut_ad(table2 == NULL);
#endif /* UNIV_DEBUG */
	}

	/* Add table to hash table of tables */
	HASH_INSERT(dict_table_t, name_hash, dict_sys->table_hash, fold,
		    table);

	/* Add table to hash table of tables based on table id */
	HASH_INSERT(dict_table_t, id_hash, dict_sys->table_id_hash, id_fold,
		    table);
	/* Add table to LRU list of tables */
	UT_LIST_ADD_FIRST(table_LRU, dict_sys->table_LRU, table);

	dict_sys->size += mem_heap_get_size(table->heap)
		+ strlen(table->name) + 1;
}

/**********************************************************************//**
Looks for an index with the given id. NOTE that we do not reserve
the dictionary mutex: this function is for emergency purposes like
printing info of a corrupt database page!
@return	index or NULL if not found from cache */
UNIV_INTERN
dict_index_t*
dict_index_find_on_id_low(
/*======================*/
	index_id_t	id)	/*!< in: index id */
{
	dict_table_t*	table;
	dict_index_t*	index;

	/* This can happen if the system tablespace is the wrong page size */
	if (dict_sys == NULL) {
		return(NULL);
	}

	table = UT_LIST_GET_FIRST(dict_sys->table_LRU);

	while (table) {
		index = dict_table_get_first_index(table);

		while (index) {
			if (id == index->id) {
				/* Found */

				return(index);
			}

			index = dict_table_get_next_index(index);
		}

		table = UT_LIST_GET_NEXT(table_LRU, table);
	}

	return(NULL);
}

/**********************************************************************//**
Renames a table object.
@return	TRUE if success */
UNIV_INTERN
ibool
dict_table_rename_in_cache(
/*=======================*/
	dict_table_t*	table,		/*!< in/out: table */
	const char*	new_name,	/*!< in: new name */
	ibool		rename_also_foreigns)/*!< in: in ALTER TABLE we want
					to preserve the original table name
					in constraints which reference it */
{
	dict_foreign_t*	foreign;
	dict_index_t*	index;
	ulint		fold;
	char		old_name[MAX_FULL_NAME_LEN + 1];

	ut_ad(table);
	ut_ad(mutex_own(&(dict_sys->mutex)));

	/* store the old/current name to an automatic variable */
	if (strlen(table->name) + 1 <= sizeof(old_name)) {
		memcpy(old_name, table->name, strlen(table->name) + 1);
	} else {
		ut_print_timestamp(stderr);
		fprintf(stderr, "InnoDB: too long table name: '%s', "
			"max length is %d\n", table->name,
			MAX_FULL_NAME_LEN);
		ut_error;
	}

	fold = ut_fold_string(new_name);

	/* Look for a table with the same name: error if such exists */
	{
		dict_table_t*	table2;
		HASH_SEARCH(name_hash, dict_sys->table_hash, fold,
			    dict_table_t*, table2, ut_ad(table2->cached),
			    (ut_strcmp(table2->name, new_name) == 0));
		if (UNIV_LIKELY_NULL(table2)) {
			ut_print_timestamp(stderr);
			fputs("  InnoDB: Error: dictionary cache"
			      " already contains a table ", stderr);
			ut_print_name(stderr, NULL, TRUE, new_name);
			fputs("\n"
			      "InnoDB: cannot rename table ", stderr);
			ut_print_name(stderr, NULL, TRUE, old_name);
			putc('\n', stderr);
			return(FALSE);
		}
	}

	/* If the table is stored in a single-table tablespace, rename the
	.ibd file */

	if (table->space != 0) {
		if (table->dir_path_of_temp_table != NULL) {
			ut_print_timestamp(stderr);
			fputs("  InnoDB: Error: trying to rename a"
			      " TEMPORARY TABLE ", stderr);
			ut_print_name(stderr, NULL, TRUE, old_name);
			fputs(" (", stderr);
			ut_print_filename(stderr,
					  table->dir_path_of_temp_table);
			fputs(" )\n", stderr);
			return(FALSE);
		} else if (!fil_rename_tablespace(old_name, table->space,
						  new_name)) {
			return(FALSE);
		}
	}

	/* Remove table from the hash tables of tables */
	HASH_DELETE(dict_table_t, name_hash, dict_sys->table_hash,
		    ut_fold_string(old_name), table);

	if (strlen(new_name) > strlen(table->name)) {
		/* We allocate MAX_FULL_NAME_LEN + 1 bytes here to avoid
		memory fragmentation, we assume a repeated calls of
		ut_realloc() with the same size do not cause fragmentation */
		ut_a(strlen(new_name) <= MAX_FULL_NAME_LEN);
		table->name = ut_realloc(table->name, MAX_FULL_NAME_LEN + 1);
	}
	memcpy(table->name, new_name, strlen(new_name) + 1);

	/* Add table to hash table of tables */
	HASH_INSERT(dict_table_t, name_hash, dict_sys->table_hash, fold,
		    table);

	dict_sys->size += strlen(new_name) - strlen(old_name);
	ut_a(dict_sys->size > 0);

	/* Update the table_name field in indexes */
	index = dict_table_get_first_index(table);

	while (index != NULL) {
		index->table_name = table->name;

		index = dict_table_get_next_index(index);
	}

	if (!rename_also_foreigns) {
		/* In ALTER TABLE we think of the rename table operation
		in the direction table -> temporary table (#sql...)
		as dropping the table with the old name and creating
		a new with the new name. Thus we kind of drop the
		constraints from the dictionary cache here. The foreign key
		constraints will be inherited to the new table from the
		system tables through a call of dict_load_foreigns. */

		/* Remove the foreign constraints from the cache */
		foreign = UT_LIST_GET_LAST(table->foreign_list);

		while (foreign != NULL) {
			dict_foreign_remove_from_cache(foreign);
			foreign = UT_LIST_GET_LAST(table->foreign_list);
		}

		/* Reset table field in referencing constraints */

		foreign = UT_LIST_GET_FIRST(table->referenced_list);

		while (foreign != NULL) {
			foreign->referenced_table = NULL;
			foreign->referenced_index = NULL;

			foreign = UT_LIST_GET_NEXT(referenced_list, foreign);
		}

		/* Make the list of referencing constraints empty */

		UT_LIST_INIT(table->referenced_list);

		return(TRUE);
	}

	/* Update the table name fields in foreign constraints, and update also
	the constraint id of new format >= 4.0.18 constraints. Note that at
	this point we have already changed table->name to the new name. */

	foreign = UT_LIST_GET_FIRST(table->foreign_list);

	while (foreign != NULL) {

		if (ut_strlen(foreign->foreign_table_name)
		    < ut_strlen(table->name)) {
			/* Allocate a longer name buffer;
			TODO: store buf len to save memory */

			foreign->foreign_table_name = mem_heap_strdup(
				foreign->heap, table->name);
			dict_mem_foreign_table_name_lookup_set(foreign, TRUE);
		} else {
			strcpy(foreign->foreign_table_name, table->name);
			dict_mem_foreign_table_name_lookup_set(foreign, FALSE);
		}
		if (strchr(foreign->id, '/')) {
			/* This is a >= 4.0.18 format id */

			ulint	db_len;
			char*	old_id;
			char	old_name_cs_filename[MAX_TABLE_NAME_LEN+20];
			uint	errors = 0;

			/* All table names are internally stored in charset
			my_charset_filename (except the temp tables and the
			partition identifier suffix in partition tables). The
			foreign key constraint names are internally stored
			in UTF-8 charset.  The variable fkid here is used
			to store foreign key constraint name in charset
			my_charset_filename for comparison further below. */
			char	fkid[MAX_TABLE_NAME_LEN+20];
			ibool	on_tmp = FALSE;

			/* The old table name in my_charset_filename is stored
			in old_name_cs_filename */

			strncpy(old_name_cs_filename, old_name,
				MAX_TABLE_NAME_LEN);
			if (strstr(old_name, TEMP_TABLE_PATH_PREFIX) == NULL) {

				innobase_convert_to_system_charset(
					strchr(old_name_cs_filename, '/') + 1,
					strchr(old_name, '/') + 1,
					MAX_TABLE_NAME_LEN, &errors);

				if (errors) {
					/* There has been an error to convert
					old table into UTF-8.  This probably
					means that the old table name is
					actually in UTF-8. */
					innobase_convert_to_filename_charset(
						strchr(old_name_cs_filename,
						       '/') + 1,
						strchr(old_name, '/') + 1,
						MAX_TABLE_NAME_LEN);
				} else {
					/* Old name already in
					my_charset_filename */
					strncpy(old_name_cs_filename, old_name,
						MAX_TABLE_NAME_LEN);
				}
			}

			strncpy(fkid, foreign->id, MAX_TABLE_NAME_LEN);

			if (strstr(fkid, TEMP_TABLE_PATH_PREFIX) == NULL) {
				innobase_convert_to_filename_charset(
					strchr(fkid, '/') + 1,
					strchr(foreign->id, '/') + 1,
					MAX_TABLE_NAME_LEN+20);
			} else {
				on_tmp = TRUE;
			}

			old_id = mem_strdup(foreign->id);

			if (ut_strlen(fkid) > ut_strlen(old_name_cs_filename)
			    + ((sizeof dict_ibfk) - 1)
			    && !memcmp(fkid, old_name_cs_filename,
				       ut_strlen(old_name_cs_filename))
			    && !memcmp(fkid + ut_strlen(old_name_cs_filename),
				       dict_ibfk, (sizeof dict_ibfk) - 1)) {

				char	table_name[MAX_TABLE_NAME_LEN] = "";
				uint	errors = 0;

				/* This is a generated >= 4.0.18 format id */

				if (strlen(table->name) > strlen(old_name)) {
					foreign->id = mem_heap_zalloc(
						foreign->heap,
						strlen(table->name)
						+ strlen(old_id) + 1);
				}

				/* Convert the table name to UTF-8 */
				strncpy(table_name, table->name,
					MAX_TABLE_NAME_LEN);
				innobase_convert_to_system_charset(
					strchr(table_name, '/') + 1,
					strchr(table->name, '/') + 1,
					MAX_TABLE_NAME_LEN, &errors);

				if (errors) {
					/* Table name could not be converted
					from charset my_charset_filename to
					UTF-8. This means that the table name
					is already in UTF-8 (#mysql#50). */
					strncpy(table_name, table->name,
						MAX_TABLE_NAME_LEN);
				}

				/* Replace the prefix 'databasename/tablename'
				with the new names */
				strcpy(foreign->id, table_name);
				if (on_tmp) {
					strcat(foreign->id,
					       old_id + ut_strlen(old_name));
				} else {
					sprintf(strchr(foreign->id, '/') + 1,
						"%s%s",
						strchr(table_name, '/') +1,
						strstr(old_id, "_ibfk_") );
				}

			} else {
				/* This is a >= 4.0.18 format id where the user
				gave the id name */
				db_len = dict_get_db_name_len(table->name) + 1;

				if (dict_get_db_name_len(table->name)
				    > dict_get_db_name_len(foreign->id)) {

					foreign->id = mem_heap_alloc(
						foreign->heap,
						db_len + strlen(old_id) + 1);
				}

				/* Replace the database prefix in id with the
				one from table->name */

				ut_memcpy(foreign->id, table->name, db_len);

				strcpy(foreign->id + db_len,
				       dict_remove_db_name(old_id));
			}

			mem_free(old_id);
		}

		foreign = UT_LIST_GET_NEXT(foreign_list, foreign);
	}

	foreign = UT_LIST_GET_FIRST(table->referenced_list);

	while (foreign != NULL) {
		if (ut_strlen(foreign->referenced_table_name)
		    < ut_strlen(table->name)) {
			/* Allocate a longer name buffer;
			TODO: store buf len to save memory */

			foreign->referenced_table_name = mem_heap_strdup(
				foreign->heap, table->name);
			dict_mem_referenced_table_name_lookup_set(foreign, TRUE);
		} else {
			/* Use the same buffer */
			strcpy(foreign->referenced_table_name, table->name);
			dict_mem_referenced_table_name_lookup_set(foreign, FALSE);
		}
		foreign = UT_LIST_GET_NEXT(referenced_list, foreign);
	}

	return(TRUE);
}

/**********************************************************************//**
Change the id of a table object in the dictionary cache. This is used in
DISCARD TABLESPACE. */
UNIV_INTERN
void
dict_table_change_id_in_cache(
/*==========================*/
	dict_table_t*	table,	/*!< in/out: table object already in cache */
	table_id_t	new_id)	/*!< in: new id to set */
{
	ut_ad(table);
	ut_ad(mutex_own(&(dict_sys->mutex)));
	ut_ad(table->magic_n == DICT_TABLE_MAGIC_N);

	/* Remove the table from the hash table of id's */

	HASH_DELETE(dict_table_t, id_hash, dict_sys->table_id_hash,
		    ut_fold_ull(table->id), table);
	table->id = new_id;

	/* Add the table back to the hash table */
	HASH_INSERT(dict_table_t, id_hash, dict_sys->table_id_hash,
		    ut_fold_ull(table->id), table);
}

/**********************************************************************//**
Removes a table object from the dictionary cache. */
UNIV_INTERN
void
dict_table_remove_from_cache(
/*=========================*/
	dict_table_t*	table)	/*!< in, own: table */
{
	dict_foreign_t*	foreign;
	dict_index_t*	index;
	ulint		size;

	ut_ad(table);
	ut_ad(mutex_own(&(dict_sys->mutex)));
	ut_ad(table->magic_n == DICT_TABLE_MAGIC_N);

#if 0
	fputs("Removing table ", stderr);
	ut_print_name(stderr, table->name, ULINT_UNDEFINED);
	fputs(" from dictionary cache\n", stderr);
#endif

	/* Remove the foreign constraints from the cache */
	foreign = UT_LIST_GET_LAST(table->foreign_list);

	while (foreign != NULL) {
		dict_foreign_remove_from_cache(foreign);
		foreign = UT_LIST_GET_LAST(table->foreign_list);
	}

	/* Reset table field in referencing constraints */

	foreign = UT_LIST_GET_FIRST(table->referenced_list);

	while (foreign != NULL) {
		foreign->referenced_table = NULL;
		foreign->referenced_index = NULL;

		foreign = UT_LIST_GET_NEXT(referenced_list, foreign);
	}

	/* Remove the indexes from the cache */
	index = UT_LIST_GET_LAST(table->indexes);

	while (index != NULL) {
		dict_index_remove_from_cache(table, index);
		index = UT_LIST_GET_LAST(table->indexes);
	}

	/* Remove table from the hash tables of tables */
	HASH_DELETE(dict_table_t, name_hash, dict_sys->table_hash,
		    ut_fold_string(table->name), table);
	HASH_DELETE(dict_table_t, id_hash, dict_sys->table_id_hash,
		    ut_fold_ull(table->id), table);

	/* Remove table from LRU list of tables */
	UT_LIST_REMOVE(table_LRU, dict_sys->table_LRU, table);

	size = mem_heap_get_size(table->heap) + strlen(table->name) + 1;

	ut_ad(dict_sys->size >= size);

	dict_sys->size -= size;

	dict_mem_table_free(table);
}

/****************************************************************//**
If the given column name is reserved for InnoDB system columns, return
TRUE.
@return	TRUE if name is reserved */
UNIV_INTERN
ibool
dict_col_name_is_reserved(
/*======================*/
	const char*	name)	/*!< in: column name */
{
	/* This check reminds that if a new system column is added to
	the program, it should be dealt with here. */
#if DATA_N_SYS_COLS != 3
#error "DATA_N_SYS_COLS != 3"
#endif

	static const char*	reserved_names[] = {
		"DB_ROW_ID", "DB_TRX_ID", "DB_ROLL_PTR"
	};

	ulint			i;

	for (i = 0; i < UT_ARR_SIZE(reserved_names); i++) {
		if (innobase_strcasecmp(name, reserved_names[i]) == 0) {

			return(TRUE);
		}
	}

	return(FALSE);
}

/****************************************************************//**
If an undo log record for this table might not fit on a single page,
return TRUE.
@return	TRUE if the undo log record could become too big */
static
ibool
dict_index_too_big_for_undo(
/*========================*/
	const dict_table_t*	table,		/*!< in: table */
	const dict_index_t*	new_index)	/*!< in: index */
{
	/* Make sure that all column prefixes will fit in the undo log record
	in trx_undo_page_report_modify() right after trx_undo_page_init(). */

	ulint			i;
	const dict_index_t*	clust_index
		= dict_table_get_first_index(table);
	ulint			undo_page_len
		= TRX_UNDO_PAGE_HDR - TRX_UNDO_PAGE_HDR_SIZE
		+ 2 /* next record pointer */
		+ 1 /* type_cmpl */
		+ 11 /* trx->undo_no */ + 11 /* table->id */
		+ 1 /* rec_get_info_bits() */
		+ 11 /* DB_TRX_ID */
		+ 11 /* DB_ROLL_PTR */
		+ 10 + FIL_PAGE_DATA_END /* trx_undo_left() */
		+ 2/* pointer to previous undo log record */;

	if (UNIV_UNLIKELY(!clust_index)) {
		ut_a(dict_index_is_clust(new_index));
		clust_index = new_index;
	}

	/* Add the size of the ordering columns in the
	clustered index. */
	for (i = 0; i < clust_index->n_uniq; i++) {
		const dict_col_t*	col
			= dict_index_get_nth_col(clust_index, i);

		/* Use the maximum output size of
		mach_write_compressed(), although the encoded
		length should always fit in 2 bytes. */
		undo_page_len += 5 + dict_col_get_max_size(col);
	}

	/* Add the old values of the columns to be updated.
	First, the amount and the numbers of the columns.
	These are written by mach_write_compressed() whose
	maximum output length is 5 bytes.  However, given that
	the quantities are below REC_MAX_N_FIELDS (10 bits),
	the maximum length is 2 bytes per item. */
	undo_page_len += 2 * (dict_table_get_n_cols(table) + 1);

	for (i = 0; i < clust_index->n_def; i++) {
		const dict_col_t*	col
			= dict_index_get_nth_col(clust_index, i);
		ulint			max_size
			= dict_col_get_max_size(col);
		ulint			fixed_size
			= dict_col_get_fixed_size(col,
						  dict_table_is_comp(table));
		ulint			max_prefix
			= col->max_prefix;

		if (fixed_size) {
			/* Fixed-size columns are stored locally. */
			max_size = fixed_size;
		} else if (max_size <= BTR_EXTERN_FIELD_REF_SIZE * 2) {
			/* Short columns are stored locally. */
		} else if (!col->ord_part
			   || (col->max_prefix
			       < (ulint) DICT_MAX_FIELD_LEN_BY_FORMAT(table))) {
			/* See if col->ord_part would be set
			because of new_index. Also check if the new
			index could have longer prefix on columns
			that already had ord_part set  */
			ulint	j;

			for (j = 0; j < new_index->n_uniq; j++) {
				if (dict_index_get_nth_col(
					    new_index, j) == col) {
					const dict_field_t*     field
						= dict_index_get_nth_field(
							new_index, j);

					if (field->prefix_len
					    > col->max_prefix) {
						max_prefix =
							 field->prefix_len;
					}

					goto is_ord_part;
				}
			}

			if (col->ord_part) {
				goto is_ord_part;
			}

			/* This is not an ordering column in any index.
			Thus, it can be stored completely externally. */
			max_size = BTR_EXTERN_FIELD_REF_SIZE;
		} else {
			ulint	max_field_len;
is_ord_part:
			max_field_len = DICT_MAX_FIELD_LEN_BY_FORMAT(table);

			/* This is an ordering column in some index.
			A long enough prefix must be written to the
			undo log.  See trx_undo_page_fetch_ext(). */
			max_size = ut_min(max_size, max_field_len);

			/* We only store the needed prefix length in undo log */
			if (max_prefix) {
			     ut_ad(dict_table_get_format(table)
				   >= DICT_TF_FORMAT_ZIP);

				max_size = ut_min(max_prefix, max_size);
			}

			max_size += BTR_EXTERN_FIELD_REF_SIZE;
		}

		undo_page_len += 5 + max_size;
	}

	return(undo_page_len >= UNIV_PAGE_SIZE);
}

/****************************************************************//**
If a record of this index might not fit on a single B-tree page,
return TRUE.
@return	TRUE if the index record could become too big */
static
ibool
dict_index_too_big_for_tree(
/*========================*/
	const dict_table_t*	table,		/*!< in: table */
	const dict_index_t*	new_index)	/*!< in: index */
{
	ulint	zip_size;
	ulint	comp;
	ulint	i;
	/* maximum possible storage size of a record */
	ulint	rec_max_size;
	/* maximum allowed size of a record on a leaf page */
	ulint	page_rec_max;
	/* maximum allowed size of a node pointer record */
	ulint	page_ptr_max;

	DBUG_EXECUTE_IF(
		"ib_force_create_table",
		return(FALSE););

	comp = dict_table_is_comp(table);
	zip_size = dict_table_zip_size(table);

	if (zip_size && zip_size < UNIV_PAGE_SIZE) {
		/* On a compressed page, two records must fit in the
		uncompressed page modification log.  On compressed
		pages with zip_size == UNIV_PAGE_SIZE, this limit will
		never be reached. */
		ut_ad(comp);
		/* The maximum allowed record size is the size of
		an empty page, minus a byte for recoding the heap
		number in the page modification log.  The maximum
		allowed node pointer size is half that. */
		page_rec_max = page_zip_empty_size(new_index->n_fields,
						   zip_size);
		if (page_rec_max) {
			page_rec_max--;
		}
		page_ptr_max = page_rec_max / 2;
		/* On a compressed page, there is a two-byte entry in
		the dense page directory for every record.  But there
		is no record header. */
		rec_max_size = 2;
	} else {
		/* The maximum allowed record size is half a B-tree
		page.  No additional sparse page directory entry will
		be generated for the first few user records. */
		page_rec_max = page_get_free_space_of_empty(comp) / 2;
		page_ptr_max = page_rec_max;
		/* Each record has a header. */
		rec_max_size = comp
			? REC_N_NEW_EXTRA_BYTES
			: REC_N_OLD_EXTRA_BYTES;
	}

	if (comp) {
		/* Include the "null" flags in the
		maximum possible record size. */
		rec_max_size += UT_BITS_IN_BYTES(new_index->n_nullable);
	} else {
		/* For each column, include a 2-byte offset and a
		"null" flag.  The 1-byte format is only used in short
		records that do not contain externally stored columns.
		Such records could never exceed the page limit, even
		when using the 2-byte format. */
		rec_max_size += 2 * new_index->n_fields;
	}

	/* Compute the maximum possible record size. */
	for (i = 0; i < new_index->n_fields; i++) {
		const dict_field_t*	field
			= dict_index_get_nth_field(new_index, i);
		const dict_col_t*	col
			= dict_field_get_col(field);
		ulint			field_max_size;
		ulint			field_ext_max_size;

		/* In dtuple_convert_big_rec(), variable-length columns
		that are longer than BTR_EXTERN_FIELD_REF_SIZE * 2
		may be chosen for external storage.

		Fixed-length columns, and all columns of secondary
		index records are always stored inline. */

		/* Determine the maximum length of the index field.
		The field_ext_max_size should be computed as the worst
		case in rec_get_converted_size_comp() for
		REC_STATUS_ORDINARY records. */

		field_max_size = dict_col_get_fixed_size(col, comp);
		if (field_max_size) {
			/* dict_index_add_col() should guarantee this */
			ut_ad(!field->prefix_len
			      || field->fixed_len == field->prefix_len);
			/* Fixed lengths are not encoded
			in ROW_FORMAT=COMPACT. */
			field_ext_max_size = 0;
			goto add_field_size;
		}

		field_max_size = dict_col_get_max_size(col);
		field_ext_max_size = field_max_size < 256 ? 1 : 2;

		if (field->prefix_len) {
			if (field->prefix_len < field_max_size) {
				field_max_size = field->prefix_len;
			}
		} else if (field_max_size > BTR_EXTERN_FIELD_REF_SIZE * 2
			   && dict_index_is_clust(new_index)) {

			/* In the worst case, we have a locally stored
			column of BTR_EXTERN_FIELD_REF_SIZE * 2 bytes.
			The length can be stored in one byte.  If the
			column were stored externally, the lengths in
			the clustered index page would be
			BTR_EXTERN_FIELD_REF_SIZE and 2. */
			field_max_size = BTR_EXTERN_FIELD_REF_SIZE * 2;
			field_ext_max_size = 1;
		}

		if (comp) {
			/* Add the extra size for ROW_FORMAT=COMPACT.
			For ROW_FORMAT=REDUNDANT, these bytes were
			added to rec_max_size before this loop. */
			rec_max_size += field_ext_max_size;
		}
add_field_size:
		rec_max_size += field_max_size;

		/* Check the size limit on leaf pages. */
		if (UNIV_UNLIKELY(rec_max_size >= page_rec_max)) {

			return(TRUE);
		}

		/* Check the size limit on non-leaf pages.  Records
		stored in non-leaf B-tree pages consist of the unique
		columns of the record (the key columns of the B-tree)
		and a node pointer field.  When we have processed the
		unique columns, rec_max_size equals the size of the
		node pointer record minus the node pointer column. */
		if (i + 1 == dict_index_get_n_unique_in_tree(new_index)
		    && rec_max_size + REC_NODE_PTR_SIZE >= page_ptr_max) {

			return(TRUE);
		}
	}

	return(FALSE);
}

/**********************************************************************//**
Adds an index to the dictionary cache.
@return	DB_SUCCESS, DB_TOO_BIG_RECORD, or DB_CORRUPTION */
UNIV_INTERN
ulint
dict_index_add_to_cache(
/*====================*/
	dict_table_t*	table,	/*!< in: table on which the index is */
	dict_index_t*	index,	/*!< in, own: index; NOTE! The index memory
				object is freed in this function! */
	ulint		page_no,/*!< in: root page number of the index */
	ibool		strict)	/*!< in: TRUE=refuse to create the index
				if records could be too big to fit in
				an B-tree page */
{
	dict_index_t*	new_index;
	ulint		n_ord;
	ulint		i;

	ut_ad(index);
	ut_ad(mutex_own(&(dict_sys->mutex)));
	ut_ad(index->n_def == index->n_fields);
	ut_ad(index->magic_n == DICT_INDEX_MAGIC_N);

	ut_ad(mem_heap_validate(index->heap));
	ut_a(!dict_index_is_clust(index)
	     || UT_LIST_GET_LEN(table->indexes) == 0);

	if (!dict_index_find_cols(table, index)) {

		dict_mem_index_free(index);
		return(DB_CORRUPTION);
	}

	/* Build the cache internal representation of the index,
	containing also the added system fields */

	if (dict_index_is_clust(index)) {
		new_index = dict_index_build_internal_clust(table, index);
	} else {
		new_index = dict_index_build_internal_non_clust(table, index);
	}

	/* Set the n_fields value in new_index to the actual defined
	number of fields in the cache internal representation */

	new_index->n_fields = new_index->n_def;

	if (strict && dict_index_too_big_for_tree(table, new_index)) {
too_big:
		dict_mem_index_free(new_index);
		dict_mem_index_free(index);
		return(DB_TOO_BIG_RECORD);
	}

	if (UNIV_UNLIKELY(index->type & DICT_UNIVERSAL)) {
		n_ord = new_index->n_fields;
	} else {
		n_ord = new_index->n_uniq;
	}

	switch (dict_table_get_format(table)) {
	case DICT_TF_FORMAT_51:
		/* ROW_FORMAT=REDUNDANT and ROW_FORMAT=COMPACT store
		prefixes of externally stored columns locally within
		the record.  There are no special considerations for
		the undo log record size. */
		goto undo_size_ok;

	case DICT_TF_FORMAT_ZIP:
		/* In ROW_FORMAT=DYNAMIC and ROW_FORMAT=COMPRESSED,
		column prefix indexes require that prefixes of
		externally stored columns are written to the undo log.
		This may make the undo log record bigger than the
		record on the B-tree page.  The maximum size of an
		undo log record is the page size.  That must be
		checked for below. */
		break;

#if DICT_TF_FORMAT_ZIP != DICT_TF_FORMAT_MAX
# error "DICT_TF_FORMAT_ZIP != DICT_TF_FORMAT_MAX"
#endif
	}

	for (i = 0; i < n_ord; i++) {
		const dict_field_t*	field
			= dict_index_get_nth_field(new_index, i);
		const dict_col_t*	col
			= dict_field_get_col(field);

		/* In dtuple_convert_big_rec(), variable-length columns
		that are longer than BTR_EXTERN_FIELD_REF_SIZE * 2
		may be chosen for external storage.  If the column appears
		in an ordering column of an index, a longer prefix determined
		by dict_max_field_len_store_undo() will be copied to the undo
		log by trx_undo_page_report_modify() and
		trx_undo_page_fetch_ext().  It suffices to check the
		capacity of the undo log whenever new_index includes
		a column prefix on a column that may be stored externally. */

		if (field->prefix_len /* prefix index */
		    && (!col->ord_part /* not yet ordering column */
			|| field->prefix_len > col->max_prefix)
		    && !dict_col_get_fixed_size(col, TRUE) /* variable-length */
		    && dict_col_get_max_size(col)
		    > BTR_EXTERN_FIELD_REF_SIZE * 2 /* long enough */) {

			if (dict_index_too_big_for_undo(table, new_index)) {
				/* An undo log record might not fit in
				a single page.  Refuse to create this index. */

				goto too_big;
			}

			break;
		}
	}

undo_size_ok:
	/* Flag the ordering columns and also set column max_prefix */

	for (i = 0; i < n_ord; i++) {
		const dict_field_t*	field
			= dict_index_get_nth_field(new_index, i);

		field->col->ord_part = 1;

		if (field->prefix_len > field->col->max_prefix) {
			field->col->max_prefix = field->prefix_len;
		}
	}

	/* Add the new index as the last index for the table */

	UT_LIST_ADD_LAST(indexes, table->indexes, new_index);
	new_index->table = table;
	new_index->table_name = table->name;

	new_index->search_info = btr_search_info_create(new_index->heap);

	new_index->stat_index_size = 1;
	new_index->stat_n_leaf_pages = 1;

	new_index->page = page_no;
	rw_lock_create(index_tree_rw_lock_key, &new_index->lock,
		       dict_index_is_ibuf(index)
		       ? SYNC_IBUF_INDEX_TREE : SYNC_INDEX_TREE);

	if (!UNIV_UNLIKELY(new_index->type & DICT_UNIVERSAL)) {

		new_index->stat_n_diff_key_vals = mem_heap_alloc(
			new_index->heap,
			(1 + dict_index_get_n_unique(new_index))
			* sizeof(ib_int64_t));

		new_index->stat_n_non_null_key_vals = mem_heap_zalloc(
			new_index->heap,
			(1 + dict_index_get_n_unique(new_index))
			* sizeof(*new_index->stat_n_non_null_key_vals));

		/* Give some sensible values to stat_n_... in case we do
		not calculate statistics quickly enough */

		for (i = 0; i <= dict_index_get_n_unique(new_index); i++) {

			new_index->stat_n_diff_key_vals[i] = 100;
		}
	}

	dict_sys->size += mem_heap_get_size(new_index->heap);

	dict_mem_index_free(index);

	return(DB_SUCCESS);
}

/**********************************************************************//**
Removes an index from the dictionary cache. */
UNIV_INTERN
void
dict_index_remove_from_cache(
/*=========================*/
	dict_table_t*	table,	/*!< in/out: table */
	dict_index_t*	index)	/*!< in, own: index */
{
	ulint		size;
	ulint		retries = 0;
	btr_search_t*	info;

	ut_ad(table && index);
	ut_ad(table->magic_n == DICT_TABLE_MAGIC_N);
	ut_ad(index->magic_n == DICT_INDEX_MAGIC_N);
	ut_ad(mutex_own(&(dict_sys->mutex)));

	/* We always create search info whether or not adaptive
	hash index is enabled or not. */
	info = index->search_info;
	ut_ad(info);

	/* We are not allowed to free the in-memory index struct
 	dict_index_t until all entries in the adaptive hash index
	that point to any of the page belonging to his b-tree index
	are dropped. This is so because dropping of these entries
	require access to dict_index_t struct. To avoid such scenario
	We keep a count of number of such pages in the search_info and
	only free the dict_index_t struct when this count drops to
	zero. */

	for (;;) {
		ulint ref_count = btr_search_info_get_ref_count(info);
		if (ref_count == 0) {
			break;
		}

		/* Sleep for 10ms before trying again. */
		os_thread_sleep(10000);
		++retries;

		if (retries % 500 == 0) {
			/* No luck after 5 seconds of wait. */
			fprintf(stderr, "InnoDB: Error: Waited for"
					" %lu secs for hash index"
					" ref_count (%lu) to drop"
					" to 0.\n"
					"index: \"%s\""
					" table: \"%s\"\n",
					retries/100,
					ref_count,
					index->name,
					table->name);
		}

		/* To avoid a hang here we commit suicide if the
		ref_count doesn't drop to zero in 600 seconds. */
		if (retries >= 60000) {
			ut_error;
		}
	}

	rw_lock_free(&index->lock);

	/* Remove the index from the list of indexes of the table */
	UT_LIST_REMOVE(indexes, table->indexes, index);

	size = mem_heap_get_size(index->heap);

	ut_ad(dict_sys->size >= size);

	dict_sys->size -= size;

	dict_mem_index_free(index);
}

/*******************************************************************//**
Tries to find column names for the index and sets the col field of the
index.
@return TRUE if the column names were found */
static
ibool
dict_index_find_cols(
/*=================*/
	dict_table_t*	table,	/*!< in: table */
	dict_index_t*	index)	/*!< in: index */
{
	ulint		i;

	ut_ad(table && index);
	ut_ad(table->magic_n == DICT_TABLE_MAGIC_N);
	ut_ad(mutex_own(&(dict_sys->mutex)));

	for (i = 0; i < index->n_fields; i++) {
		ulint		j;
		dict_field_t*	field = dict_index_get_nth_field(index, i);

		for (j = 0; j < table->n_cols; j++) {
			if (!strcmp(dict_table_get_col_name(table, j),
				    field->name)) {
				field->col = dict_table_get_nth_col(table, j);

				goto found;
			}
		}

#ifdef UNIV_DEBUG
		/* It is an error not to find a matching column. */
		fputs("InnoDB: Error: no matching column for ", stderr);
		ut_print_name(stderr, NULL, FALSE, field->name);
		fputs(" in ", stderr);
		dict_index_name_print(stderr, NULL, index);
		fputs("!\n", stderr);
#endif /* UNIV_DEBUG */
		return(FALSE);

found:
		;
	}

	return(TRUE);
}
#endif /* !UNIV_HOTBACKUP */

/*******************************************************************//**
Adds a column to index. */
UNIV_INTERN
void
dict_index_add_col(
/*===============*/
	dict_index_t*		index,		/*!< in/out: index */
	const dict_table_t*	table,		/*!< in: table */
	dict_col_t*		col,		/*!< in: column */
	ulint			prefix_len)	/*!< in: column prefix length */
{
	dict_field_t*	field;
	const char*	col_name;

	col_name = dict_table_get_col_name(table, dict_col_get_no(col));

	dict_mem_index_add_field(index, col_name, prefix_len);

	field = dict_index_get_nth_field(index, index->n_def - 1);

	field->col = col;
	field->fixed_len = (unsigned int) dict_col_get_fixed_size(
		col, dict_table_is_comp(table));

	if (prefix_len && field->fixed_len > prefix_len) {
		field->fixed_len = (unsigned int) prefix_len;
	}

	/* Long fixed-length fields that need external storage are treated as
	variable-length fields, so that the extern flag can be embedded in
	the length word. */

	if (field->fixed_len > DICT_MAX_FIXED_COL_LEN) {
		field->fixed_len = 0;
	}
#if DICT_MAX_FIXED_COL_LEN != 768
	/* The comparison limit above must be constant.  If it were
	changed, the disk format of some fixed-length columns would
	change, which would be a disaster. */
# error "DICT_MAX_FIXED_COL_LEN != 768"
#endif

	if (!(col->prtype & DATA_NOT_NULL)) {
		index->n_nullable++;
	}
}

#ifndef UNIV_HOTBACKUP
/*******************************************************************//**
Copies fields contained in index2 to index1. */
static
void
dict_index_copy(
/*============*/
	dict_index_t*		index1,	/*!< in: index to copy to */
	dict_index_t*		index2,	/*!< in: index to copy from */
	const dict_table_t*	table,	/*!< in: table */
	ulint			start,	/*!< in: first position to copy */
	ulint			end)	/*!< in: last position to copy */
{
	dict_field_t*	field;
	ulint		i;

	/* Copy fields contained in index2 */

	for (i = start; i < end; i++) {

		field = dict_index_get_nth_field(index2, i);
		dict_index_add_col(index1, table, field->col,
				   field->prefix_len);
	}
}

/*******************************************************************//**
Copies types of fields contained in index to tuple. */
UNIV_INTERN
void
dict_index_copy_types(
/*==================*/
	dtuple_t*		tuple,		/*!< in/out: data tuple */
	const dict_index_t*	index,		/*!< in: index */
	ulint			n_fields)	/*!< in: number of
						field types to copy */
{
	ulint		i;

	if (UNIV_UNLIKELY(index->type & DICT_UNIVERSAL)) {
		dtuple_set_types_binary(tuple, n_fields);

		return;
	}

	for (i = 0; i < n_fields; i++) {
		const dict_field_t*	ifield;
		dtype_t*		dfield_type;

		ifield = dict_index_get_nth_field(index, i);
		dfield_type = dfield_get_type(dtuple_get_nth_field(tuple, i));
		dict_col_copy_type(dict_field_get_col(ifield), dfield_type);
	}
}

/*******************************************************************//**
Copies types of columns contained in table to tuple and sets all
fields of the tuple to the SQL NULL value.  This function should
be called right after dtuple_create(). */
UNIV_INTERN
void
dict_table_copy_types(
/*==================*/
	dtuple_t*		tuple,	/*!< in/out: data tuple */
	const dict_table_t*	table)	/*!< in: table */
{
	ulint		i;

	for (i = 0; i < dtuple_get_n_fields(tuple); i++) {

		dfield_t*	dfield	= dtuple_get_nth_field(tuple, i);
		dtype_t*	dtype	= dfield_get_type(dfield);

		dfield_set_null(dfield);
		dict_col_copy_type(dict_table_get_nth_col(table, i), dtype);
	}
}

/*******************************************************************//**
Builds the internal dictionary cache representation for a clustered
index, containing also system fields not defined by the user.
@return	own: the internal representation of the clustered index */
static
dict_index_t*
dict_index_build_internal_clust(
/*============================*/
	const dict_table_t*	table,	/*!< in: table */
	dict_index_t*		index)	/*!< in: user representation of
					a clustered index */
{
	dict_index_t*	new_index;
	dict_field_t*	field;
	ulint		trx_id_pos;
	ulint		i;
	ibool*		indexed;

	ut_ad(table && index);
	ut_ad(dict_index_is_clust(index));
	ut_ad(mutex_own(&(dict_sys->mutex)));
	ut_ad(table->magic_n == DICT_TABLE_MAGIC_N);

	/* Create a new index object with certainly enough fields */
	new_index = dict_mem_index_create(table->name,
					  index->name, table->space,
					  index->type,
					  index->n_fields + table->n_cols);

	/* Copy other relevant data from the old index struct to the new
	struct: it inherits the values */

	new_index->n_user_defined_cols = index->n_fields;

	new_index->id = index->id;

	/* Copy the fields of index */
	dict_index_copy(new_index, index, table, 0, index->n_fields);

	if (UNIV_UNLIKELY(index->type & DICT_UNIVERSAL)) {
		/* No fixed number of fields determines an entry uniquely */

		new_index->n_uniq = REC_MAX_N_FIELDS;

	} else if (dict_index_is_unique(index)) {
		/* Only the fields defined so far are needed to identify
		the index entry uniquely */

		new_index->n_uniq = new_index->n_def;
	} else {
		/* Also the row id is needed to identify the entry */
		new_index->n_uniq = 1 + new_index->n_def;
	}

	new_index->trx_id_offset = 0;

	if (!dict_index_is_ibuf(index)) {
		/* Add system columns, trx id first */

		trx_id_pos = new_index->n_def;

#if DATA_ROW_ID != 0
# error "DATA_ROW_ID != 0"
#endif
#if DATA_TRX_ID != 1
# error "DATA_TRX_ID != 1"
#endif
#if DATA_ROLL_PTR != 2
# error "DATA_ROLL_PTR != 2"
#endif

		if (!dict_index_is_unique(index)) {
			dict_index_add_col(new_index, table,
					   dict_table_get_sys_col(
						   table, DATA_ROW_ID),
					   0);
			trx_id_pos++;
		}

		dict_index_add_col(new_index, table,
				   dict_table_get_sys_col(table, DATA_TRX_ID),
				   0);

		dict_index_add_col(new_index, table,
				   dict_table_get_sys_col(table,
							  DATA_ROLL_PTR),
				   0);

		for (i = 0; i < trx_id_pos; i++) {

			ulint	fixed_size = dict_col_get_fixed_size(
				dict_index_get_nth_col(new_index, i),
				dict_table_is_comp(table));

			if (fixed_size == 0) {
				new_index->trx_id_offset = 0;

				break;
			}

			if (dict_index_get_nth_field(new_index, i)->prefix_len
			    > 0) {
				new_index->trx_id_offset = 0;

				break;
			}

			/* Add fixed_size to new_index->trx_id_offset.
			Because the latter is a bit-field, an overflow
			can theoretically occur. Check for it. */
			fixed_size += new_index->trx_id_offset;

			new_index->trx_id_offset = fixed_size;

			if (new_index->trx_id_offset != fixed_size) {
				/* Overflow. Pretend that this is a
				variable-length PRIMARY KEY. */
				ut_ad(0);
				new_index->trx_id_offset = 0;
				break;
			}
		}

	}

	/* Remember the table columns already contained in new_index */
	indexed = mem_zalloc(table->n_cols * sizeof *indexed);

	/* Mark the table columns already contained in new_index */
	for (i = 0; i < new_index->n_def; i++) {

		field = dict_index_get_nth_field(new_index, i);

		/* If there is only a prefix of the column in the index
		field, do not mark the column as contained in the index */

		if (field->prefix_len == 0) {

			indexed[field->col->ind] = TRUE;
		}
	}

	/* Add to new_index non-system columns of table not yet included
	there */
	for (i = 0; i + DATA_N_SYS_COLS < (ulint) table->n_cols; i++) {

		dict_col_t*	col = dict_table_get_nth_col(table, i);
		ut_ad(col->mtype != DATA_SYS);

		if (!indexed[col->ind]) {
			dict_index_add_col(new_index, table, col, 0);
		}
	}

	mem_free(indexed);

	ut_ad(dict_index_is_ibuf(index)
	      || (UT_LIST_GET_LEN(table->indexes) == 0));

	new_index->cached = TRUE;

	return(new_index);
}

/*******************************************************************//**
Builds the internal dictionary cache representation for a non-clustered
index, containing also system fields not defined by the user.
@return	own: the internal representation of the non-clustered index */
static
dict_index_t*
dict_index_build_internal_non_clust(
/*================================*/
	const dict_table_t*	table,	/*!< in: table */
	dict_index_t*		index)	/*!< in: user representation of
					a non-clustered index */
{
	dict_field_t*	field;
	dict_index_t*	new_index;
	dict_index_t*	clust_index;
	ulint		i;
	ibool*		indexed;

	ut_ad(table && index);
	ut_ad(!dict_index_is_clust(index));
	ut_ad(mutex_own(&(dict_sys->mutex)));
	ut_ad(table->magic_n == DICT_TABLE_MAGIC_N);

	/* The clustered index should be the first in the list of indexes */
	clust_index = UT_LIST_GET_FIRST(table->indexes);

	ut_ad(clust_index);
	ut_ad(dict_index_is_clust(clust_index));
	ut_ad(!(clust_index->type & DICT_UNIVERSAL));

	/* Create a new index */
	new_index = dict_mem_index_create(
		table->name, index->name, index->space, index->type,
		index->n_fields + 1 + clust_index->n_uniq);

	/* Copy other relevant data from the old index
	struct to the new struct: it inherits the values */

	new_index->n_user_defined_cols = index->n_fields;

	new_index->id = index->id;

	/* Copy fields from index to new_index */
	dict_index_copy(new_index, index, table, 0, index->n_fields);

	/* Remember the table columns already contained in new_index */
	indexed = mem_zalloc(table->n_cols * sizeof *indexed);

	/* Mark the table columns already contained in new_index */
	for (i = 0; i < new_index->n_def; i++) {

		field = dict_index_get_nth_field(new_index, i);

		/* If there is only a prefix of the column in the index
		field, do not mark the column as contained in the index */

		if (field->prefix_len == 0) {

			indexed[field->col->ind] = TRUE;
		}
	}

	/* Add to new_index the columns necessary to determine the clustered
	index entry uniquely */

	for (i = 0; i < clust_index->n_uniq; i++) {

		field = dict_index_get_nth_field(clust_index, i);

		if (!indexed[field->col->ind]) {
			dict_index_add_col(new_index, table, field->col,
					   field->prefix_len);
		}
	}

	mem_free(indexed);

	if (dict_index_is_unique(index)) {
		new_index->n_uniq = index->n_fields;
	} else {
		new_index->n_uniq = new_index->n_def;
	}

	/* Set the n_fields value in new_index to the actual defined
	number of fields */

	new_index->n_fields = new_index->n_def;

	new_index->cached = TRUE;

	return(new_index);
}

#ifndef UNIV_HOTBACKUP
/*====================== FOREIGN KEY PROCESSING ========================*/

/*********************************************************************//**
Checks if a table is referenced by foreign keys.
@return	TRUE if table is referenced by a foreign key */
UNIV_INTERN
ibool
dict_table_is_referenced_by_foreign_key(
/*====================================*/
	const dict_table_t*	table)	/*!< in: InnoDB table */
{
	return(UT_LIST_GET_LEN(table->referenced_list) > 0);
}

/*********************************************************************//**
Check if the index is referenced by a foreign key, if TRUE return foreign
else return NULL
@return pointer to foreign key struct if index is defined for foreign
key, otherwise NULL */
UNIV_INTERN
dict_foreign_t*
dict_table_get_referenced_constraint(
/*=================================*/
	dict_table_t*	table,	/*!< in: InnoDB table */
	dict_index_t*	index)	/*!< in: InnoDB index */
{
	dict_foreign_t*	foreign;

	ut_ad(index != NULL);
	ut_ad(table != NULL);

	for (foreign = UT_LIST_GET_FIRST(table->referenced_list);
	     foreign;
	     foreign = UT_LIST_GET_NEXT(referenced_list, foreign)) {

		if (foreign->referenced_index == index) {

			return(foreign);
		}
	}

	return(NULL);
}

/*********************************************************************//**
Checks if a index is defined for a foreign key constraint. Index is a part
of a foreign key constraint if the index is referenced by foreign key
or index is a foreign key index.
@return pointer to foreign key struct if index is defined for foreign
key, otherwise NULL */
UNIV_INTERN
dict_foreign_t*
dict_table_get_foreign_constraint(
/*==============================*/
	dict_table_t*	table,	/*!< in: InnoDB table */
	dict_index_t*	index)	/*!< in: InnoDB index */
{
	dict_foreign_t*	foreign;

	ut_ad(index != NULL);
	ut_ad(table != NULL);

	for (foreign = UT_LIST_GET_FIRST(table->foreign_list);
	     foreign;
	     foreign = UT_LIST_GET_NEXT(foreign_list, foreign)) {

		if (foreign->foreign_index == index
		    || foreign->referenced_index == index) {

			return(foreign);
		}
	}

	return(NULL);
}

/*********************************************************************//**
Frees a foreign key struct. */
static
void
dict_foreign_free(
/*==============*/
	dict_foreign_t*	foreign)	/*!< in, own: foreign key struct */
{
	ut_a(foreign->foreign_table->n_foreign_key_checks_running == 0);

	mem_heap_free(foreign->heap);
}

/**********************************************************************//**
Removes a foreign constraint struct from the dictionary cache. */
static
void
dict_foreign_remove_from_cache(
/*===========================*/
	dict_foreign_t*	foreign)	/*!< in, own: foreign constraint */
{
	ut_ad(mutex_own(&(dict_sys->mutex)));
	ut_a(foreign);

	if (foreign->referenced_table) {
		UT_LIST_REMOVE(referenced_list,
			       foreign->referenced_table->referenced_list,
			       foreign);
	}

	if (foreign->foreign_table) {
		UT_LIST_REMOVE(foreign_list,
			       foreign->foreign_table->foreign_list,
			       foreign);
	}

	dict_foreign_free(foreign);
}

/**********************************************************************//**
Looks for the foreign constraint from the foreign and referenced lists
of a table.
@return	foreign constraint */
static
dict_foreign_t*
dict_foreign_find(
/*==============*/
	dict_table_t*	table,	/*!< in: table object */
	const char*	id)	/*!< in: foreign constraint id */
{
	dict_foreign_t*	foreign;

	ut_ad(mutex_own(&(dict_sys->mutex)));

	foreign = UT_LIST_GET_FIRST(table->foreign_list);

	while (foreign) {
		if (ut_strcmp(id, foreign->id) == 0) {

			return(foreign);
		}

		foreign = UT_LIST_GET_NEXT(foreign_list, foreign);
	}

	foreign = UT_LIST_GET_FIRST(table->referenced_list);

	while (foreign) {
		if (ut_strcmp(id, foreign->id) == 0) {

			return(foreign);
		}

		foreign = UT_LIST_GET_NEXT(referenced_list, foreign);
	}

	return(NULL);
}

/*********************************************************************//**
Tries to find an index whose first fields are the columns in the array,
in the same order and is not marked for deletion and is not the same
as types_idx.
@return	matching index, NULL if not found */
static
dict_index_t*
dict_foreign_find_index(
/*====================*/
	dict_table_t*	table,	/*!< in: table */
	const char**	columns,/*!< in: array of column names */
	ulint		n_cols,	/*!< in: number of columns */
	dict_index_t*	types_idx, /*!< in: NULL or an index to whose types the
				   column types must match */
	ibool		check_charsets,
				/*!< in: whether to check charsets.
				only has an effect if types_idx != NULL */
	ulint		check_null)
				/*!< in: nonzero if none of the columns must
				be declared NOT NULL */
{
	dict_index_t*	index;

	index = dict_table_get_first_index(table);

	while (index != NULL) {
		/* Ignore matches that refer to the same instance
		or the index is to be dropped */
		if (index->to_be_dropped || types_idx == index) {

			goto next_rec;

		} else if (dict_index_get_n_fields(index) >= n_cols) {
			ulint		i;

			for (i = 0; i < n_cols; i++) {
				dict_field_t*	field;
				const char*	col_name;

				field = dict_index_get_nth_field(index, i);

				col_name = dict_table_get_col_name(
					table, dict_col_get_no(field->col));

				if (field->prefix_len != 0) {
					/* We do not accept column prefix
					indexes here */

					break;
				}

				if (0 != innobase_strcasecmp(columns[i],
							     col_name)) {
					break;
				}

				if (check_null
				    && (field->col->prtype & DATA_NOT_NULL)) {

					return(NULL);
				}

				if (types_idx && !cmp_cols_are_equal(
					    dict_index_get_nth_col(index, i),
					    dict_index_get_nth_col(types_idx,
								   i),
					    check_charsets)) {

					break;
				}
			}

			if (i == n_cols) {
				/* We found a matching index */

				return(index);
			}
		}

next_rec:
		index = dict_table_get_next_index(index);
	}

	return(NULL);
}

/**********************************************************************//**
Find an index that is equivalent to the one passed in and is not marked
for deletion.
@return	index equivalent to foreign->foreign_index, or NULL */
UNIV_INTERN
dict_index_t*
dict_foreign_find_equiv_index(
/*==========================*/
	dict_foreign_t*	foreign)/*!< in: foreign key */
{
	ut_a(foreign != NULL);

	/* Try to find an index which contains the columns as the
	first fields and in the right order, and the types are the
	same as in foreign->foreign_index */

	return(dict_foreign_find_index(
		       foreign->foreign_table,
		       foreign->foreign_col_names, foreign->n_fields,
		       foreign->foreign_index, TRUE, /* check types */
		       FALSE/* allow columns to be NULL */));
}

#endif /* !UNIV_HOTBACKUP */
/**********************************************************************//**
Returns an index object by matching on the name and column names and
if more than one index matches return the index with the max id
@return	matching index, NULL if not found */
UNIV_INTERN
dict_index_t*
dict_table_get_index_by_max_id(
/*===========================*/
	dict_table_t*	table,	/*!< in: table */
	const char*	name,	/*!< in: the index name to find */
	const char**	columns,/*!< in: array of column names */
	ulint		n_cols)	/*!< in: number of columns */
{
	dict_index_t*	index;
	dict_index_t*	found;

	found = NULL;
	index = dict_table_get_first_index(table);

	while (index != NULL) {
		if (ut_strcmp(index->name, name) == 0
		    && dict_index_get_n_ordering_defined_by_user(index)
		    == n_cols) {

			ulint		i;

			for (i = 0; i < n_cols; i++) {
				dict_field_t*	field;
				const char*	col_name;

				field = dict_index_get_nth_field(index, i);

				col_name = dict_table_get_col_name(
					table, dict_col_get_no(field->col));

				if (0 != innobase_strcasecmp(
					    columns[i], col_name)) {

					break;
				}
			}

			if (i == n_cols) {
				/* We found a matching index, select
				the index with the higher id*/

				if (!found || index->id > found->id) {

					found = index;
				}
			}
		}

		index = dict_table_get_next_index(index);
	}

	return(found);
}

#ifndef UNIV_HOTBACKUP
/**********************************************************************//**
Report an error in a foreign key definition. */
static
void
dict_foreign_error_report_low(
/*==========================*/
	FILE*		file,	/*!< in: output stream */
	const char*	name)	/*!< in: table name */
{
	rewind(file);
	ut_print_timestamp(file);
	fprintf(file, " Error in foreign key constraint of table %s:\n",
		name);
}

/**********************************************************************//**
Report an error in a foreign key definition. */
static
void
dict_foreign_error_report(
/*======================*/
	FILE*		file,	/*!< in: output stream */
	dict_foreign_t*	fk,	/*!< in: foreign key constraint */
	const char*	msg)	/*!< in: the error message */
{
	mutex_enter(&dict_foreign_err_mutex);
	dict_foreign_error_report_low(file, fk->foreign_table_name);
	fputs(msg, file);
	fputs(" Constraint:\n", file);
	dict_print_info_on_foreign_key_in_create_format(file, NULL, fk, TRUE);
	putc('\n', file);
	if (fk->foreign_index) {
		fputs("The index in the foreign key in table is ", file);
		ut_print_name(file, NULL, FALSE, fk->foreign_index->name);
		fputs("\n"
		      "See " REFMAN "innodb-foreign-key-constraints.html\n"
		      "for correct foreign key definition.\n",
		      file);
	}
	mutex_exit(&dict_foreign_err_mutex);
}

/**********************************************************************//**
Adds a foreign key constraint object to the dictionary cache. May free
the object if there already is an object with the same identifier in.
At least one of the foreign table and the referenced table must already
be in the dictionary cache!
@return	DB_SUCCESS or error code */
UNIV_INTERN
ulint
dict_foreign_add_to_cache(
/*======================*/
	dict_foreign_t*	foreign,	/*!< in, own: foreign key constraint */
	ibool		check_charsets)	/*!< in: TRUE=check charset
					compatibility */
{
	dict_table_t*	for_table;
	dict_table_t*	ref_table;
	dict_foreign_t*	for_in_cache		= NULL;
	dict_index_t*	index;
	ibool		added_to_referenced_list= FALSE;
	FILE*		ef			= dict_foreign_err_file;

	ut_ad(mutex_own(&(dict_sys->mutex)));

	for_table = dict_table_check_if_in_cache_low(
		foreign->foreign_table_name_lookup);

	ref_table = dict_table_check_if_in_cache_low(
		foreign->referenced_table_name_lookup);
	ut_a(for_table || ref_table);

	if (for_table) {
		for_in_cache = dict_foreign_find(for_table, foreign->id);
	}

	if (!for_in_cache && ref_table) {
		for_in_cache = dict_foreign_find(ref_table, foreign->id);
	}

	if (for_in_cache) {
		/* Free the foreign object */
		mem_heap_free(foreign->heap);
	} else {
		for_in_cache = foreign;
	}

	if (for_in_cache->referenced_table == NULL && ref_table) {
		index = dict_foreign_find_index(
			ref_table,
			for_in_cache->referenced_col_names,
			for_in_cache->n_fields, for_in_cache->foreign_index,
			check_charsets, FALSE);

		if (index == NULL) {
			dict_foreign_error_report(
				ef, for_in_cache,
				"there is no index in referenced table"
				" which would contain\n"
				"the columns as the first columns,"
				" or the data types in the\n"
				"referenced table do not match"
				" the ones in table.");

			if (for_in_cache == foreign) {
				mem_heap_free(foreign->heap);
			}

			return(DB_CANNOT_ADD_CONSTRAINT);
		}

		for_in_cache->referenced_table = ref_table;
		for_in_cache->referenced_index = index;
		UT_LIST_ADD_LAST(referenced_list,
				 ref_table->referenced_list,
				 for_in_cache);
		added_to_referenced_list = TRUE;
	}

	if (for_in_cache->foreign_table == NULL && for_table) {
		index = dict_foreign_find_index(
			for_table,
			for_in_cache->foreign_col_names,
			for_in_cache->n_fields,
			for_in_cache->referenced_index, check_charsets,
			for_in_cache->type
			& (DICT_FOREIGN_ON_DELETE_SET_NULL
			   | DICT_FOREIGN_ON_UPDATE_SET_NULL));

		if (index == NULL) {
			dict_foreign_error_report(
				ef, for_in_cache,
				"there is no index in the table"
				" which would contain\n"
				"the columns as the first columns,"
				" or the data types in the\n"
				"table do not match"
				" the ones in the referenced table\n"
				"or one of the ON ... SET NULL columns"
				" is declared NOT NULL.");

			if (for_in_cache == foreign) {
				if (added_to_referenced_list) {
					UT_LIST_REMOVE(
						referenced_list,
						ref_table->referenced_list,
						for_in_cache);
				}

				mem_heap_free(foreign->heap);
			}

			return(DB_CANNOT_ADD_CONSTRAINT);
		}

		for_in_cache->foreign_table = for_table;
		for_in_cache->foreign_index = index;
		UT_LIST_ADD_LAST(foreign_list,
				 for_table->foreign_list,
				 for_in_cache);
	}

	return(DB_SUCCESS);
}

#endif /* !UNIV_HOTBACKUP */
/*********************************************************************//**
Scans from pointer onwards. Stops if is at the start of a copy of
'string' where characters are compared without case sensitivity, and
only outside `` or "" quotes. Stops also at NUL.
@return	scanned up to this */
static
const char*
dict_scan_to(
/*=========*/
	const char*	ptr,	/*!< in: scan from */
	const char*	string)	/*!< in: look for this */
{
	char	quote	= '\0';

	for (; *ptr; ptr++) {
		if (*ptr == quote) {
			/* Closing quote character: do not look for
			starting quote or the keyword. */
			quote = '\0';
		} else if (quote) {
			/* Within quotes: do nothing. */
		} else if (*ptr == '`' || *ptr == '"' || *ptr == '\'') {
			/* Starting quote: remember the quote character. */
			quote = *ptr;
		} else {
			/* Outside quotes: look for the keyword. */
			ulint	i;
			for (i = 0; string[i]; i++) {
				if (toupper((int)(unsigned char)(ptr[i]))
				    != toupper((int)(unsigned char)
					       (string[i]))) {
					goto nomatch;
				}
			}
			break;
nomatch:
			;
		}
	}

	return(ptr);
}

/*********************************************************************//**
Accepts a specified string. Comparisons are case-insensitive.
@return if string was accepted, the pointer is moved after that, else
ptr is returned */
static
const char*
dict_accept(
/*========*/
	struct charset_info_st*	cs,/*!< in: the character set of ptr */
	const char*	ptr,	/*!< in: scan from this */
	const char*	string,	/*!< in: accept only this string as the next
				non-whitespace string */
	ibool*		success)/*!< out: TRUE if accepted */
{
	const char*	old_ptr = ptr;
	const char*	old_ptr2;

	*success = FALSE;

	while (my_isspace(cs, *ptr)) {
		ptr++;
	}

	old_ptr2 = ptr;

	ptr = dict_scan_to(ptr, string);

	if (*ptr == '\0' || old_ptr2 != ptr) {
		return(old_ptr);
	}

	*success = TRUE;

	return(ptr + ut_strlen(string));
}

/*********************************************************************//**
Scans an id. For the lexical definition of an 'id', see the code below.
Strips backquotes or double quotes from around the id.
@return	scanned to */
static
const char*
dict_scan_id(
/*=========*/
	struct charset_info_st*	cs,/*!< in: the character set of ptr */
	const char*	ptr,	/*!< in: scanned to */
	mem_heap_t*	heap,	/*!< in: heap where to allocate the id
				(NULL=id will not be allocated, but it
				will point to string near ptr) */
	const char**	id,	/*!< out,own: the id; NULL if no id was
				scannable */
	ibool		table_id,/*!< in: TRUE=convert the allocated id
				as a table name; FALSE=convert to UTF-8 */
	ibool		accept_also_dot)
				/*!< in: TRUE if also a dot can appear in a
				non-quoted id; in a quoted id it can appear
				always */
{
	char		quote	= '\0';
	ulint		len	= 0;
	const char*	s;
	char*		str;
	char*		dst;

	*id = NULL;

	while (my_isspace(cs, *ptr)) {
		ptr++;
	}

	if (*ptr == '\0') {

		return(ptr);
	}

	if (*ptr == '`' || *ptr == '"') {
		quote = *ptr++;
	}

	s = ptr;

	if (quote) {
		for (;;) {
			if (!*ptr) {
				/* Syntax error */
				return(ptr);
			}
			if (*ptr == quote) {
				ptr++;
				if (*ptr != quote) {
					break;
				}
			}
			ptr++;
			len++;
		}
	} else {
		while (!my_isspace(cs, *ptr) && *ptr != '(' && *ptr != ')'
		       && (accept_also_dot || *ptr != '.')
		       && *ptr != ',' && *ptr != '\0') {

			ptr++;
		}

		len = ptr - s;
	}

	if (UNIV_UNLIKELY(!heap)) {
		/* no heap given: id will point to source string */
		*id = s;
		return(ptr);
	}

	if (quote) {
		char*	d;
		str = d = mem_heap_alloc(heap, len + 1);
		while (len--) {
			if ((*d++ = *s++) == quote) {
				s++;
			}
		}
		*d++ = 0;
		len = d - str;
		ut_ad(*s == quote);
		ut_ad(s + 1 == ptr);
	} else {
		str = mem_heap_strdupl(heap, s, len);
	}

	if (!table_id) {
convert_id:
		/* Convert the identifier from connection character set
		to UTF-8. */
		len = 3 * len + 1;
		*id = dst = mem_heap_alloc(heap, len);

		innobase_convert_from_id(cs, dst, str, len);
	} else if (!strncmp(str, srv_mysql50_table_name_prefix,
			    sizeof srv_mysql50_table_name_prefix)) {
		/* This is a pre-5.1 table name
		containing chars other than [A-Za-z0-9].
		Discard the prefix and use raw UTF-8 encoding. */
		str += sizeof srv_mysql50_table_name_prefix;
		len -= sizeof srv_mysql50_table_name_prefix;
		goto convert_id;
	} else {
		/* Encode using filename-safe characters. */
		len = 5 * len + 1;
		*id = dst = mem_heap_alloc(heap, len);

		innobase_convert_from_table_id(cs, dst, str, len);
	}

	return(ptr);
}

/*********************************************************************//**
Tries to scan a column name.
@return	scanned to */
static
const char*
dict_scan_col(
/*==========*/
	struct charset_info_st*	cs,	/*!< in: the character set of ptr */
	const char*		ptr,	/*!< in: scanned to */
	ibool*			success,/*!< out: TRUE if success */
	dict_table_t*		table,	/*!< in: table in which the column is */
	const dict_col_t**	column,	/*!< out: pointer to column if success */
	mem_heap_t*		heap,	/*!< in: heap where to allocate */
	const char**		name)	/*!< out,own: the column name;
					NULL if no name was scannable */
{
	ulint		i;

	*success = FALSE;

	ptr = dict_scan_id(cs, ptr, heap, name, FALSE, TRUE);

	if (*name == NULL) {

		return(ptr);	/* Syntax error */
	}

	if (table == NULL) {
		*success = TRUE;
		*column = NULL;
	} else {
		for (i = 0; i < dict_table_get_n_cols(table); i++) {

			const char*	col_name = dict_table_get_col_name(
				table, i);

			if (0 == innobase_strcasecmp(col_name, *name)) {
				/* Found */

				*success = TRUE;
				*column = dict_table_get_nth_col(table, i);
				strcpy((char*) *name, col_name);

				break;
			}
		}
	}

	return(ptr);
}

/*********************************************************************//**
Scans a table name from an SQL string.
@return	scanned to */
static
const char*
dict_scan_table_name(
/*=================*/
	struct charset_info_st*	cs,/*!< in: the character set of ptr */
	const char*	ptr,	/*!< in: scanned to */
	dict_table_t**	table,	/*!< out: table object or NULL */
	const char*	name,	/*!< in: foreign key table name */
	ibool*		success,/*!< out: TRUE if ok name found */
	mem_heap_t*	heap,	/*!< in: heap where to allocate the id */
	const char**	ref_name)/*!< out,own: the table name;
				NULL if no name was scannable */
{
	const char*	database_name	= NULL;
	ulint		database_name_len = 0;
	const char*	table_name	= NULL;
	ulint		table_name_len;
	const char*	scan_name;
	char*		ref;

	*success = FALSE;
	*table = NULL;

	ptr = dict_scan_id(cs, ptr, heap, &scan_name, TRUE, FALSE);

	if (scan_name == NULL) {

		return(ptr);	/* Syntax error */
	}

	if (*ptr == '.') {
		/* We scanned the database name; scan also the table name */

		ptr++;

		database_name = scan_name;
		database_name_len = strlen(database_name);

		ptr = dict_scan_id(cs, ptr, heap, &table_name, TRUE, FALSE);

		if (table_name == NULL) {

			return(ptr);	/* Syntax error */
		}
	} else {
		/* To be able to read table dumps made with InnoDB-4.0.17 or
		earlier, we must allow the dot separator between the database
		name and the table name also to appear within a quoted
		identifier! InnoDB used to print a constraint as:
		... REFERENCES `databasename.tablename` ...
		starting from 4.0.18 it is
		... REFERENCES `databasename`.`tablename` ... */
		const char* s;

		for (s = scan_name; *s; s++) {
			if (*s == '.') {
				database_name = scan_name;
				database_name_len = s - scan_name;
				scan_name = ++s;
				break;/* to do: multiple dots? */
			}
		}

		table_name = scan_name;
	}

	if (database_name == NULL) {
		/* Use the database name of the foreign key table */

		database_name = name;
		database_name_len = dict_get_db_name_len(name);
	}

	table_name_len = strlen(table_name);

	/* Copy database_name, '/', table_name, '\0' */
	ref = mem_heap_alloc(heap, database_name_len + table_name_len + 2);
	memcpy(ref, database_name, database_name_len);
	ref[database_name_len] = '/';
	memcpy(ref + database_name_len + 1, table_name, table_name_len + 1);

	/* Values;  0 = Store and compare as given; case sensitive
	            1 = Store and compare in lower; case insensitive
	            2 = Store as given, compare in lower; case semi-sensitive */
	if (innobase_get_lower_case_table_names() == 2) {
		innobase_casedn_str(ref);
		*table = dict_table_get_low(ref);
		memcpy(ref, database_name, database_name_len);
		ref[database_name_len] = '/';
		memcpy(ref + database_name_len + 1, table_name, table_name_len + 1);

	} else {
#ifndef __WIN__
		if (innobase_get_lower_case_table_names() == 1) {
			innobase_casedn_str(ref);
		}
#else
		innobase_casedn_str(ref);
#endif /* !__WIN__ */
		*table = dict_table_get_low(ref);
	}

	*success = TRUE;
	*ref_name = ref;
	return(ptr);
}

/*********************************************************************//**
Skips one id. The id is allowed to contain also '.'.
@return	scanned to */
static
const char*
dict_skip_word(
/*===========*/
	struct charset_info_st*	cs,/*!< in: the character set of ptr */
	const char*	ptr,	/*!< in: scanned to */
	ibool*		success)/*!< out: TRUE if success, FALSE if just spaces
				left in string or a syntax error */
{
	const char*	start;

	*success = FALSE;

	ptr = dict_scan_id(cs, ptr, NULL, &start, FALSE, TRUE);

	if (start) {
		*success = TRUE;
	}

	return(ptr);
}

/*********************************************************************//**
Removes MySQL comments from an SQL string. A comment is either
(a) '#' to the end of the line,
(b) '--[space]' to the end of the line, or
(c) '[slash][asterisk]' till the next '[asterisk][slash]' (like the familiar
C comment syntax).
@return own: SQL string stripped from comments; the caller must free
this with mem_free()! */
static
char*
dict_strip_comments(
/*================*/
	const char*	sql_string,	/*!< in: SQL string */
	size_t		sql_length)	/*!< in: length of sql_string */
{
	char*		str;
	const char*	sptr;
	const char*	eptr	= sql_string + sql_length;
	char*		ptr;
	/* unclosed quote character (0 if none) */
	char		quote	= 0;

	str = mem_alloc(sql_length + 1);

	sptr = sql_string;
	ptr = str;

	for (;;) {
scan_more:
		if (sptr >= eptr || *sptr == '\0') {
end_of_string:
			*ptr = '\0';

			ut_a(ptr <= str + sql_length);

			return(str);
		}

		if (*sptr == quote) {
			/* Closing quote character: do not look for
			starting quote or comments. */
			quote = 0;
		} else if (quote) {
			/* Within quotes: do not look for
			starting quotes or comments. */
		} else if (*sptr == '"' || *sptr == '`' || *sptr == '\'') {
			/* Starting quote: remember the quote character. */
			quote = *sptr;
		} else if (*sptr == '#'
			   || (sptr[0] == '-' && sptr[1] == '-'
			       && sptr[2] == ' ')) {
			for (;;) {
				if (++sptr >= eptr) {
					goto end_of_string;
				}

				/* In Unix a newline is 0x0A while in Windows
				it is 0x0D followed by 0x0A */

				switch (*sptr) {
				case (char) 0X0A:
				case (char) 0x0D:
				case '\0':
					goto scan_more;
				}
			}
		} else if (!quote && *sptr == '/' && *(sptr + 1) == '*') {
			sptr += 2;
			for (;;) {
				if (sptr >= eptr) {
					goto end_of_string;
				}

				switch (*sptr) {
				case '\0':
					goto scan_more;
				case '*':
					if (sptr[1] == '/') {
						sptr += 2;
						goto scan_more;
					}
				}

				sptr++;
			}
		}

		*ptr = *sptr;

		ptr++;
		sptr++;
	}
}

#ifndef UNIV_HOTBACKUP
/*********************************************************************//**
Finds the highest [number] for foreign key constraints of the table. Looks
only at the >= 4.0.18-format id's, which are of the form
databasename/tablename_ibfk_[number].
@return	highest number, 0 if table has no new format foreign key constraints */
static
ulint
dict_table_get_highest_foreign_id(
/*==============================*/
	dict_table_t*	table)	/*!< in: table in the dictionary memory cache */
{
	dict_foreign_t*	foreign;
	char*		endp;
	ulint		biggest_id	= 0;
	ulint		id;
	ulint		len;

	ut_a(table);

	len = ut_strlen(table->name);
	foreign = UT_LIST_GET_FIRST(table->foreign_list);

	while (foreign) {
		if (ut_strlen(foreign->id) > ((sizeof dict_ibfk) - 1) + len
		    && 0 == ut_memcmp(foreign->id, table->name, len)
		    && 0 == ut_memcmp(foreign->id + len,
				      dict_ibfk, (sizeof dict_ibfk) - 1)
		    && foreign->id[len + ((sizeof dict_ibfk) - 1)] != '0') {
			/* It is of the >= 4.0.18 format */

			id = strtoul(foreign->id + len
				     + ((sizeof dict_ibfk) - 1),
				     &endp, 10);
			if (*endp == '\0') {
				ut_a(id != biggest_id);

				if (id > biggest_id) {
					biggest_id = id;
				}
			}
		}

		foreign = UT_LIST_GET_NEXT(foreign_list, foreign);
	}

	return(biggest_id);
}

/*********************************************************************//**
Reports a simple foreign key create clause syntax error. */
static
void
dict_foreign_report_syntax_err(
/*===========================*/
	const char*	name,		/*!< in: table name */
	const char*	start_of_latest_foreign,
					/*!< in: start of the foreign key clause
					in the SQL string */
	const char*	ptr)		/*!< in: place of the syntax error */
{
	FILE*	ef = dict_foreign_err_file;

	mutex_enter(&dict_foreign_err_mutex);
	dict_foreign_error_report_low(ef, name);
	fprintf(ef, "%s:\nSyntax error close to:\n%s\n",
		start_of_latest_foreign, ptr);
	mutex_exit(&dict_foreign_err_mutex);
}

/*********************************************************************//**
Scans a table create SQL string and adds to the data dictionary the foreign
key constraints declared in the string. This function should be called after
the indexes for a table have been created. Each foreign key constraint must
be accompanied with indexes in both participating tables. The indexes are
allowed to contain more fields than mentioned in the constraint.
@return	error code or DB_SUCCESS */
static
ulint
dict_create_foreign_constraints_low(
/*================================*/
	trx_t*		trx,	/*!< in: transaction */
	mem_heap_t*	heap,	/*!< in: memory heap */
	struct charset_info_st*	cs,/*!< in: the character set of sql_string */
	const char*	sql_string,
				/*!< in: CREATE TABLE or ALTER TABLE statement
				where foreign keys are declared like:
				FOREIGN KEY (a, b) REFERENCES table2(c, d),
				table2 can be written also with the database
				name before it: test.table2; the default
				database is the database of parameter name */
	const char*	name,	/*!< in: table full name in the normalized form
				database_name/table_name */
	ibool		reject_fks)
				/*!< in: if TRUE, fail with error code
				DB_CANNOT_ADD_CONSTRAINT if any foreign
				keys are found. */
{
	dict_table_t*	table;
	dict_table_t*	referenced_table;
	dict_table_t*	table_to_alter;
	ulint		highest_id_so_far	= 0;
	dict_index_t*	index;
	dict_foreign_t*	foreign;
	const char*	ptr			= sql_string;
	const char*	start_of_latest_foreign	= sql_string;
	FILE*		ef			= dict_foreign_err_file;
	const char*	constraint_name;
	ibool		success;
	ulint		error;
	const char*	ptr1;
	const char*	ptr2;
	ulint		i;
	ulint		j;
	ibool		is_on_delete;
	ulint		n_on_deletes;
	ulint		n_on_updates;
	const dict_col_t*columns[500];
	const char*	column_names[500];
	const char*	referenced_table_name;

	ut_ad(mutex_own(&(dict_sys->mutex)));

	table = dict_table_get_low(name);

	if (table == NULL) {
		mutex_enter(&dict_foreign_err_mutex);
		dict_foreign_error_report_low(ef, name);
		fprintf(ef,
			"Cannot find the table in the internal"
			" data dictionary of InnoDB.\n"
			"Create table statement:\n%s\n", sql_string);
		mutex_exit(&dict_foreign_err_mutex);

		return(DB_ERROR);
	}

	/* First check if we are actually doing an ALTER TABLE, and in that
	case look for the table being altered */

	ptr = dict_accept(cs, ptr, "ALTER", &success);

	if (!success) {

		goto loop;
	}

	ptr = dict_accept(cs, ptr, "TABLE", &success);

	if (!success) {

		goto loop;
	}

	/* We are doing an ALTER TABLE: scan the table name we are altering */

	ptr = dict_scan_table_name(cs, ptr, &table_to_alter, name,
				   &success, heap, &referenced_table_name);
	if (!success) {
		fprintf(stderr,
			"InnoDB: Error: could not find"
			" the table being ALTERED in:\n%s\n",
			sql_string);

		return(DB_ERROR);
	}

	/* Starting from 4.0.18 and 4.1.2, we generate foreign key id's in the
	format databasename/tablename_ibfk_[number], where [number] is local
	to the table; look for the highest [number] for table_to_alter, so
	that we can assign to new constraints higher numbers. */

	/* If we are altering a temporary table, the table name after ALTER
	TABLE does not correspond to the internal table name, and
	table_to_alter is NULL. TODO: should we fix this somehow? */

	if (table_to_alter == NULL) {
		highest_id_so_far = 0;
	} else {
		highest_id_so_far = dict_table_get_highest_foreign_id(
			table_to_alter);
	}

	/* Scan for foreign key declarations in a loop */
loop:
	/* Scan either to "CONSTRAINT" or "FOREIGN", whichever is closer */

	ptr1 = dict_scan_to(ptr, "CONSTRAINT");
	ptr2 = dict_scan_to(ptr, "FOREIGN");

	constraint_name = NULL;

	if (ptr1 < ptr2) {
		/* The user may have specified a constraint name. Pick it so
		that we can store 'databasename/constraintname' as the id of
		of the constraint to system tables. */
		ptr = ptr1;

		ptr = dict_accept(cs, ptr, "CONSTRAINT", &success);

		ut_a(success);

		if (!my_isspace(cs, *ptr) && *ptr != '"' && *ptr != '`') {
			goto loop;
		}

		while (my_isspace(cs, *ptr)) {
			ptr++;
		}

		/* read constraint name unless got "CONSTRAINT FOREIGN" */
		if (ptr != ptr2) {
			ptr = dict_scan_id(cs, ptr, heap,
					   &constraint_name, FALSE, FALSE);
		}
	} else {
		ptr = ptr2;
	}

	if (*ptr == '\0') {
		/* The proper way to reject foreign keys for temporary
		tables would be to split the lexing and syntactical
		analysis of foreign key clauses from the actual adding
		of them, so that ha_innodb.cc could first parse the SQL
		command, determine if there are any foreign keys, and
		if so, immediately reject the command if the table is a
		temporary one. For now, this kludge will work. */
		if (reject_fks && (UT_LIST_GET_LEN(table->foreign_list) > 0)) {

			return(DB_CANNOT_ADD_CONSTRAINT);
		}

		/**********************************************************/
		/* The following call adds the foreign key constraints
		to the data dictionary system tables on disk */

		error = dict_create_add_foreigns_to_dictionary(
			highest_id_so_far, table, trx);
		return(error);
	}

	start_of_latest_foreign = ptr;

	ptr = dict_accept(cs, ptr, "FOREIGN", &success);

	if (!success) {
		goto loop;
	}

	if (!my_isspace(cs, *ptr)) {
		goto loop;
	}

	ptr = dict_accept(cs, ptr, "KEY", &success);

	if (!success) {
		goto loop;
	}

	ptr = dict_accept(cs, ptr, "(", &success);

	if (!success) {
		/* MySQL allows also an index id before the '('; we
		skip it */
		ptr = dict_skip_word(cs, ptr, &success);

		if (!success) {
			dict_foreign_report_syntax_err(
				name, start_of_latest_foreign, ptr);

			return(DB_CANNOT_ADD_CONSTRAINT);
		}

		ptr = dict_accept(cs, ptr, "(", &success);

		if (!success) {
			/* We do not flag a syntax error here because in an
			ALTER TABLE we may also have DROP FOREIGN KEY abc */

			goto loop;
		}
	}

	i = 0;

	/* Scan the columns in the first list */
col_loop1:
	ut_a(i < (sizeof column_names) / sizeof *column_names);
	ptr = dict_scan_col(cs, ptr, &success, table, columns + i,
			    heap, column_names + i);
	if (!success) {
		mutex_enter(&dict_foreign_err_mutex);
		dict_foreign_error_report_low(ef, name);
		fprintf(ef, "%s:\nCannot resolve column name close to:\n%s\n",
			start_of_latest_foreign, ptr);
		mutex_exit(&dict_foreign_err_mutex);

		return(DB_CANNOT_ADD_CONSTRAINT);
	}

	i++;

	ptr = dict_accept(cs, ptr, ",", &success);

	if (success) {
		goto col_loop1;
	}

	ptr = dict_accept(cs, ptr, ")", &success);

	if (!success) {
		dict_foreign_report_syntax_err(
			name, start_of_latest_foreign, ptr);
		return(DB_CANNOT_ADD_CONSTRAINT);
	}

	/* Try to find an index which contains the columns
	as the first fields and in the right order */

	index = dict_foreign_find_index(table, column_names, i,
					NULL, TRUE, FALSE);

	if (!index) {
		mutex_enter(&dict_foreign_err_mutex);
		dict_foreign_error_report_low(ef, name);
		fputs("There is no index in table ", ef);
		ut_print_name(ef, NULL, TRUE, name);
		fprintf(ef, " where the columns appear\n"
			"as the first columns. Constraint:\n%s\n"
			"See " REFMAN "innodb-foreign-key-constraints.html\n"
			"for correct foreign key definition.\n",
			start_of_latest_foreign);
		mutex_exit(&dict_foreign_err_mutex);

		return(DB_CHILD_NO_INDEX);
	}
	ptr = dict_accept(cs, ptr, "REFERENCES", &success);

	if (!success || !my_isspace(cs, *ptr)) {
		dict_foreign_report_syntax_err(
			name, start_of_latest_foreign, ptr);
		return(DB_CANNOT_ADD_CONSTRAINT);
	}

	/* Let us create a constraint struct */

	foreign = dict_mem_foreign_create();

	if (constraint_name) {
		ulint	db_len;

		/* Catenate 'databasename/' to the constraint name specified
		by the user: we conceive the constraint as belonging to the
		same MySQL 'database' as the table itself. We store the name
		to foreign->id. */

		db_len = dict_get_db_name_len(table->name);

		foreign->id = mem_heap_alloc(
			foreign->heap, db_len + strlen(constraint_name) + 2);

		ut_memcpy(foreign->id, table->name, db_len);
		foreign->id[db_len] = '/';
		strcpy(foreign->id + db_len + 1, constraint_name);
	}

	foreign->foreign_table = table;
	foreign->foreign_table_name = mem_heap_strdup(
		foreign->heap, table->name);
	dict_mem_foreign_table_name_lookup_set(foreign, TRUE);

	foreign->foreign_index = index;
	foreign->n_fields = (unsigned int) i;
	foreign->foreign_col_names = mem_heap_alloc(foreign->heap,
						    i * sizeof(void*));
	for (i = 0; i < foreign->n_fields; i++) {
		foreign->foreign_col_names[i] = mem_heap_strdup(
			foreign->heap,
			dict_table_get_col_name(table,
						dict_col_get_no(columns[i])));
	}

	ptr = dict_scan_table_name(cs, ptr, &referenced_table, name,
				   &success, heap, &referenced_table_name);

	/* Note that referenced_table can be NULL if the user has suppressed
	checking of foreign key constraints! */

	if (!success || (!referenced_table && trx->check_foreigns)) {
		dict_foreign_free(foreign);

		mutex_enter(&dict_foreign_err_mutex);
		dict_foreign_error_report_low(ef, name);
		fprintf(ef, "%s:\nCannot resolve table name close to:\n"
			"%s\n",
			start_of_latest_foreign, ptr);
		mutex_exit(&dict_foreign_err_mutex);

		return(DB_CANNOT_ADD_CONSTRAINT);
	}

	ptr = dict_accept(cs, ptr, "(", &success);

	if (!success) {
		dict_foreign_free(foreign);
		dict_foreign_report_syntax_err(name, start_of_latest_foreign,
					       ptr);
		return(DB_CANNOT_ADD_CONSTRAINT);
	}

	/* Scan the columns in the second list */
	i = 0;

col_loop2:
	ptr = dict_scan_col(cs, ptr, &success, referenced_table, columns + i,
			    heap, column_names + i);
	i++;

	if (!success) {
		dict_foreign_free(foreign);

		mutex_enter(&dict_foreign_err_mutex);
		dict_foreign_error_report_low(ef, name);
		fprintf(ef, "%s:\nCannot resolve column name close to:\n"
			"%s\n",
			start_of_latest_foreign, ptr);
		mutex_exit(&dict_foreign_err_mutex);

		return(DB_CANNOT_ADD_CONSTRAINT);
	}

	ptr = dict_accept(cs, ptr, ",", &success);

	if (success) {
		goto col_loop2;
	}

	ptr = dict_accept(cs, ptr, ")", &success);

	if (!success || foreign->n_fields != i) {
		dict_foreign_free(foreign);

		dict_foreign_report_syntax_err(name, start_of_latest_foreign,
					       ptr);
		return(DB_CANNOT_ADD_CONSTRAINT);
	}

	n_on_deletes = 0;
	n_on_updates = 0;

scan_on_conditions:
	/* Loop here as long as we can find ON ... conditions */

	ptr = dict_accept(cs, ptr, "ON", &success);

	if (!success) {

		goto try_find_index;
	}

	ptr = dict_accept(cs, ptr, "DELETE", &success);

	if (!success) {
		ptr = dict_accept(cs, ptr, "UPDATE", &success);

		if (!success) {
			dict_foreign_free(foreign);

			dict_foreign_report_syntax_err(
				name, start_of_latest_foreign, ptr);
			return(DB_CANNOT_ADD_CONSTRAINT);
		}

		is_on_delete = FALSE;
		n_on_updates++;
	} else {
		is_on_delete = TRUE;
		n_on_deletes++;
	}

	ptr = dict_accept(cs, ptr, "RESTRICT", &success);

	if (success) {
		goto scan_on_conditions;
	}

	ptr = dict_accept(cs, ptr, "CASCADE", &success);

	if (success) {
		if (is_on_delete) {
			foreign->type |= DICT_FOREIGN_ON_DELETE_CASCADE;
		} else {
			foreign->type |= DICT_FOREIGN_ON_UPDATE_CASCADE;
		}

		goto scan_on_conditions;
	}

	ptr = dict_accept(cs, ptr, "NO", &success);

	if (success) {
		ptr = dict_accept(cs, ptr, "ACTION", &success);

		if (!success) {
			dict_foreign_free(foreign);
			dict_foreign_report_syntax_err(
				name, start_of_latest_foreign, ptr);

			return(DB_CANNOT_ADD_CONSTRAINT);
		}

		if (is_on_delete) {
			foreign->type |= DICT_FOREIGN_ON_DELETE_NO_ACTION;
		} else {
			foreign->type |= DICT_FOREIGN_ON_UPDATE_NO_ACTION;
		}

		goto scan_on_conditions;
	}

	ptr = dict_accept(cs, ptr, "SET", &success);

	if (!success) {
		dict_foreign_free(foreign);
		dict_foreign_report_syntax_err(name, start_of_latest_foreign,
					       ptr);
		return(DB_CANNOT_ADD_CONSTRAINT);
	}

	ptr = dict_accept(cs, ptr, "NULL", &success);

	if (!success) {
		dict_foreign_free(foreign);
		dict_foreign_report_syntax_err(name, start_of_latest_foreign,
					       ptr);
		return(DB_CANNOT_ADD_CONSTRAINT);
	}

	for (j = 0; j < foreign->n_fields; j++) {
		if ((dict_index_get_nth_col(foreign->foreign_index, j)->prtype)
		    & DATA_NOT_NULL) {

			/* It is not sensible to define SET NULL
			if the column is not allowed to be NULL! */

			dict_foreign_free(foreign);

			mutex_enter(&dict_foreign_err_mutex);
			dict_foreign_error_report_low(ef, name);
			fprintf(ef, "%s:\n"
				"You have defined a SET NULL condition"
				" though some of the\n"
				"columns are defined as NOT NULL.\n",
				start_of_latest_foreign);
			mutex_exit(&dict_foreign_err_mutex);

			return(DB_CANNOT_ADD_CONSTRAINT);
		}
	}

	if (is_on_delete) {
		foreign->type |= DICT_FOREIGN_ON_DELETE_SET_NULL;
	} else {
		foreign->type |= DICT_FOREIGN_ON_UPDATE_SET_NULL;
	}

	goto scan_on_conditions;

try_find_index:
	if (n_on_deletes > 1 || n_on_updates > 1) {
		/* It is an error to define more than 1 action */

		dict_foreign_free(foreign);

		mutex_enter(&dict_foreign_err_mutex);
		dict_foreign_error_report_low(ef, name);
		fprintf(ef, "%s:\n"
			"You have twice an ON DELETE clause"
			" or twice an ON UPDATE clause.\n",
			start_of_latest_foreign);
		mutex_exit(&dict_foreign_err_mutex);

		return(DB_CANNOT_ADD_CONSTRAINT);
	}

	/* Try to find an index which contains the columns as the first fields
	and in the right order, and the types are the same as in
	foreign->foreign_index */

	if (referenced_table) {
		index = dict_foreign_find_index(referenced_table,
						column_names, i,
						foreign->foreign_index,
						TRUE, FALSE);
		if (!index) {
			dict_foreign_free(foreign);
			mutex_enter(&dict_foreign_err_mutex);
			dict_foreign_error_report_low(ef, name);
			fprintf(ef, "%s:\n"
				"Cannot find an index in the"
				" referenced table where the\n"
				"referenced columns appear as the"
				" first columns, or column types\n"
				"in the table and the referenced table"
				" do not match for constraint.\n"
				"Note that the internal storage type of"
				" ENUM and SET changed in\n"
				"tables created with >= InnoDB-4.1.12,"
				" and such columns in old tables\n"
				"cannot be referenced by such columns"
				" in new tables.\n"
				"See " REFMAN
				"innodb-foreign-key-constraints.html\n"
				"for correct foreign key definition.\n",
				start_of_latest_foreign);
			mutex_exit(&dict_foreign_err_mutex);

			return(DB_PARENT_NO_INDEX);
		}
	} else {
		ut_a(trx->check_foreigns == FALSE);
		index = NULL;
	}

	foreign->referenced_index = index;
	foreign->referenced_table = referenced_table;

	foreign->referenced_table_name = mem_heap_strdup(
		foreign->heap, referenced_table_name);
	dict_mem_referenced_table_name_lookup_set(foreign, TRUE);

	foreign->referenced_col_names = mem_heap_alloc(foreign->heap,
						       i * sizeof(void*));
	for (i = 0; i < foreign->n_fields; i++) {
		foreign->referenced_col_names[i]
			= mem_heap_strdup(foreign->heap, column_names[i]);
	}

	/* We found an ok constraint definition: add to the lists */

	UT_LIST_ADD_LAST(foreign_list, table->foreign_list, foreign);

	if (referenced_table) {
		UT_LIST_ADD_LAST(referenced_list,
				 referenced_table->referenced_list,
				 foreign);
	}

	goto loop;
}

/*********************************************************************//**
Scans a table create SQL string and adds to the data dictionary the foreign
key constraints declared in the string. This function should be called after
the indexes for a table have been created. Each foreign key constraint must
be accompanied with indexes in both participating tables. The indexes are
allowed to contain more fields than mentioned in the constraint.
@return	error code or DB_SUCCESS */
UNIV_INTERN
ulint
dict_create_foreign_constraints(
/*============================*/
	trx_t*		trx,		/*!< in: transaction */
	const char*	sql_string,	/*!< in: table create statement where
					foreign keys are declared like:
					FOREIGN KEY (a, b) REFERENCES
					table2(c, d), table2 can be written
					also with the database
					name before it: test.table2; the
					default database id the database of
					parameter name */
	size_t		sql_length,	/*!< in: length of sql_string */
	const char*	name,		/*!< in: table full name in the
					normalized form
					database_name/table_name */
	ibool		reject_fks)	/*!< in: if TRUE, fail with error
					code DB_CANNOT_ADD_CONSTRAINT if
					any foreign keys are found. */
{
	char*			str;
	ulint			err;
	mem_heap_t*		heap;

	ut_a(trx);
	ut_a(trx->mysql_thd);

	str = dict_strip_comments(sql_string, sql_length);
	heap = mem_heap_create(10000);

	err = dict_create_foreign_constraints_low(
		trx, heap, innobase_get_charset(trx->mysql_thd), str, name,
		reject_fks);

	mem_heap_free(heap);
	mem_free(str);

	return(err);
}

/**********************************************************************//**
Parses the CONSTRAINT id's to be dropped in an ALTER TABLE statement.
@return DB_SUCCESS or DB_CANNOT_DROP_CONSTRAINT if syntax error or the
constraint id does not match */
UNIV_INTERN
ulint
dict_foreign_parse_drop_constraints(
/*================================*/
	mem_heap_t*	heap,			/*!< in: heap from which we can
						allocate memory */
	trx_t*		trx,			/*!< in: transaction */
	dict_table_t*	table,			/*!< in: table */
	ulint*		n,			/*!< out: number of constraints
						to drop */
	const char***	constraints_to_drop)	/*!< out: id's of the
						constraints to drop */
{
	dict_foreign_t*		foreign;
	ibool			success;
	char*			str;
	size_t			len;
	const char*		ptr;
	const char*		id;
	FILE*			ef	= dict_foreign_err_file;
	struct charset_info_st*	cs;

	ut_a(trx);
	ut_a(trx->mysql_thd);

	cs = innobase_get_charset(trx->mysql_thd);

	*n = 0;

	*constraints_to_drop = mem_heap_alloc(heap, 1000 * sizeof(char*));

	ptr = innobase_get_stmt(trx->mysql_thd, &len);

	str = dict_strip_comments(ptr, len);

	ptr = str;

	ut_ad(mutex_own(&(dict_sys->mutex)));
loop:
	ptr = dict_scan_to(ptr, "DROP");

	if (*ptr == '\0') {
		mem_free(str);

		return(DB_SUCCESS);
	}

	ptr = dict_accept(cs, ptr, "DROP", &success);

	if (!my_isspace(cs, *ptr)) {

		goto loop;
	}

	ptr = dict_accept(cs, ptr, "FOREIGN", &success);

	if (!success || !my_isspace(cs, *ptr)) {

		goto loop;
	}

	ptr = dict_accept(cs, ptr, "KEY", &success);

	if (!success) {

		goto syntax_error;
	}

	ptr = dict_scan_id(cs, ptr, heap, &id, FALSE, TRUE);

	if (id == NULL) {

		goto syntax_error;
	}

	ut_a(*n < 1000);
	(*constraints_to_drop)[*n] = id;
	(*n)++;

	/* Look for the given constraint id */

	foreign = UT_LIST_GET_FIRST(table->foreign_list);

	while (foreign != NULL) {
		if (0 == strcmp(foreign->id, id)
		    || (strchr(foreign->id, '/')
			&& 0 == strcmp(id,
				       dict_remove_db_name(foreign->id)))) {
			/* Found */
			break;
		}

		foreign = UT_LIST_GET_NEXT(foreign_list, foreign);
	}

	if (foreign == NULL) {
		mutex_enter(&dict_foreign_err_mutex);
		rewind(ef);
		ut_print_timestamp(ef);
		fputs(" Error in dropping of a foreign key constraint"
		      " of table ", ef);
		ut_print_name(ef, NULL, TRUE, table->name);
		fputs(",\n"
		      "in SQL command\n", ef);
		fputs(str, ef);
		fputs("\nCannot find a constraint with the given id ", ef);
		ut_print_name(ef, NULL, FALSE, id);
		fputs(".\n", ef);
		mutex_exit(&dict_foreign_err_mutex);

		mem_free(str);

		return(DB_CANNOT_DROP_CONSTRAINT);
	}

	goto loop;

syntax_error:
	mutex_enter(&dict_foreign_err_mutex);
	rewind(ef);
	ut_print_timestamp(ef);
	fputs(" Syntax error in dropping of a"
	      " foreign key constraint of table ", ef);
	ut_print_name(ef, NULL, TRUE, table->name);
	fprintf(ef, ",\n"
		"close to:\n%s\n in SQL command\n%s\n", ptr, str);
	mutex_exit(&dict_foreign_err_mutex);

	mem_free(str);

	return(DB_CANNOT_DROP_CONSTRAINT);
}

/*==================== END OF FOREIGN KEY PROCESSING ====================*/
#endif /* !UNIV_HOTBACKUP */
/**********************************************************************//**
Returns an index object if it is found in the dictionary cache.
Assumes that dict_sys->mutex is already being held.
@return	index, NULL if not found */
UNIV_INTERN
dict_index_t*
dict_index_get_if_in_cache_low(
/*===========================*/
	index_id_t	index_id)	/*!< in: index id */
{
	ut_ad(mutex_own(&(dict_sys->mutex)));

	return(dict_index_find_on_id_low(index_id));
}

#if defined UNIV_DEBUG || defined UNIV_BUF_DEBUG
/**********************************************************************//**
Returns an index object if it is found in the dictionary cache.
@return	index, NULL if not found */
UNIV_INTERN
dict_index_t*
dict_index_get_if_in_cache(
/*=======================*/
	index_id_t	index_id)	/*!< in: index id */
{
	dict_index_t*	index;

	if (dict_sys == NULL) {
		return(NULL);
	}

	mutex_enter(&(dict_sys->mutex));

	index = dict_index_get_if_in_cache_low(index_id);

	mutex_exit(&(dict_sys->mutex));

	return(index);
}
#endif /* UNIV_DEBUG || UNIV_BUF_DEBUG */

#ifdef UNIV_DEBUG
/**********************************************************************//**
Checks that a tuple has n_fields_cmp value in a sensible range, so that
no comparison can occur with the page number field in a node pointer.
@return	TRUE if ok */
UNIV_INTERN
ibool
dict_index_check_search_tuple(
/*==========================*/
	const dict_index_t*	index,	/*!< in: index tree */
	const dtuple_t*		tuple)	/*!< in: tuple used in a search */
{
	ut_a(index);
	ut_a(dtuple_get_n_fields_cmp(tuple)
	     <= dict_index_get_n_unique_in_tree(index));
	return(TRUE);
}
#endif /* UNIV_DEBUG */

/**********************************************************************//**
Builds a node pointer out of a physical record and a page number.
@return	own: node pointer */
UNIV_INTERN
dtuple_t*
dict_index_build_node_ptr(
/*======================*/
	const dict_index_t*	index,	/*!< in: index */
	const rec_t*		rec,	/*!< in: record for which to build node
					pointer */
	ulint			page_no,/*!< in: page number to put in node
					pointer */
	mem_heap_t*		heap,	/*!< in: memory heap where pointer
					created */
	ulint			level)	/*!< in: level of rec in tree:
					0 means leaf level */
{
	dtuple_t*	tuple;
	dfield_t*	field;
	byte*		buf;
	ulint		n_unique;

	if (UNIV_UNLIKELY(index->type & DICT_UNIVERSAL)) {
		/* In a universal index tree, we take the whole record as
		the node pointer if the record is on the leaf level,
		on non-leaf levels we remove the last field, which
		contains the page number of the child page */

		ut_a(!dict_table_is_comp(index->table));
		n_unique = rec_get_n_fields_old(rec);

		if (level > 0) {
			ut_a(n_unique > 1);
			n_unique--;
		}
	} else {
		n_unique = dict_index_get_n_unique_in_tree(index);
	}

	tuple = dtuple_create(heap, n_unique + 1);

	/* When searching in the tree for the node pointer, we must not do
	comparison on the last field, the page number field, as on upper
	levels in the tree there may be identical node pointers with a
	different page number; therefore, we set the n_fields_cmp to one
	less: */

	dtuple_set_n_fields_cmp(tuple, n_unique);

	dict_index_copy_types(tuple, index, n_unique);

	buf = mem_heap_alloc(heap, 4);

	mach_write_to_4(buf, page_no);

	field = dtuple_get_nth_field(tuple, n_unique);
	dfield_set_data(field, buf, 4);

	dtype_set(dfield_get_type(field), DATA_SYS_CHILD, DATA_NOT_NULL, 4);

	rec_copy_prefix_to_dtuple(tuple, rec, index, n_unique, heap);
	dtuple_set_info_bits(tuple, dtuple_get_info_bits(tuple)
			     | REC_STATUS_NODE_PTR);

	ut_ad(dtuple_check_typed(tuple));

	return(tuple);
}

/**********************************************************************//**
Copies an initial segment of a physical record, long enough to specify an
index entry uniquely.
@return	pointer to the prefix record */
UNIV_INTERN
rec_t*
dict_index_copy_rec_order_prefix(
/*=============================*/
	const dict_index_t*	index,	/*!< in: index */
	const rec_t*		rec,	/*!< in: record for which to
					copy prefix */
	ulint*			n_fields,/*!< out: number of fields copied */
	byte**			buf,	/*!< in/out: memory buffer for the
					copied prefix, or NULL */
	ulint*			buf_size)/*!< in/out: buffer size */
{
	ulint		n;

	UNIV_PREFETCH_R(rec);

	if (UNIV_UNLIKELY(index->type & DICT_UNIVERSAL)) {
		ut_a(!dict_table_is_comp(index->table));
		n = rec_get_n_fields_old(rec);
	} else {
		n = dict_index_get_n_unique_in_tree(index);
	}

	*n_fields = n;
	return(rec_copy_prefix_to_buf(rec, index, n, buf, buf_size));
}

/**********************************************************************//**
Builds a typed data tuple out of a physical record.
@return	own: data tuple */
UNIV_INTERN
dtuple_t*
dict_index_build_data_tuple(
/*========================*/
	dict_index_t*	index,	/*!< in: index tree */
	rec_t*		rec,	/*!< in: record for which to build data tuple */
	ulint		n_fields,/*!< in: number of data fields */
	mem_heap_t*	heap)	/*!< in: memory heap where tuple created */
{
	dtuple_t*	tuple;

	ut_ad(dict_table_is_comp(index->table)
	      || n_fields <= rec_get_n_fields_old(rec));

	tuple = dtuple_create(heap, n_fields);

	dict_index_copy_types(tuple, index, n_fields);

	rec_copy_prefix_to_dtuple(tuple, rec, index, n_fields, heap);

	ut_ad(dtuple_check_typed(tuple));

	return(tuple);
}

/*********************************************************************//**
Calculates the minimum record length in an index. */
UNIV_INTERN
ulint
dict_index_calc_min_rec_len(
/*========================*/
	const dict_index_t*	index)	/*!< in: index */
{
	ulint	sum	= 0;
	ulint	i;
	ulint	comp	= dict_table_is_comp(index->table);

	if (comp) {
		ulint nullable = 0;
		sum = REC_N_NEW_EXTRA_BYTES;
		for (i = 0; i < dict_index_get_n_fields(index); i++) {
			const dict_col_t*	col
				= dict_index_get_nth_col(index, i);
			ulint	size = dict_col_get_fixed_size(col, comp);
			sum += size;
			if (!size) {
				size = col->len;
				sum += size < 128 ? 1 : 2;
			}
			if (!(col->prtype & DATA_NOT_NULL)) {
				nullable++;
			}
		}

		/* round the NULL flags up to full bytes */
		sum += UT_BITS_IN_BYTES(nullable);

		return(sum);
	}

	for (i = 0; i < dict_index_get_n_fields(index); i++) {
		sum += dict_col_get_fixed_size(
			dict_index_get_nth_col(index, i), comp);
	}

	if (sum > 127) {
		sum += 2 * dict_index_get_n_fields(index);
	} else {
		sum += dict_index_get_n_fields(index);
	}

	sum += REC_N_OLD_EXTRA_BYTES;

	return(sum);
}

/*********************************************************************//**
Calculates new estimates for table and index statistics. The statistics
are used in query optimization. */
UNIV_INTERN
void
dict_update_statistics(
/*===================*/
	dict_table_t*	table,		/*!< in/out: table */
	ibool		only_calc_if_missing_stats,/*!< in: only
					update/recalc the stats if they have
					not been initialized yet, otherwise
					do nothing */
	ibool		only_calc_if_changed_too_much)/*!< in: only
					update/recalc the stats if the table
					has been changed too much since the
					last stats update/recalc */
{
	dict_index_t*	index;
	ulint		sum_of_index_sizes	= 0;

	if (table->ibd_file_missing) {
		ut_print_timestamp(stderr);
		fprintf(stderr,
			"  InnoDB: cannot calculate statistics for table %s\n"
			"InnoDB: because the .ibd file is missing.  For help,"
			" please refer to\n"
			"InnoDB: " REFMAN "innodb-troubleshooting.html\n",
			table->name);

		return;
	}

	/* Find out the sizes of the indexes and how many different values
	for the key they approximately have */

	index = dict_table_get_first_index(table);

	if (index == NULL) {
		/* Table definition is corrupt */

		return;
	}

	dict_table_stats_lock(table, RW_X_LATCH);

	if ((only_calc_if_missing_stats && table->stat_initialized)
	    || (only_calc_if_changed_too_much
		&& !DICT_TABLE_CHANGED_TOO_MUCH(table))) {

		dict_table_stats_unlock(table, RW_X_LATCH);
		return;
	}

	do {
		if (UNIV_LIKELY
		    (srv_force_recovery < SRV_FORCE_NO_IBUF_MERGE
		     || (srv_force_recovery < SRV_FORCE_NO_LOG_REDO
			 && dict_index_is_clust(index)))) {
			mtr_t	mtr;
			ulint	size;

			mtr_start(&mtr);
			mtr_s_lock(dict_index_get_lock(index), &mtr);

			size = btr_get_size(index, BTR_TOTAL_SIZE, &mtr);

			if (size != ULINT_UNDEFINED) {
				sum_of_index_sizes += size;
				index->stat_index_size = size;
				size = btr_get_size(
					index, BTR_N_LEAF_PAGES, &mtr);
			}

			mtr_commit(&mtr);

			switch (size) {
			case ULINT_UNDEFINED:
				goto fake_statistics;
			case 0:
				/* The root node of the tree is a leaf */
				size = 1;
			}

			index->stat_n_leaf_pages = size;

			btr_estimate_number_of_different_key_vals(index);
		} else {
			/* If we have set a high innodb_force_recovery
			level, do not calculate statistics, as a badly
			corrupted index can cause a crash in it.
			Initialize some bogus index cardinality
			statistics, so that the data can be queried in
			various means, also via secondary indexes. */
			ulint	i;

fake_statistics:
			sum_of_index_sizes++;
			index->stat_index_size = index->stat_n_leaf_pages = 1;

			for (i = dict_index_get_n_unique(index); i; ) {
				index->stat_n_diff_key_vals[i--] = 1;
			}

			memset(index->stat_n_non_null_key_vals, 0,
			       (1 + dict_index_get_n_unique(index))
                               * sizeof(*index->stat_n_non_null_key_vals));
		}

		index = dict_table_get_next_index(index);
	} while (index);

	index = dict_table_get_first_index(table);

	table->stat_n_rows = index->stat_n_diff_key_vals[
		dict_index_get_n_unique(index)];

	table->stat_clustered_index_size = index->stat_index_size;

	table->stat_sum_of_other_index_sizes = sum_of_index_sizes
		- index->stat_index_size;

	table->stat_initialized = TRUE;

	table->stat_modified_counter = 0;

	dict_table_stats_unlock(table, RW_X_LATCH);
}

#ifndef UNIV_HOTBACKUP
/**********************************************************************//**
Prints info of a foreign key constraint. */
static
void
dict_foreign_print_low(
/*===================*/
	dict_foreign_t*	foreign)	/*!< in: foreign key constraint */
{
	ulint	i;

	ut_ad(mutex_own(&(dict_sys->mutex)));

	fprintf(stderr, "  FOREIGN KEY CONSTRAINT %s: %s (",
		foreign->id, foreign->foreign_table_name);

	for (i = 0; i < foreign->n_fields; i++) {
		fprintf(stderr, " %s", foreign->foreign_col_names[i]);
	}

	fprintf(stderr, " )\n"
		"             REFERENCES %s (",
		foreign->referenced_table_name);

	for (i = 0; i < foreign->n_fields; i++) {
		fprintf(stderr, " %s", foreign->referenced_col_names[i]);
	}

	fputs(" )\n", stderr);
}

#endif /* !UNIV_HOTBACKUP */
/**********************************************************************//**
Prints a table data. */
UNIV_INTERN
void
dict_table_print(
/*=============*/
	dict_table_t*	table)	/*!< in: table */
{
	mutex_enter(&(dict_sys->mutex));
	dict_table_print_low(table);
	mutex_exit(&(dict_sys->mutex));
}

/**********************************************************************//**
Prints a table data when we know the table name. */
UNIV_INTERN
void
dict_table_print_by_name(
/*=====================*/
	const char*	name)	/*!< in: table name */
{
	dict_table_t*	table;

	mutex_enter(&(dict_sys->mutex));

	table = dict_table_get_low(name);

	ut_a(table);

	dict_table_print_low(table);
	mutex_exit(&(dict_sys->mutex));
}

/**********************************************************************//**
Prints a table data. */
UNIV_INTERN
void
dict_table_print_low(
/*=================*/
	dict_table_t*	table)	/*!< in: table */
{
	dict_index_t*	index;
	dict_foreign_t*	foreign;
	ulint		i;

	ut_ad(mutex_own(&(dict_sys->mutex)));

	dict_update_statistics(
		table,
		FALSE, /* update even if initialized */
		FALSE /* update even if not changed too much */);

	dict_table_stats_lock(table, RW_S_LATCH);

	fprintf(stderr,
		"--------------------------------------\n"
		"TABLE: name %s, id %llu, flags %lx, columns %lu,"
		" indexes %lu, appr.rows %lu\n"
		"  COLUMNS: ",
		table->name,
		(ullint) table->id,
		(ulong) table->flags,
		(ulong) table->n_cols,
		(ulong) UT_LIST_GET_LEN(table->indexes),
		(ulong) table->stat_n_rows);

	for (i = 0; i < (ulint) table->n_cols; i++) {
		dict_col_print_low(table, dict_table_get_nth_col(table, i));
		fputs("; ", stderr);
	}

	putc('\n', stderr);

	index = UT_LIST_GET_FIRST(table->indexes);

	while (index != NULL) {
		dict_index_print_low(index);
		index = UT_LIST_GET_NEXT(indexes, index);
	}

	dict_table_stats_unlock(table, RW_S_LATCH);

	foreign = UT_LIST_GET_FIRST(table->foreign_list);

	while (foreign != NULL) {
		dict_foreign_print_low(foreign);
		foreign = UT_LIST_GET_NEXT(foreign_list, foreign);
	}

	foreign = UT_LIST_GET_FIRST(table->referenced_list);

	while (foreign != NULL) {
		dict_foreign_print_low(foreign);
		foreign = UT_LIST_GET_NEXT(referenced_list, foreign);
	}
}

/**********************************************************************//**
Prints a column data. */
static
void
dict_col_print_low(
/*===============*/
	const dict_table_t*	table,	/*!< in: table */
	const dict_col_t*	col)	/*!< in: column */
{
	dtype_t	type;

	ut_ad(mutex_own(&(dict_sys->mutex)));

	dict_col_copy_type(col, &type);
	fprintf(stderr, "%s: ", dict_table_get_col_name(table,
							dict_col_get_no(col)));

	dtype_print(&type);
}

/**********************************************************************//**
Prints an index data. */
static
void
dict_index_print_low(
/*=================*/
	dict_index_t*	index)	/*!< in: index */
{
	ib_int64_t	n_vals;
	ulint		i;

	ut_ad(mutex_own(&(dict_sys->mutex)));

	if (index->n_user_defined_cols > 0) {
		n_vals = index->stat_n_diff_key_vals[
			index->n_user_defined_cols];
	} else {
		n_vals = index->stat_n_diff_key_vals[1];
	}

	fprintf(stderr,
		"  INDEX: name %s, id %llu, fields %lu/%lu,"
		" uniq %lu, type %lu\n"
		"   root page %lu, appr.key vals %lu,"
		" leaf pages %lu, size pages %lu\n"
		"   FIELDS: ",
		index->name,
		(ullint) index->id,
		(ulong) index->n_user_defined_cols,
		(ulong) index->n_fields,
		(ulong) index->n_uniq,
		(ulong) index->type,
		(ulong) index->page,
		(ulong) n_vals,
		(ulong) index->stat_n_leaf_pages,
		(ulong) index->stat_index_size);

	for (i = 0; i < index->n_fields; i++) {
		dict_field_print_low(dict_index_get_nth_field(index, i));
	}

	putc('\n', stderr);

#ifdef UNIV_BTR_PRINT
	btr_print_size(index);

	btr_print_index(index, 7);
#endif /* UNIV_BTR_PRINT */
}

/**********************************************************************//**
Prints a field data. */
static
void
dict_field_print_low(
/*=================*/
	const dict_field_t*	field)	/*!< in: field */
{
	ut_ad(mutex_own(&(dict_sys->mutex)));

	fprintf(stderr, " %s", field->name);

	if (field->prefix_len != 0) {
		fprintf(stderr, "(%lu)", (ulong) field->prefix_len);
	}
}

#ifndef UNIV_HOTBACKUP
/**********************************************************************//**
Outputs info on a foreign key of a table in a format suitable for
CREATE TABLE. */
UNIV_INTERN
void
dict_print_info_on_foreign_key_in_create_format(
/*============================================*/
	FILE*		file,		/*!< in: file where to print */
	trx_t*		trx,		/*!< in: transaction */
	dict_foreign_t*	foreign,	/*!< in: foreign key constraint */
	ibool		add_newline)	/*!< in: whether to add a newline */
{
	const char*	stripped_id;
	ulint	i;

	if (strchr(foreign->id, '/')) {
		/* Strip the preceding database name from the constraint id */
		stripped_id = foreign->id + 1
			+ dict_get_db_name_len(foreign->id);
	} else {
		stripped_id = foreign->id;
	}

	putc(',', file);

	if (add_newline) {
		/* SHOW CREATE TABLE wants constraints each printed nicely
		on its own line, while error messages want no newlines
		inserted. */
		fputs("\n ", file);
	}

	fputs(" CONSTRAINT ", file);
<<<<<<< HEAD
	innobase_convert_from_id(&my_charset_filename, constraint_name,
				 stripped_id, MAX_TABLE_NAME_LEN);
	ut_print_name(file, trx, FALSE, constraint_name);
=======
	ut_print_name(file, trx, FALSE, stripped_id);
>>>>>>> 5f017189
	fputs(" FOREIGN KEY (", file);

	for (i = 0;;) {
		ut_print_name(file, trx, FALSE, foreign->foreign_col_names[i]);
		if (++i < foreign->n_fields) {
			fputs(", ", file);
		} else {
			break;
		}
	}

	fputs(") REFERENCES ", file);

	if (dict_tables_have_same_db(foreign->foreign_table_name_lookup,
				     foreign->referenced_table_name_lookup)) {
		/* Do not print the database name of the referenced table */
		ut_print_name(file, trx, TRUE,
			      dict_remove_db_name(
				      foreign->referenced_table_name));
	} else {
		ut_print_name(file, trx, TRUE,
			      foreign->referenced_table_name);
	}

	putc(' ', file);
	putc('(', file);

	for (i = 0;;) {
		ut_print_name(file, trx, FALSE,
			      foreign->referenced_col_names[i]);
		if (++i < foreign->n_fields) {
			fputs(", ", file);
		} else {
			break;
		}
	}

	putc(')', file);

	if (foreign->type & DICT_FOREIGN_ON_DELETE_CASCADE) {
		fputs(" ON DELETE CASCADE", file);
	}

	if (foreign->type & DICT_FOREIGN_ON_DELETE_SET_NULL) {
		fputs(" ON DELETE SET NULL", file);
	}

	if (foreign->type & DICT_FOREIGN_ON_DELETE_NO_ACTION) {
		fputs(" ON DELETE NO ACTION", file);
	}

	if (foreign->type & DICT_FOREIGN_ON_UPDATE_CASCADE) {
		fputs(" ON UPDATE CASCADE", file);
	}

	if (foreign->type & DICT_FOREIGN_ON_UPDATE_SET_NULL) {
		fputs(" ON UPDATE SET NULL", file);
	}

	if (foreign->type & DICT_FOREIGN_ON_UPDATE_NO_ACTION) {
		fputs(" ON UPDATE NO ACTION", file);
	}
}

/**********************************************************************//**
Outputs info on foreign keys of a table. */
UNIV_INTERN
void
dict_print_info_on_foreign_keys(
/*============================*/
	ibool		create_table_format, /*!< in: if TRUE then print in
				a format suitable to be inserted into
				a CREATE TABLE, otherwise in the format
				of SHOW TABLE STATUS */
	FILE*		file,	/*!< in: file where to print */
	trx_t*		trx,	/*!< in: transaction */
	dict_table_t*	table)	/*!< in: table */
{
	dict_foreign_t*	foreign;

	mutex_enter(&(dict_sys->mutex));

	foreign = UT_LIST_GET_FIRST(table->foreign_list);

	if (foreign == NULL) {
		mutex_exit(&(dict_sys->mutex));

		return;
	}

	while (foreign != NULL) {
		if (create_table_format) {
			dict_print_info_on_foreign_key_in_create_format(
				file, trx, foreign, TRUE);
		} else {
			ulint	i;
			fputs("; (", file);

			for (i = 0; i < foreign->n_fields; i++) {
				if (i) {
					putc(' ', file);
				}

				ut_print_name(file, trx, FALSE,
					      foreign->foreign_col_names[i]);
			}

			fputs(") REFER ", file);
			ut_print_name(file, trx, TRUE,
				      foreign->referenced_table_name);
			putc('(', file);

			for (i = 0; i < foreign->n_fields; i++) {
				if (i) {
					putc(' ', file);
				}
				ut_print_name(
					file, trx, FALSE,
					foreign->referenced_col_names[i]);
			}

			putc(')', file);

			if (foreign->type == DICT_FOREIGN_ON_DELETE_CASCADE) {
				fputs(" ON DELETE CASCADE", file);
			}

			if (foreign->type == DICT_FOREIGN_ON_DELETE_SET_NULL) {
				fputs(" ON DELETE SET NULL", file);
			}

			if (foreign->type & DICT_FOREIGN_ON_DELETE_NO_ACTION) {
				fputs(" ON DELETE NO ACTION", file);
			}

			if (foreign->type & DICT_FOREIGN_ON_UPDATE_CASCADE) {
				fputs(" ON UPDATE CASCADE", file);
			}

			if (foreign->type & DICT_FOREIGN_ON_UPDATE_SET_NULL) {
				fputs(" ON UPDATE SET NULL", file);
			}

			if (foreign->type & DICT_FOREIGN_ON_UPDATE_NO_ACTION) {
				fputs(" ON UPDATE NO ACTION", file);
			}
		}

		foreign = UT_LIST_GET_NEXT(foreign_list, foreign);
	}

	mutex_exit(&(dict_sys->mutex));
}

#endif /* !UNIV_HOTBACKUP */
/********************************************************************//**
Displays the names of the index and the table. */
UNIV_INTERN
void
dict_index_name_print(
/*==================*/
	FILE*			file,	/*!< in: output stream */
	trx_t*			trx,	/*!< in: transaction */
	const dict_index_t*	index)	/*!< in: index to print */
{
	fputs("index ", file);
	ut_print_name(file, trx, FALSE, index->name);
	fputs(" of table ", file);
	ut_print_name(file, trx, TRUE, index->table_name);
}
#endif /* !UNIV_HOTBACKUP */

/**********************************************************************//**
Inits dict_ind_redundant and dict_ind_compact. */
UNIV_INTERN
void
dict_ind_init(void)
/*===============*/
{
	dict_table_t*		table;

	/* create dummy table and index for REDUNDANT infimum and supremum */
	table = dict_mem_table_create("SYS_DUMMY1", DICT_HDR_SPACE, 1, 0);
	dict_mem_table_add_col(table, NULL, NULL, DATA_CHAR,
			       DATA_ENGLISH | DATA_NOT_NULL, 8);

	dict_ind_redundant = dict_mem_index_create("SYS_DUMMY1", "SYS_DUMMY1",
						   DICT_HDR_SPACE, 0, 1);
	dict_index_add_col(dict_ind_redundant, table,
			   dict_table_get_nth_col(table, 0), 0);
	dict_ind_redundant->table = table;
	/* create dummy table and index for COMPACT infimum and supremum */
	table = dict_mem_table_create("SYS_DUMMY2",
				      DICT_HDR_SPACE, 1, DICT_TF_COMPACT);
	dict_mem_table_add_col(table, NULL, NULL, DATA_CHAR,
			       DATA_ENGLISH | DATA_NOT_NULL, 8);
	dict_ind_compact = dict_mem_index_create("SYS_DUMMY2", "SYS_DUMMY2",
						 DICT_HDR_SPACE, 0, 1);
	dict_index_add_col(dict_ind_compact, table,
			   dict_table_get_nth_col(table, 0), 0);
	dict_ind_compact->table = table;

	/* avoid ut_ad(index->cached) in dict_index_get_n_unique_in_tree */
	dict_ind_redundant->cached = dict_ind_compact->cached = TRUE;
}

/**********************************************************************//**
Frees dict_ind_redundant and dict_ind_compact. */
static
void
dict_ind_free(void)
/*===============*/
{
	dict_table_t*	table;

	table = dict_ind_compact->table;
	dict_mem_index_free(dict_ind_compact);
	dict_ind_compact = NULL;
	dict_mem_table_free(table);

	table = dict_ind_redundant->table;
	dict_mem_index_free(dict_ind_redundant);
	dict_ind_redundant = NULL;
	dict_mem_table_free(table);
}

#ifndef UNIV_HOTBACKUP
/**********************************************************************//**
Get index by name
@return	index, NULL if does not exist */
UNIV_INTERN
dict_index_t*
dict_table_get_index_on_name(
/*=========================*/
	dict_table_t*	table,	/*!< in: table */
	const char*	name)	/*!< in: name of the index to find */
{
	dict_index_t*	index;

	index = dict_table_get_first_index(table);

	while (index != NULL) {
		if (ut_strcmp(index->name, name) == 0) {

			return(index);
		}

		index = dict_table_get_next_index(index);
	}

	return(NULL);

}

/**********************************************************************//**
Replace the index passed in with another equivalent index in the tables
foreign key list. */
UNIV_INTERN
void
dict_table_replace_index_in_foreign_list(
/*=====================================*/
	dict_table_t*	table,  /*!< in/out: table */
	dict_index_t*	index,	/*!< in: index to be replaced */
	const trx_t*	trx)	/*!< in: transaction handle */
{
	dict_foreign_t*	foreign;

	for (foreign = UT_LIST_GET_FIRST(table->foreign_list);
	     foreign;
	     foreign = UT_LIST_GET_NEXT(foreign_list, foreign)) {

		if (foreign->foreign_index == index) {
			dict_index_t*	new_index
				= dict_foreign_find_equiv_index(foreign);

			/* There must exist an alternative index if
			check_foreigns (FOREIGN_KEY_CHECKS) is on, 
			since ha_innobase::prepare_drop_index had done
			the check before we reach here. */

			ut_a(new_index || !trx->check_foreigns);

			foreign->foreign_index = new_index;
		}
	}


	for (foreign = UT_LIST_GET_FIRST(table->referenced_list);
	     foreign;
	     foreign = UT_LIST_GET_NEXT(referenced_list, foreign)) {

		dict_index_t*	new_index;

		if (foreign->referenced_index == index) {
			ut_ad(foreign->referenced_table == index->table);

			new_index = dict_foreign_find_index(
				foreign->referenced_table,
				foreign->referenced_col_names,
				foreign->n_fields, index,
				/*check_charsets=*/TRUE, /*check_null=*/FALSE);
			ut_ad(new_index || !trx->check_foreigns);
			ut_ad(!new_index || new_index->table == index->table);

			foreign->referenced_index = new_index;
		}
	}
}

/**********************************************************************//**
In case there is more than one index with the same name return the index
with the min(id).
@return	index, NULL if does not exist */
UNIV_INTERN
dict_index_t*
dict_table_get_index_on_name_and_min_id(
/*=====================================*/
	dict_table_t*	table,	/*!< in: table */
	const char*	name)	/*!< in: name of the index to find */
{
	dict_index_t*	index;
	dict_index_t*	min_index; /* Index with matching name and min(id) */

	min_index = NULL;
	index = dict_table_get_first_index(table);

	while (index != NULL) {
		if (ut_strcmp(index->name, name) == 0) {
			if (!min_index || index->id < min_index->id) {

				min_index = index;
			}
		}

		index = dict_table_get_next_index(index);
	}

	return(min_index);

}

#ifdef UNIV_DEBUG
/**********************************************************************//**
Check for duplicate index entries in a table [using the index name] */
UNIV_INTERN
void
dict_table_check_for_dup_indexes(
/*=============================*/
	const dict_table_t*	table,	/*!< in: Check for dup indexes
					in this table */
	ibool			tmp_ok)	/*!< in: TRUE=allow temporary
					index names */
{
	/* Check for duplicates, ignoring indexes that are marked
	as to be dropped */

	const dict_index_t*	index1;
	const dict_index_t*	index2;

	ut_ad(mutex_own(&dict_sys->mutex));

	/* The primary index _must_ exist */
	ut_a(UT_LIST_GET_LEN(table->indexes) > 0);

	index1 = UT_LIST_GET_FIRST(table->indexes);

	do {
		ut_ad(tmp_ok || *index1->name != TEMP_INDEX_PREFIX);

		index2 = UT_LIST_GET_NEXT(indexes, index1);

		while (index2) {

			if (!index2->to_be_dropped) {
				ut_ad(ut_strcmp(index1->name, index2->name));
			}

			index2 = UT_LIST_GET_NEXT(indexes, index2);
		}

		index1 = UT_LIST_GET_NEXT(indexes, index1);
	} while (index1);
}
#endif /* UNIV_DEBUG */

/**************************************************************************
Closes the data dictionary module. */
UNIV_INTERN
void
dict_close(void)
/*============*/
{
	ulint	i;

	/* Free the hash elements. We don't remove them from the table
	because we are going to destroy the table anyway. */
	for (i = 0; i < hash_get_n_cells(dict_sys->table_hash); i++) {
		dict_table_t*	table;

		table = HASH_GET_FIRST(dict_sys->table_hash, i);

		while (table) {
			dict_table_t*	prev_table = table;

			table = HASH_GET_NEXT(name_hash, prev_table);
#ifdef UNIV_DEBUG
			ut_a(prev_table->magic_n == DICT_TABLE_MAGIC_N);
#endif
			/* Acquire only because it's a pre-condition. */
			mutex_enter(&dict_sys->mutex);

			dict_table_remove_from_cache(prev_table);

			mutex_exit(&dict_sys->mutex);
		}
	}

	hash_table_free(dict_sys->table_hash);

	/* The elements are the same instance as in dict_sys->table_hash,
	therefore we don't delete the individual elements. */
	hash_table_free(dict_sys->table_id_hash);

	dict_ind_free();

	mutex_free(&dict_sys->mutex);

	rw_lock_free(&dict_operation_lock);
	memset(&dict_operation_lock, 0x0, sizeof(dict_operation_lock));

	mutex_free(&dict_foreign_err_mutex);

	mem_free(dict_sys);
	dict_sys = NULL;

	for (i = 0; i < DICT_TABLE_STATS_LATCHES_SIZE; i++) {
		rw_lock_free(&dict_table_stats_latches[i]);
	}
}

/**********************************************************************//**
Find a table in dict_sys->table_LRU list with specified space id
@return table if found, NULL if not */
static
dict_table_t*
dict_find_table_by_space(
/*=====================*/
	ulint	space_id)		/*!< in: space ID */
{
	dict_table_t*   table;
	ulint		num_item;
	ulint		count = 0;

	ut_ad(space_id > 0);

	table = UT_LIST_GET_FIRST(dict_sys->table_LRU);
	num_item =  UT_LIST_GET_LEN(dict_sys->table_LRU);

	/* This function intentionally does not acquire mutex as it is used
	by error handling code in deep call stack as last means to avoid
	killing the server, so it worth to risk some consequencies for
	the action. */
	while (table && count < num_item) {
		if (table->space == space_id) {
			return(table);
		}

		table = UT_LIST_GET_NEXT(table_LRU, table);
		count++;
	}

	return(NULL);
}

/**********************************************************************//**
Flags a table with specified space_id corrupted in the data dictionary
cache
@return TRUE if successful */
UNIV_INTERN
ibool
dict_set_corrupted_by_space(
/*========================*/
	ulint	space_id)		/*!< in: space ID */
{
	dict_table_t*   table;

	table = dict_find_table_by_space(space_id);

	if (!table) {
		return(FALSE);
	}

	/* mark the table->corrupted bit only, since the caller
	could be too deep in the stack for SYS_INDEXES update */
	table->corrupted = TRUE;

	return(TRUE);
}

/**********************************************************************//**
Flags an index corrupted both in the data dictionary cache
and in the SYS_INDEXES */
UNIV_INTERN
void
dict_set_corrupted(
/*===============*/
	dict_index_t*	index)		/*!< in/out: index */
{
	mem_heap_t*	heap;
	mtr_t		mtr;
	dict_index_t*	sys_index;
	dtuple_t*	tuple;
	dfield_t*	dfield;
	byte*		buf;
	const char*	status;
	btr_cur_t	cursor;

	ut_ad(index);
	ut_ad(mutex_own(&dict_sys->mutex));
	ut_ad(!dict_table_is_comp(dict_sys->sys_tables));
	ut_ad(!dict_table_is_comp(dict_sys->sys_indexes));

#ifdef UNIV_SYNC_DEBUG
        ut_ad(sync_thread_levels_empty_except_dict());
#endif

	/* Mark the table as corrupted only if the clustered index
	is corrupted */
	if (dict_index_is_clust(index)) {
		index->table->corrupted = TRUE;
	}

	if (UNIV_UNLIKELY(dict_index_is_corrupted(index))) {
		/* The index was already flagged corrupted. */
		ut_ad(index->table->corrupted);
		return;
	}

	heap = mem_heap_create(sizeof(dtuple_t) + 2 * (sizeof(dfield_t)
			       + sizeof(que_fork_t) + sizeof(upd_node_t)
			       + sizeof(upd_t) + 12));
	mtr_start(&mtr);
	index->type |= DICT_CORRUPT;

	sys_index = UT_LIST_GET_FIRST(dict_sys->sys_indexes->indexes);

	/* Find the index row in SYS_INDEXES */
	tuple = dtuple_create(heap, 2);

	dfield = dtuple_get_nth_field(tuple, 0);
	buf = mem_heap_alloc(heap, 8);
	mach_write_to_8(buf, index->table->id);
	dfield_set_data(dfield, buf, 8);

	dfield = dtuple_get_nth_field(tuple, 1);
	buf = mem_heap_alloc(heap, 8);
	mach_write_to_8(buf, index->id);
	dfield_set_data(dfield, buf, 8);

	dict_index_copy_types(tuple, sys_index, 2);

	btr_cur_search_to_nth_level(sys_index, 0, tuple, PAGE_CUR_GE,
				    BTR_MODIFY_LEAF,
				    &cursor, 0, __FILE__, __LINE__, &mtr);

	if (cursor.up_match == dtuple_get_n_fields(tuple)) {
		/* UPDATE SYS_INDEXES SET TYPE=index->type
		WHERE TABLE_ID=index->table->id AND INDEX_ID=index->id */
		ulint	len;
		byte*	field	= rec_get_nth_field_old(
			btr_cur_get_rec(&cursor),
			DICT_SYS_INDEXES_TYPE_FIELD, &len);
		if (len != 4) {
			goto fail;
		}
		mlog_write_ulint(field, index->type, MLOG_4BYTES, &mtr);
		status = "  InnoDB: Flagged corruption of ";
	} else {
fail:
		status = "  InnoDB: Unable to flag corruption of ";
	}

	mtr_commit(&mtr);
	mem_heap_free(heap);

	ut_print_timestamp(stderr);
	fputs(status, stderr);
	dict_index_name_print(stderr, NULL, index);
	putc('\n', stderr);
}

/**********************************************************************//**
Flags an index corrupted in the data dictionary cache only. This
is used mostly to mark a corrupted index when index's own dictionary
is corrupted, and we force to load such index for repair purpose */
UNIV_INTERN
void
dict_set_corrupted_index_cache_only(
/*================================*/
	dict_index_t*	index,		/*!< in/out: index */
	dict_table_t*	table)		/*!< in/out: table */
{
	ut_ad(index);
	ut_ad(mutex_own(&dict_sys->mutex));
	ut_ad(!dict_table_is_comp(dict_sys->sys_tables));
	ut_ad(!dict_table_is_comp(dict_sys->sys_indexes));

	/* Mark the table as corrupted only if the clustered index
	is corrupted */
	if (dict_index_is_clust(index)) {
		dict_table_t*	corrupt_table;

		corrupt_table = table ? table : index->table;
		ut_ad(!index->table || !table || index->table  == table);

		if (corrupt_table) {
			corrupt_table->corrupted = TRUE;
		}
	}

	index->type |= DICT_CORRUPT;
}
#endif /* !UNIV_HOTBACKUP */<|MERGE_RESOLUTION|>--- conflicted
+++ resolved
@@ -1103,7 +1103,6 @@
 	foreign = UT_LIST_GET_FIRST(table->foreign_list);
 
 	while (foreign != NULL) {
-
 		if (ut_strlen(foreign->foreign_table_name)
 		    < ut_strlen(table->name)) {
 			/* Allocate a longer name buffer;
@@ -1121,8 +1120,8 @@
 
 			ulint	db_len;
 			char*	old_id;
-			char	old_name_cs_filename[MAX_TABLE_NAME_LEN+20];
-			uint	errors = 0;
+			char    old_name_cs_filename[MAX_TABLE_NAME_LEN+20];
+			uint    errors = 0;
 
 			/* All table names are internally stored in charset
 			my_charset_filename (except the temp tables and the
@@ -1131,7 +1130,7 @@
 			in UTF-8 charset.  The variable fkid here is used
 			to store foreign key constraint name in charset
 			my_charset_filename for comparison further below. */
-			char	fkid[MAX_TABLE_NAME_LEN+20];
+			char    fkid[MAX_TABLE_NAME_LEN+20];
 			ibool	on_tmp = FALSE;
 
 			/* The old table name in my_charset_filename is stored
@@ -1184,13 +1183,13 @@
 			    && !memcmp(fkid + ut_strlen(old_name_cs_filename),
 				       dict_ibfk, (sizeof dict_ibfk) - 1)) {
 
+				/* This is a generated >= 4.0.18 format id */
+
 				char	table_name[MAX_TABLE_NAME_LEN] = "";
 				uint	errors = 0;
 
-				/* This is a generated >= 4.0.18 format id */
-
 				if (strlen(table->name) > strlen(old_name)) {
-					foreign->id = mem_heap_zalloc(
+					foreign->id = mem_heap_alloc(
 						foreign->heap,
 						strlen(table->name)
 						+ strlen(old_id) + 1);
@@ -4794,13 +4793,7 @@
 	}
 
 	fputs(" CONSTRAINT ", file);
-<<<<<<< HEAD
-	innobase_convert_from_id(&my_charset_filename, constraint_name,
-				 stripped_id, MAX_TABLE_NAME_LEN);
-	ut_print_name(file, trx, FALSE, constraint_name);
-=======
 	ut_print_name(file, trx, FALSE, stripped_id);
->>>>>>> 5f017189
 	fputs(" FOREIGN KEY (", file);
 
 	for (i = 0;;) {
