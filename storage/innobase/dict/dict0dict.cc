--- conflicted
+++ resolved
@@ -1663,25 +1663,8 @@
 		}
 
 		/* New filepath must not exist. */
-<<<<<<< HEAD
-		err = table->space->rename(new_name, new_path, true);
-=======
-		err = fil_rename_tablespace_check(
-			table->space, old_path, new_path, false,
-			replace_new_file);
-		if (err != DB_SUCCESS) {
-			ut_free(old_path);
-			ut_free(new_path);
-			return(err);
-		}
-
-		fil_name_write_rename(table->space, old_path, new_path);
-
-		bool	success = fil_rename_tablespace(
-			table->space, old_path, new_name, new_path);
-
-		ut_free(old_path);
->>>>>>> 75f8e86f
+		err = table->space->rename(new_name, new_path, true,
+					   replace_new_file);
 		ut_free(new_path);
 
 		/* If the tablespace is remote, a new .isl file was created
