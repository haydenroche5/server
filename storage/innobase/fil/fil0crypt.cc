--- conflicted
+++ resolved
@@ -1766,11 +1766,6 @@
 		return;
 	}
 
-<<<<<<< HEAD
-	ut_d(const bool was_free = fseg_page_is_free(space, (uint32_t)offset));
-
-=======
->>>>>>> fa929f7c
 	mtr_t mtr;
 	mtr.start();
 	if (buf_block_t* block = fil_crypt_get_page_throttle(state,
