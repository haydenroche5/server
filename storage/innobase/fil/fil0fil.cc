--- conflicted
+++ resolved
@@ -993,43 +993,20 @@
 		fil_system.max_assigned_id = id;
 	}
 
-<<<<<<< HEAD
-	const bool rotate= purpose == FIL_TYPE_TABLESPACE
+	const bool rotate = purpose == FIL_TYPE_TABLESPACE
 		&& (mode == FIL_ENCRYPTION_ON || mode == FIL_ENCRYPTION_OFF
 		    || srv_encrypt_tables)
-		&& !srv_fil_crypt_rotate_key_age
-		&& srv_n_fil_crypt_threads_started;
+		&& fil_crypt_must_default_encrypt();
 
 	if (rotate) {
-		fil_system.rotation_list.push_back(*space);
-		space->is_in_rotation_list = true;
-	}
-
-	mysql_mutex_unlock(&fil_system.mutex);
-
-	if (rotate) {
-		fil_crypt_threads_signal();
-=======
-	const bool rotate =
-		(purpose == FIL_TYPE_TABLESPACE
-		 && (mode == FIL_ENCRYPTION_ON
-		     || mode == FIL_ENCRYPTION_OFF || srv_encrypt_tables)
-		 && fil_crypt_must_default_encrypt());
-
-	/* Inform key rotation that there could be something
-	to do */
-	if (rotate) {
-		/* Key rotation is not enabled, need to inform background
-		encryption threads. */
 		fil_system.default_encrypt_tables.push_back(*space);
 		space->is_in_default_encrypt = true;
 	}
 
-	mutex_exit(&fil_system.mutex);
+	mysql_mutex_unlock(&fil_system.mutex);
 
 	if (rotate && srv_n_fil_crypt_threads_started) {
-		os_event_set(fil_crypt_threads_event);
->>>>>>> a42c80bd
+		fil_crypt_threads_signal();
 	}
 
 	return(space);
