/*****************************************************************************

Copyright (c) 1995, 2017, Oracle and/or its affiliates. All Rights Reserved.
Copyright (c) 2014, 2020, MariaDB Corporation.

This program is free software; you can redistribute it and/or modify it under
the terms of the GNU General Public License as published by the Free Software
Foundation; version 2 of the License.

This program is distributed in the hope that it will be useful, but WITHOUT
ANY WARRANTY; without even the implied warranty of MERCHANTABILITY or FITNESS
FOR A PARTICULAR PURPOSE. See the GNU General Public License for more details.

You should have received a copy of the GNU General Public License along with
this program; if not, write to the Free Software Foundation, Inc.,
51 Franklin Street, Fifth Floor, Boston, MA 02110-1335 USA

*****************************************************************************/

/**************************************************//**
@file fil/fil0fil.cc
The tablespace memory cache

Created 10/25/1995 Heikki Tuuri
*******************************************************/

#include "fil0fil.h"
#include "fil0crypt.h"

#include "btr0btr.h"
#include "buf0buf.h"
#include "dict0boot.h"
#include "dict0dict.h"
#include "dict0load.h"
#include "fsp0file.h"
#include "fsp0fsp.h"
#include "hash0hash.h"
#include "log0log.h"
#include "log0recv.h"
#include "mach0data.h"
#include "mtr0log.h"
#include "os0file.h"
#include "page0zip.h"
#include "row0mysql.h"
#include "row0trunc.h"
#include "srv0start.h"
#include "trx0purge.h"
#include "buf0lru.h"
#include "ibuf0ibuf.h"
#include "os0event.h"
#include "sync0sync.h"
#include "buf0flu.h"
#include "os0api.h"

/** Tries to close a file in the LRU list. The caller must hold the fil_sys
mutex.
@return true if success, false if should retry later; since i/o's
generally complete in < 100 ms, and as InnoDB writes at most 128 pages
from the buffer pool in a batch, and then immediately flushes the
files, there is a good chance that the next time we find a suitable
node from the LRU list.
@param[in] print_info	if true, prints information why it
                        cannot close a file */
static
bool
fil_try_to_close_file_in_LRU(bool print_info);

/** Test if a tablespace file can be renamed to a new filepath by checking
if that the old filepath exists and the new filepath does not exist.
@param[in]	old_path	old filepath
@param[in]	new_path	new filepath
@param[in]	is_discarded	whether the tablespace is discarded
@param[in]	replace_new	whether to ignore the existence of new_path
@return innodb error code */
static dberr_t
fil_rename_tablespace_check(
	const char*	old_path,
	const char*	new_path,
	bool		is_discarded,
	bool		replace_new = false);
/** Rename a single-table tablespace.
The tablespace must exist in the memory cache.
@param[in]	id		tablespace identifier
@param[in]	old_path	old file name
@param[in]	new_name	new table name in the
databasename/tablename format
@param[in]	new_path_in	new file name,
or NULL if it is located in the normal data directory
@return true if success */
static bool
fil_rename_tablespace(
	ulint		id,
	const char*	old_path,
	const char*	new_name,
	const char*	new_path_in);

/*
		IMPLEMENTATION OF THE TABLESPACE MEMORY CACHE
		=============================================

The tablespace cache is responsible for providing fast read/write access to
tablespaces and logs of the database. File creation and deletion is done
in other modules which know more of the logic of the operation, however.

A tablespace consists of a chain of files. The size of the files does not
have to be divisible by the database block size, because we may just leave
the last incomplete block unused. When a new file is appended to the
tablespace, the maximum size of the file is also specified. At the moment,
we think that it is best to extend the file to its maximum size already at
the creation of the file, because then we can avoid dynamically extending
the file when more space is needed for the tablespace.

A block's position in the tablespace is specified with a 32-bit unsigned
integer. The files in the chain are thought to be catenated, and the block
corresponding to an address n is the nth block in the catenated file (where
the first block is named the 0th block, and the incomplete block fragments
at the end of files are not taken into account). A tablespace can be extended
by appending a new file at the end of the chain.

Our tablespace concept is similar to the one of Oracle.

To acquire more speed in disk transfers, a technique called disk striping is
sometimes used. This means that logical block addresses are divided in a
round-robin fashion across several disks. Windows NT supports disk striping,
so there we do not need to support it in the database. Disk striping is
implemented in hardware in RAID disks. We conclude that it is not necessary
to implement it in the database. Oracle 7 does not support disk striping,
either.

Another trick used at some database sites is replacing tablespace files by
raw disks, that is, the whole physical disk drive, or a partition of it, is
opened as a single file, and it is accessed through byte offsets calculated
from the start of the disk or the partition. This is recommended in some
books on database tuning to achieve more speed in i/o. Using raw disk
certainly prevents the OS from fragmenting disk space, but it is not clear
if it really adds speed. We measured on the Pentium 100 MHz + NT + NTFS file
system + EIDE Conner disk only a negligible difference in speed when reading
from a file, versus reading from a raw disk.

To have fast access to a tablespace or a log file, we put the data structures
to a hash table. Each tablespace and log file is given an unique 32-bit
identifier.

Some operating systems do not support many open files at the same time,
though NT seems to tolerate at least 900 open files. Therefore, we put the
open files in an LRU-list. If we need to open another file, we may close the
file at the end of the LRU-list. When an i/o-operation is pending on a file,
the file cannot be closed. We take the file nodes with pending i/o-operations
out of the LRU-list and keep a count of pending operations. When an operation
completes, we decrement the count and return the file node to the LRU-list if
the count drops to zero. */

/** Reference to the server data directory. Usually it is the
current working directory ".", but in the MySQL Embedded Server Library
it is an absolute path. */
const char*	fil_path_to_mysql_datadir;

/** Common InnoDB file extensions */
const char* dot_ext[] = { "", ".ibd", ".isl", ".cfg" };

/** The number of fsyncs done to the log */
ulint	fil_n_log_flushes			= 0;

/** Number of pending redo log flushes */
ulint	fil_n_pending_log_flushes		= 0;
/** Number of pending tablespace flushes */
ulint	fil_n_pending_tablespace_flushes	= 0;

/** The null file address */
const fil_addr_t	fil_addr_null = {FIL_NULL, 0};

/** The tablespace memory cache. This variable is NULL before the module is
initialized. */
fil_system_t	fil_system;

/** At this age or older a space/page will be rotated */
UNIV_INTERN extern uint srv_fil_crypt_rotate_key_age;
UNIV_INTERN extern ib_mutex_t fil_crypt_threads_mutex;

/** Determine if user has explicitly disabled fsync(). */
# define fil_buffering_disabled(s)	\
	((s)->purpose == FIL_TYPE_TABLESPACE	\
	 && srv_file_flush_method	\
	 == SRV_O_DIRECT_NO_FSYNC)

/** Determine if the space id is a user tablespace id or not.
@param[in]	space_id	Space ID to check
@return true if it is a user tablespace ID */
inline
bool
fil_is_user_tablespace_id(ulint space_id)
{
	return(space_id != TRX_SYS_SPACE
	       && space_id != SRV_TMP_SPACE_ID
	       && !srv_is_undo_tablespace(space_id));
}

#ifdef UNIV_DEBUG
/** Try fil_validate() every this many times */
# define FIL_VALIDATE_SKIP	17

/******************************************************************//**
Checks the consistency of the tablespace cache some of the time.
@return true if ok or the check was skipped */
static
bool
fil_validate_skip(void)
/*===================*/
{
	/** The fil_validate() call skip counter. */
	static int fil_validate_count = FIL_VALIDATE_SKIP;

	/* We want to reduce the call frequency of the costly fil_validate()
	check in debug builds. */
	int count = my_atomic_add32_explicit(&fil_validate_count, -1,
					     MY_MEMORY_ORDER_RELAXED);
	if (count > 0) {
		return(true);
	}

	my_atomic_store32_explicit(&fil_validate_count, FIL_VALIDATE_SKIP,
				   MY_MEMORY_ORDER_RELAXED);
	return(fil_validate());
}
#endif /* UNIV_DEBUG */

/********************************************************************//**
Determines if a file node belongs to the least-recently-used list.
@return true if the file belongs to fil_system.LRU mutex. */
UNIV_INLINE
bool
fil_space_belongs_in_lru(
/*=====================*/
	const fil_space_t*	space)	/*!< in: file space */
{
	switch (space->purpose) {
	case FIL_TYPE_TEMPORARY:
	case FIL_TYPE_LOG:
		return(false);
	case FIL_TYPE_TABLESPACE:
		return(fil_is_user_tablespace_id(space->id));
	case FIL_TYPE_IMPORT:
		return(true);
	}

	ut_ad(0);
	return(false);
}

/********************************************************************//**
NOTE: you must call fil_mutex_enter_and_prepare_for_io() first!

Prepares a file node for i/o. Opens the file if it is closed. Updates the
pending i/o's field in the node and the system appropriately. Takes the node
off the LRU list if it is in the LRU list. The caller must hold the fil_sys
mutex.
@return false if the file can't be opened, otherwise true */
static
bool
fil_node_prepare_for_io(
/*====================*/
	fil_node_t*	node,	/*!< in: file node */
	fil_space_t*	space);	/*!< in: space */

/** Update the data structures when an i/o operation finishes.
@param[in,out] node		file node
@param[in] type			IO context */
static
void
fil_node_complete_io(fil_node_t* node, const IORequest& type);

/** Reads data from a space to a buffer. Remember that the possible incomplete
blocks at the end of file are ignored: they are not taken into account when
calculating the byte offset within a space.
@param[in]	page_id		page id
@param[in]	page_size	page size
@param[in]	byte_offset	remainder of offset in bytes; in aio this
must be divisible by the OS block size
@param[in]	len		how many bytes to read; this must not cross a
file boundary; in aio this must be a block size multiple
@param[in,out]	buf		buffer where to store data read; in aio this
must be appropriately aligned
@return DB_SUCCESS, or DB_TABLESPACE_DELETED if we are trying to do
i/o on a tablespace which does not exist */
UNIV_INLINE
dberr_t
fil_read(
	const page_id_t		page_id,
	const page_size_t&	page_size,
	ulint			byte_offset,
	ulint			len,
	void*			buf)
{
	return(fil_io(IORequestRead, true, page_id, page_size,
			byte_offset, len, buf, NULL));
}

/** Writes data to a space from a buffer. Remember that the possible incomplete
blocks at the end of file are ignored: they are not taken into account when
calculating the byte offset within a space.
@param[in]	page_id		page id
@param[in]	page_size	page size
@param[in]	byte_offset	remainder of offset in bytes; in aio this
must be divisible by the OS block size
@param[in]	len		how many bytes to write; this must not cross
a file boundary; in aio this must be a block size multiple
@param[in]	buf		buffer from which to write; in aio this must
be appropriately aligned
@return DB_SUCCESS, or DB_TABLESPACE_DELETED if we are trying to do
i/o on a tablespace which does not exist */
UNIV_INLINE
dberr_t
fil_write(
	const page_id_t		page_id,
	const page_size_t&	page_size,
	ulint			byte_offset,
	ulint			len,
	void*			buf)
{
	ut_ad(!srv_read_only_mode);

	return(fil_io(IORequestWrite, true, page_id, page_size,
		      byte_offset, len, buf, NULL));
}

/*******************************************************************//**
Returns the table space by a given id, NULL if not found.
It is unsafe to dereference the returned pointer. It is fine to check
for NULL. */
fil_space_t*
fil_space_get_by_id(
/*================*/
	ulint	id)	/*!< in: space id */
{
	fil_space_t*	space;

	ut_ad(fil_system.is_initialised());
	ut_ad(mutex_own(&fil_system.mutex));

	HASH_SEARCH(hash, fil_system.spaces, id,
		    fil_space_t*, space,
		    ut_ad(space->magic_n == FIL_SPACE_MAGIC_N),
		    space->id == id);

	return(space);
}

/** Look up a tablespace.
The caller should hold an InnoDB table lock or a MDL that prevents
the tablespace from being dropped during the operation,
or the caller should be in single-threaded crash recovery mode
(no user connections that could drop tablespaces).
If this is not the case, fil_space_acquire() and fil_space_t::release()
should be used instead.
@param[in]	id	tablespace ID
@return tablespace, or NULL if not found */
fil_space_t*
fil_space_get(
	ulint	id)
{
	mutex_enter(&fil_system.mutex);
	fil_space_t*	space = fil_space_get_by_id(id);
	mutex_exit(&fil_system.mutex);
	ut_ad(space == NULL || space->purpose != FIL_TYPE_LOG);
	return(space);
}

/** Note that the tablespace has been imported.
Initially, purpose=FIL_TYPE_IMPORT so that no redo log is
written while the space ID is being updated in each page. */
void fil_space_t::set_imported()
{
	ut_ad(purpose == FIL_TYPE_IMPORT);
	const fil_node_t* node = UT_LIST_GET_FIRST(chain);
	atomic_write_supported = node->atomic_write
		&& srv_use_atomic_writes
		&& my_test_if_atomic_write(node->handle,
					   int(page_size_t(flags).physical()));
	purpose = FIL_TYPE_TABLESPACE;
}

/**********************************************************************//**
Checks if all the file nodes in a space are flushed.
@return true if all are flushed */
static
bool
fil_space_is_flushed(
/*=================*/
	fil_space_t*	space)	/*!< in: space */
{
	ut_ad(mutex_own(&fil_system.mutex));

	for (const fil_node_t* node = UT_LIST_GET_FIRST(space->chain);
	     node != NULL;
	     node = UT_LIST_GET_NEXT(chain, node)) {

		if (node->needs_flush) {

			ut_ad(!fil_buffering_disabled(space));
			return(false);
		}
	}

	return(true);
}


/** Append a file to the chain of files of a space.
@param[in]	name		file name of a file that is not open
@param[in]	handle		file handle, or OS_FILE_CLOSED
@param[in]	size		file size in entire database pages
@param[in]	is_raw		whether this is a raw device
@param[in]	atomic_write	true if atomic write could be enabled
@param[in]	max_pages	maximum number of pages in file,
or ULINT_MAX for unlimited
@return file object */
fil_node_t* fil_space_t::add(const char* name, pfs_os_file_t handle,
			     ulint size, bool is_raw, bool atomic_write,
			     ulint max_pages)
{
	fil_node_t*	node;

	ut_ad(name != NULL);
	ut_ad(fil_system.is_initialised());

	node = reinterpret_cast<fil_node_t*>(ut_zalloc_nokey(sizeof(*node)));

	node->handle = handle;

	node->name = mem_strdup(name);

	ut_a(!is_raw || srv_start_raw_disk_in_use);

	node->is_raw_disk = is_raw;

	node->size = size;

	node->magic_n = FIL_NODE_MAGIC_N;

	node->init_size = size;
	node->max_size = max_pages;

	node->space = this;

	node->atomic_write = atomic_write;

	mutex_enter(&fil_system.mutex);
	this->size += size;
	UT_LIST_ADD_LAST(chain, node);
	if (node->is_open()) {
		fil_system.n_open++;
	}
	mutex_exit(&fil_system.mutex);

	return node;
}

/** Read the first page of a data file.
@param[in]	first	whether this is the very first read
@return	whether the page was found valid */
bool fil_node_t::read_page0(bool first)
{
	ut_ad(mutex_own(&fil_system.mutex));
	ut_a(space->purpose != FIL_TYPE_LOG);
	const page_size_t page_size(space->flags);
	const ulint psize = page_size.physical();

	os_offset_t size_bytes = os_file_get_size(handle);
	ut_a(size_bytes != (os_offset_t) -1);
	const ulint min_size = FIL_IBD_FILE_INITIAL_SIZE * psize;

	if (size_bytes < min_size) {
		ib::error() << "The size of the file " << name
			    << " is only " << size_bytes
			    << " bytes, should be at least " << min_size;
		return false;
	}

	byte* buf2 = static_cast<byte*>(ut_malloc_nokey(2 * psize));

	/* Align the memory for file i/o if we might have O_DIRECT set */
	byte* page = static_cast<byte*>(ut_align(buf2, psize));
	IORequest request(IORequest::READ);
	if (os_file_read(request, handle, page, 0, psize) != DB_SUCCESS) {
		ib::error() << "Unable to read first page of file " << name;
		ut_free(buf2);
		return false;
	}
	srv_stats.page0_read.add(1);
	const ulint space_id = fsp_header_get_space_id(page);
	ulint flags = fsp_header_get_flags(page);
	const ulint size = fsp_header_get_field(page, FSP_SIZE);
	const ulint free_limit = fsp_header_get_field(page, FSP_FREE_LIMIT);
	const ulint free_len = flst_get_len(FSP_HEADER_OFFSET + FSP_FREE
					    + page);
	/* Try to read crypt_data from page 0 if it is not yet read. */
	if (!space->crypt_data) {
		space->crypt_data = fil_space_read_crypt_data(page_size, page);
	}
	ut_free(buf2);

	if (!fsp_flags_is_valid(flags, space->id)) {
		ulint cflags = fsp_flags_convert_from_101(flags);
		if (cflags == ULINT_UNDEFINED
		    || (cflags ^ space->flags) & ~FSP_FLAGS_MEM_MASK) {
			ib::error()
				<< "Expected tablespace flags "
				<< ib::hex(space->flags)
				<< " but found " << ib::hex(flags)
				<< " in the file " << name;
			return false;
		}

		flags = cflags;
	}

	if (UNIV_UNLIKELY(space_id != space->id)) {
		ib::error() << "Expected tablespace id " << space->id
			<< " but found " << space_id
			<< " in the file " << name;
		return false;
	}

	if (first) {
		ut_ad(space->id != TRX_SYS_SPACE);

		/* Truncate the size to a multiple of extent size. */
		ulint	mask = psize * FSP_EXTENT_SIZE - 1;

		if (size_bytes <= mask) {
			/* .ibd files start smaller than an
			extent size. Do not truncate valid data. */
		} else {
			size_bytes &= ~os_offset_t(mask);
		}

		this->size = ulint(size_bytes / psize);
		space->committed_size = space->size += this->size;
	} else if (space->id != TRX_SYS_SPACE || space->size_in_header) {
		/* If this is not the first-time open, do nothing.
		For the system tablespace, we always get invoked as
		first=false, so we detect the true first-time-open based
		on size_in_header and proceed to initialize the data. */
		return true;
	} else {
		/* Initialize the size of predefined tablespaces
		to FSP_SIZE. */
		space->committed_size = size;
	}

	ut_ad(space->free_limit == 0 || space->free_limit == free_limit);
	ut_ad(space->free_len == 0 || space->free_len == free_len);
	space->size_in_header = size;
	space->free_limit = free_limit;
	space->free_len = free_len;
	return true;
}

/** Open a file node of a tablespace.
@param[in,out]	node	File node
@return false if the file can't be opened, otherwise true */
static bool fil_node_open_file(fil_node_t* node)
{
	bool		success;
	bool		read_only_mode;
	fil_space_t*	space = node->space;

	ut_ad(mutex_own(&fil_system.mutex));
	ut_a(node->n_pending == 0);
	ut_a(!node->is_open());

	read_only_mode = space->purpose != FIL_TYPE_TEMPORARY
		&& srv_read_only_mode;

	const bool first_time_open = node->size == 0;

	bool o_direct_possible = !FSP_FLAGS_HAS_PAGE_COMPRESSION(space->flags);
	if (const ulint ssize = FSP_FLAGS_GET_ZIP_SSIZE(space->flags)) {
		compile_time_assert(((UNIV_ZIP_SIZE_MIN >> 1) << 3) == 4096);
		if (ssize < 3) {
			o_direct_possible = false;
		}
	}

	if (first_time_open
	    || (space->purpose == FIL_TYPE_TABLESPACE
		&& node == UT_LIST_GET_FIRST(space->chain)
		&& srv_startup_is_before_trx_rollback_phase
		&& !undo::Truncate::was_tablespace_truncated(space->id))) {
		/* We do not know the size of the file yet. First we
		open the file in the normal mode, no async I/O here,
		for simplicity. Then do some checks, and close the
		file again.  NOTE that we could not use the simple
		file read function os_file_read() in Windows to read
		from a file opened for async I/O! */

retry:
		node->handle = os_file_create(
			innodb_data_file_key, node->name,
			node->is_raw_disk
			? OS_FILE_OPEN_RAW | OS_FILE_ON_ERROR_NO_EXIT
			: OS_FILE_OPEN | OS_FILE_ON_ERROR_NO_EXIT,
			OS_FILE_AIO,
			o_direct_possible
			? OS_DATA_FILE
			: OS_DATA_FILE_NO_O_DIRECT,
			read_only_mode,
			&success);

		if (!success) {
			/* The following call prints an error message */
			ulint err = os_file_get_last_error(true);
			if (err == EMFILE + 100) {
				if (fil_try_to_close_file_in_LRU(true))
					goto retry;
			}

			ib::warn() << "Cannot open '" << node->name << "'."
				" Have you deleted .ibd files under a"
				" running mysqld server?";
			return(false);
		}

		if (!node->read_page0(first_time_open)) {
			os_file_close(node->handle);
			node->handle = OS_FILE_CLOSED;
			return false;
		}
	} else if (space->purpose == FIL_TYPE_LOG) {
		node->handle = os_file_create(
			innodb_log_file_key, node->name, OS_FILE_OPEN,
			OS_FILE_AIO, OS_LOG_FILE, read_only_mode, &success);
	} else {
		node->handle = os_file_create(
			innodb_data_file_key, node->name,
			node->is_raw_disk
			? OS_FILE_OPEN_RAW | OS_FILE_ON_ERROR_NO_EXIT
			: OS_FILE_OPEN | OS_FILE_ON_ERROR_NO_EXIT,
			OS_FILE_AIO,
			o_direct_possible
			? OS_DATA_FILE
			: OS_DATA_FILE_NO_O_DIRECT,
			read_only_mode,
			&success);
	}

	if (space->purpose != FIL_TYPE_LOG) {
		/*
		For the temporary tablespace and during the
		non-redo-logged adjustments in
		IMPORT TABLESPACE, we do not care about
		the atomicity of writes.

		Atomic writes is supported if the file can be used
		with atomic_writes (not log file), O_DIRECT is
		used (tested in ha_innodb.cc) and the file is
		device and file system that supports atomic writes
		for the given block size
		*/
		space->atomic_write_supported
			= space->purpose == FIL_TYPE_TEMPORARY
			|| space->purpose == FIL_TYPE_IMPORT
			|| (node->atomic_write
			    && srv_use_atomic_writes
			    && my_test_if_atomic_write(
				    node->handle,
				    int(page_size_t(space->flags)
					.physical())));
	}

	ut_a(success);
	ut_a(node->is_open());

	fil_system.n_open++;

	if (fil_space_belongs_in_lru(space)) {

		/* Put the node to the LRU list */
		UT_LIST_ADD_FIRST(fil_system.LRU, node);
	}

	return(true);
}

/** Close the file handle. */
void fil_node_t::close()
{
	bool	ret;

	ut_ad(mutex_own(&fil_system.mutex));
	ut_a(is_open());
	ut_a(n_pending == 0);
	ut_a(n_pending_flushes == 0);
	ut_a(!being_extended);
	ut_a(!needs_flush
	     || space->purpose == FIL_TYPE_TEMPORARY
	     || srv_fast_shutdown == 2
	     || !srv_was_started);

	ret = os_file_close(handle);
	ut_a(ret);

	/* printf("Closing file %s\n", name); */

	handle = OS_FILE_CLOSED;
	ut_ad(!is_open());
	ut_a(fil_system.n_open > 0);
	fil_system.n_open--;

	if (fil_space_belongs_in_lru(space)) {
		ut_a(UT_LIST_GET_LEN(fil_system.LRU) > 0);
		UT_LIST_REMOVE(fil_system.LRU, this);
	}
}

/** Tries to close a file in the LRU list. The caller must hold the fil_sys
mutex.
@return true if success, false if should retry later; since i/o's
generally complete in < 100 ms, and as InnoDB writes at most 128 pages
from the buffer pool in a batch, and then immediately flushes the
files, there is a good chance that the next time we find a suitable
node from the LRU list.
@param[in] print_info	if true, prints information why it
			cannot close a file*/
static
bool
fil_try_to_close_file_in_LRU(

	bool	print_info)
{
	fil_node_t*	node;

	ut_ad(mutex_own(&fil_system.mutex));

	if (print_info) {
		ib::info() << "fil_sys open file LRU len "
			<< UT_LIST_GET_LEN(fil_system.LRU);
	}

	for (node = UT_LIST_GET_LAST(fil_system.LRU);
	     node != NULL;
	     node = UT_LIST_GET_PREV(LRU, node)) {

		if (!node->needs_flush
		    && node->n_pending_flushes == 0
		    && !node->being_extended) {

			node->close();

			return(true);
		}

		if (!print_info) {
			continue;
		}

		if (node->n_pending_flushes > 0) {

			ib::info() << "Cannot close file " << node->name
				<< ", because n_pending_flushes "
				<< node->n_pending_flushes;
		}

		if (node->needs_flush) {
			ib::warn() << "Cannot close file " << node->name
				<< ", because is should be flushed first";
		}

		if (node->being_extended) {
			ib::info() << "Cannot close file " << node->name
				<< ", because it is being extended";
		}
	}

	return(false);
}

/** Flush any writes cached by the file system.
@param[in,out]	space		tablespace
@param[in]	metadata	whether to update file system metadata */
static void fil_flush_low(fil_space_t* space, bool metadata = false)
{
	ut_ad(mutex_own(&fil_system.mutex));
	ut_ad(!space->is_stopping());

	if (fil_buffering_disabled(space)) {

		/* No need to flush. User has explicitly disabled
		buffering. */
		ut_ad(!space->is_in_unflushed_spaces);
		ut_ad(fil_space_is_flushed(space));
		ut_ad(space->n_pending_flushes == 0);

#ifdef UNIV_DEBUG
		for (fil_node_t* node = UT_LIST_GET_FIRST(space->chain);
		     node != NULL;
		     node = UT_LIST_GET_NEXT(chain, node)) {
			ut_ad(!node->needs_flush);
			ut_ad(node->n_pending_flushes == 0);
		}
#endif /* UNIV_DEBUG */

		if (!metadata) return;
	}

	/* Prevent dropping of the space while we are flushing */
	space->n_pending_flushes++;

	for (fil_node_t* node = UT_LIST_GET_FIRST(space->chain);
	     node != NULL;
	     node = UT_LIST_GET_NEXT(chain, node)) {

		if (!node->needs_flush) {
			continue;
		}

		ut_a(node->is_open());

		switch (space->purpose) {
		case FIL_TYPE_TEMPORARY:
			ut_ad(0); // we already checked for this
			/* fall through */
		case FIL_TYPE_TABLESPACE:
		case FIL_TYPE_IMPORT:
			fil_n_pending_tablespace_flushes++;
			break;
		case FIL_TYPE_LOG:
			fil_n_pending_log_flushes++;
			fil_n_log_flushes++;
			break;
		}
#ifdef _WIN32
		if (node->is_raw_disk) {

			goto skip_flush;
		}
#endif /* _WIN32 */

		ut_a(node->is_open());
		node->n_pending_flushes++;
		node->needs_flush = false;

		mutex_exit(&fil_system.mutex);

		os_file_flush(node->handle);

		mutex_enter(&fil_system.mutex);

		node->n_pending_flushes--;
#ifdef _WIN32
skip_flush:
#endif /* _WIN32 */
		if (!node->needs_flush) {
			if (space->is_in_unflushed_spaces
			    && fil_space_is_flushed(space)) {

				fil_system.unflushed_spaces.remove(*space);
				space->is_in_unflushed_spaces = false;
			}
		}

		switch (space->purpose) {
		case FIL_TYPE_TEMPORARY:
			break;
		case FIL_TYPE_TABLESPACE:
		case FIL_TYPE_IMPORT:
			fil_n_pending_tablespace_flushes--;
			continue;
		case FIL_TYPE_LOG:
			fil_n_pending_log_flushes--;
			continue;
		}

		ut_ad(0);
	}

	space->n_pending_flushes--;
}

/** Try to extend a tablespace.
@param[in,out]	space	tablespace to be extended
@param[in,out]	node	last file of the tablespace
@param[in]	size	desired size in number of pages
@param[out]	success	whether the operation succeeded
@return	whether the operation should be retried */
static ATTRIBUTE_COLD __attribute__((warn_unused_result, nonnull))
bool
fil_space_extend_must_retry(
	fil_space_t*	space,
	fil_node_t*	node,
	ulint		size,
	bool*		success)
{
	ut_ad(mutex_own(&fil_system.mutex));
	ut_ad(UT_LIST_GET_LAST(space->chain) == node);
	ut_ad(size >= FIL_IBD_FILE_INITIAL_SIZE);

	*success = space->size >= size;

	if (*success) {
		/* Space already big enough */
		return(false);
	}

	if (node->being_extended) {
		/* Another thread is currently extending the file. Wait
		for it to finish.
		It'd have been better to use event driven mechanism but
		the entire module is peppered with polling stuff. */
		mutex_exit(&fil_system.mutex);
		os_thread_sleep(100000);
		return(true);
	}

	node->being_extended = true;

	if (!fil_node_prepare_for_io(node, space)) {
		/* The tablespace data file, such as .ibd file, is missing */
		node->being_extended = false;
		return(false);
	}

	/* At this point it is safe to release fil_system.mutex. No
	other thread can rename, delete, close or extend the file because
	we have set the node->being_extended flag. */
	mutex_exit(&fil_system.mutex);

	ut_ad(size >= space->size);

	ulint		last_page_no		= space->size;
	const ulint	file_start_page_no	= last_page_no - node->size;

	/* Determine correct file block size */
	if (node->block_size == 0) {
		node->block_size = os_file_get_block_size(
			node->handle, node->name);
	}

	const page_size_t	pageSize(space->flags);
	const ulint		page_size = pageSize.physical();

	/* fil_read_first_page() expects srv_page_size bytes.
	fil_node_open_file() expects at least 4 * srv_page_size bytes.*/
	os_offset_t new_size = std::max(
		os_offset_t(size - file_start_page_no) * page_size,
		os_offset_t(FIL_IBD_FILE_INITIAL_SIZE << srv_page_size_shift));

	*success = os_file_set_size(node->name, node->handle, new_size,
		FSP_FLAGS_HAS_PAGE_COMPRESSION(space->flags));

	os_has_said_disk_full = *success;
	if (*success) {
		os_file_flush(node->handle);
		last_page_no = size;
	} else {
		/* Let us measure the size of the file
		to determine how much we were able to
		extend it */
		os_offset_t	fsize = os_file_get_size(node->handle);
		ut_a(fsize != os_offset_t(-1));

		last_page_no = ulint(fsize / page_size)
			+ file_start_page_no;
	}
	mutex_enter(&fil_system.mutex);

	ut_a(node->being_extended);
	node->being_extended = false;
	ut_a(last_page_no - file_start_page_no >= node->size);

	ulint file_size = last_page_no - file_start_page_no;
	space->size += file_size - node->size;
	node->size = file_size;
	const ulint pages_in_MiB = node->size
		& ~ulint((1U << (20U - srv_page_size_shift)) - 1);

	fil_node_complete_io(node,IORequestRead);

	/* Keep the last data file size info up to date, rounded to
	full megabytes */

	switch (space->id) {
	case TRX_SYS_SPACE:
		srv_sys_space.set_last_file_size(pages_in_MiB);
		fil_flush_low(space, true);
		return(false);
	default:
		ut_ad(space->purpose == FIL_TYPE_TABLESPACE
		      || space->purpose == FIL_TYPE_IMPORT);
		if (space->purpose == FIL_TYPE_TABLESPACE
		    && !space->is_being_truncated) {
			fil_flush_low(space, true);
		}
		return(false);
	case SRV_TMP_SPACE_ID:
		ut_ad(space->purpose == FIL_TYPE_TEMPORARY);
		srv_tmp_space.set_last_file_size(pages_in_MiB);
		return(false);
	}

}

<<<<<<< HEAD
/*******************************************************************//**
Reserves the fil_system.mutex and tries to make sure we can open at least one
=======
/** Reserves the fil_system mutex and tries to make sure we can open at least one
>>>>>>> 5da6ffe2
file while holding it. This should be called before calling
fil_node_prepare_for_io(), because that function may need to open a file.
@param[in]	space_id	tablespace id
@return whether the tablespace is usable for io */
static
bool
fil_mutex_enter_and_prepare_for_io(ulint space_id)
{
	for (ulint count = 0;;) {
		mutex_enter(&fil_system.mutex);

		if (space_id >= SRV_LOG_SPACE_FIRST_ID) {
			/* We keep log files always open. */
			break;
		}

		fil_space_t*	space = fil_space_get_by_id(space_id);

		if (space == NULL) {
			return false;
		}

		fil_node_t*	node = UT_LIST_GET_LAST(space->chain);
		ut_ad(space->id == 0
		      || node == UT_LIST_GET_FIRST(space->chain));

		if (space->id == 0) {
			/* We keep the system tablespace files always
			open; this is important in preventing
			deadlocks in this module, as a page read
			completion often performs another read from
			the insert buffer. The insert buffer is in
			tablespace 0, and we cannot end up waiting in
			this function. */
		} else if (space->is_stopping() && !space->is_being_truncated) {
			/* If the tablespace is being deleted then InnoDB
			shouldn't prepare the tablespace for i/o */
			return false;
		} else if (!node || node->is_open()) {
			/* If the file is already open, no need to do
			anything; if the space does not exist, we handle the
			situation in the function which called this
			function */
		} else {
			while (fil_system.n_open >= srv_max_n_open_files) {
				/* Too many files are open */
				if (fil_try_to_close_file_in_LRU(count > 1)) {
					/* No problem */
				} else if (count >= 2) {
					ib::warn() << "innodb_open_files="
						<< srv_max_n_open_files
						<< " is exceeded ("
						<< fil_system.n_open
						<< ") files stay open)";
					break;
				} else {
					mutex_exit(&fil_system.mutex);
					os_aio_simulated_wake_handler_threads();
					os_thread_sleep(20000);
					/* Flush tablespaces so that we can
					close modified files in the LRU list */
					fil_flush_file_spaces(FIL_TYPE_TABLESPACE);

					count++;
					mutex_enter(&fil_system.mutex);
					continue;
				}
			}
		}

		ulint size = space->recv_size;
		if (UNIV_UNLIKELY(size != 0)) {
			ut_ad(node);
			bool	success;
			if (fil_space_extend_must_retry(space, node, size,
							&success)) {
				continue;
			}

			ut_ad(mutex_own(&fil_system.mutex));
			/* Crash recovery requires the file extension
			to succeed. */
			ut_a(success);
			/* InnoDB data files cannot shrink. */
			ut_a(space->size >= size);
			if (size > space->committed_size) {
				space->committed_size = size;
			}

			/* There could be multiple concurrent I/O requests for
			this tablespace (multiple threads trying to extend
			this tablespace).

			Also, fil_space_set_recv_size() may have been invoked
			again during the file extension while fil_system.mutex
			was not being held by us.

			Only if space->recv_size matches what we read
			originally, reset the field. In this way, a
			subsequent I/O request will handle any pending
			fil_space_set_recv_size(). */

			if (size == space->recv_size) {
				space->recv_size = 0;
			}
		}

		break;
	}

	return true;
}

/** Try to extend a tablespace if it is smaller than the specified size.
@param[in,out]	space	tablespace
@param[in]	size	desired size in pages
@return whether the tablespace is at least as big as requested */
bool
fil_space_extend(
	fil_space_t*	space,
	ulint		size)
{
	ut_ad(!srv_read_only_mode || space->purpose == FIL_TYPE_TEMPORARY);

	bool	success;

	do {
		if (!fil_mutex_enter_and_prepare_for_io(space->id)) {
			success = false;
			break;
		}
	} while (fil_space_extend_must_retry(
			 space, UT_LIST_GET_LAST(space->chain), size,
			 &success));

	mutex_exit(&fil_system.mutex);
	return(success);
}

/** Prepare to free a file node object from a tablespace memory cache.
@param[in,out]	node	file node
@param[in]	space	tablespace */
static
void
fil_node_close_to_free(
	fil_node_t*	node,
	fil_space_t*	space)
{
	ut_ad(mutex_own(&fil_system.mutex));
	ut_a(node->magic_n == FIL_NODE_MAGIC_N);
	ut_a(node->n_pending == 0);
	ut_a(!node->being_extended);

	if (node->is_open()) {
		/* We fool the assertion in fil_node_t::close() to think
		there are no unflushed modifications in the file */

		node->needs_flush = false;

		if (fil_buffering_disabled(space)) {

			ut_ad(!space->is_in_unflushed_spaces);
			ut_ad(fil_space_is_flushed(space));

		} else if (space->is_in_unflushed_spaces
			   && fil_space_is_flushed(space)) {

			fil_system.unflushed_spaces.remove(*space);
			space->is_in_unflushed_spaces = false;
		}

		node->close();
	}
}

/** Detach a space object from the tablespace memory cache.
Closes the files in the chain but does not delete them.
There must not be any pending i/o's or flushes on the files.
@param[in,out]	space		tablespace */
static
void
fil_space_detach(
	fil_space_t*	space)
{
	ut_ad(mutex_own(&fil_system.mutex));

	HASH_DELETE(fil_space_t, hash, fil_system.spaces, space->id, space);

	if (space->is_in_unflushed_spaces) {

		ut_ad(!fil_buffering_disabled(space));
		fil_system.unflushed_spaces.remove(*space);
		space->is_in_unflushed_spaces = false;
	}

	if (space->is_in_rotation_list) {
		fil_system.rotation_list.remove(*space);
		space->is_in_rotation_list = false;
	}

	UT_LIST_REMOVE(fil_system.space_list, space);

	ut_a(space->magic_n == FIL_SPACE_MAGIC_N);
	ut_a(space->n_pending_flushes == 0);

	for (fil_node_t* fil_node = UT_LIST_GET_FIRST(space->chain);
	     fil_node != NULL;
	     fil_node = UT_LIST_GET_NEXT(chain, fil_node)) {

		fil_node_close_to_free(fil_node, space);
	}

	if (space == fil_system.sys_space) {
		fil_system.sys_space = NULL;
	} else if (space == fil_system.temp_space) {
		fil_system.temp_space = NULL;
	}
}

/** Free a tablespace object on which fil_space_detach() was invoked.
There must not be any pending i/o's or flushes on the files.
@param[in,out]	space		tablespace */
static
void
fil_space_free_low(
	fil_space_t*	space)
{
	/* The tablespace must not be in fil_system.named_spaces. */
	ut_ad(srv_fast_shutdown == 2 || !srv_was_started
	      || space->max_lsn == 0);

	/* Wait for fil_space_t::release_for_io(); after
	fil_space_detach(), the tablespace cannot be found, so
	fil_space_acquire_for_io() would return NULL */
	while (space->pending_io()) {
		os_thread_sleep(100);
	}

	for (fil_node_t* node = UT_LIST_GET_FIRST(space->chain);
	     node != NULL; ) {
		ut_d(space->size -= node->size);
		ut_free(node->name);
		fil_node_t* old_node = node;
		node = UT_LIST_GET_NEXT(chain, node);
		ut_free(old_node);
	}

	ut_ad(space->size == 0);

	rw_lock_free(&space->latch);
	fil_space_destroy_crypt_data(&space->crypt_data);

	ut_free(space->name);
	ut_free(space);
}

/** Frees a space object from the tablespace memory cache.
Closes the files in the chain but does not delete them.
There must not be any pending i/o's or flushes on the files.
@param[in]	id		tablespace identifier
@param[in]	x_latched	whether the caller holds X-mode space->latch
@return true if success */
bool
fil_space_free(
	ulint		id,
	bool		x_latched)
{
	ut_ad(id != TRX_SYS_SPACE);

	mutex_enter(&fil_system.mutex);
	fil_space_t*	space = fil_space_get_by_id(id);

	if (space != NULL) {
		fil_space_detach(space);
	}

	mutex_exit(&fil_system.mutex);

	if (space != NULL) {
		if (x_latched) {
			rw_lock_x_unlock(&space->latch);
		}

		if (!recv_recovery_is_on()) {
			log_mutex_enter();
		}

		ut_ad(log_mutex_own());

		if (space->max_lsn != 0) {
			ut_d(space->max_lsn = 0);
			UT_LIST_REMOVE(fil_system.named_spaces, space);
		}

		if (!recv_recovery_is_on()) {
			log_mutex_exit();
		}

		fil_space_free_low(space);
	}

	return(space != NULL);
}

/** Create a space memory object and put it to the fil_system hash table.
Error messages are issued to the server log.
@param[in]	name		tablespace name
@param[in]	id		tablespace identifier
@param[in]	flags		tablespace flags
@param[in]	purpose		tablespace purpose
@param[in,out]	crypt_data	encryption information
@param[in]	mode		encryption mode
@return pointer to created tablespace, to be filled in with fil_space_t::add()
@retval NULL on failure (such as when the same tablespace exists) */
fil_space_t*
fil_space_create(
	const char*		name,
	ulint			id,
	ulint			flags,
	fil_type_t		purpose,
	fil_space_crypt_t*	crypt_data,
	fil_encryption_t	mode)
{
	fil_space_t*	space;

	ut_ad(fil_system.is_initialised());
	ut_ad(fsp_flags_is_valid(flags & ~FSP_FLAGS_MEM_MASK, id));
	ut_ad(purpose == FIL_TYPE_LOG
	      || srv_page_size == UNIV_PAGE_SIZE_ORIG || flags != 0);

	DBUG_EXECUTE_IF("fil_space_create_failure", return(NULL););

	mutex_enter(&fil_system.mutex);

	space = fil_space_get_by_id(id);

	if (space != NULL) {
		ib::error() << "Trying to add tablespace '" << name
			<< "' with id " << id
			<< " to the tablespace memory cache, but tablespace '"
			<< space->name << "' already exists in the cache!";
		mutex_exit(&fil_system.mutex);
		return(NULL);
	}

	space = static_cast<fil_space_t*>(ut_zalloc_nokey(sizeof(*space)));

	space->id = id;
	space->name = mem_strdup(name);

	UT_LIST_INIT(space->chain, &fil_node_t::chain);

	if ((purpose == FIL_TYPE_TABLESPACE || purpose == FIL_TYPE_IMPORT)
	    && !recv_recovery_is_on()
	    && id > fil_system.max_assigned_id) {
		if (!fil_system.space_id_reuse_warned) {
			fil_system.space_id_reuse_warned = true;

			ib::warn() << "Allocated tablespace ID " << id
				<< " for " << name << ", old maximum was "
				<< fil_system.max_assigned_id;
		}

		fil_system.max_assigned_id = id;
	}

	space->purpose = purpose;
	space->flags = flags;

	space->magic_n = FIL_SPACE_MAGIC_N;
	space->crypt_data = crypt_data;

	DBUG_LOG("tablespace",
		 "Created metadata for " << id << " name " << name);
	if (crypt_data) {
		DBUG_LOG("crypt",
			 "Tablespace " << id << " name " << name
			 << " encryption " << crypt_data->encryption
			 << " key id " << crypt_data->key_id
			 << ":" << fil_crypt_get_mode(crypt_data)
			 << " " << fil_crypt_get_type(crypt_data));
	}

	rw_lock_create(fil_space_latch_key, &space->latch, SYNC_FSP);

	if (space->purpose == FIL_TYPE_TEMPORARY) {
		/* SysTablespace::open_or_create() would pass
		size!=0 to fil_space_t::add(), so first_time_open
		would not hold in fil_node_open_file(), and we
		must assign this manually. We do not care about
		the durability or atomicity of writes to the
		temporary tablespace files. */
		space->atomic_write_supported = true;
	}

	HASH_INSERT(fil_space_t, hash, fil_system.spaces, id, space);

	UT_LIST_ADD_LAST(fil_system.space_list, space);

	if (id < SRV_LOG_SPACE_FIRST_ID && id > fil_system.max_assigned_id) {

		fil_system.max_assigned_id = id;
	}

	/* Inform key rotation that there could be something
	to do */
	if (purpose == FIL_TYPE_TABLESPACE
	    && !srv_fil_crypt_rotate_key_age && fil_crypt_threads_event &&
	    (mode == FIL_ENCRYPTION_ON || mode == FIL_ENCRYPTION_OFF ||
		    srv_encrypt_tables)) {
		/* Key rotation is not enabled, need to inform background
		encryption threads. */
		fil_system.rotation_list.push_back(*space);
		space->is_in_rotation_list = true;
		mutex_exit(&fil_system.mutex);
		os_event_set(fil_crypt_threads_event);
	} else {
		mutex_exit(&fil_system.mutex);
	}

	return(space);
}

/*******************************************************************//**
Assigns a new space id for a new single-table tablespace. This works simply by
incrementing the global counter. If 4 billion id's is not enough, we may need
to recycle id's.
@return true if assigned, false if not */
bool
fil_assign_new_space_id(
/*====================*/
	ulint*	space_id)	/*!< in/out: space id */
{
	ulint	id;
	bool	success;

	mutex_enter(&fil_system.mutex);

	id = *space_id;

	if (id < fil_system.max_assigned_id) {
		id = fil_system.max_assigned_id;
	}

	id++;

	if (id > (SRV_LOG_SPACE_FIRST_ID / 2) && (id % 1000000UL == 0)) {
		ib::warn() << "You are running out of new single-table"
			" tablespace id's. Current counter is " << id
			<< " and it must not exceed" << SRV_LOG_SPACE_FIRST_ID
			<< "! To reset the counter to zero you have to dump"
			" all your tables and recreate the whole InnoDB"
			" installation.";
	}

	success = (id < SRV_LOG_SPACE_FIRST_ID);

	if (success) {
		*space_id = fil_system.max_assigned_id = id;
	} else {
		ib::warn() << "You have run out of single-table tablespace"
			" id's! Current counter is " << id
			<< ". To reset the counter to zero"
			" you have to dump all your tables and"
			" recreate the whole InnoDB installation.";
		*space_id = ULINT_UNDEFINED;
	}

	mutex_exit(&fil_system.mutex);

	return(success);
}

/** Trigger a call to fil_node_t::read_page0()
@param[in]	id	tablespace identifier
@return	tablespace
@retval	NULL	if the tablespace does not exist or cannot be read */
fil_space_t* fil_system_t::read_page0(ulint id)
{
	mutex_exit(&mutex);

	ut_ad(id != 0);

	/* It is possible that the tablespace is dropped while we are
	not holding the mutex. */
	if (!fil_mutex_enter_and_prepare_for_io(id)) {
		return NULL;
	}

	fil_space_t* space = fil_space_get_by_id(id);

	if (space == NULL || UT_LIST_GET_LEN(space->chain) == 0) {
		return(NULL);
	}

	/* The following code must change when InnoDB supports
	multiple datafiles per tablespace. */
	ut_a(1 == UT_LIST_GET_LEN(space->chain));

	fil_node_t* node = UT_LIST_GET_FIRST(space->chain);

	/* It must be a single-table tablespace and we have not opened
	the file yet; the following calls will open it and update the
	size fields */

	if (!fil_node_prepare_for_io(node, space)) {
		/* The single-table tablespace can't be opened,
		because the ibd file is missing. */
		return(NULL);
	}

	fil_node_complete_io(node, IORequestRead);

	return space;
}

/*******************************************************************//**
Returns a pointer to the fil_space_t that is in the memory cache
associated with a space id. The caller must lock fil_system.mutex.
@return file_space_t pointer, NULL if space not found */
UNIV_INLINE
fil_space_t*
fil_space_get_space(
/*================*/
	ulint	id)	/*!< in: space id */
{
	fil_space_t* space = fil_space_get_by_id(id);
	if (space == NULL || space->size != 0) {
		return(space);
	}

	switch (space->purpose) {
	case FIL_TYPE_LOG:
		break;
	case FIL_TYPE_TEMPORARY:
	case FIL_TYPE_TABLESPACE:
	case FIL_TYPE_IMPORT:
		space = fil_system.read_page0(id);
	}

	return(space);
}

<<<<<<< HEAD
=======
/** Returns the path from the first fil_node_t found with this space ID.
The caller is responsible for freeing the memory allocated here for the
value returned.
@param[in]	id	Tablespace ID
@return own: A copy of fil_node_t::path, NULL if space ID is zero
or not found. */
char*
fil_space_get_first_path(
	ulint		id)
{
	fil_space_t*	space;
	fil_node_t*	node;
	char*		path;

	ut_ad(fil_system);
	ut_a(id);

	if (!fil_mutex_enter_and_prepare_for_io(id)) {
fail_exit:
		mutex_exit(&fil_system->mutex);
		return(NULL);
	}

	space = fil_space_get_space(id);

	if (space == NULL) {
		goto fail_exit;
	}

	ut_ad(mutex_own(&fil_system->mutex));

	node = UT_LIST_GET_FIRST(space->chain);

	path = mem_strdup(node->name);

	mutex_exit(&fil_system->mutex);

	return(path);
}

>>>>>>> 5da6ffe2
/** Set the recovered size of a tablespace in pages.
@param id	tablespace ID
@param size	recovered size in pages */
UNIV_INTERN
void
fil_space_set_recv_size(ulint id, ulint size)
{
	mutex_enter(&fil_system.mutex);
	ut_ad(size);
	ut_ad(id < SRV_LOG_SPACE_FIRST_ID);

	if (fil_space_t* space = fil_space_get_space(id)) {
		space->recv_size = size;
	}

	mutex_exit(&fil_system.mutex);
}

/*******************************************************************//**
Returns the size of the space in pages. The tablespace must be cached in the
memory cache.
@return space size, 0 if space not found */
ulint
fil_space_get_size(
/*===============*/
	ulint	id)	/*!< in: space id */
{
	fil_space_t*	space;
	ulint		size;

	ut_ad(fil_system.is_initialised());
	mutex_enter(&fil_system.mutex);

	space = fil_space_get_space(id);

	size = space ? space->size : 0;

	mutex_exit(&fil_system.mutex);

	return(size);
}

/*******************************************************************//**
Returns the flags of the space. The tablespace must be cached
in the memory cache.
@return flags, ULINT_UNDEFINED if space not found */
ulint
fil_space_get_flags(
/*================*/
	ulint	id)	/*!< in: space id */
{
	fil_space_t*	space;
	ulint		flags;

	ut_ad(fil_system.is_initialised());

	mutex_enter(&fil_system.mutex);

	space = fil_space_get_space(id);

	if (space == NULL) {
		mutex_exit(&fil_system.mutex);

		return(ULINT_UNDEFINED);
	}

	flags = space->flags;

	mutex_exit(&fil_system.mutex);

	return(flags);
}

/** Open each file. Only invoked on fil_system.temp_space.
@return whether all files were opened */
bool fil_space_t::open()
{
	ut_ad(fil_system.is_initialised());

	mutex_enter(&fil_system.mutex);
	ut_ad(this == fil_system.temp_space
	      || srv_operation == SRV_OPERATION_BACKUP
	      || srv_operation == SRV_OPERATION_RESTORE
	      || srv_operation == SRV_OPERATION_RESTORE_DELTA);

	for (fil_node_t* node = UT_LIST_GET_FIRST(chain);
	     node != NULL;
	     node = UT_LIST_GET_NEXT(chain, node)) {
		if (!node->is_open() && !fil_node_open_file(node)) {
			mutex_exit(&fil_system.mutex);
			return false;
		}
	}

	mutex_exit(&fil_system.mutex);
	return true;
}

/** Close each file. Only invoked on fil_system.temp_space. */
void fil_space_t::close()
{
	if (!fil_system.is_initialised()) {
		return;
	}

	mutex_enter(&fil_system.mutex);
	ut_ad(this == fil_system.temp_space
	      || srv_operation == SRV_OPERATION_BACKUP
	      || srv_operation == SRV_OPERATION_RESTORE
	      || srv_operation == SRV_OPERATION_RESTORE_DELTA);

	for (fil_node_t* node = UT_LIST_GET_FIRST(chain);
	     node != NULL;
	     node = UT_LIST_GET_NEXT(chain, node)) {
		if (node->is_open()) {
			node->close();
		}
	}

	mutex_exit(&fil_system.mutex);
}

/** Returns the page size of the space and whether it is compressed or not.
The tablespace must be cached in the memory cache.
@param[in]	id	space id
@param[out]	found	true if tablespace was found
@return page size */
const page_size_t
fil_space_get_page_size(
	ulint	id,
	bool*	found)
{
	const ulint	flags = fil_space_get_flags(id);

	if (flags == ULINT_UNDEFINED) {
		*found = false;
		return(univ_page_size);
	}

	*found = true;

	return(page_size_t(flags));
}

void fil_system_t::create(ulint hash_size)
{
	ut_ad(this == &fil_system);
	ut_ad(!is_initialised());
	ut_ad(!(srv_page_size % FSP_EXTENT_SIZE));
	ut_ad(srv_page_size);
	ut_ad(!spaces);

	m_initialised = true;

	compile_time_assert(!(UNIV_PAGE_SIZE_MAX % FSP_EXTENT_SIZE_MAX));
	compile_time_assert(!(UNIV_PAGE_SIZE_MIN % FSP_EXTENT_SIZE_MIN));

	ut_ad(hash_size > 0);

	mutex_create(LATCH_ID_FIL_SYSTEM, &mutex);

	spaces = hash_create(hash_size);

	fil_space_crypt_init();
}

void fil_system_t::close()
{
	ut_ad(this == &fil_system);
	ut_a(!UT_LIST_GET_LEN(LRU));
	ut_a(unflushed_spaces.empty());
	ut_a(!UT_LIST_GET_LEN(space_list));
	ut_ad(!sys_space);
	ut_ad(!temp_space);

	if (is_initialised()) {
		m_initialised = false;
		hash_table_free(spaces);
		spaces = NULL;
		mutex_free(&mutex);
		fil_space_crypt_cleanup();
	}

	ut_ad(!spaces);
}

/*******************************************************************//**
Opens all log files and system tablespace data files. They stay open until the
database server shutdown. This should be called at a server startup after the
space objects for the log and the system tablespace have been created. The
purpose of this operation is to make sure we never run out of file descriptors
if we need to read from the insert buffer or to write to the log. */
void
fil_open_log_and_system_tablespace_files(void)
/*==========================================*/
{
	fil_space_t*	space;

	mutex_enter(&fil_system.mutex);

	for (space = UT_LIST_GET_FIRST(fil_system.space_list);
	     space != NULL;
	     space = UT_LIST_GET_NEXT(space_list, space)) {

		fil_node_t*	node;

		if (fil_space_belongs_in_lru(space)) {

			continue;
		}

		for (node = UT_LIST_GET_FIRST(space->chain);
		     node != NULL;
		     node = UT_LIST_GET_NEXT(chain, node)) {

			if (!node->is_open()) {
				if (!fil_node_open_file(node)) {
					/* This func is called during server's
					startup. If some file of log or system
					tablespace is missing, the server
					can't start successfully. So we should
					assert for it. */
					ut_a(0);
				}
			}

			if (srv_max_n_open_files < 10 + fil_system.n_open) {

				ib::warn() << "You must raise the value of"
					" innodb_open_files in my.cnf!"
					" Remember that InnoDB keeps all"
					" log files and all system"
					" tablespace files open"
					" for the whole time mysqld is"
					" running, and needs to open also"
					" some .ibd files if the"
					" file-per-table storage model is used."
					" Current open files "
					<< fil_system.n_open
					<< ", max allowed open files "
					<< srv_max_n_open_files
					<< ".";
			}
		}
	}

	mutex_exit(&fil_system.mutex);
}

/*******************************************************************//**
Closes all open files. There must not be any pending i/o's or not flushed
modifications in the files. */
void
fil_close_all_files(void)
/*=====================*/
{
	fil_space_t*	space;

	/* At shutdown, we should not have any files in this list. */
	ut_ad(fil_system.is_initialised());
	ut_ad(srv_fast_shutdown == 2
	      || !srv_was_started
	      || UT_LIST_GET_LEN(fil_system.named_spaces) == 0);

	mutex_enter(&fil_system.mutex);

	for (space = UT_LIST_GET_FIRST(fil_system.space_list);
	     space != NULL; ) {
		fil_node_t*	node;
		fil_space_t*	prev_space = space;

		for (node = UT_LIST_GET_FIRST(space->chain);
		     node != NULL;
		     node = UT_LIST_GET_NEXT(chain, node)) {

			if (node->is_open()) {
				node->close();
			}
		}

		space = UT_LIST_GET_NEXT(space_list, space);
		fil_space_detach(prev_space);
		fil_space_free_low(prev_space);
	}

	mutex_exit(&fil_system.mutex);

	ut_ad(srv_fast_shutdown == 2
	      || !srv_was_started
	      || UT_LIST_GET_LEN(fil_system.named_spaces) == 0);
}

/*******************************************************************//**
Closes the redo log files. There must not be any pending i/o's or not
flushed modifications in the files. */
void
fil_close_log_files(
/*================*/
	bool	free)	/*!< in: whether to free the memory object */
{
	fil_space_t*	space;

	mutex_enter(&fil_system.mutex);

	space = UT_LIST_GET_FIRST(fil_system.space_list);

	while (space != NULL) {
		fil_node_t*	node;
		fil_space_t*	prev_space = space;

		if (space->purpose != FIL_TYPE_LOG) {
			space = UT_LIST_GET_NEXT(space_list, space);
			continue;
		}

		/* Log files are not in the fil_system.named_spaces list. */
		ut_ad(space->max_lsn == 0);

		for (node = UT_LIST_GET_FIRST(space->chain);
		     node != NULL;
		     node = UT_LIST_GET_NEXT(chain, node)) {

			if (node->is_open()) {
				node->close();
			}
		}

		space = UT_LIST_GET_NEXT(space_list, space);

		if (free) {
			fil_space_detach(prev_space);
			fil_space_free_low(prev_space);
		}
	}

	mutex_exit(&fil_system.mutex);

	if (free) {
		log_sys.log.close();
	}
}

/*******************************************************************//**
Sets the max tablespace id counter if the given number is bigger than the
previous value. */
void
fil_set_max_space_id_if_bigger(
/*===========================*/
	ulint	max_id)	/*!< in: maximum known id */
{
	if (max_id >= SRV_LOG_SPACE_FIRST_ID) {
		ib::fatal() << "Max tablespace id is too high, " << max_id;
	}

	mutex_enter(&fil_system.mutex);

	if (fil_system.max_assigned_id < max_id) {

		fil_system.max_assigned_id = max_id;
	}

	mutex_exit(&fil_system.mutex);
}

/** Write the flushed LSN to the page header of the first page in the
system tablespace.
@param[in]	lsn	flushed LSN
@return DB_SUCCESS or error number */
dberr_t
fil_write_flushed_lsn(
	lsn_t	lsn)
{
	byte*	buf1;
	byte*	buf;
	dberr_t	err = DB_TABLESPACE_NOT_FOUND;

	buf1 = static_cast<byte*>(ut_malloc_nokey(2U << srv_page_size_shift));
	buf = static_cast<byte*>(ut_align(buf1, srv_page_size));

	const page_id_t	page_id(TRX_SYS_SPACE, 0);

	err = fil_read(page_id, univ_page_size, 0, srv_page_size,
		       buf);

	if (err == DB_SUCCESS) {
		mach_write_to_8(buf + FIL_PAGE_FILE_FLUSH_LSN_OR_KEY_VERSION, lsn);
		err = fil_write(page_id, univ_page_size, 0,
				srv_page_size, buf);
		fil_flush_file_spaces(FIL_TYPE_TABLESPACE);
	}

	ut_free(buf1);
	return(err);
}

/** Acquire a tablespace when it could be dropped concurrently.
Used by background threads that do not necessarily hold proper locks
for concurrency control.
@param[in]	id	tablespace ID
@param[in]	silent	whether to silently ignore missing tablespaces
@return	the tablespace
@retval	NULL if missing or being deleted or truncated */
UNIV_INTERN
fil_space_t*
fil_space_acquire_low(ulint id, bool silent)
{
	fil_space_t*	space;

	mutex_enter(&fil_system.mutex);

	space = fil_space_get_by_id(id);

	if (space == NULL) {
		if (!silent) {
			ib::warn() << "Trying to access missing"
				" tablespace " << id;
		}
	} else if (!space->acquire()) {
		space = NULL;
	}

	mutex_exit(&fil_system.mutex);

	return(space);
}

/** Acquire a tablespace for reading or writing a block,
when it could be dropped concurrently.
@param[in]	id	tablespace ID
@return	the tablespace
@retval	NULL if missing */
fil_space_t*
fil_space_acquire_for_io(ulint id)
{
	mutex_enter(&fil_system.mutex);

	fil_space_t* space = fil_space_get_by_id(id);

	if (space) {
		space->acquire_for_io();
	}

	mutex_exit(&fil_system.mutex);

	return(space);
}

/********************************************************//**
Creates the database directory for a table if it does not exist yet. */
void
fil_create_directory_for_tablename(
/*===============================*/
	const char*	name)	/*!< in: name in the standard
				'databasename/tablename' format */
{
	const char*	namend;
	char*		path;
	ulint		len;

	len = strlen(fil_path_to_mysql_datadir);
	namend = strchr(name, '/');
	ut_a(namend);
	path = static_cast<char*>(
		ut_malloc_nokey(len + ulint(namend - name) + 2));

	memcpy(path, fil_path_to_mysql_datadir, len);
	path[len] = '/';
	memcpy(path + len + 1, name, ulint(namend - name));
	path[len + ulint(namend - name) + 1] = 0;

	os_normalize_path(path);

	bool	success = os_file_create_directory(path, false);
	ut_a(success);

	ut_free(path);
}

/** Write a log record about an operation on a tablespace file.
@param[in]	type		MLOG_FILE_NAME or MLOG_FILE_DELETE
or MLOG_FILE_CREATE2 or MLOG_FILE_RENAME2
@param[in]	space_id	tablespace identifier
@param[in]	first_page_no	first page number in the file
@param[in]	path		file path
@param[in]	new_path	if type is MLOG_FILE_RENAME2, the new name
@param[in]	flags		if type is MLOG_FILE_CREATE2, the space flags
@param[in,out]	mtr		mini-transaction */
static
void
fil_op_write_log(
	mlog_id_t	type,
	ulint		space_id,
	ulint		first_page_no,
	const char*	path,
	const char*	new_path,
	ulint		flags,
	mtr_t*		mtr)
{
	byte*		log_ptr;
	ulint		len;

	ut_ad(first_page_no == 0 || type == MLOG_FILE_CREATE2);
	ut_ad(fsp_flags_is_valid(flags, space_id));

	/* fil_name_parse() requires that there be at least one path
	separator and that the file path end with ".ibd". */
	ut_ad(strchr(path, OS_PATH_SEPARATOR) != NULL);
	ut_ad(first_page_no /* trimming an undo tablespace */
	      || !strcmp(&path[strlen(path) - strlen(DOT_IBD)], DOT_IBD));

	log_ptr = mlog_open(mtr, 11 + 4 + 2 + 1);

	if (log_ptr == NULL) {
		/* Logging in mtr is switched off during crash recovery:
		in that case mlog_open returns NULL */
		return;
	}

	log_ptr = mlog_write_initial_log_record_low(
		type, space_id, first_page_no, log_ptr, mtr);

	if (type == MLOG_FILE_CREATE2) {
		mach_write_to_4(log_ptr, flags);
		log_ptr += 4;
	}

	/* Let us store the strings as null-terminated for easier readability
	and handling */

	len = strlen(path) + 1;

	mach_write_to_2(log_ptr, len);
	log_ptr += 2;
	mlog_close(mtr, log_ptr);

	mlog_catenate_string(
		mtr, reinterpret_cast<const byte*>(path), len);

	switch (type) {
	case MLOG_FILE_RENAME2:
		ut_ad(strchr(new_path, OS_PATH_SEPARATOR) != NULL);
		len = strlen(new_path) + 1;
		log_ptr = mlog_open(mtr, 2 + len);
		ut_a(log_ptr);
		mach_write_to_2(log_ptr, len);
		log_ptr += 2;
		mlog_close(mtr, log_ptr);

		mlog_catenate_string(
			mtr, reinterpret_cast<const byte*>(new_path), len);
		break;
	case MLOG_FILE_NAME:
	case MLOG_FILE_DELETE:
	case MLOG_FILE_CREATE2:
		break;
	default:
		ut_ad(0);
	}
}

/** Write redo log for renaming a file.
@param[in]	space_id	tablespace id
@param[in]	first_page_no	first page number in the file
@param[in]	old_name	tablespace file name
@param[in]	new_name	tablespace file name after renaming
@param[in,out]	mtr		mini-transaction */
static
void
fil_name_write_rename_low(
	ulint		space_id,
	ulint		first_page_no,
	const char*	old_name,
	const char*	new_name,
	mtr_t*		mtr)
{
	ut_ad(!is_predefined_tablespace(space_id));

	fil_op_write_log(
		MLOG_FILE_RENAME2,
		space_id, first_page_no, old_name, new_name, 0, mtr);
}

/** Write redo log for renaming a file.
@param[in]	space_id	tablespace id
@param[in]	old_name	tablespace file name
@param[in]	new_name	tablespace file name after renaming */
static void
fil_name_write_rename(
	ulint		space_id,
	const char*	old_name,
	const char*	new_name)
{
	mtr_t	mtr;
	mtr.start();
	fil_name_write_rename_low(space_id, 0, old_name, new_name, &mtr);
	mtr.commit();
	log_write_up_to(mtr.commit_lsn(), true);
}

/** Write MLOG_FILE_NAME for a file.
@param[in]	space_id	tablespace id
@param[in]	first_page_no	first page number in the file
@param[in]	name		tablespace file name
@param[in,out]	mtr		mini-transaction */
static
void
fil_name_write(
	ulint		space_id,
	ulint		first_page_no,
	const char*	name,
	mtr_t*		mtr)
{
	fil_op_write_log(
		MLOG_FILE_NAME, space_id, first_page_no, name, NULL, 0, mtr);
}
/** Write MLOG_FILE_NAME for a file.
@param[in]	space		tablespace
@param[in]	first_page_no	first page number in the file
@param[in]	file		tablespace file
@param[in,out]	mtr		mini-transaction */
static
void
fil_name_write(
	const fil_space_t*	space,
	ulint			first_page_no,
	const fil_node_t*	file,
	mtr_t*			mtr)
{
	fil_name_write(space->id, first_page_no, file->name, mtr);
}

/** Replay a file rename operation if possible.
@param[in]	space_id	tablespace identifier
@param[in]	first_page_no	first page number in the file
@param[in]	name		old file name
@param[in]	new_name	new file name
@return	whether the operation was successfully applied
(the name did not exist, or new_name did not exist and
name was successfully renamed to new_name)  */
bool
fil_op_replay_rename(
	ulint		space_id,
	ulint		first_page_no,
	const char*	name,
	const char*	new_name)
{
	ut_ad(first_page_no == 0);

	/* In order to replay the rename, the following must hold:
	* The new name is not already used.
	* A tablespace exists with the old name.
	* The space ID for that tablepace matches this log entry.
	This will prevent unintended renames during recovery. */
	fil_space_t*	space = fil_space_get(space_id);

	if (space == NULL) {
		return(true);
	}

	const bool name_match
		= strcmp(name, UT_LIST_GET_FIRST(space->chain)->name) == 0;

	if (!name_match) {
		return(true);
	}

	/* Create the database directory for the new name, if
	it does not exist yet */

	const char*	namend = strrchr(new_name, OS_PATH_SEPARATOR);
	ut_a(namend != NULL);

	char*		dir = static_cast<char*>(
		ut_malloc_nokey(ulint(namend - new_name) + 1));

	memcpy(dir, new_name, ulint(namend - new_name));
	dir[namend - new_name] = '\0';

	bool		success = os_file_create_directory(dir, false);
	ut_a(success);

	ulint		dirlen = 0;

	if (const char* dirend = strrchr(dir, OS_PATH_SEPARATOR)) {
		dirlen = ulint(dirend - dir) + 1;
	}

	ut_free(dir);

	/* New path must not exist. */
	dberr_t		err = fil_rename_tablespace_check(
		name, new_name, false);
	if (err != DB_SUCCESS) {
		ib::error() << " Cannot replay file rename."
			" Remove either file and try again.";
		return(false);
	}

	char*		new_table = mem_strdupl(
		new_name + dirlen,
		strlen(new_name + dirlen)
		- 4 /* remove ".ibd" */);

	ut_ad(new_table[ulint(namend - new_name) - dirlen]
	      == OS_PATH_SEPARATOR);
#if OS_PATH_SEPARATOR != '/'
	new_table[namend - new_name - dirlen] = '/';
#endif

	if (!fil_rename_tablespace(
		    space_id, name, new_table, new_name)) {
		ut_error;
	}

	ut_free(new_table);
	return(true);
}

/** File operations for tablespace */
enum fil_operation_t {
	FIL_OPERATION_DELETE,	/*!< delete a single-table tablespace */
	FIL_OPERATION_CLOSE,	/*!< close a single-table tablespace */
	FIL_OPERATION_TRUNCATE	/*!< truncate an undo tablespace */
};

/** Check for pending operations.
@param[in]	space	tablespace
@param[in]	count	number of attempts so far
@return 0 if no operations else count + 1. */
static
ulint
fil_check_pending_ops(const fil_space_t* space, ulint count)
{
	ut_ad(mutex_own(&fil_system.mutex));

	if (!space) {
		return 0;
	}

	if (uint32_t n_pending_ops = space->referenced()) {

		/* Give a warning every 10 second, starting after 1 second */
		if ((count % 500) == 50) {
			ib::warn() << "Trying to close/delete/truncate"
				" tablespace '" << space->name
				<< "' but there are " << n_pending_ops
				<< " pending operations on it.";
		}

		return(count + 1);
	}

	return(0);
}

/*******************************************************************//**
Check for pending IO.
@return 0 if no pending else count + 1. */
static
ulint
fil_check_pending_io(
/*=================*/
	fil_operation_t	operation,	/*!< in: File operation */
	fil_space_t*	space,		/*!< in/out: Tablespace to check */
	fil_node_t**	node,		/*!< out: Node in space list */
	ulint		count)		/*!< in: number of attempts so far */
{
	ut_ad(mutex_own(&fil_system.mutex));
	ut_ad(!space->referenced());

	switch (operation) {
	case FIL_OPERATION_DELETE:
	case FIL_OPERATION_CLOSE:
		break;
	case FIL_OPERATION_TRUNCATE:
		space->is_being_truncated = true;
		break;
	}

	/* The following code must change when InnoDB supports
	multiple datafiles per tablespace. */
	ut_a(UT_LIST_GET_LEN(space->chain) == 1);

	*node = UT_LIST_GET_FIRST(space->chain);

	if (space->n_pending_flushes > 0 || (*node)->n_pending > 0) {

		ut_a(!(*node)->being_extended);

		if (count > 1000) {
			ib::warn() << "Trying to delete/close/truncate"
				" tablespace '" << space->name
				<< "' but there are "
				<< space->n_pending_flushes
				<< " flushes and " << (*node)->n_pending
				<< " pending i/o's on it.";
		}

		return(count + 1);
	}

	return(0);
}

/*******************************************************************//**
Check pending operations on a tablespace.
@return DB_SUCCESS or error failure. */
static
dberr_t
fil_check_pending_operations(
/*=========================*/
	ulint		id,		/*!< in: space id */
	fil_operation_t	operation,	/*!< in: File operation */
	fil_space_t**	space,		/*!< out: tablespace instance
					in memory */
	char**		path)		/*!< out/own: tablespace path */
{
	ulint		count = 0;

	ut_a(!is_system_tablespace(id));
	ut_ad(space);

	*space = 0;

	mutex_enter(&fil_system.mutex);
	fil_space_t* sp = fil_space_get_by_id(id);

	if (sp) {
		if (sp->crypt_data && sp->acquire()) {
			mutex_exit(&fil_system.mutex);
			fil_space_crypt_close_tablespace(sp);
			mutex_enter(&fil_system.mutex);
			sp->release();
		}
		sp->set_stopping(true);
	}

	/* Check for pending operations. */

	do {
		sp = fil_space_get_by_id(id);

		count = fil_check_pending_ops(sp, count);

		mutex_exit(&fil_system.mutex);

		if (count > 0) {
			os_thread_sleep(20000);
		}

		mutex_enter(&fil_system.mutex);
	} while (count > 0);

	/* Check for pending IO. */

	for (;;) {
		sp = fil_space_get_by_id(id);

		if (sp == NULL) {
			mutex_exit(&fil_system.mutex);
			return(DB_TABLESPACE_NOT_FOUND);
		}

		fil_node_t*	node;

		count = fil_check_pending_io(operation, sp, &node, count);

		if (count == 0 && path) {
			*path = mem_strdup(node->name);
		}

		mutex_exit(&fil_system.mutex);

		if (count == 0) {
			break;
		}

		os_thread_sleep(20000);
		mutex_enter(&fil_system.mutex);
	}

	ut_ad(sp);

	*space = sp;
	return(DB_SUCCESS);
}

/*******************************************************************//**
Closes a single-table tablespace. The tablespace must be cached in the
memory cache. Free all pages used by the tablespace.
@return DB_SUCCESS or error */
dberr_t
fil_close_tablespace(
/*=================*/
	trx_t*		trx,	/*!< in/out: Transaction covering the close */
	ulint		id)	/*!< in: space id */
{
	char*		path = 0;
	fil_space_t*	space = 0;
	dberr_t		err;

	ut_a(!is_system_tablespace(id));

	err = fil_check_pending_operations(id, FIL_OPERATION_CLOSE,
					   &space, &path);

	if (err != DB_SUCCESS) {
		return(err);
	}

	ut_a(space);
	ut_a(path != 0);

	rw_lock_x_lock(&space->latch);

	/* Invalidate in the buffer pool all pages belonging to the
	tablespace. Since we have set space->stop_new_ops = true, readahead
	or ibuf merge can no longer read more pages of this tablespace to the
	buffer pool. Thus we can clean the tablespace out of the buffer pool
	completely and permanently. The flag stop_new_ops also prevents
	fil_flush() from being applied to this tablespace. */

	{
		FlushObserver observer(space, trx, NULL);
		buf_LRU_flush_or_remove_pages(id, &observer);
	}

	/* If the free is successful, the X lock will be released before
	the space memory data structure is freed. */

	if (!fil_space_free(id, true)) {
		rw_lock_x_unlock(&space->latch);
		err = DB_TABLESPACE_NOT_FOUND;
	} else {
		err = DB_SUCCESS;
	}

	/* If it is a delete then also delete any generated files, otherwise
	when we drop the database the remove directory will fail. */

	char*	cfg_name = fil_make_filepath(path, NULL, CFG, false);
	if (cfg_name != NULL) {
		os_file_delete_if_exists(innodb_data_file_key, cfg_name, NULL);
		ut_free(cfg_name);
	}

	ut_free(path);

	return(err);
}

/** Determine whether a table can be accessed in operations that are
not (necessarily) protected by meta-data locks.
(Rollback would generally be protected, but rollback of
FOREIGN KEY CASCADE/SET NULL is not protected by meta-data locks
but only by InnoDB table locks, which may be broken by
lock_remove_all_on_table().)
@param[in]	table	persistent table
checked @return whether the table is accessible */
bool fil_table_accessible(const dict_table_t* table)
{
	if (UNIV_UNLIKELY(!table->is_readable() || table->corrupted)) {
		return(false);
	}

	mutex_enter(&fil_system.mutex);
	bool accessible = table->space && !table->space->is_stopping();
	mutex_exit(&fil_system.mutex);
	ut_ad(accessible || dict_table_is_file_per_table(table));
	return accessible;
}

/** Delete a tablespace and associated .ibd file.
@param[in]	id		tablespace identifier
@param[in]	if_exists	whether to ignore missing tablespace
@return	DB_SUCCESS or error */
dberr_t fil_delete_tablespace(ulint id, bool if_exists)
{
	char*		path = 0;
	fil_space_t*	space = 0;

	ut_a(!is_system_tablespace(id));

	dberr_t err = fil_check_pending_operations(
		id, FIL_OPERATION_DELETE, &space, &path);

	if (err != DB_SUCCESS) {
		if (!if_exists) {
			ib::error() << "Cannot delete tablespace " << id
				    << " because it is not found"
				       " in the tablespace memory cache.";
		}

		return(err);
	}

	ut_a(space);
	ut_a(path != 0);

	/* IMPORTANT: Because we have set space::stop_new_ops there
	can't be any new ibuf merges, reads or flushes. We are here
	because node::n_pending was zero above. However, it is still
	possible to have pending read and write requests:

	A read request can happen because the reader thread has
	gone through the ::stop_new_ops check in buf_page_init_for_read()
	before the flag was set and has not yet incremented ::n_pending
	when we checked it above.

	A write request can be issued any time because we don't check
	the ::stop_new_ops flag when queueing a block for write.

	We deal with pending write requests in the following function
	where we'd minimally evict all dirty pages belonging to this
	space from the flush_list. Note that if a block is IO-fixed
	we'll wait for IO to complete.

	To deal with potential read requests, we will check the
	::stop_new_ops flag in fil_io(). */

	buf_LRU_flush_or_remove_pages(id, NULL);

	/* If it is a delete then also delete any generated files, otherwise
	when we drop the database the remove directory will fail. */
	{
		/* Before deleting the file, write a log record about
		it, so that InnoDB crash recovery will expect the file
		to be gone. */
		mtr_t		mtr;

		mtr_start(&mtr);
		fil_op_write_log(MLOG_FILE_DELETE, id, 0, path, NULL, 0, &mtr);
		mtr_commit(&mtr);
		/* Even if we got killed shortly after deleting the
		tablespace file, the record must have already been
		written to the redo log. */
		log_write_up_to(mtr.commit_lsn(), true);

		char*	cfg_name = fil_make_filepath(path, NULL, CFG, false);
		if (cfg_name != NULL) {
			os_file_delete_if_exists(innodb_data_file_key, cfg_name, NULL);
			ut_free(cfg_name);
		}
	}

	/* Delete the link file pointing to the ibd file we are deleting. */
	if (FSP_FLAGS_HAS_DATA_DIR(space->flags)) {
		RemoteDatafile::delete_link_file(space->name);
	}

	mutex_enter(&fil_system.mutex);

	/* Double check the sanity of pending ops after reacquiring
	the fil_system::mutex. */
	if (const fil_space_t* s = fil_space_get_by_id(id)) {
		ut_a(s == space);
		ut_a(!space->referenced());
		ut_a(UT_LIST_GET_LEN(space->chain) == 1);
		fil_node_t* node = UT_LIST_GET_FIRST(space->chain);
		ut_a(node->n_pending == 0);

		fil_space_detach(space);
		mutex_exit(&fil_system.mutex);

		log_mutex_enter();

		if (space->max_lsn != 0) {
			ut_d(space->max_lsn = 0);
			UT_LIST_REMOVE(fil_system.named_spaces, space);
		}

		log_mutex_exit();
		fil_space_free_low(space);

		if (!os_file_delete(innodb_data_file_key, path)
		    && !os_file_delete_if_exists(
			    innodb_data_file_key, path, NULL)) {

			/* Note: This is because we have removed the
			tablespace instance from the cache. */

			err = DB_IO_ERROR;
		}
	} else {
		mutex_exit(&fil_system.mutex);
		err = DB_TABLESPACE_NOT_FOUND;
	}

	ut_free(path);

	return(err);
}

/** Prepare to truncate an undo tablespace.
@param[in]	space_id	undo tablespace id
@return	the tablespace
@retval	NULL if tablespace not found */
fil_space_t* fil_truncate_prepare(ulint space_id)
{
	/* Stop all I/O on the tablespace and ensure that related
	pages are flushed to disk. */
	fil_space_t* space;
	if (fil_check_pending_operations(space_id, FIL_OPERATION_TRUNCATE,
					 &space, NULL) != DB_SUCCESS) {
		return NULL;
	}
	ut_ad(space != NULL);
	return space;
}

/** Write log about an undo tablespace truncate operation. */
void fil_truncate_log(fil_space_t* space, ulint size, mtr_t* mtr)
{
	/* Write a MLOG_FILE_CREATE2 record with the new size, so that
	recovery and backup will ignore any preceding redo log records
	for writing pages that are after the new end of the tablespace. */
	ut_ad(UT_LIST_GET_LEN(space->chain) == 1);
	const fil_node_t* file = UT_LIST_GET_FIRST(space->chain);
	fil_op_write_log(MLOG_FILE_CREATE2, space->id, size, file->name,
			 NULL, space->flags & ~FSP_FLAGS_MEM_MASK, mtr);
}

/*******************************************************************//**
Allocates and builds a file name from a path, a table or tablespace name
and a suffix. The string must be freed by caller with ut_free().
@param[in] path NULL or the direcory path or the full path and filename.
@param[in] name NULL if path is full, or Table/Tablespace name
@param[in] suffix NULL or the file extention to use.
@param[in] trim_name true if the last name on the path should be trimmed.
@return own: file name */
char*
fil_make_filepath(
	const char*	path,
	const char*	name,
	ib_extention	ext,
	bool		trim_name)
{
	/* The path may contain the basename of the file, if so we do not
	need the name.  If the path is NULL, we can use the default path,
	but there needs to be a name. */
	ut_ad(path != NULL || name != NULL);

	/* If we are going to strip a name off the path, there better be a
	path and a new name to put back on. */
	ut_ad(!trim_name || (path != NULL && name != NULL));

	if (path == NULL) {
		path = fil_path_to_mysql_datadir;
	}

	ulint	len		= 0;	/* current length */
	ulint	path_len	= strlen(path);
	ulint	name_len	= (name ? strlen(name) : 0);
	const char* suffix	= dot_ext[ext];
	ulint	suffix_len	= strlen(suffix);
	ulint	full_len	= path_len + 1 + name_len + suffix_len + 1;

	char*	full_name = static_cast<char*>(ut_malloc_nokey(full_len));
	if (full_name == NULL) {
		return NULL;
	}

	/* If the name is a relative path, do not prepend "./". */
	if (path[0] == '.'
	    && (path[1] == '\0' || path[1] == OS_PATH_SEPARATOR)
	    && name != NULL && name[0] == '.') {
		path = NULL;
		path_len = 0;
	}

	if (path != NULL) {
		memcpy(full_name, path, path_len);
		len = path_len;
		full_name[len] = '\0';
		os_normalize_path(full_name);
	}

	if (trim_name) {
		/* Find the offset of the last DIR separator and set it to
		null in order to strip off the old basename from this path. */
		char* last_dir_sep = strrchr(full_name, OS_PATH_SEPARATOR);
		if (last_dir_sep) {
			last_dir_sep[0] = '\0';
			len = strlen(full_name);
		}
	}

	if (name != NULL) {
		if (len && full_name[len - 1] != OS_PATH_SEPARATOR) {
			/* Add a DIR separator */
			full_name[len] = OS_PATH_SEPARATOR;
			full_name[++len] = '\0';
		}

		char*	ptr = &full_name[len];
		memcpy(ptr, name, name_len);
		len += name_len;
		full_name[len] = '\0';
		os_normalize_path(ptr);
	}

	/* Make sure that the specified suffix is at the end of the filepath
	string provided. This assumes that the suffix starts with '.'.
	If the first char of the suffix is found in the filepath at the same
	length as the suffix from the end, then we will assume that there is
	a previous suffix that needs to be replaced. */
	if (suffix != NULL) {
		/* Need room for the trailing null byte. */
		ut_ad(len < full_len);

		if ((len > suffix_len)
		   && (full_name[len - suffix_len] == suffix[0])) {
			/* Another suffix exists, make it the one requested. */
			memcpy(&full_name[len - suffix_len], suffix, suffix_len);

		} else {
			/* No previous suffix, add it. */
			ut_ad(len + suffix_len < full_len);
			memcpy(&full_name[len], suffix, suffix_len);
			full_name[len + suffix_len] = '\0';
		}
	}

	return(full_name);
}

/** Test if a tablespace file can be renamed to a new filepath by checking
if that the old filepath exists and the new filepath does not exist.
@param[in]	old_path	old filepath
@param[in]	new_path	new filepath
@param[in]	is_discarded	whether the tablespace is discarded
@param[in]	replace_new	whether to ignore the existence of new_path
@return innodb error code */
static dberr_t
fil_rename_tablespace_check(
	const char*	old_path,
	const char*	new_path,
	bool		is_discarded,
	bool		replace_new)
{
	bool	exists = false;
	os_file_type_t	ftype;

	if (!is_discarded
	    && os_file_status(old_path, &exists, &ftype)
	    && !exists) {
		ib::error() << "Cannot rename '" << old_path
			<< "' to '" << new_path
			<< "' because the source file"
			<< " does not exist.";
		return(DB_TABLESPACE_NOT_FOUND);
	}

	exists = false;
	if (os_file_status(new_path, &exists, &ftype) && !exists) {
		return DB_SUCCESS;
	}

	if (!replace_new) {
		ib::error() << "Cannot rename '" << old_path
			<< "' to '" << new_path
			<< "' because the target file exists."
			" Remove the target file and try again.";
		return(DB_TABLESPACE_EXISTS);
	}

	/* This must be during the ROLLBACK of TRUNCATE TABLE.
	Because InnoDB only allows at most one data dictionary
	transaction at a time, and because this incomplete TRUNCATE
	would have created a new tablespace file, we must remove
	a possibly existing tablespace that is associated with the
	new tablespace file. */
retry:
	mutex_enter(&fil_system.mutex);
	for (fil_space_t* space = UT_LIST_GET_FIRST(fil_system.space_list);
	     space; space = UT_LIST_GET_NEXT(space_list, space)) {
		ulint id = space->id;
		if (id && id < SRV_LOG_SPACE_FIRST_ID
		    && space->purpose == FIL_TYPE_TABLESPACE
		    && !strcmp(new_path,
			       UT_LIST_GET_FIRST(space->chain)->name)) {
			ib::info() << "TRUNCATE rollback: " << id
				<< "," << new_path;
			mutex_exit(&fil_system.mutex);
			dberr_t err = fil_delete_tablespace(id);
			if (err != DB_SUCCESS) {
				return err;
			}
			goto retry;
		}
	}
	mutex_exit(&fil_system.mutex);
	fil_delete_file(new_path);

	return(DB_SUCCESS);
}

dberr_t fil_space_t::rename(const char* name, const char* path, bool log,
			    bool replace)
{
	ut_ad(UT_LIST_GET_LEN(chain) == 1);
	ut_ad(!is_system_tablespace(id));

	if (log) {
		dberr_t err = fil_rename_tablespace_check(
			chain.start->name, path, false, replace);
		if (err != DB_SUCCESS) {
			return(err);
		}
		fil_name_write_rename(id, chain.start->name, path);
	}

	return fil_rename_tablespace(id, chain.start->name, name, path)
		? DB_SUCCESS : DB_ERROR;
}

/** Rename a single-table tablespace.
The tablespace must exist in the memory cache.
@param[in]	id		tablespace identifier
@param[in]	old_path	old file name
@param[in]	new_name	new table name in the
databasename/tablename format
@param[in]	new_path_in	new file name,
or NULL if it is located in the normal data directory
@return true if success */
static bool
fil_rename_tablespace(
	ulint		id,
	const char*	old_path,
	const char*	new_name,
	const char*	new_path_in)
{
	fil_space_t*	space;
	fil_node_t*	node;
	ut_a(id != 0);

	ut_ad(strchr(new_name, '/') != NULL);

	mutex_enter(&fil_system.mutex);

	space = fil_space_get_by_id(id);

	if (space == NULL) {
		ib::error() << "Cannot find space id " << id
			<< " in the tablespace memory cache, though the file '"
			<< old_path
			<< "' in a rename operation should have that id.";
		mutex_exit(&fil_system.mutex);
		return(false);
	}

	/* The following code must change when InnoDB supports
	multiple datafiles per tablespace. */
	ut_a(UT_LIST_GET_LEN(space->chain) == 1);
	node = UT_LIST_GET_FIRST(space->chain);
	ut_a(space->acquire());

	mutex_exit(&fil_system.mutex);

	char*	new_file_name = new_path_in == NULL
		? fil_make_filepath(NULL, new_name, IBD, false)
		: mem_strdup(new_path_in);
	char*	old_file_name = node->name;
	char*	new_space_name = mem_strdup(new_name);
	char*	old_space_name = space->name;

	ut_ad(strchr(old_file_name, OS_PATH_SEPARATOR) != NULL);
	ut_ad(strchr(new_file_name, OS_PATH_SEPARATOR) != NULL);

	if (!recv_recovery_is_on()) {
		log_mutex_enter();
	}

	/* log_sys.mutex is above fil_system.mutex in the latching order */
	ut_ad(log_mutex_own());
	mutex_enter(&fil_system.mutex);
	space->release();
	ut_ad(space->name == old_space_name);
	ut_ad(node->name == old_file_name);
	bool success;
	DBUG_EXECUTE_IF("fil_rename_tablespace_failure_2",
			goto skip_second_rename; );
	success = os_file_rename(innodb_data_file_key,
				 old_file_name,
				 new_file_name);
	DBUG_EXECUTE_IF("fil_rename_tablespace_failure_2",
skip_second_rename:
                       success = false; );

	ut_ad(node->name == old_file_name);

	if (success) {
		node->name = new_file_name;
	}

	if (!recv_recovery_is_on()) {
		log_mutex_exit();
	}

	ut_ad(space->name == old_space_name);
	if (success) {
		space->name = new_space_name;
	} else {
		/* Because nothing was renamed, we must free the new
		names, not the old ones. */
		old_file_name = new_file_name;
		old_space_name = new_space_name;
	}

	mutex_exit(&fil_system.mutex);

	ut_free(old_file_name);
	ut_free(old_space_name);

	return(success);
}

/** Create a tablespace file.
@param[in]	space_id	Tablespace ID
@param[in]	name		Tablespace name in dbname/tablename format.
@param[in]	path		Path and filename of the datafile to create.
@param[in]	flags		Tablespace flags
@param[in]	size		Initial size of the tablespace file in pages,
must be >= FIL_IBD_FILE_INITIAL_SIZE
@param[in]	mode		MariaDB encryption mode
@param[in]	key_id		MariaDB encryption key_id
@param[out]	err		DB_SUCCESS or error code
@return	the created tablespace
@retval	NULL	on error */
fil_space_t*
fil_ibd_create(
	ulint		space_id,
	const char*	name,
	const char*	path,
	ulint		flags,
	ulint		size,
	fil_encryption_t mode,
	uint32_t	key_id,
	dberr_t*	err)
{
	pfs_os_file_t	file;
	byte*		buf2;
	byte*		page;
	bool		success;
	bool		has_data_dir = FSP_FLAGS_HAS_DATA_DIR(flags) != 0;
	fil_space_t*	space = NULL;
	fil_space_crypt_t *crypt_data = NULL;

	ut_ad(!is_system_tablespace(space_id));
	ut_ad(!srv_read_only_mode);
	ut_a(space_id < SRV_LOG_SPACE_FIRST_ID);
	ut_a(size >= FIL_IBD_FILE_INITIAL_SIZE);
	ut_a(fsp_flags_is_valid(flags & ~FSP_FLAGS_MEM_MASK, space_id));

	/* Create the subdirectories in the path, if they are
	not there already. */
	*err = os_file_create_subdirs_if_needed(path);
	if (*err != DB_SUCCESS) {
		return NULL;
	}

	file = os_file_create(
		innodb_data_file_key, path,
		OS_FILE_CREATE | OS_FILE_ON_ERROR_NO_EXIT,
		OS_FILE_NORMAL,
		OS_DATA_FILE,
		srv_read_only_mode,
		&success);

	if (!success) {
		/* The following call will print an error message */
		switch (os_file_get_last_error(true)) {
		case OS_FILE_ALREADY_EXISTS:
			ib::info() << "The file '" << path << "'"
				" already exists though the"
				" corresponding table did not exist"
				" in the InnoDB data dictionary."
				" You can resolve the problem by removing"
				" the file.";
			*err = DB_TABLESPACE_EXISTS;
			break;
		case OS_FILE_DISK_FULL:
			*err = DB_OUT_OF_FILE_SPACE;
			break;
		default:
			*err = DB_ERROR;
		}
		ib::error() << "Cannot create file '" << path << "'";
		return NULL;
	}

	const bool is_compressed = FSP_FLAGS_HAS_PAGE_COMPRESSION(flags);

#ifdef _WIN32
	if (is_compressed) {
		os_file_set_sparse_win32(file);
	}
#endif

	if (!os_file_set_size(
		path, file,
		os_offset_t(size) << srv_page_size_shift, is_compressed)) {
		*err = DB_OUT_OF_FILE_SPACE;
err_exit:
		os_file_close(file);
		os_file_delete(innodb_data_file_key, path);
		return NULL;
	}

	bool punch_hole = os_is_sparse_file_supported(file);

	ulint block_size = os_file_get_block_size(file, path);

	/* We have to write the space id to the file immediately and flush the
	file to disk. This is because in crash recovery we must be aware what
	tablespaces exist and what are their space id's, so that we can apply
	the log records to the right file. It may take quite a while until
	buffer pool flush algorithms write anything to the file and flush it to
	disk. If we would not write here anything, the file would be filled
	with zeros from the call of os_file_set_size(), until a buffer pool
	flush would write to it. */

	buf2 = static_cast<byte*>(ut_malloc_nokey(3U << srv_page_size_shift));
	/* Align the memory for file i/o if we might have O_DIRECT set */
	page = static_cast<byte*>(ut_align(buf2, srv_page_size));

	memset(page, '\0', srv_page_size);

	flags |= FSP_FLAGS_PAGE_SSIZE();
	fsp_header_init_fields(page, space_id, flags);
	mach_write_to_4(page + FIL_PAGE_ARCH_LOG_NO_OR_SPACE_ID, space_id);

	/* Create crypt data if the tablespace is either encrypted or user has
	requested it to remain unencrypted. */
	if (mode == FIL_ENCRYPTION_ON || mode == FIL_ENCRYPTION_OFF ||
		srv_encrypt_tables) {
		crypt_data = fil_space_create_crypt_data(mode, key_id);
	}

	if (crypt_data) {
		/* Write crypt data information in page0 while creating
		ibd file. */
		crypt_data->fill_page0(flags, page);
	}

	const page_size_t	page_size(flags);
	IORequest		request(IORequest::WRITE);

	if (!page_size.is_compressed()) {

		buf_flush_init_for_writing(NULL, page, NULL, 0);

		*err = os_file_write(
			request, path, file, page, 0, page_size.physical());
	} else {
		page_zip_des_t	page_zip;
		page_zip_set_size(&page_zip, page_size.physical());
		page_zip.data = page + srv_page_size;
#ifdef UNIV_DEBUG
		page_zip.m_start =
#endif /* UNIV_DEBUG */
			page_zip.m_end = page_zip.m_nonempty =
			page_zip.n_blobs = 0;

		buf_flush_init_for_writing(NULL, page, &page_zip, 0);

		*err = os_file_write(
			request, path, file, page_zip.data, 0,
			page_size.physical());
	}

	ut_free(buf2);

	if (*err != DB_SUCCESS) {
		ib::error()
			<< "Could not write the first page to"
			<< " tablespace '" << path << "'";
		goto err_exit;
	}

	if (!os_file_flush(file)) {
		ib::error() << "File flush of tablespace '"
			<< path << "' failed";
		*err = DB_ERROR;
		goto err_exit;
	}

	if (has_data_dir) {
		/* Make the ISL file if the IBD file is not
		in the default location. */
		*err = RemoteDatafile::create_link_file(name, path);
		if (*err != DB_SUCCESS) {
			goto err_exit;
		}
	}

	space = fil_space_create(name, space_id, flags, FIL_TYPE_TABLESPACE,
				 crypt_data, mode);
	if (!space) {
		free(crypt_data);
		*err = DB_ERROR;
	} else {
		fil_node_t* file = space->add(path, OS_FILE_CLOSED, size,
					      false, true);
		mtr_t mtr;
		mtr.start();
		fil_op_write_log(
			MLOG_FILE_CREATE2, space_id, 0, file->name,
			NULL, space->flags & ~FSP_FLAGS_MEM_MASK, &mtr);
		fil_name_write(space, 0, file, &mtr);
		mtr.commit();

		file->block_size = block_size;
		space->punch_hole = punch_hole;

		*err = DB_SUCCESS;
	}

	os_file_close(file);

	if (*err != DB_SUCCESS) {
		if (has_data_dir) {
			RemoteDatafile::delete_link_file(name);
		}

		os_file_delete(innodb_data_file_key, path);
	}

	return space;
}

/** Try to open a single-table tablespace and optionally check that the
space id in it is correct. If this does not succeed, print an error message
to the .err log. This function is used to open a tablespace when we start
mysqld after the dictionary has been booted, and also in IMPORT TABLESPACE.

NOTE that we assume this operation is used either at the database startup
or under the protection of the dictionary mutex, so that two users cannot
race here. This operation does not leave the file associated with the
tablespace open, but closes it after we have looked at the space id in it.

If the validate boolean is set, we read the first page of the file and
check that the space id in the file is what we expect. We assume that
this function runs much faster if no check is made, since accessing the
file inode probably is much faster (the OS caches them) than accessing
the first page of the file.  This boolean may be initially false, but if
a remote tablespace is found it will be changed to true.

If the fix_dict boolean is set, then it is safe to use an internal SQL
statement to update the dictionary tables if they are incorrect.

@param[in]	validate	true if we should validate the tablespace
@param[in]	fix_dict	true if the dictionary is available to be fixed
@param[in]	purpose		FIL_TYPE_TABLESPACE or FIL_TYPE_TEMPORARY
@param[in]	id		tablespace ID
@param[in]	flags		expected FSP_SPACE_FLAGS
@param[in]	space_name	tablespace name of the datafile
If file-per-table, it is the table name in the databasename/tablename format
@param[in]	path_in		expected filepath, usually read from dictionary
@param[out]	err		DB_SUCCESS or error code
@return	tablespace
@retval	NULL	if the tablespace could not be opened */
fil_space_t*
fil_ibd_open(
	bool			validate,
	bool			fix_dict,
	fil_type_t		purpose,
	ulint			id,
	ulint			flags,
	const table_name_t&	tablename,
	const char*		path_in,
	dberr_t*		err)
{
	mutex_enter(&fil_system.mutex);
	if (fil_space_t* space = fil_space_get_by_id(id)) {
		if (strcmp(space->name, tablename.m_name)) {
			table_name_t space_name;
			space_name.m_name = space->name;
			ib::error()
				<< "Trying to open table " << tablename
				<< " with id " << id
				<< ", conflicting with " << space_name;
			space = NULL;
			if (err) *err = DB_TABLESPACE_EXISTS;
		} else if (err) *err = DB_SUCCESS;

		mutex_exit(&fil_system.mutex);

		if (space && validate && !srv_read_only_mode) {
			fsp_flags_try_adjust(space,
					     flags & ~FSP_FLAGS_MEM_MASK);
		}

		return space;
	}
	mutex_exit(&fil_system.mutex);

	bool		dict_filepath_same_as_default = false;
	bool		link_file_found = false;
	bool		link_file_is_bad = false;
	Datafile	df_default;	/* default location */
	Datafile	df_dict;	/* dictionary location */
	RemoteDatafile	df_remote;	/* remote location */
	ulint		tablespaces_found = 0;
	ulint		valid_tablespaces_found = 0;

	ut_ad(!fix_dict || rw_lock_own(&dict_operation_lock, RW_LOCK_X));

	ut_ad(!fix_dict || mutex_own(&dict_sys->mutex));
	ut_ad(!fix_dict || !srv_read_only_mode);
	ut_ad(!fix_dict || srv_log_file_size != 0);
	ut_ad(fil_type_is_data(purpose));

	/* Table flags can be ULINT_UNDEFINED if
	dict_tf_to_fsp_flags_failure is set. */
	if (flags == ULINT_UNDEFINED) {
corrupted:
		if (err) *err = DB_CORRUPTION;
		return NULL;
	}

	ut_ad(fsp_flags_is_valid(flags & ~FSP_FLAGS_MEM_MASK, id));
	df_default.init(tablename.m_name, flags);
	df_dict.init(tablename.m_name, flags);
	df_remote.init(tablename.m_name, flags);

	/* Discover the correct file by looking in three possible locations
	while avoiding unecessary effort. */

	/* We will always look for an ibd in the default location. */
	df_default.make_filepath(NULL, tablename.m_name, IBD);

	/* Look for a filepath embedded in an ISL where the default file
	would be. */
	if (df_remote.open_read_only(true) == DB_SUCCESS) {
		ut_ad(df_remote.is_open());

		/* Always validate a file opened from an ISL pointer */
		validate = true;
		++tablespaces_found;
		link_file_found = true;
	} else if (df_remote.filepath() != NULL) {
		/* An ISL file was found but contained a bad filepath in it.
		Better validate anything we do find. */
		validate = true;
	}

	/* Attempt to open the tablespace at the dictionary filepath. */
	if (path_in) {
		if (df_default.same_filepath_as(path_in)) {
			dict_filepath_same_as_default = true;
		} else {
			/* Dict path is not the default path. Always validate
			remote files. If default is opened, it was moved. */
			validate = true;
			df_dict.set_filepath(path_in);
			if (df_dict.open_read_only(true) == DB_SUCCESS) {
				ut_ad(df_dict.is_open());
				++tablespaces_found;
			}
		}
	}

	/* Always look for a file at the default location. But don't log
	an error if the tablespace is already open in remote or dict. */
	ut_a(df_default.filepath());
	const bool	strict = (tablespaces_found == 0);
	if (df_default.open_read_only(strict) == DB_SUCCESS) {
		ut_ad(df_default.is_open());
		++tablespaces_found;
	}

	/* Check if multiple locations point to the same file. */
	if (tablespaces_found > 1 && df_default.same_as(df_remote)) {
		/* A link file was found with the default path in it.
		Use the default path and delete the link file. */
		--tablespaces_found;
		df_remote.delete_link_file();
		df_remote.close();
	}
	if (tablespaces_found > 1 && df_default.same_as(df_dict)) {
		--tablespaces_found;
		df_dict.close();
	}
	if (tablespaces_found > 1 && df_remote.same_as(df_dict)) {
		--tablespaces_found;
		df_dict.close();
	}

	/*  We have now checked all possible tablespace locations and
	have a count of how many unique files we found.  If things are
	normal, we only found 1. */
	/* For encrypted tablespace, we need to check the
	encryption in header of first page. */
	if (!validate && tablespaces_found == 1) {
		goto skip_validate;
	}

	/* Read and validate the first page of these three tablespace
	locations, if found. */
	valid_tablespaces_found +=
		(df_remote.validate_to_dd(id, flags) == DB_SUCCESS);

	valid_tablespaces_found +=
		(df_default.validate_to_dd(id, flags) == DB_SUCCESS);

	valid_tablespaces_found +=
		(df_dict.validate_to_dd(id, flags) == DB_SUCCESS);

	/* Make sense of these three possible locations.
	First, bail out if no tablespace files were found. */
	if (valid_tablespaces_found == 0) {
		os_file_get_last_error(true);
		ib::error() << "Could not find a valid tablespace file for `"
			<< tablename << "`. " << TROUBLESHOOT_DATADICT_MSG;
		goto corrupted;
	}
	if (!validate) {
		goto skip_validate;
	}

	/* Do not open any tablespaces if more than one tablespace with
	the correct space ID and flags were found. */
	if (tablespaces_found > 1) {
		ib::error() << "A tablespace for `" << tablename
			<< "` has been found in multiple places;";

		if (df_default.is_open()) {
			ib::error() << "Default location: "
				<< df_default.filepath()
				<< ", Space ID=" << df_default.space_id()
				<< ", Flags=" << df_default.flags();
		}
		if (df_remote.is_open()) {
			ib::error() << "Remote location: "
				<< df_remote.filepath()
				<< ", Space ID=" << df_remote.space_id()
				<< ", Flags=" << df_remote.flags();
		}
		if (df_dict.is_open()) {
			ib::error() << "Dictionary location: "
				<< df_dict.filepath()
				<< ", Space ID=" << df_dict.space_id()
				<< ", Flags=" << df_dict.flags();
		}

		/* Force-recovery will allow some tablespaces to be
		skipped by REDO if there was more than one file found.
		Unlike during the REDO phase of recovery, we now know
		if the tablespace is valid according to the dictionary,
		which was not available then. So if we did not force
		recovery and there is only one good tablespace, ignore
		any bad tablespaces. */
		if (valid_tablespaces_found > 1 || srv_force_recovery > 0) {
			ib::error() << "Will not open tablespace `"
				<< tablename << "`";

			/* If the file is not open it cannot be valid. */
			ut_ad(df_default.is_open() || !df_default.is_valid());
			ut_ad(df_dict.is_open()    || !df_dict.is_valid());
			ut_ad(df_remote.is_open()  || !df_remote.is_valid());

			/* Having established that, this is an easy way to
			look for corrupted data files. */
			if (df_default.is_open() != df_default.is_valid()
			    || df_dict.is_open() != df_dict.is_valid()
			    || df_remote.is_open() != df_remote.is_valid()) {
				goto corrupted;
			}
error:
			if (err) *err = DB_ERROR;
			return NULL;
		}

		/* There is only one valid tablespace found and we did
		not use srv_force_recovery during REDO.  Use this one
		tablespace and clean up invalid tablespace pointers */
		if (df_default.is_open() && !df_default.is_valid()) {
			df_default.close();
			tablespaces_found--;
		}

		if (df_dict.is_open() && !df_dict.is_valid()) {
			df_dict.close();
			/* Leave dict.filepath so that SYS_DATAFILES
			can be corrected below. */
			tablespaces_found--;
		}

		if (df_remote.is_open() && !df_remote.is_valid()) {
			df_remote.close();
			tablespaces_found--;
			link_file_is_bad = true;
		}
	}

	/* At this point, there should be only one filepath. */
	ut_a(tablespaces_found == 1);
	ut_a(valid_tablespaces_found == 1);

	/* Only fix the dictionary at startup when there is only one thread.
	Calls to dict_load_table() can be done while holding other latches. */
	if (!fix_dict) {
		goto skip_validate;
	}

	/* We may need to update what is stored in SYS_DATAFILES or
	SYS_TABLESPACES or adjust the link file.  Since a failure to
	update SYS_TABLESPACES or SYS_DATAFILES does not prevent opening
	and using the tablespace either this time or the next, we do not
	check the return code or fail to open the tablespace. But if it
	fails, dict_update_filepath() will issue a warning to the log. */
	if (df_dict.filepath()) {
		ut_ad(path_in != NULL);
		ut_ad(df_dict.same_filepath_as(path_in));

		if (df_remote.is_open()) {
			if (!df_remote.same_filepath_as(path_in)) {
				dict_update_filepath(id, df_remote.filepath());
			}

		} else if (df_default.is_open()) {
			ut_ad(!dict_filepath_same_as_default);
			dict_update_filepath(id, df_default.filepath());
			if (link_file_is_bad) {
				RemoteDatafile::delete_link_file(
					tablename.m_name);
			}

		} else if (!link_file_found || link_file_is_bad) {
			ut_ad(df_dict.is_open());
			/* Fix the link file if we got our filepath
			from the dictionary but a link file did not
			exist or it did not point to a valid file. */
			RemoteDatafile::delete_link_file(tablename.m_name);
			RemoteDatafile::create_link_file(
				tablename.m_name, df_dict.filepath());
		}

	} else if (df_remote.is_open()) {
		if (dict_filepath_same_as_default) {
			dict_update_filepath(id, df_remote.filepath());

		} else if (path_in == NULL) {
			/* SYS_DATAFILES record for this space ID
			was not found. */
			dict_replace_tablespace_and_filepath(
				id, tablename.m_name,
				df_remote.filepath(), flags);
		}

	} else if (df_default.is_open()) {
		/* We opened the tablespace in the default location.
		SYS_DATAFILES.PATH needs to be updated if it is different
		from this default path or if the SYS_DATAFILES.PATH was not
		supplied and it should have been. Also update the dictionary
		if we found an ISL file (since !df_remote.is_open).  Since
		path_in is not suppled for file-per-table, we must assume
		that it matched the ISL. */
		if ((path_in != NULL && !dict_filepath_same_as_default)
		    || (path_in == NULL && DICT_TF_HAS_DATA_DIR(flags))
		    || df_remote.filepath() != NULL) {
			dict_replace_tablespace_and_filepath(
				id, tablename.m_name, df_default.filepath(),
				flags);
		}
	}

skip_validate:
	const byte* first_page =
		df_default.is_open() ? df_default.get_first_page() :
		df_dict.is_open() ? df_dict.get_first_page() :
		df_remote.get_first_page();

	fil_space_crypt_t* crypt_data = first_page
		? fil_space_read_crypt_data(page_size_t(flags), first_page)
		: NULL;

	fil_space_t* space = fil_space_create(
		tablename.m_name, id, flags, purpose, crypt_data);
	if (!space) {
		goto error;
	}

	/* We do not measure the size of the file, that is why
	we pass the 0 below */

	space->add(
		df_remote.is_open() ? df_remote.filepath() :
		df_dict.is_open() ? df_dict.filepath() :
		df_default.filepath(), OS_FILE_CLOSED, 0, false, true);

	if (validate && purpose != FIL_TYPE_IMPORT && !srv_read_only_mode) {
		df_remote.close();
		df_dict.close();
		df_default.close();
		fsp_flags_try_adjust(space, flags & ~FSP_FLAGS_MEM_MASK);
	}

	if (err) *err = DB_SUCCESS;
	return space;
}

/** Looks for a pre-existing fil_space_t with the given tablespace ID
and, if found, returns the name and filepath in newly allocated buffers
that the caller must free.
@param[in]	space_id	The tablespace ID to search for.
@param[out]	name		Name of the tablespace found.
@param[out]	filepath	The filepath of the first datafile for the
tablespace.
@return true if tablespace is found, false if not. */
bool
fil_space_read_name_and_filepath(
	ulint	space_id,
	char**	name,
	char**	filepath)
{
	bool	success = false;
	*name = NULL;
	*filepath = NULL;

	mutex_enter(&fil_system.mutex);

	fil_space_t*	space = fil_space_get_by_id(space_id);

	if (space != NULL) {
		*name = mem_strdup(space->name);

		fil_node_t* node = UT_LIST_GET_FIRST(space->chain);
		*filepath = mem_strdup(node->name);

		success = true;
	}

	mutex_exit(&fil_system.mutex);

	return(success);
}

/** Convert a file name to a tablespace name.
@param[in]	filename	directory/databasename/tablename.ibd
@return database/tablename string, to be freed with ut_free() */
char*
fil_path_to_space_name(
	const char*	filename)
{
	/* Strip the file name prefix and suffix, leaving
	only databasename/tablename. */
	ulint		filename_len	= strlen(filename);
	const char*	end		= filename + filename_len;
#ifdef HAVE_MEMRCHR
	const char*	tablename	= 1 + static_cast<const char*>(
		memrchr(filename, OS_PATH_SEPARATOR,
			filename_len));
	const char*	dbname		= 1 + static_cast<const char*>(
		memrchr(filename, OS_PATH_SEPARATOR,
			tablename - filename - 1));
#else /* HAVE_MEMRCHR */
	const char*	tablename	= filename;
	const char*	dbname		= NULL;

	while (const char* t = static_cast<const char*>(
		       memchr(tablename, OS_PATH_SEPARATOR,
			      ulint(end - tablename)))) {
		dbname = tablename;
		tablename = t + 1;
	}
#endif /* HAVE_MEMRCHR */

	ut_ad(dbname != NULL);
	ut_ad(tablename > dbname);
	ut_ad(tablename < end);
	ut_ad(end - tablename > 4);
	ut_ad(memcmp(end - 4, DOT_IBD, 4) == 0);

	char*	name = mem_strdupl(dbname, ulint(end - dbname) - 4);

	ut_ad(name[tablename - dbname - 1] == OS_PATH_SEPARATOR);
#if OS_PATH_SEPARATOR != '/'
	/* space->name uses '/', not OS_PATH_SEPARATOR. */
	name[tablename - dbname - 1] = '/';
#endif

	return(name);
}

/** Discover the correct IBD file to open given a remote or missing
filepath from the REDO log. Administrators can move a crashed
database to another location on the same machine and try to recover it.
Remote IBD files might be moved as well to the new location.
    The problem with this is that the REDO log contains the old location
which may be still accessible.  During recovery, if files are found in
both locations, we can chose on based on these priorities;
1. Default location
2. ISL location
3. REDO location
@param[in]	space_id	tablespace ID
@param[in]	df		Datafile object with path from redo
@return true if a valid datafile was found, false if not */
static
bool
fil_ibd_discover(
	ulint		space_id,
	Datafile&	df)
{
	Datafile	df_def_per;	/* default file-per-table datafile */
	RemoteDatafile	df_rem_per;	/* remote file-per-table datafile */

	/* Look for the datafile in the default location. */
	const char*	filename = df.filepath();
	const char*	basename = base_name(filename);

	/* If this datafile is file-per-table it will have a schema dir. */
	ulint		sep_found = 0;
	const char*	db = basename;
	for (; db > filename && sep_found < 2; db--) {
		if (db[0] == OS_PATH_SEPARATOR) {
			sep_found++;
		}
	}
	if (sep_found == 2) {
		db += 2;
		df_def_per.init(db, 0);
		df_def_per.make_filepath(NULL, db, IBD);
		if (df_def_per.open_read_only(false) == DB_SUCCESS
		    && df_def_per.validate_for_recovery() == DB_SUCCESS
		    && df_def_per.space_id() == space_id) {
			df.set_filepath(df_def_per.filepath());
			df.open_read_only(false);
			return(true);
		}

		/* Look for a remote file-per-table tablespace. */

		switch (srv_operation) {
		case SRV_OPERATION_BACKUP:
		case SRV_OPERATION_RESTORE_DELTA:
			ut_ad(0);
			break;
		case SRV_OPERATION_RESTORE_ROLLBACK_XA:
		case SRV_OPERATION_RESTORE_EXPORT:
		case SRV_OPERATION_RESTORE:
			break;
		case SRV_OPERATION_NORMAL:
			df_rem_per.set_name(db);
			if (df_rem_per.open_link_file() != DB_SUCCESS) {
				break;
			}

			/* An ISL file was found with contents. */
			if (df_rem_per.open_read_only(false) != DB_SUCCESS
				|| df_rem_per.validate_for_recovery()
				   != DB_SUCCESS) {

				/* Assume that this ISL file is intended to
				be used. Do not continue looking for another
				if this file cannot be opened or is not
				a valid IBD file. */
				ib::error() << "ISL file '"
					<< df_rem_per.link_filepath()
					<< "' was found but the linked file '"
					<< df_rem_per.filepath()
					<< "' could not be opened or is"
					" not correct.";
				return(false);
			}

			/* Use this file if it has the space_id from the
			MLOG record. */
			if (df_rem_per.space_id() == space_id) {
				df.set_filepath(df_rem_per.filepath());
				df.open_read_only(false);
				return(true);
			}

			/* Since old MLOG records can use the same basename
			in multiple CREATE/DROP TABLE sequences, this ISL
			file could be pointing to a later version of this
			basename.ibd file which has a different space_id.
			Keep looking. */
		}
	}

	/* No ISL files were found in the default location. Use the location
	given in the redo log. */
	if (df.open_read_only(false) == DB_SUCCESS
	    && df.validate_for_recovery() == DB_SUCCESS
	    && df.space_id() == space_id) {
		return(true);
	}

	/* A datafile was not discovered for the filename given. */
	return(false);
}
/** Open an ibd tablespace and add it to the InnoDB data structures.
This is similar to fil_ibd_open() except that it is used while processing
the REDO log, so the data dictionary is not available and very little
validation is done. The tablespace name is extracred from the
dbname/tablename.ibd portion of the filename, which assumes that the file
is a file-per-table tablespace.  Any name will do for now.  General
tablespace names will be read from the dictionary after it has been
recovered.  The tablespace flags are read at this time from the first page
of the file in validate_for_recovery().
@param[in]	space_id	tablespace ID
@param[in]	filename	path/to/databasename/tablename.ibd
@param[out]	space		the tablespace, or NULL on error
@return status of the operation */
enum fil_load_status
fil_ibd_load(
	ulint		space_id,
	const char*	filename,
	fil_space_t*&	space)
{
	/* If the a space is already in the file system cache with this
	space ID, then there is nothing to do. */
	mutex_enter(&fil_system.mutex);
	space = fil_space_get_by_id(space_id);
	mutex_exit(&fil_system.mutex);

	if (space != NULL) {
		/* Compare the filename we are trying to open with the
		filename from the first node of the tablespace we opened
		previously. Fail if it is different. */
		fil_node_t* node = UT_LIST_GET_FIRST(space->chain);
		if (0 != strcmp(innobase_basename(filename),
				innobase_basename(node->name))) {
			ib::info()
				<< "Ignoring data file '" << filename
				<< "' with space ID " << space->id
				<< ". Another data file called " << node->name
				<< " exists with the same space ID.";
				space = NULL;
				return(FIL_LOAD_ID_CHANGED);
		}
		return(FIL_LOAD_OK);
	}

	if (is_mariabackup_restore()) {
		/* Replace absolute DATA DIRECTORY file paths with
		short names relative to the backup directory. */
		if (const char* name = strrchr(filename, OS_PATH_SEPARATOR)) {
			while (--name > filename
			       && *name != OS_PATH_SEPARATOR);
			if (name > filename) {
				filename = name + 1;
			}
		}
	}

	Datafile	file;
	file.set_filepath(filename);
	file.open_read_only(false);

	if (!file.is_open()) {
		/* The file has been moved or it is a remote datafile. */
		if (!fil_ibd_discover(space_id, file)
		    || !file.is_open()) {
			return(FIL_LOAD_NOT_FOUND);
		}
	}

	os_offset_t	size;

	/* Read and validate the first page of the tablespace.
	Assign a tablespace name based on the tablespace type. */
	switch (file.validate_for_recovery()) {
		os_offset_t	minimum_size;
	case DB_SUCCESS:
		if (file.space_id() != space_id) {
			ib::info()
				<< "Ignoring data file '"
				<< file.filepath()
				<< "' with space ID " << file.space_id()
				<< ", since the redo log references "
				<< file.filepath() << " with space ID "
				<< space_id << ".";
			return(FIL_LOAD_ID_CHANGED);
		}
		/* Get and test the file size. */
		size = os_file_get_size(file.handle());

		/* Every .ibd file is created >= 4 pages in size.
		Smaller files cannot be OK. */
		minimum_size = os_offset_t(FIL_IBD_FILE_INITIAL_SIZE)
			<< srv_page_size_shift;

		if (size == static_cast<os_offset_t>(-1)) {
			/* The following call prints an error message */
			os_file_get_last_error(true);

			ib::error() << "Could not measure the size of"
				" single-table tablespace file '"
				<< file.filepath() << "'";
		} else if (size < minimum_size) {
			ib::error() << "The size of tablespace file '"
				<< file.filepath() << "' is only " << size
				<< ", should be at least " << minimum_size
				<< "!";
		} else {
			/* Everything is fine so far. */
			break;
		}

		/* fall through */

	case DB_TABLESPACE_EXISTS:
		return(FIL_LOAD_INVALID);

	default:
		return(FIL_LOAD_NOT_FOUND);
	}

	ut_ad(space == NULL);

	/* Adjust the memory-based flags that would normally be set by
	dict_tf_to_fsp_flags(). In recovery, we have no data dictionary. */
	ulint flags = file.flags();
	if (FSP_FLAGS_HAS_PAGE_COMPRESSION(flags)) {
		flags |= page_zip_level
			<< FSP_FLAGS_MEM_COMPRESSION_LEVEL;
	}

	const byte* first_page = file.get_first_page();
	fil_space_crypt_t* crypt_data = first_page
		? fil_space_read_crypt_data(page_size_t(flags), first_page)
		: NULL;
	space = fil_space_create(
		file.name(), space_id, flags, FIL_TYPE_TABLESPACE, crypt_data);

	if (space == NULL) {
		return(FIL_LOAD_INVALID);
	}

	ut_ad(space->id == file.space_id());
	ut_ad(space->id == space_id);

	/* We do not use the size information we have about the file, because
	the rounding formula for extents and pages is somewhat complex; we
	let fil_node_open() do that task. */

	space->add(file.filepath(), OS_FILE_CLOSED, 0, false, false);

	return(FIL_LOAD_OK);
}

/***********************************************************************//**
A fault-tolerant function that tries to read the next file name in the
directory. We retry 100 times if os_file_readdir_next_file() returns -1. The
idea is to read as much good data as we can and jump over bad data.
@return 0 if ok, -1 if error even after the retries, 1 if at the end
of the directory */
int
fil_file_readdir_next_file(
/*=======================*/
	dberr_t*	err,	/*!< out: this is set to DB_ERROR if an error
				was encountered, otherwise not changed */
	const char*	dirname,/*!< in: directory name or path */
	os_file_dir_t	dir,	/*!< in: directory stream */
	os_file_stat_t*	info)	/*!< in/out: buffer where the
				info is returned */
{
	for (ulint i = 0; i < 100; i++) {
		int	ret = os_file_readdir_next_file(dirname, dir, info);

		if (ret != -1) {

			return(ret);
		}

		ib::error() << "os_file_readdir_next_file() returned -1 in"
			" directory " << dirname
			<< ", crash recovery may have failed"
			" for some .ibd files!";

		*err = DB_ERROR;
	}

	return(-1);
}

/** Try to adjust FSP_SPACE_FLAGS if they differ from the expectations.
(Typically when upgrading from MariaDB 10.1.0..10.1.20.)
@param[in,out]	space		tablespace
@param[in]	flags		desired tablespace flags */
void fsp_flags_try_adjust(fil_space_t* space, ulint flags)
{
	ut_ad(!srv_read_only_mode);
	ut_ad(fsp_flags_is_valid(flags, space->id));
	if (!space->size && (space->purpose != FIL_TYPE_TABLESPACE
			     || !fil_space_get_size(space->id))) {
		return;
	}
	/* This code is executed during server startup while no
	connections are allowed. We do not need to protect against
	DROP TABLE by fil_space_acquire(). */
	mtr_t	mtr;
	mtr.start();
	if (buf_block_t* b = buf_page_get(
		    page_id_t(space->id, 0), page_size_t(flags),
		    RW_X_LATCH, &mtr)) {
		ulint f = fsp_header_get_flags(b->frame);
		/* Suppress the message if only the DATA_DIR flag to differs. */
		if ((f ^ flags) & ~(1U << FSP_FLAGS_POS_RESERVED)) {
			ib::warn()
				<< "adjusting FSP_SPACE_FLAGS of file '"
				<< UT_LIST_GET_FIRST(space->chain)->name
				<< "' from " << ib::hex(f)
				<< " to " << ib::hex(flags);
		}
		if (f != flags) {
			mtr.set_named_space(space);
			mlog_write_ulint(FSP_HEADER_OFFSET
					 + FSP_SPACE_FLAGS + b->frame,
					 flags, MLOG_4BYTES, &mtr);
		}
	}
	mtr.commit();
}

/** Determine if a matching tablespace exists in the InnoDB tablespace
memory cache. Note that if we have not done a crash recovery at the database
startup, there may be many tablespaces which are not yet in the memory cache.
@param[in]	id		Tablespace ID
@param[in]	name		Tablespace name used in fil_space_create().
@param[in]	table_flags	table flags
@return the tablespace
@retval	NULL	if no matching tablespace exists in the memory cache */
fil_space_t*
fil_space_for_table_exists_in_mem(
	ulint		id,
	const char*	name,
	ulint		table_flags)
{
	const ulint	expected_flags = dict_tf_to_fsp_flags(table_flags);

	mutex_enter(&fil_system.mutex);
	if (fil_space_t* space = fil_space_get_by_id(id)) {
		if ((space->flags ^ expected_flags) & ~FSP_FLAGS_MEM_MASK) {
			goto func_exit;
		}

		if (strcmp(space->name, name)) {
			ib::error() << "Table " << name
				<< " in InnoDB data dictionary"
				" has tablespace id " << id
				<< ", but the tablespace"
				" with that id has name " << space->name << "."
				" Have you deleted or moved .ibd files?";
			ib::info() << TROUBLESHOOT_DATADICT_MSG;
			goto func_exit;
		}

		/* Adjust the flags that are in FSP_FLAGS_MEM_MASK.
		FSP_SPACE_FLAGS will not be written back here. */
		space->flags = expected_flags;
		mutex_exit(&fil_system.mutex);
		if (!srv_read_only_mode) {
			fsp_flags_try_adjust(space, expected_flags
					     & ~FSP_FLAGS_MEM_MASK);
		}
		return space;
	}

func_exit:
	mutex_exit(&fil_system.mutex);
	return NULL;
}

/*============================ FILE I/O ================================*/

/********************************************************************//**
NOTE: you must call fil_mutex_enter_and_prepare_for_io() first!

Prepares a file node for i/o. Opens the file if it is closed. Updates the
pending i/o's field in the node and the system appropriately. Takes the node
off the LRU list if it is in the LRU list. The caller must hold the fil_sys
mutex.
@return false if the file can't be opened, otherwise true */
static
bool
fil_node_prepare_for_io(
/*====================*/
	fil_node_t*	node,	/*!< in: file node */
	fil_space_t*	space)	/*!< in: space */
{
	ut_ad(node && space);
	ut_ad(mutex_own(&fil_system.mutex));

	if (fil_system.n_open > srv_max_n_open_files + 5) {
		ib::warn() << "Open files " << fil_system.n_open
			<< " exceeds the limit " << srv_max_n_open_files;
	}

	if (!node->is_open()) {
		/* File is closed: open it */
		ut_a(node->n_pending == 0);

		if (!fil_node_open_file(node)) {
			return(false);
		}
	}

	if (node->n_pending == 0 && fil_space_belongs_in_lru(space)) {
		/* The node is in the LRU list, remove it */
		ut_a(UT_LIST_GET_LEN(fil_system.LRU) > 0);
		UT_LIST_REMOVE(fil_system.LRU, node);
	}

	node->n_pending++;

	return(true);
}

/** Update the data structures when an i/o operation finishes.
@param[in,out] node		file node
@param[in] type			IO context */
static
void
fil_node_complete_io(fil_node_t* node, const IORequest& type)
{
	ut_ad(mutex_own(&fil_system.mutex));
	ut_a(node->n_pending > 0);

	--node->n_pending;

	ut_ad(type.validate());

	if (type.is_write()) {

		ut_ad(!srv_read_only_mode
		      || node->space->purpose == FIL_TYPE_TEMPORARY);

		if (fil_buffering_disabled(node->space)) {

			/* We don't need to keep track of unflushed
			changes as user has explicitly disabled
			buffering. */
			ut_ad(!node->space->is_in_unflushed_spaces);
			ut_ad(node->needs_flush == false);

		} else {
			node->needs_flush = true;

			if (!node->space->is_in_unflushed_spaces) {
				node->space->is_in_unflushed_spaces = true;
				fil_system.unflushed_spaces.push_front(
					*node->space);
			}
		}
	}

	if (node->n_pending == 0 && fil_space_belongs_in_lru(node->space)) {

		/* The node must be put back to the LRU list */
		UT_LIST_ADD_FIRST(fil_system.LRU, node);
	}
}

/** Report information about an invalid page access. */
static
void
fil_report_invalid_page_access(
	ulint		block_offset,	/*!< in: block offset */
	ulint		space_id,	/*!< in: space id */
	const char*	space_name,	/*!< in: space name */
	ulint		byte_offset,	/*!< in: byte offset */
	ulint		len,		/*!< in: I/O length */
	bool		is_read)	/*!< in: I/O type */
{
	ib::fatal()
		<< "Trying to " << (is_read ? "read" : "write")
		<< " page number " << block_offset << " in"
		" space " << space_id << ", space name " << space_name << ","
		" which is outside the tablespace bounds. Byte offset "
		<< byte_offset << ", len " << len <<
		(space_id == 0 && !srv_was_started
		? "Please check that the configuration matches"
		" the InnoDB system tablespace location (ibdata files)"
		: "");
}

/** Reads or writes data. This operation could be asynchronous (aio).

@param[in,out] type	IO context
@param[in] sync		true if synchronous aio is desired
@param[in] page_id	page id
@param[in] page_size	page size
@param[in] byte_offset	remainder of offset in bytes; in aio this
			must be divisible by the OS block size
@param[in] len		how many bytes to read or write; this must
			not cross a file boundary; in aio this must
			be a block size multiple
@param[in,out] buf	buffer where to store read data or from where
			to write; in aio this must be appropriately
			aligned
@param[in] message	message for aio handler if non-sync aio
			used, else ignored
@param[in] ignore_missing_space true=ignore missing space duging read
@return DB_SUCCESS, DB_TABLESPACE_DELETED or DB_TABLESPACE_TRUNCATED
	if we are trying to do i/o on a tablespace which does not exist */
dberr_t
fil_io(
	const IORequest&	type,
	bool			sync,
	const page_id_t		page_id,
	const page_size_t&	page_size,
	ulint			byte_offset,
	ulint			len,
	void*			buf,
	void*			message,
	bool			ignore_missing_space)
{
	os_offset_t		offset;
	IORequest		req_type(type);

	ut_ad(req_type.validate());

	ut_ad(len > 0);
	ut_ad(byte_offset < srv_page_size);
	ut_ad(!page_size.is_compressed() || byte_offset == 0);
	ut_ad(srv_page_size == 1UL << srv_page_size_shift);
	compile_time_assert((1U << UNIV_PAGE_SIZE_SHIFT_MAX)
			    == UNIV_PAGE_SIZE_MAX);
	compile_time_assert((1U << UNIV_PAGE_SIZE_SHIFT_MIN)
			    == UNIV_PAGE_SIZE_MIN);
	ut_ad(fil_validate_skip());

	/* ibuf bitmap pages must be read in the sync AIO mode: */
	ut_ad(recv_no_ibuf_operations
	      || req_type.is_write()
	      || !ibuf_bitmap_page(page_id, page_size)
	      || sync
	      || req_type.is_log());

	ulint	mode;

	if (sync) {

		mode = OS_AIO_SYNC;

	} else if (req_type.is_log()) {

		mode = OS_AIO_LOG;

	} else if (req_type.is_read()
		   && !recv_no_ibuf_operations
		   && ibuf_page(page_id, page_size, NULL)) {

		mode = OS_AIO_IBUF;

		/* Reduce probability of deadlock bugs in connection with ibuf:
		do not let the ibuf i/o handler sleep */

		req_type.clear_do_not_wake();
	} else {
		mode = OS_AIO_NORMAL;
	}

	if (req_type.is_read()) {

		srv_stats.data_read.add(len);

	} else if (req_type.is_write()) {

		ut_ad(!srv_read_only_mode
		      || fsp_is_system_temporary(page_id.space()));

		srv_stats.data_written.add(len);
	}

	/* Reserve the fil_system mutex and make sure that we can open at
	least one file while holding it, if the file is not already open */

	fil_mutex_enter_and_prepare_for_io(page_id.space());

	fil_space_t*	space = fil_space_get_by_id(page_id.space());

	/* If we are deleting a tablespace we don't allow async read operations
	on that. However, we do allow write operations and sync read operations. */
	if (space == NULL
	    || (req_type.is_read()
		&& !sync
		&& space->is_stopping()
		&& !space->is_being_truncated)) {

		mutex_exit(&fil_system.mutex);

		if (!req_type.ignore_missing() && !ignore_missing_space) {
			ib::error()
				<< "Trying to do I/O to a tablespace which"
				" does not exist. I/O type: "
				<< (req_type.is_read() ? "read" : "write")
				<< ", page: " << page_id
				<< ", I/O length: " << len << " bytes";
		}

		return(DB_TABLESPACE_DELETED);
	}

	ut_ad(mode != OS_AIO_IBUF || fil_type_is_data(space->purpose));

	ulint		cur_page_no = page_id.page_no();
	fil_node_t*	node = UT_LIST_GET_FIRST(space->chain);

	for (;;) {

		if (node == NULL) {

			if (req_type.ignore_missing()) {
				mutex_exit(&fil_system.mutex);
				return(DB_ERROR);
			}

			fil_report_invalid_page_access(
				page_id.page_no(), page_id.space(),
				space->name, byte_offset, len,
				req_type.is_read());

		} else if (fil_is_user_tablespace_id(space->id)
			   && node->size == 0) {

			/* We do not know the size of a single-table tablespace
			before we open the file */
			break;

		} else if (node->size > cur_page_no) {
			/* Found! */
			break;

		} else {
			if (space->id != TRX_SYS_SPACE
			    && UT_LIST_GET_LEN(space->chain) == 1
			    && (srv_is_tablespace_truncated(space->id)
				|| srv_was_tablespace_truncated(space))
			    && req_type.is_read()) {

				/* Handle page which is outside the truncated
				tablespace bounds when recovering from a crash
				happened during a truncation */
				mutex_exit(&fil_system.mutex);
				return(DB_TABLESPACE_TRUNCATED);
			}

			cur_page_no -= node->size;

			node = UT_LIST_GET_NEXT(chain, node);
		}
	}

	/* Open file if closed */
	if (!fil_node_prepare_for_io(node, space)) {
		if (fil_type_is_data(space->purpose)
		    && fil_is_user_tablespace_id(space->id)) {
			mutex_exit(&fil_system.mutex);

			if (!req_type.ignore_missing()) {
				ib::error()
					<< "Trying to do I/O to a tablespace"
					" which exists without .ibd data file."
					" I/O type: "
					<< (req_type.is_read()
					    ? "read" : "write")
					<< ", page: "
					<< page_id_t(page_id.space(),
						     cur_page_no)
					<< ", I/O length: " << len << " bytes";
			}

			return(DB_TABLESPACE_DELETED);
		}

		/* The tablespace is for log. Currently, we just assert here
		to prevent handling errors along the way fil_io returns.
		Also, if the log files are missing, it would be hard to
		promise the server can continue running. */
		ut_a(0);
	}

	/* Check that at least the start offset is within the bounds of a
	single-table tablespace, including rollback tablespaces. */
	if (node->size <= cur_page_no
	    && space->id != TRX_SYS_SPACE
	    && fil_type_is_data(space->purpose)) {

		if (req_type.ignore_missing()) {
			/* If we can tolerate the non-existent pages, we
			should return with DB_ERROR and let caller decide
			what to do. */
			fil_node_complete_io(node, req_type);
			mutex_exit(&fil_system.mutex);
			return(DB_ERROR);
		}

		fil_report_invalid_page_access(
			page_id.page_no(), page_id.space(),
			space->name, byte_offset, len, req_type.is_read());
	}

	/* Now we have made the changes in the data structures of fil_system */
	mutex_exit(&fil_system.mutex);

	/* Calculate the low 32 bits and the high 32 bits of the file offset */

	if (!page_size.is_compressed()) {

		offset = ((os_offset_t) cur_page_no
			  << srv_page_size_shift) + byte_offset;

		ut_a(node->size - cur_page_no
		     >= ((byte_offset + len + (srv_page_size - 1))
			 >> srv_page_size_shift));
	} else {
		ulint	size_shift;

		switch (page_size.physical()) {
		case 1024: size_shift = 10; break;
		case 2048: size_shift = 11; break;
		case 4096: size_shift = 12; break;
		case 8192: size_shift = 13; break;
		case 16384: size_shift = 14; break;
		case 32768: size_shift = 15; break;
		case 65536: size_shift = 16; break;
		default: ut_error;
		}

		offset = ((os_offset_t) cur_page_no << size_shift)
			+ byte_offset;

		ut_a(node->size - cur_page_no
		     >= (len + (page_size.physical() - 1))
		     / page_size.physical());
	}

	/* Do AIO */

	ut_a(byte_offset % OS_FILE_LOG_BLOCK_SIZE == 0);
	ut_a((len % OS_FILE_LOG_BLOCK_SIZE) == 0);

	const char* name = node->name == NULL ? space->name : node->name;

	req_type.set_fil_node(node);

	ut_ad(!req_type.is_write()
	      || page_id.space() == SRV_LOG_SPACE_FIRST_ID
	      || !fil_is_user_tablespace_id(page_id.space())
	      || offset == page_id.page_no() * page_size.physical());

	/* Queue the aio request */
	dberr_t err = os_aio(
		req_type,
		mode, name, node->handle, buf, offset, len,
		space->purpose != FIL_TYPE_TEMPORARY
		&& srv_read_only_mode,
		node, message);

	/* We an try to recover the page from the double write buffer if
	the decompression fails or the page is corrupt. */

	ut_a(req_type.is_dblwr_recover() || err == DB_SUCCESS);

	if (sync) {
		/* The i/o operation is already completed when we return from
		os_aio: */

		mutex_enter(&fil_system.mutex);

		fil_node_complete_io(node, req_type);

		mutex_exit(&fil_system.mutex);

		ut_ad(fil_validate_skip());
	}

	return(err);
}

/**********************************************************************//**
Waits for an aio operation to complete. This function is used to write the
handler for completed requests. The aio array of pending requests is divided
into segments (see os0file.cc for more info). The thread specifies which
segment it wants to wait for. */
void
fil_aio_wait(
/*=========*/
	ulint	segment)	/*!< in: the number of the segment in the aio
				array to wait for */
{
	fil_node_t*	node;
	IORequest	type;
	void*		message;

	ut_ad(fil_validate_skip());

	dberr_t	err = os_aio_handler(segment, &node, &message, &type);

	ut_a(err == DB_SUCCESS);

	if (node == NULL) {
		ut_ad(srv_shutdown_state == SRV_SHUTDOWN_EXIT_THREADS);
		return;
	}

	srv_set_io_thread_op_info(segment, "complete io for fil node");

	mutex_enter(&fil_system.mutex);

	fil_node_complete_io(node, type);
	const fil_type_t	purpose	= node->space->purpose;
	const ulint		space_id= node->space->id;
	const bool		dblwr	= node->space->use_doublewrite();

	mutex_exit(&fil_system.mutex);

	ut_ad(fil_validate_skip());

	/* Do the i/o handling */
	/* IMPORTANT: since i/o handling for reads will read also the insert
	buffer in tablespace 0, you have to be very careful not to introduce
	deadlocks in the i/o system. We keep tablespace 0 data files always
	open, and use a special i/o thread to serve insert buffer requests. */

	switch (purpose) {
	case FIL_TYPE_LOG:
		srv_set_io_thread_op_info(segment, "complete io for log");
		/* We use synchronous writing of the logs
		and can only end up here when writing a log checkpoint! */
		ut_a(ptrdiff_t(message) == 1);
		/* It was a checkpoint write */
		switch (srv_flush_t(srv_file_flush_method)) {
		case SRV_O_DSYNC:
		case SRV_NOSYNC:
			break;
		case SRV_FSYNC:
		case SRV_LITTLESYNC:
		case SRV_O_DIRECT:
		case SRV_O_DIRECT_NO_FSYNC:
#ifdef _WIN32
		case SRV_ALL_O_DIRECT_FSYNC:
#endif
			fil_flush(SRV_LOG_SPACE_FIRST_ID);
		}

		DBUG_PRINT("ib_log", ("checkpoint info written"));
		log_sys.complete_checkpoint();
		return;
	case FIL_TYPE_TABLESPACE:
	case FIL_TYPE_TEMPORARY:
	case FIL_TYPE_IMPORT:
		srv_set_io_thread_op_info(segment, "complete io for buf page");

		/* async single page writes from the dblwr buffer don't have
		access to the page */
		buf_page_t* bpage = static_cast<buf_page_t*>(message);
		if (!bpage) {
			return;
		}

		ulint offset = bpage->id.page_no();
		dberr_t err = buf_page_io_complete(bpage, dblwr);
		if (err == DB_SUCCESS) {
			return;
		}

		ut_ad(type.is_read());
		if (recv_recovery_is_on() && !srv_force_recovery) {
			recv_sys->found_corrupt_fs = true;
		}

		if (fil_space_t* space = fil_space_acquire_for_io(space_id)) {
			if (space == node->space) {
				ib::error() << "Failed to read file '"
					    << node->name
					    << "' at offset " << offset
					    << ": " << err;
			}

			space->release_for_io();
		}
		return;
	}

	ut_ad(0);
}

/**********************************************************************//**
Flushes to disk possible writes cached by the OS. If the space does not exist
or is being dropped, does not do anything. */
void
fil_flush(
/*======*/
	ulint	space_id)	/*!< in: file space id (this can be a group of
				log files or a tablespace of the database) */
{
	mutex_enter(&fil_system.mutex);

	if (fil_space_t* space = fil_space_get_by_id(space_id)) {
		if (space->purpose != FIL_TYPE_TEMPORARY
		    && !space->is_stopping()) {
			fil_flush_low(space);
		}
	}

	mutex_exit(&fil_system.mutex);
}

/** Flush a tablespace.
@param[in,out]	space	tablespace to flush */
void
fil_flush(fil_space_t* space)
{
	ut_ad(space->pending_io());
	ut_ad(space->purpose == FIL_TYPE_TABLESPACE
	      || space->purpose == FIL_TYPE_IMPORT);

	if (!space->is_stopping()) {
		mutex_enter(&fil_system.mutex);
		if (!space->is_stopping()) {
			fil_flush_low(space);
		}
		mutex_exit(&fil_system.mutex);
	}
}

/** Flush to disk the writes in file spaces of the given type
possibly cached by the OS.
@param[in]	purpose	FIL_TYPE_TABLESPACE or FIL_TYPE_LOG */
void
fil_flush_file_spaces(
	fil_type_t	purpose)
{
	ulint*		space_ids;
	ulint		n_space_ids;

	ut_ad(purpose == FIL_TYPE_TABLESPACE || purpose == FIL_TYPE_LOG);

	mutex_enter(&fil_system.mutex);

	n_space_ids = fil_system.unflushed_spaces.size();
	if (n_space_ids == 0) {

		mutex_exit(&fil_system.mutex);
		return;
	}

	space_ids = static_cast<ulint*>(
		ut_malloc_nokey(n_space_ids * sizeof(*space_ids)));

	n_space_ids = 0;

	for (sized_ilist<fil_space_t, unflushed_spaces_tag_t>::iterator it
	     = fil_system.unflushed_spaces.begin(),
	     end = fil_system.unflushed_spaces.end();
	     it != end; ++it) {

		if (it->purpose == purpose && !it->is_stopping()) {
			space_ids[n_space_ids++] = it->id;
		}
	}

	mutex_exit(&fil_system.mutex);

	/* Flush the spaces.  It will not hurt to call fil_flush() on
	a non-existing space id. */
	for (ulint i = 0; i < n_space_ids; i++) {

		fil_flush(space_ids[i]);
	}

	ut_free(space_ids);
}

/** Functor to validate the file node list of a tablespace. */
struct	Check {
	/** Total size of file nodes visited so far */
	ulint	size;
	/** Total number of open files visited so far */
	ulint	n_open;

	/** Constructor */
	Check() : size(0), n_open(0) {}

	/** Visit a file node
	@param[in]	elem	file node to visit */
	void	operator()(const fil_node_t* elem)
	{
		ut_a(elem->is_open() || !elem->n_pending);
		n_open += elem->is_open();
		size += elem->size;
	}

	/** Validate a tablespace.
	@param[in]	space	tablespace to validate
	@return		number of open file nodes */
	static ulint validate(const fil_space_t* space)
	{
		ut_ad(mutex_own(&fil_system.mutex));
		Check	check;
		ut_list_validate(space->chain, check);
		ut_a(space->size == check.size);

		switch (space->id) {
		case TRX_SYS_SPACE:
			ut_ad(fil_system.sys_space == NULL
			      || fil_system.sys_space == space);
			break;
		case SRV_TMP_SPACE_ID:
			ut_ad(fil_system.temp_space == NULL
			      || fil_system.temp_space == space);
			break;
		default:
			break;
		}

		return(check.n_open);
	}
};

/******************************************************************//**
Checks the consistency of the tablespace cache.
@return true if ok */
bool
fil_validate(void)
/*==============*/
{
	fil_node_t*	fil_node;
	ulint		n_open		= 0;

	mutex_enter(&fil_system.mutex);

	for (fil_space_t *space = UT_LIST_GET_FIRST(fil_system.space_list);
	     space != NULL;
	     space = UT_LIST_GET_NEXT(space_list, space)) {
		n_open += Check::validate(space);
	}

	ut_a(fil_system.n_open == n_open);

	ut_list_validate(fil_system.LRU);

	for (fil_node = UT_LIST_GET_FIRST(fil_system.LRU);
	     fil_node != 0;
	     fil_node = UT_LIST_GET_NEXT(LRU, fil_node)) {

		ut_a(fil_node->n_pending == 0);
		ut_a(!fil_node->being_extended);
		ut_a(fil_node->is_open());
		ut_a(fil_space_belongs_in_lru(fil_node->space));
	}

	mutex_exit(&fil_system.mutex);

	return(true);
}

/********************************************************************//**
Returns true if file address is undefined.
@return true if undefined */
bool
fil_addr_is_null(
/*=============*/
	fil_addr_t	addr)	/*!< in: address */
{
	return(addr.page == FIL_NULL);
}

/********************************************************************//**
Get the predecessor of a file page.
@return FIL_PAGE_PREV */
ulint
fil_page_get_prev(
/*==============*/
	const byte*	page)	/*!< in: file page */
{
	return(mach_read_from_4(page + FIL_PAGE_PREV));
}

/********************************************************************//**
Get the successor of a file page.
@return FIL_PAGE_NEXT */
ulint
fil_page_get_next(
/*==============*/
	const byte*	page)	/*!< in: file page */
{
	return(mach_read_from_4(page + FIL_PAGE_NEXT));
}

/*********************************************************************//**
Sets the file page type. */
void
fil_page_set_type(
/*==============*/
	byte*	page,	/*!< in/out: file page */
	ulint	type)	/*!< in: type */
{
	ut_ad(page);

	mach_write_to_2(page + FIL_PAGE_TYPE, type);
}

/********************************************************************//**
Delete the tablespace file and any related files like .cfg.
This should not be called for temporary tables.
@param[in] ibd_filepath File path of the IBD tablespace */
void
fil_delete_file(
/*============*/
	const char*	ibd_filepath)
{
	/* Force a delete of any stale .ibd files that are lying around. */

	ib::info() << "Deleting " << ibd_filepath;
	os_file_delete_if_exists(innodb_data_file_key, ibd_filepath, NULL);

	char*	cfg_filepath = fil_make_filepath(
		ibd_filepath, NULL, CFG, false);
	if (cfg_filepath != NULL) {
		os_file_delete_if_exists(
			innodb_data_file_key, cfg_filepath, NULL);
		ut_free(cfg_filepath);
	}
}

/** Generate redo log for swapping two .ibd files
@param[in]	old_table	old table
@param[in]	new_table	new table
@param[in]	tmp_name	temporary table name
@param[in,out]	mtr		mini-transaction
@return innodb error code */
dberr_t
fil_mtr_rename_log(
	const dict_table_t*	old_table,
	const dict_table_t*	new_table,
	const char*		tmp_name,
	mtr_t*			mtr)
{
	ut_ad(old_table->space != fil_system.temp_space);
	ut_ad(new_table->space != fil_system.temp_space);
	ut_ad(old_table->space->id == old_table->space_id);
	ut_ad(new_table->space->id == new_table->space_id);

	/* If neither table is file-per-table,
	there will be no renaming of files. */
	if (!old_table->space_id && !new_table->space_id) {
		return(DB_SUCCESS);
	}

	const bool has_data_dir = DICT_TF_HAS_DATA_DIR(old_table->flags);

	if (old_table->space_id) {
		char*	tmp_path = fil_make_filepath(
			has_data_dir ? old_table->data_dir_path : NULL,
			tmp_name, IBD, has_data_dir);
		if (tmp_path == NULL) {
			return(DB_OUT_OF_MEMORY);
		}

		const char* old_path = old_table->space->chain.start->name;
		/* Temp filepath must not exist. */
		dberr_t err = fil_rename_tablespace_check(
			old_path, tmp_path, !old_table->space);
		if (err != DB_SUCCESS) {
			ut_free(tmp_path);
			return(err);
		}

		fil_name_write_rename_low(
			old_table->space_id, 0, old_path, tmp_path, mtr);

		ut_free(tmp_path);
	}

	if (new_table->space_id) {
		const char* new_path = new_table->space->chain.start->name;
		char* old_path = fil_make_filepath(
			has_data_dir ? old_table->data_dir_path : NULL,
			old_table->name.m_name, IBD, has_data_dir);

		/* Destination filepath must not exist unless this ALTER
		TABLE starts and ends with a file_per-table tablespace. */
		if (!old_table->space_id) {
			dberr_t err = fil_rename_tablespace_check(
				new_path, old_path, !new_table->space);
			if (err != DB_SUCCESS) {
				ut_free(old_path);
				return(err);
			}
		}

		fil_name_write_rename_low(
			new_table->space_id, 0, new_path, old_path, mtr);
		ut_free(old_path);
	}

	return DB_SUCCESS;
}

#ifdef UNIV_DEBUG
/** Check that a tablespace is valid for mtr_commit().
@param[in]	space	persistent tablespace that has been changed */
static
void
fil_space_validate_for_mtr_commit(
	const fil_space_t*	space)
{
	ut_ad(!mutex_own(&fil_system.mutex));
	ut_ad(space != NULL);
	ut_ad(space->purpose == FIL_TYPE_TABLESPACE);
	ut_ad(!is_predefined_tablespace(space->id));

	/* We are serving mtr_commit(). While there is an active
	mini-transaction, we should have !space->stop_new_ops. This is
	guaranteed by meta-data locks or transactional locks, or
	dict_operation_lock (X-lock in DROP, S-lock in purge).

	However, a file I/O thread can invoke change buffer merge
	while fil_check_pending_operations() is waiting for operations
	to quiesce. This is not a problem, because
	ibuf_merge_or_delete_for_page() would call
	fil_space_acquire() before mtr_start() and
	fil_space_t::release() after mtr_commit(). This is why
	n_pending_ops should not be zero if stop_new_ops is set. */
	ut_ad(!space->is_stopping()
	      || space->is_being_truncated /* fil_truncate_prepare() */
	      || space->referenced());
}
#endif /* UNIV_DEBUG */

/** Write a MLOG_FILE_NAME record for a persistent tablespace.
@param[in]	space	tablespace
@param[in,out]	mtr	mini-transaction */
static
void
fil_names_write(
	const fil_space_t*	space,
	mtr_t*			mtr)
{
	ut_ad(UT_LIST_GET_LEN(space->chain) == 1);
	fil_name_write(space, 0, UT_LIST_GET_FIRST(space->chain), mtr);
}

/** Note that a non-predefined persistent tablespace has been modified
by redo log.
@param[in,out]	space	tablespace */
void
fil_names_dirty(
	fil_space_t*	space)
{
	ut_ad(log_mutex_own());
	ut_ad(recv_recovery_is_on());
	ut_ad(log_sys.lsn != 0);
	ut_ad(space->max_lsn == 0);
	ut_d(fil_space_validate_for_mtr_commit(space));

	UT_LIST_ADD_LAST(fil_system.named_spaces, space);
	space->max_lsn = log_sys.lsn;
}

/** Write MLOG_FILE_NAME records when a non-predefined persistent
tablespace was modified for the first time since the latest
fil_names_clear().
@param[in,out]	space	tablespace
@param[in,out]	mtr	mini-transaction */
void
fil_names_dirty_and_write(
	fil_space_t*	space,
	mtr_t*		mtr)
{
	ut_ad(log_mutex_own());
	ut_d(fil_space_validate_for_mtr_commit(space));
	ut_ad(space->max_lsn == log_sys.lsn);

	UT_LIST_ADD_LAST(fil_system.named_spaces, space);
	fil_names_write(space, mtr);

	DBUG_EXECUTE_IF("fil_names_write_bogus",
			{
				char bogus_name[] = "./test/bogus file.ibd";
				os_normalize_path(bogus_name);
				fil_name_write(
					SRV_LOG_SPACE_FIRST_ID, 0,
					bogus_name, mtr);
			});
}

/** On a log checkpoint, reset fil_names_dirty_and_write() flags
and write out MLOG_FILE_NAME and MLOG_CHECKPOINT if needed.
@param[in]	lsn		checkpoint LSN
@param[in]	do_write	whether to always write MLOG_CHECKPOINT
@return whether anything was written to the redo log
@retval false	if no flags were set and nothing written
@retval true	if anything was written to the redo log */
bool
fil_names_clear(
	lsn_t	lsn,
	bool	do_write)
{
	mtr_t	mtr;
	ulint	mtr_checkpoint_size = LOG_CHECKPOINT_FREE_PER_THREAD;

	DBUG_EXECUTE_IF(
		"increase_mtr_checkpoint_size",
		mtr_checkpoint_size = 75 * 1024;
		);

	ut_ad(log_mutex_own());

	if (log_sys.append_on_checkpoint) {
		mtr_write_log(log_sys.append_on_checkpoint);
		do_write = true;
	}

	mtr.start();

	for (fil_space_t* space = UT_LIST_GET_FIRST(fil_system.named_spaces);
	     space != NULL; ) {
		fil_space_t*	next = UT_LIST_GET_NEXT(named_spaces, space);

		ut_ad(space->max_lsn > 0);
		if (space->max_lsn < lsn) {
			/* The tablespace was last dirtied before the
			checkpoint LSN. Remove it from the list, so
			that if the tablespace is not going to be
			modified any more, subsequent checkpoints will
			avoid calling fil_names_write() on it. */
			space->max_lsn = 0;
			UT_LIST_REMOVE(fil_system.named_spaces, space);
		}

		/* max_lsn is the last LSN where fil_names_dirty_and_write()
		was called. If we kept track of "min_lsn" (the first LSN
		where max_lsn turned nonzero), we could avoid the
		fil_names_write() call if min_lsn > lsn. */

		fil_names_write(space, &mtr);
		do_write = true;

		const mtr_buf_t* mtr_log = mtr_get_log(&mtr);

		/** If the mtr buffer size exceeds the size of
		LOG_CHECKPOINT_FREE_PER_THREAD then commit the multi record
		mini-transaction, start the new mini-transaction to
		avoid the parsing buffer overflow error during recovery. */

		if (mtr_log->size() > mtr_checkpoint_size) {
			ut_ad(mtr_log->size() < (RECV_PARSING_BUF_SIZE / 2));
			mtr.commit_checkpoint(lsn, false);
			mtr.start();
		}

		space = next;
	}

	if (do_write) {
		mtr.commit_checkpoint(lsn, true);
	} else {
		ut_ad(!mtr.has_modifications());
	}

	return(do_write);
}

/** Truncate a single-table tablespace. The tablespace must be cached
in the memory cache.
@param space_id			space id
@param dir_path			directory path
@param tablename		the table name in the usual
				databasename/tablename format of InnoDB
@param flags			tablespace flags
@param trunc_to_default		truncate to default size if tablespace
				is being newly re-initialized.
@return DB_SUCCESS or error */
dberr_t
truncate_t::truncate(
/*=================*/
	ulint		space_id,
	const char*	dir_path,
	const char*	tablename,
	ulint		flags,
	bool		trunc_to_default)
{
	dberr_t		err = DB_SUCCESS;
	char*		path;

	ut_a(!is_system_tablespace(space_id));

	if (FSP_FLAGS_HAS_DATA_DIR(flags)) {
		ut_ad(dir_path != NULL);
		path = fil_make_filepath(dir_path, tablename, IBD, true);
	} else {
		path = fil_make_filepath(NULL, tablename, IBD, false);
	}

	if (path == NULL) {
		return(DB_OUT_OF_MEMORY);
	}

	mutex_enter(&fil_system.mutex);

	fil_space_t*	space = fil_space_get_by_id(space_id);

	/* The following code must change when InnoDB supports
	multiple datafiles per tablespace. */
	ut_a(UT_LIST_GET_LEN(space->chain) == 1);

	fil_node_t*	node = UT_LIST_GET_FIRST(space->chain);

	if (trunc_to_default) {
		space->size = node->size = FIL_IBD_FILE_INITIAL_SIZE;
	}

	const bool already_open = node->is_open();

	if (!already_open) {

		bool	ret;

		node->handle = os_file_create_simple_no_error_handling(
			innodb_data_file_key, path, OS_FILE_OPEN,
			OS_FILE_READ_WRITE,
			space->purpose != FIL_TYPE_TEMPORARY
			&& srv_read_only_mode, &ret);

		if (!ret) {
			ib::error() << "Failed to open tablespace file "
				<< path << ".";

			ut_free(path);

			return(DB_ERROR);
		}

		ut_a(node->is_open());
	}

	os_offset_t	trunc_size = trunc_to_default
		? FIL_IBD_FILE_INITIAL_SIZE
		: space->size;

	const bool success = os_file_truncate(
		path, node->handle, trunc_size << srv_page_size_shift);

	if (!success) {
		ib::error() << "Cannot truncate file " << path
			<< " in TRUNCATE TABLESPACE.";
		err = DB_ERROR;
	}

	space->set_stopping(false);

	/* If we opened the file in this function, close it. */
	if (!already_open) {
		bool	closed = os_file_close(node->handle);

		if (!closed) {

			ib::error() << "Failed to close tablespace file "
				<< path << ".";

			err = DB_ERROR;
		} else {
			node->handle = OS_FILE_CLOSED;
		}
	}

	mutex_exit(&fil_system.mutex);

	ut_free(path);

	return(err);
}

/* Unit Tests */
#ifdef UNIV_ENABLE_UNIT_TEST_MAKE_FILEPATH
#define MF  fil_make_filepath
#define DISPLAY ib::info() << path
void
test_make_filepath()
{
	char* path;
	const char* long_path =
		"this/is/a/very/long/path/including/a/very/"
		"looooooooooooooooooooooooooooooooooooooooooooooooo"
		"oooooooooooooooooooooooooooooooooooooooooooooooooo"
		"oooooooooooooooooooooooooooooooooooooooooooooooooo"
		"oooooooooooooooooooooooooooooooooooooooooooooooooo"
		"oooooooooooooooooooooooooooooooooooooooooooooooooo"
		"oooooooooooooooooooooooooooooooooooooooooooooooooo"
		"oooooooooooooooooooooooooooooooooooooooooooooooooo"
		"oooooooooooooooooooooooooooooooooooooooooooooooooo"
		"oooooooooooooooooooooooooooooooooooooooooooooooooo"
		"oooooooooooooooooooooooooooooooooooooooooooooooong"
		"/folder/name";
	path = MF("/this/is/a/path/with/a/filename", NULL, IBD, false); DISPLAY;
	path = MF("/this/is/a/path/with/a/filename", NULL, ISL, false); DISPLAY;
	path = MF("/this/is/a/path/with/a/filename", NULL, CFG, false); DISPLAY;
	path = MF("/this/is/a/path/with/a/filename.ibd", NULL, IBD, false); DISPLAY;
	path = MF("/this/is/a/path/with/a/filename.ibd", NULL, IBD, false); DISPLAY;
	path = MF("/this/is/a/path/with/a/filename.dat", NULL, IBD, false); DISPLAY;
	path = MF(NULL, "tablespacename", NO_EXT, false); DISPLAY;
	path = MF(NULL, "tablespacename", IBD, false); DISPLAY;
	path = MF(NULL, "dbname/tablespacename", NO_EXT, false); DISPLAY;
	path = MF(NULL, "dbname/tablespacename", IBD, false); DISPLAY;
	path = MF(NULL, "dbname/tablespacename", ISL, false); DISPLAY;
	path = MF(NULL, "dbname/tablespacename", CFG, false); DISPLAY;
	path = MF(NULL, "dbname\\tablespacename", NO_EXT, false); DISPLAY;
	path = MF(NULL, "dbname\\tablespacename", IBD, false); DISPLAY;
	path = MF("/this/is/a/path", "dbname/tablespacename", IBD, false); DISPLAY;
	path = MF("/this/is/a/path", "dbname/tablespacename", IBD, true); DISPLAY;
	path = MF("./this/is/a/path", "dbname/tablespacename.ibd", IBD, true); DISPLAY;
	path = MF("this\\is\\a\\path", "dbname/tablespacename", IBD, true); DISPLAY;
	path = MF("/this/is/a/path", "dbname\\tablespacename", IBD, true); DISPLAY;
	path = MF(long_path, NULL, IBD, false); DISPLAY;
	path = MF(long_path, "tablespacename", IBD, false); DISPLAY;
	path = MF(long_path, "tablespacename", IBD, true); DISPLAY;
}
#endif /* UNIV_ENABLE_UNIT_TEST_MAKE_FILEPATH */
/* @} */

/** Determine the block size of the data file.
@param[in]	space		tablespace
@param[in]	offset		page number
@return	block size */
UNIV_INTERN
ulint
fil_space_get_block_size(const fil_space_t* space, unsigned offset)
{
	ulint block_size = 512;

	for (fil_node_t* node = UT_LIST_GET_FIRST(space->chain);
	     node != NULL;
	     node = UT_LIST_GET_NEXT(chain, node)) {
		block_size = node->block_size;
		if (node->size > offset) {
			ut_ad(node->size <= 0xFFFFFFFFU);
			break;
		}
		offset -= static_cast<unsigned>(node->size);
	}

	/* Currently supporting block size up to 4K,
	fall back to default if bigger requested. */
	if (block_size > 4096) {
		block_size = 512;
	}

	return block_size;
}

/**
Get should we punch hole to tablespace.
@param[in]	node		File node
@return true, if punch hole should be tried, false if not. */
bool
fil_node_should_punch_hole(
	const fil_node_t*	node)
{
	return (node->space->punch_hole);
}

/**
Set punch hole to tablespace to given value.
@param[in]	node		File node
@param[in]	val		value to be set. */
void
fil_space_set_punch_hole(
	fil_node_t*		node,
	bool			val)
{
	node->space->punch_hole = val;
}<|MERGE_RESOLUTION|>--- conflicted
+++ resolved
@@ -1000,12 +1000,7 @@
 
 }
 
-<<<<<<< HEAD
-/*******************************************************************//**
-Reserves the fil_system.mutex and tries to make sure we can open at least one
-=======
-/** Reserves the fil_system mutex and tries to make sure we can open at least one
->>>>>>> 5da6ffe2
+/** Reserves the fil_system.mutex and tries to make sure we can open at least one
 file while holding it. This should be called before calling
 fil_node_prepare_for_io(), because that function may need to open a file.
 @param[in]	space_id	tablespace id
@@ -1549,49 +1544,6 @@
 	return(space);
 }
 
-<<<<<<< HEAD
-=======
-/** Returns the path from the first fil_node_t found with this space ID.
-The caller is responsible for freeing the memory allocated here for the
-value returned.
-@param[in]	id	Tablespace ID
-@return own: A copy of fil_node_t::path, NULL if space ID is zero
-or not found. */
-char*
-fil_space_get_first_path(
-	ulint		id)
-{
-	fil_space_t*	space;
-	fil_node_t*	node;
-	char*		path;
-
-	ut_ad(fil_system);
-	ut_a(id);
-
-	if (!fil_mutex_enter_and_prepare_for_io(id)) {
-fail_exit:
-		mutex_exit(&fil_system->mutex);
-		return(NULL);
-	}
-
-	space = fil_space_get_space(id);
-
-	if (space == NULL) {
-		goto fail_exit;
-	}
-
-	ut_ad(mutex_own(&fil_system->mutex));
-
-	node = UT_LIST_GET_FIRST(space->chain);
-
-	path = mem_strdup(node->name);
-
-	mutex_exit(&fil_system->mutex);
-
-	return(path);
-}
-
->>>>>>> 5da6ffe2
 /** Set the recovered size of a tablespace in pages.
 @param id	tablespace ID
 @param size	recovered size in pages */
