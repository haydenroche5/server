--- conflicted
+++ resolved
@@ -2662,242 +2662,6 @@
 			 NULL, space->flags & ~FSP_FLAGS_MEM_MASK, mtr);
 }
 
-<<<<<<< HEAD
-=======
-/** Truncate the tablespace to needed size.
-@param[in]	space_id	id of tablespace to truncate
-@param[in]	size_in_pages	truncate size.
-@return true if truncate was successful. */
-bool
-fil_truncate_tablespace(
-	ulint		space_id,
-	ulint		size_in_pages)
-{
-	/* Step-1: Prepare tablespace for truncate. This involves
-	stopping all the new operations + IO on that tablespace
-	and ensuring that related pages are flushed to disk. */
-	if (fil_prepare_for_truncate(space_id) != DB_SUCCESS) {
-		return(false);
-	}
-
-	/* Step-2: Invalidate buffer pool pages belonging to the tablespace
-	to re-create. Remove all insert buffer entries for the tablespace */
-	buf_LRU_flush_or_remove_pages(space_id, NULL);
-
-	/* Step-3: Truncate the tablespace and accordingly update
-	the fil_space_t handler that is used to access this tablespace. */
-	mutex_enter(&fil_system->mutex);
-	fil_space_t*	space = fil_space_get_by_id(space_id);
-
-	/* The following code must change when InnoDB supports
-	multiple datafiles per tablespace. */
-	ut_a(UT_LIST_GET_LEN(space->chain) == 1);
-
-	fil_node_t*	node = UT_LIST_GET_FIRST(space->chain);
-
-	ut_ad(node->is_open());
-
-	space->size = node->size = size_in_pages;
-
-	bool success = os_file_truncate(node->name, node->handle, 0);
-	if (success) {
-
-		os_offset_t	size = os_offset_t(size_in_pages) * UNIV_PAGE_SIZE;
-
-		success = os_file_set_size(
-			node->name, node->handle, size,
-			FSP_FLAGS_HAS_PAGE_COMPRESSION(space->flags));
-
-		if (success) {
-			space->stop_new_ops = false;
-			space->is_being_truncated = false;
-		}
-	}
-
-	mutex_exit(&fil_system->mutex);
-
-	return(success);
-}
-
-/*******************************************************************//**
-Prepare for truncating a single-table tablespace.
-1) Check pending operations on a tablespace;
-2) Remove all insert buffer entries for the tablespace;
-@return DB_SUCCESS or error */
-dberr_t
-fil_prepare_for_truncate(
-/*=====================*/
-	ulint	id)		/*!< in: space id */
-{
-	char*		path = 0;
-	fil_space_t*	space = 0;
-
-	ut_a(!is_system_tablespace(id));
-
-	dberr_t	err = fil_check_pending_operations(
-		id, FIL_OPERATION_TRUNCATE, &space, &path);
-
-	ut_free(path);
-
-	if (err == DB_TABLESPACE_NOT_FOUND) {
-		ib::error() << "Cannot truncate tablespace " << id
-			<< " because it is not found in the tablespace"
-			" memory cache.";
-	}
-
-	return(err);
-}
-
-/** Reinitialize the original tablespace header with the same space id
-for single tablespace
-@param[in]      table		table belongs to tablespace
-@param[in]      size            size in blocks
-@param[in]      trx             Transaction covering truncate */
-void
-fil_reinit_space_header_for_table(
-	dict_table_t*	table,
-	ulint		size,
-	trx_t*		trx)
-{
-	ulint	id = table->space;
-
-	ut_a(!is_system_tablespace(id));
-
-	/* Invalidate in the buffer pool all pages belonging
-	to the tablespace. The buffer pool scan may take long
-	time to complete, therefore we release dict_sys->mutex
-	and the dict operation lock during the scan and aquire
-	it again after the buffer pool scan.*/
-
-	/* Release the lock on the indexes too. So that
-	they won't violate the latch ordering. */
-	dict_table_x_unlock_indexes(table);
-	row_mysql_unlock_data_dictionary(trx);
-
-	DEBUG_SYNC_C("buffer_pool_scan");
-	/* Lock the search latch in shared mode to prevent user
-	from disabling AHI during the scan */
-	btr_search_s_lock_all();
-	buf_LRU_flush_or_remove_pages(id, NULL);
-	btr_search_s_unlock_all();
-
-	row_mysql_lock_data_dictionary(trx);
-
-	dict_table_x_lock_indexes(table);
-
-	/* Remove all insert buffer entries for the tablespace */
-	ibuf_delete_for_discarded_space(id);
-
-	mutex_enter(&fil_system->mutex);
-
-	fil_space_t*	space = fil_space_get_by_id(id);
-
-	/* The following code must change when InnoDB supports
-	multiple datafiles per tablespace. */
-	ut_a(UT_LIST_GET_LEN(space->chain) == 1);
-
-	fil_node_t*	node = UT_LIST_GET_FIRST(space->chain);
-
-	space->size = node->size = size;
-
-	mutex_exit(&fil_system->mutex);
-
-	mtr_t	mtr;
-
-	mtr_start(&mtr);
-	mtr.set_named_space(id);
-
-	fsp_header_init(id, size, &mtr);
-
-	mtr_commit(&mtr);
-}
-
-#ifdef UNIV_DEBUG
-/** Increase redo skipped count for a tablespace.
-@param[in]	id	space id */
-void
-fil_space_inc_redo_skipped_count(
-	ulint		id)
-{
-	fil_space_t*	space;
-
-	mutex_enter(&fil_system->mutex);
-
-	space = fil_space_get_by_id(id);
-
-	ut_a(space != NULL);
-
-	space->redo_skipped_count++;
-
-	mutex_exit(&fil_system->mutex);
-}
-
-/** Decrease redo skipped count for a tablespace.
-@param[in]	id	space id */
-void
-fil_space_dec_redo_skipped_count(
-	ulint		id)
-{
-	fil_space_t*	space;
-
-	mutex_enter(&fil_system->mutex);
-
-	space = fil_space_get_by_id(id);
-
-	ut_a(space != NULL);
-	ut_a(space->redo_skipped_count > 0);
-
-	space->redo_skipped_count--;
-
-	mutex_exit(&fil_system->mutex);
-}
-#endif /* UNIV_DEBUG */
-
-/*******************************************************************//**
-Discards a single-table tablespace. The tablespace must be cached in the
-memory cache. Discarding is like deleting a tablespace, but
-
- 1. We do not drop the table from the data dictionary;
-
- 2. We remove all insert buffer entries for the tablespace immediately;
-    in DROP TABLE they are only removed gradually in the background;
-
- 3. Free all the pages in use by the tablespace.
-@return DB_SUCCESS or error */
-dberr_t
-fil_discard_tablespace(
-/*===================*/
-	ulint	id)	/*!< in: space id */
-{
-	dberr_t	err;
-
-	switch (err = fil_delete_tablespace(id)) {
-	case DB_SUCCESS:
-		break;
-
-	case DB_IO_ERROR:
-		ib::warn() << "While deleting tablespace " << id
-			<< " in DISCARD TABLESPACE. File rename/delete"
-			" failed: " << err;
-		break;
-
-	case DB_TABLESPACE_NOT_FOUND:
-		ib::warn() << "Cannot delete tablespace " << id
-			<< " in DISCARD TABLESPACE: " << err;
-		break;
-
-	default:
-		ut_error;
-	}
-
-	/* Remove all insert buffer entries for the tablespace */
-
-	ibuf_delete_for_discarded_space(id);
-
-	return(err);
-}
-
->>>>>>> efc70da5
 /*******************************************************************//**
 Allocates and builds a file name from a path, a table or tablespace name
 and a suffix. The string must be freed by caller with ut_free().
