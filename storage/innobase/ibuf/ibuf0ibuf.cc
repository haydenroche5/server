--- conflicted
+++ resolved
@@ -667,22 +667,9 @@
 	ulint			zip_size,
 	mtr_t*			mtr)
 {
-<<<<<<< HEAD
 	return buf_page_get_gen(
 		ibuf_bitmap_page_no_calc(page_id, zip_size),
-		zip_size, RW_X_LATCH, NULL, BUF_GET, mtr);
-=======
-	buf_block_t* block = buf_page_get_gen(
-		ibuf_bitmap_page_no_calc(page_id, zip_size),
-		zip_size, RW_X_LATCH, NULL, BUF_GET_POSSIBLY_FREED,
-		file, line, mtr);
-
-	if (block) {
-		buf_block_dbg_add_level(block, SYNC_IBUF_BITMAP);
-	}
-
-	return block;
->>>>>>> f6cb9e6e
+		zip_size, RW_X_LATCH, NULL, BUF_GET_POSSIBLY_FREED, mtr);
 }
 
 /************************************************************************//**
