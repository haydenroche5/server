--- conflicted
+++ resolved
@@ -128,39 +128,17 @@
 			has already been removed from the buf_pool->page_hash
 			i.e.: it is in state BUF_BLOCK_REMOVE_HASH */
 void
-<<<<<<< HEAD
 btr_search_drop_page_hash_index(buf_block_t* block);
 
-/** Drop any adaptive hash index entries that may point to an index
-page that may be in the buffer pool, when a page is evicted from the
-buffer pool or freed in a file segment.
-@param[in]	page_id		page id
-@param[in]	page_size	page size */
-void
-btr_search_drop_page_hash_when_freed(
-	const page_id_t&	page_id,
-	const page_size_t&	page_size);
+/** Drop possible adaptive hash index entries when a page is evicted
+from the buffer pool or freed in a file, or the index is being dropped.
+@param[in]	page_id		page id */
+void btr_search_drop_page_hash_when_freed(const page_id_t& page_id);
 
 /** Updates the page hash index when a single record is inserted on a page.
 @param[in]	cursor	cursor which was positioned to the place to insert
 			using btr_cur_search_, and the new record has been
 			inserted next to the cursor. */
-=======
-btr_search_drop_page_hash_index(
-/*============================*/
-	buf_block_t*	block);	/*!< in: block containing index page,
-				s- or x-latched, or an index page
-				for which we know that
-				block->buf_fix_count == 0 */
-/** Drop possible adaptive hash index entries when a page is evicted
-from the buffer pool or freed in a file, or the index is being dropped. */
-UNIV_INTERN
-void
-btr_search_drop_page_hash_when_freed(ulint space, ulint page_no);
-/********************************************************************//**
-Updates the page hash index when a single record is inserted on a page. */
-UNIV_INTERN
->>>>>>> 6aa50bad
 void
 btr_search_update_hash_node_on_insert(btr_cur_t* cursor);
 
