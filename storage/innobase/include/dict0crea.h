--- conflicted
+++ resolved
@@ -99,16 +99,10 @@
 /** Drop the index tree associated with a row in SYS_INDEXES table.
 @param[in,out]	rec	SYS_INDEXES record
 @param[in,out]	pcur	persistent cursor on rec
-<<<<<<< HEAD
+@param[in,out]	trx	dictionary transaction
 @param[in,out]	mtr	mini-transaction */
-void dict_drop_index_tree(rec_t* rec, btr_pcur_t* pcur, mtr_t* mtr);
-=======
-@param[in,out]	trx	dictionary transaction
-@param[in,out]	mtr	mini-transaction
-@return	whether freeing the B-tree was attempted */
-bool dict_drop_index_tree(rec_t* rec, btr_pcur_t* pcur, trx_t* trx, mtr_t* mtr)
+void dict_drop_index_tree(rec_t* rec, btr_pcur_t* pcur, trx_t* trx, mtr_t* mtr)
 	MY_ATTRIBUTE((nonnull));
->>>>>>> 39d8652c
 
 /***************************************************************//**
 Creates an index tree for the index if it is not a member of a cluster.
