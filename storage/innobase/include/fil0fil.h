--- conflicted
+++ resolved
@@ -189,7 +189,19 @@
 			&& srv_use_doublewrite_buf && buf_dblwr;
 	}
 
-<<<<<<< HEAD
+	/** Append a file to the chain of files of a space.
+	@param[in]	name		file name of a file that is not open
+	@param[in]	handle		file handle, or OS_FILE_CLOSED
+	@param[in]	size		file size in entire database pages
+	@param[in]	is_raw		whether this is a raw device
+	@param[in]	atomic_write	true if atomic write could be enabled
+	@param[in]	max_pages	maximum number of pages in file,
+	or ULINT_MAX for unlimited
+	@return file object */
+	fil_node_t* add(const char* name, pfs_os_file_t handle,
+			ulint size, bool is_raw, bool atomic_write,
+			ulint max_pages = ULINT_MAX);
+
 	/** Try to reserve free extents.
 	@param[in]	n_free_now	current number of free extents
 	@param[in]	n_to_reserve	number of extents to reserve
@@ -267,20 +279,6 @@
 	{
 		return const_cast<fil_space_t*>(this)->pending_io();
 	}
-=======
-	/** Append a file to the chain of files of a space.
-	@param[in]	name		file name of a file that is not open
-	@param[in]	handle		file handle, or OS_FILE_CLOSED
-	@param[in]	size		file size in entire database pages
-	@param[in]	is_raw		whether this is a raw device
-	@param[in]	atomic_write	true if atomic write could be enabled
-	@param[in]	max_pages	maximum number of pages in file,
-	or ULINT_MAX for unlimited
-	@return file object */
-	fil_node_t* add(const char* name, pfs_os_file_t handle,
-			ulint size, bool is_raw, bool atomic_write,
-			ulint max_pages = ULINT_MAX);
->>>>>>> 4a92165f
 };
 
 /** Value of fil_space_t::magic_n */
@@ -339,15 +337,13 @@
 		return(handle != OS_FILE_CLOSED);
 	}
 
-<<<<<<< HEAD
-	/** Close the file handle. */
-	void close();
-=======
 	/** Read the first page of a data file.
 	@param[in]	first	whether this is the very first read
 	@return	whether the page was found valid */
 	bool read_page0(bool first);
->>>>>>> 4a92165f
+
+	/** Close the file handle. */
+	void close();
 };
 
 /** Value of fil_node_t::magic_n */
@@ -664,45 +660,6 @@
 	ulint	id,
 	ulint*	flags);
 
-<<<<<<< HEAD
-/** Append a file to the chain of files of a space.
-@param[in]	name		file name of a file that is not open
-@param[in]	size		file size in entire database blocks
-@param[in,out]	space		tablespace from fil_space_create()
-@param[in]	is_raw		whether this is a raw device or partition
-@param[in]	atomic_write	true if atomic write could be enabled
-@param[in]	max_pages	maximum number of pages in file,
-ULINT_MAX means the file size is unlimited.
-@return pointer to the file name
-@retval NULL if error */
-char*
-fil_node_create(
-	const char*	name,
-	ulint		size,
-	fil_space_t*	space,
-	bool		is_raw,
-	bool		atomic_write,
-	ulint		max_pages = ULINT_MAX)
-	MY_ATTRIBUTE((warn_unused_result));
-=======
-/** Gets the type of a file space.
-@param[in]	id	tablespace identifier
-@return file type */
-fil_type_t
-fil_space_get_type(
-	ulint	id);
-
-/** Note that a tablespace has been imported.
-It is initially marked as FIL_TYPE_IMPORT so that no logging is
-done during the import process when the space ID is stamped to each page.
-Now we change it to FIL_SPACE_TABLESPACE to start redo and undo logging.
-NOTE: temporary tablespaces are never imported.
-@param[in]	id	tablespace identifier */
-void
-fil_space_set_imported(
-	ulint	id);
->>>>>>> 4a92165f
-
 /** Create a space memory object and put it to the fil_system hash table.
 Error messages are issued to the server log.
 @param[in]	name		tablespace name
