--- conflicted
+++ resolved
@@ -397,28 +397,12 @@
 	ulint	space_id,	/*!< in: space id */
 	ulint	flags);		/*!< in: tablespace flags (FSP_SPACE_FLAGS):
 				0, or table->flags if newer than COMPACT */
-<<<<<<< HEAD
-
-/** Initializes the space header of a new created space and creates also the
-insert buffer tree root if space == 0.
-@param[in]	space_id	space id
-@param[in]	size		current size in blocks
-@param[in,out]	mtr		min-transaction
-@return	true on success, otherwise false. */
-bool
-fsp_header_init(
-	ulint	space_id,
-	ulint	size,
-	mtr_t*	mtr);
-=======
 /** Initialize a tablespace header.
 @param[in]	space_id	space id
 @param[in]	size		current size in blocks
 @param[in,out]	mtr		mini-transaction */
-UNIV_INTERN
 void
 fsp_header_init(ulint space_id, ulint size, mtr_t* mtr);
->>>>>>> fbeb9489
 
 /**********************************************************************//**
 Increases the space size field of a space. */
