--- conflicted
+++ resolved
@@ -877,14 +877,8 @@
 						name */
 /****************************************************************//**
 This function loads specified stopword into FTS cache
-<<<<<<< HEAD
-@return TRUE if success */
-ibool
-=======
 @return true if success */
-UNIV_INTERN
 bool
->>>>>>> 713e427b
 fts_load_stopword(
 /*==============*/
 	const dict_table_t*
