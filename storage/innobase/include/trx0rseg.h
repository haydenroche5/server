--- conflicted
+++ resolved
@@ -1,11 +1,7 @@
 /*****************************************************************************
 
 Copyright (c) 1996, 2016, Oracle and/or its affiliates. All Rights Reserved.
-<<<<<<< HEAD
-Copyright (c) 2017, 2020, MariaDB Corporation.
-=======
 Copyright (c) 2017, 2021, MariaDB Corporation.
->>>>>>> baf0ef9a
 
 This program is free software; you can redistribute it and/or modify it under
 the terms of the GNU General Public License as published by the Free Software
@@ -124,17 +120,8 @@
 
 	/*--------------------------------------------------------*/
 
-<<<<<<< HEAD
-	/** Page number of the last not yet purged log header in the history
-	list; FIL_NULL if all list purged */
-	uint32_t			last_page_no;
-
-	/** Byte offset of the last not yet purged log header */
-	uint16_t			last_offset;
-=======
   /** Last not yet purged undo log header; FIL_NULL if all purged */
   uint32_t last_page_no;
->>>>>>> baf0ef9a
 
   /** trx_t::no | last_offset << 48 */
   uint64_t last_commit_and_offset;
@@ -156,7 +143,7 @@
   uint16_t last_offset() const
   { return static_cast<uint16_t>(last_commit_and_offset >> 48); }
 
-  void set_last_commit(ulint last_offset, trx_id_t trx_no)
+  void set_last_commit(uint16_t last_offset, trx_id_t trx_no)
   {
     last_commit_and_offset= static_cast<uint64_t>(last_offset) << 48 | trx_no;
   }
