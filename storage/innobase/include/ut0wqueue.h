--- conflicted
+++ resolved
@@ -1,11 +1,7 @@
 /*****************************************************************************
 
-<<<<<<< HEAD
 Copyright (c) 2006, 2014, Oracle and/or its affiliates. All Rights Reserved.
-=======
-Copyright (c) 2006, 2009, Oracle and/or its affiliates. All Rights Reserved.
 Copyright (c) 2017, 2019, MariaDB Corporation.
->>>>>>> 5a87e3ee
 
 This program is free software; you can redistribute it and/or modify it under
 the terms of the GNU General Public License as published by the Free Software
@@ -68,21 +64,10 @@
 	mem_heap_t*	heap);		/*!< in: memory heap to use for
 					allocating the list node */
 
-<<<<<<< HEAD
-/********************************************************************
-Check if queue is empty. */
-ibool
-ib_wqueue_is_empty(
-/*===============*/
-					/* out: TRUE if queue empty
-					else FALSE */
-	const ib_wqueue_t*      wq);    /* in: work queue */
-=======
 /** Check if queue is empty.
 @param wq wait queue
 @return whether the queue is empty */
 bool ib_wqueue_is_empty(ib_wqueue_t* wq);
->>>>>>> 5a87e3ee
 
 /****************************************************************//**
 Wait for a work item to appear in the queue.
