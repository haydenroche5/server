--- conflicted
+++ resolved
@@ -671,14 +671,12 @@
 	/* avoiding BF-BF conflict assert, if victim is already aborting
 	   or rolling back for replaying
 	*/
-<<<<<<< HEAD
 	wsrep_thd_LOCK(lock_rec2->trx->mysql_thd);
 	if (wsrep_thd_is_aborting(lock_rec2->trx->mysql_thd)) {
 		wsrep_thd_UNLOCK(lock_rec2->trx->mysql_thd);
-=======
-	if (wsrep_trx_is_aborting(lock_rec2->trx->mysql_thd))
->>>>>>> 691f93d6
 		return;
+	}
+	wsrep_thd_UNLOCK(lock_rec2->trx->mysql_thd);
 
 	mtr_t mtr;
 
