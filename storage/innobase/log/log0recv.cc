/*****************************************************************************

Copyright (c) 1997, 2017, Oracle and/or its affiliates. All Rights Reserved.
Copyright (c) 2012, Facebook Inc.
Copyright (c) 2013, 2020, MariaDB Corporation.

This program is free software; you can redistribute it and/or modify it under
the terms of the GNU General Public License as published by the Free Software
Foundation; version 2 of the License.

This program is distributed in the hope that it will be useful, but WITHOUT
ANY WARRANTY; without even the implied warranty of MERCHANTABILITY or FITNESS
FOR A PARTICULAR PURPOSE. See the GNU General Public License for more details.

You should have received a copy of the GNU General Public License along with
this program; if not, write to the Free Software Foundation, Inc.,
51 Franklin Street, Fifth Floor, Boston, MA 02110-1335 USA

*****************************************************************************/

/**************************************************//**
@file log/log0recv.cc
Recovery

Created 9/20/1997 Heikki Tuuri
*******************************************************/

#include "univ.i"

#include <map>
#include <string>
#include <my_service_manager.h>

#include "log0recv.h"

#ifdef HAVE_MY_AES_H
#include <my_aes.h>
#endif

#include "log0crypt.h"
#include "mem0mem.h"
#include "buf0buf.h"
#include "buf0dblwr.h"
#include "buf0flu.h"
#include "mtr0mtr.h"
#include "mtr0log.h"
#include "page0page.h"
#include "page0cur.h"
#include "trx0undo.h"
#include "ibuf0ibuf.h"
#include "trx0undo.h"
#include "trx0rec.h"
#include "fil0fil.h"
#include "buf0rea.h"
#include "srv0srv.h"
#include "srv0start.h"

/** Read-ahead area in applying log records to file pages */
#define RECV_READ_AHEAD_AREA	32U

/** The recovery system */
recv_sys_t	recv_sys;
/** TRUE when applying redo log records during crash recovery; FALSE
otherwise.  Note that this is FALSE while a background thread is
rolling back incomplete transactions. */
volatile bool	recv_recovery_on;

/** TRUE when recv_init_crash_recovery() has been called. */
bool	recv_needed_recovery;
#ifdef UNIV_DEBUG
/** TRUE if writing to the redo log (mtr_commit) is forbidden.
Protected by log_sys.mutex. */
bool	recv_no_log_write = false;
#endif /* UNIV_DEBUG */

/** TRUE if buf_page_is_corrupted() should check if the log sequence
number (FIL_PAGE_LSN) is in the future.  Initially FALSE, and set by
recv_recovery_from_checkpoint_start(). */
bool	recv_lsn_checks_on;

/** If the following is TRUE, the buffer pool file pages must be invalidated
after recovery and no ibuf operations are allowed; this becomes TRUE if
the log record hash table becomes too full, and log records must be merged
to file pages already before the recovery is finished: in this case no
ibuf operations are allowed, as they could modify the pages read in the
buffer pool before the pages have been recovered to the up-to-date state.

true means that recovery is running and no operations on the log file
are allowed yet: the variable name is misleading. */
bool	recv_no_ibuf_operations;

/** The maximum lsn we see for a page during the recovery process. If this
is bigger than the lsn we are able to scan up to, that is an indication that
the recovery failed and the database may be corrupt. */
static lsn_t	recv_max_page_lsn;

#ifdef UNIV_PFS_THREAD
mysql_pfs_key_t	recv_writer_thread_key;
#endif /* UNIV_PFS_THREAD */

/** Is recv_writer_thread active? */
bool	recv_writer_thread_active;

/** Stored physical log record with logical LSN (@see log_t::FORMAT_10_5) */
struct log_phys_t : public log_rec_t
{
  /** start LSN of the mini-transaction (not necessarily of this record) */
  const lsn_t start_lsn;
private:
  /** length  of the record, in bytes */
  uint16_t len;

  /** @return start of the log records */
  byte *begin() { return reinterpret_cast<byte*>(&len + 1); }
  /** @return start of the log records */
  const byte *begin() const { return const_cast<log_phys_t*>(this)->begin(); }
  /** @return end of the log records */
  byte *end() { byte *e= begin() + len; ut_ad(!*e); return e; }
public:
  /** @return end of the log records */
  const byte *end() const { return const_cast<log_phys_t*>(this)->end(); }

  /** Determine the allocated size of the object.
  @param len  length of recs, excluding terminating NUL byte
  @return the total allocation size */
  static size_t alloc_size(size_t len)
  {
    return len + 1 +
      reinterpret_cast<size_t>(reinterpret_cast<log_phys_t*>(0)->begin());
  }

  /** Constructor.
  @param start_lsn start LSN of the mini-transaction
  @param lsn  mtr_t::commit_lsn() of the mini-transaction
  @param recs the first log record for the page in the mini-transaction
  @param size length of recs, in bytes, excluding terminating NUL byte */
  log_phys_t(lsn_t start_lsn, lsn_t lsn, const byte *recs, size_t size) :
    log_rec_t(lsn), start_lsn(start_lsn), len(static_cast<uint16_t>(size))
  {
    ut_ad(start_lsn);
    ut_ad(start_lsn < lsn);
    ut_ad(len == size);
    reinterpret_cast<byte*>(memcpy(begin(), recs, size))[size]= 0;
  }

  /** Append a record to the log.
  @param recs  log to append
  @param size  size of the log, in bytes */
  void append(const byte *recs, size_t size)
  {
    ut_ad(start_lsn < lsn);
    reinterpret_cast<byte*>(memcpy(end(), recs, size))[size]= 0;
    len+= static_cast<uint16_t>(size);
  }

  /** Apply an UNDO_APPEND record.
  @see mtr_t::undo_append()
  @param block   undo log page
  @param data    undo log record
  @param len     length of the undo log record
  @return whether the operation failed (inconcistency was noticed) */
  static bool undo_append(const buf_block_t &block, const byte *data,
                          size_t len)
  {
    ut_ad(len > 2);
    byte *free_p= my_assume_aligned<2>
      (TRX_UNDO_PAGE_HDR + TRX_UNDO_PAGE_FREE + block.frame);
    const uint16_t free= mach_read_from_2(free_p);
    if (UNIV_UNLIKELY(free < TRX_UNDO_PAGE_HDR + TRX_UNDO_PAGE_HDR_SIZE ||
                      free + len + 6 >= srv_page_size - FIL_PAGE_DATA_END))
    {
      ib::error() << "Not applying UNDO_APPEND due to corruption on "
                  << block.page.id;
      return true;
    }

    byte *p= block.frame + free;
    mach_write_to_2(free_p, free + 4 + len);
    memcpy(p, free_p, 2);
    p+= 2;
    memcpy(p, data, len);
    p+= len;
    mach_write_to_2(p, free);
    return false;
  }

  /** The status of apply() */
  enum apply_status {
    /** The page was not affected */
    APPLIED_NO= 0,
    /** The page was modified */
    APPLIED_YES,
    /** The page was modified, affecting the encryption parameters */
    APPLIED_TO_ENCRYPTION,
    /** The page was modified, affecting the tablespace header */
    APPLIED_TO_FSP_HEADER
  };

  /** Apply log to a page frame.
  @param[in,out] block         buffer block
  @param[in,out] last_offset   last byte offset, for same_page records
  @return whether any log was applied to the page */
  apply_status apply(const buf_block_t &block, uint16_t &last_offset) const
  {
    const byte * const recs= begin();
    byte *const frame= block.page.zip.ssize
      ? block.page.zip.data : block.frame;
    const size_t size= block.physical_size();
    apply_status applied= APPLIED_NO;

    for (const byte *l= recs;;)
    {
      const byte b= *l++;
      if (!b)
        return applied;
      ut_ad((b & 0x70) != RESERVED);
      size_t rlen= b & 0xf;
      if (!rlen)
      {
        const size_t lenlen= mlog_decode_varint_length(*l);
        const uint32_t addlen= mlog_decode_varint(l);
        ut_ad(addlen != MLOG_DECODE_ERROR);
        rlen= addlen + 15 - lenlen;
        l+= lenlen;
      }
      if (!(b & 0x80))
      {
        /* Skip the page identifier. It has already been validated. */
        size_t idlen= mlog_decode_varint_length(*l);
        ut_ad(idlen <= 5);
        ut_ad(idlen < rlen);
        ut_ad(mlog_decode_varint(l) == block.page.id.space());
        l+= idlen;
        rlen-= idlen;
        idlen= mlog_decode_varint_length(*l);
        ut_ad(idlen <= 5);
        ut_ad(idlen <= rlen);
        ut_ad(mlog_decode_varint(l) == block.page.id.page_no());
        l+= idlen;
        rlen-= idlen;
        last_offset= 0;
      }

      switch (b & 0x70) {
      case FREE_PAGE:
        ut_ad(last_offset == 0);
        goto next_not_same_page;
      case INIT_PAGE:
        if (UNIV_LIKELY(rlen == 0))
        {
          memset_aligned<UNIV_ZIP_SIZE_MIN>(frame, 0, size);
          mach_write_to_4(frame + FIL_PAGE_OFFSET, block.page.id.page_no());
          memset_aligned<8>(FIL_PAGE_PREV + frame, 0xff, 8);
          mach_write_to_4(frame + FIL_PAGE_SPACE_ID, block.page.id.space());
          last_offset= FIL_PAGE_TYPE;
      next_after_applying:
          if (applied == APPLIED_NO)
            applied= APPLIED_YES;
        }
        else
        {
      record_corrupted:
          if (!srv_force_recovery)
          {
            recv_sys.found_corrupt_log= true;
            return applied;
          }
      next_not_same_page:
          last_offset= 1; /* the next record must not be same_page  */
        }
      next:
        l+= rlen;
        continue;
      }

      ut_ad(mach_read_from_4(frame + FIL_PAGE_OFFSET) ==
            block.page.id.page_no());
      ut_ad(mach_read_from_4(frame + FIL_PAGE_SPACE_ID) ==
            block.page.id.space());
      ut_ad(last_offset <= 1 || last_offset > 8);
      ut_ad(last_offset <= size);

      switch (b & 0x70) {
      case OPTION:
        goto next;
      case EXTENDED:
        if (UNIV_UNLIKELY(block.page.id.page_no() < 3 ||
                          block.page.zip.ssize))
          goto record_corrupted;
        static_assert(INIT_ROW_FORMAT_REDUNDANT == 0, "compatiblity");
        static_assert(INIT_ROW_FORMAT_DYNAMIC == 1, "compatibility");
        if (UNIV_UNLIKELY(!rlen))
          goto record_corrupted;
        switch (const byte subtype= *l) {
          uint8_t ll;
          size_t prev_rec, hdr_size;
        default:
          goto record_corrupted;
        case INIT_ROW_FORMAT_REDUNDANT:
        case INIT_ROW_FORMAT_DYNAMIC:
          if (UNIV_UNLIKELY(rlen != 1))
            goto record_corrupted;
          page_create_low(&block, *l != INIT_ROW_FORMAT_REDUNDANT);
          break;
        case UNDO_INIT:
          if (UNIV_UNLIKELY(rlen != 1))
            goto record_corrupted;
          trx_undo_page_init(block);
          break;
        case UNDO_APPEND:
          if (UNIV_UNLIKELY(rlen <= 3))
            goto record_corrupted;
          if (undo_append(block, ++l, --rlen) && !srv_force_recovery)
          {
page_corrupted:
            ib::error() << "Set innodb_force_recovery=1 to ignore corruption.";
            recv_sys.found_corrupt_log= true;
            return applied;
          }
          break;
        case INSERT_HEAP_REDUNDANT:
        case INSERT_REUSE_REDUNDANT:
        case INSERT_HEAP_DYNAMIC:
        case INSERT_REUSE_DYNAMIC:
          if (UNIV_UNLIKELY(rlen < 2))
            goto record_corrupted;
          rlen--;
          ll= mlog_decode_varint_length(*++l);
          if (UNIV_UNLIKELY(ll > 3 || ll >= rlen))
            goto record_corrupted;
          prev_rec= mlog_decode_varint(l);
          ut_ad(prev_rec != MLOG_DECODE_ERROR);
          rlen-= ll;
          l+= ll;
          ll= mlog_decode_varint_length(*l);
          static_assert(INSERT_HEAP_REDUNDANT == 4, "compatibility");
          static_assert(INSERT_REUSE_REDUNDANT == 5, "compatibility");
          static_assert(INSERT_HEAP_DYNAMIC == 6, "compatibility");
          static_assert(INSERT_REUSE_DYNAMIC == 7, "compatibility");
          if (subtype & 2)
          {
            size_t shift= 0;
            if (subtype & 1)
            {
              if (UNIV_UNLIKELY(ll > 3 || ll >= rlen))
                goto record_corrupted;
              shift= mlog_decode_varint(l);
              ut_ad(shift != MLOG_DECODE_ERROR);
              rlen-= ll;
              l+= ll;
              ll= mlog_decode_varint_length(*l);
            }
            if (UNIV_UNLIKELY(ll > 3 || ll >= rlen))
              goto record_corrupted;
            size_t enc_hdr_l= mlog_decode_varint(l);
            ut_ad(enc_hdr_l != MLOG_DECODE_ERROR);
            rlen-= ll;
            l+= ll;
            ll= mlog_decode_varint_length(*l);
            if (UNIV_UNLIKELY(ll > 2 || ll >= rlen))
              goto record_corrupted;
            size_t hdr_c= mlog_decode_varint(l);
            ut_ad(hdr_c != MLOG_DECODE_ERROR);
            rlen-= ll;
            l+= ll;
            ll= mlog_decode_varint_length(*l);
            if (UNIV_UNLIKELY(ll > 3 || ll >= rlen))
              goto record_corrupted;
            size_t data_c= mlog_decode_varint(l);
            ut_ad(data_c != MLOG_DECODE_ERROR);
            rlen-= ll;
            l+= ll;
            if (page_apply_insert_dynamic(block, subtype & 1, prev_rec,
                                          shift, enc_hdr_l, hdr_c, data_c,
                                          l, rlen) && !srv_force_recovery)
              goto page_corrupted;
          }
          else
          {
            if (UNIV_UNLIKELY(ll > 2 || ll >= rlen))
              goto record_corrupted;
            size_t header= mlog_decode_varint(l);
            ut_ad(header != MLOG_DECODE_ERROR);
            rlen-= ll;
            l+= ll;
            ll= mlog_decode_varint_length(*l);
            if (UNIV_UNLIKELY(ll > 2 || ll >= rlen))
              goto record_corrupted;
            size_t hdr_c= mlog_decode_varint(l);
            ut_ad(hdr_c != MLOG_DECODE_ERROR);
            rlen-= ll;
            l+= ll;
            ll= mlog_decode_varint_length(*l);
            if (UNIV_UNLIKELY(ll > 2 || ll >= rlen))
              goto record_corrupted;
            size_t data_c= mlog_decode_varint(l);
            rlen-= ll;
            l+= ll;
            if (page_apply_insert_redundant(block, subtype & 1, prev_rec,
                                            header, hdr_c, data_c,
                                            l, rlen) && !srv_force_recovery)
              goto page_corrupted;
          }
          break;
        case DELETE_ROW_FORMAT_REDUNDANT:
          if (UNIV_UNLIKELY(rlen < 2 || rlen > 4))
            goto record_corrupted;
          rlen--;
          ll= mlog_decode_varint_length(*++l);
          if (UNIV_UNLIKELY(ll != rlen))
            goto record_corrupted;
          if (page_apply_delete_redundant(block, mlog_decode_varint(l)) &&
              !srv_force_recovery)
            goto page_corrupted;
          break;
        case DELETE_ROW_FORMAT_DYNAMIC:
          if (UNIV_UNLIKELY(rlen < 2))
            goto record_corrupted;
          rlen--;
          ll= mlog_decode_varint_length(*++l);
          if (UNIV_UNLIKELY(ll > 3 || ll >= rlen))
            goto record_corrupted;
          prev_rec= mlog_decode_varint(l);
          ut_ad(prev_rec != MLOG_DECODE_ERROR);
          rlen-= ll;
          l+= ll;
          ll= mlog_decode_varint_length(*l);
          if (UNIV_UNLIKELY(ll > 2 || ll >= rlen))
            goto record_corrupted;
          hdr_size= mlog_decode_varint(l);
          ut_ad(hdr_size != MLOG_DECODE_ERROR);
          rlen-= ll;
          l+= ll;
          ll= mlog_decode_varint_length(*l);
          if (UNIV_UNLIKELY(ll > 3 || ll != rlen))
            goto record_corrupted;
          if (page_apply_delete_dynamic(block, prev_rec, hdr_size,
                                        mlog_decode_varint(l)) &&
              !srv_force_recovery)
            goto page_corrupted;
          break;
        }
        last_offset= FIL_PAGE_TYPE;
        goto next_after_applying;
      case WRITE:
      case MEMSET:
      case MEMMOVE:
        if (UNIV_UNLIKELY(last_offset == 1))
          goto record_corrupted;
        const size_t olen= mlog_decode_varint_length(*l);
        if (UNIV_UNLIKELY(olen >= rlen) || UNIV_UNLIKELY(olen > 3))
          goto record_corrupted;
        const uint32_t offset= mlog_decode_varint(l);
        ut_ad(offset != MLOG_DECODE_ERROR);
        static_assert(FIL_PAGE_OFFSET == 4, "compatibility");
        if (UNIV_UNLIKELY(offset >= size))
          goto record_corrupted;
        if (UNIV_UNLIKELY(offset + last_offset < 8 ||
                          offset + last_offset >= size))
          goto record_corrupted;
        last_offset+= static_cast<uint16_t>(offset);
        l+= olen;
        rlen-= olen;
        size_t llen= rlen;
        if ((b & 0x70) == WRITE)
        {
          if (UNIV_UNLIKELY(rlen + last_offset > size))
            goto record_corrupted;
          memcpy(frame + last_offset, l, llen);
          if (UNIV_LIKELY(block.page.id.page_no()));
          else if (llen == 11 + MY_AES_BLOCK_SIZE &&
                   last_offset == FSP_HEADER_OFFSET + MAGIC_SZ +
                   fsp_header_get_encryption_offset(block.zip_size()))
            applied= APPLIED_TO_ENCRYPTION;
          else if (last_offset < FSP_HEADER_OFFSET + FSP_FREE + FLST_LEN + 4 &&
                   last_offset + llen >= FSP_HEADER_OFFSET + FSP_SIZE)
            applied= APPLIED_TO_FSP_HEADER;
        next_after_applying_write:
          ut_ad(llen + last_offset <= size);
          last_offset+= static_cast<uint16_t>(llen);
          goto next_after_applying;
        }
        llen= mlog_decode_varint_length(*l);
        if (UNIV_UNLIKELY(llen > rlen || llen > 3))
          goto record_corrupted;
        const uint32_t len= mlog_decode_varint(l);
        ut_ad(len != MLOG_DECODE_ERROR);
        if (UNIV_UNLIKELY(len + last_offset > size))
          goto record_corrupted;
        l+= llen;
        rlen-= llen;
        llen= len;
        if ((b & 0x70) == MEMSET)
        {
          ut_ad(rlen < llen);
          if (UNIV_UNLIKELY(rlen != 1))
          {
            size_t s;
            for (s= 0; s < llen; s+= rlen)
              memcpy(frame + last_offset + s, l, rlen);
            memcpy(frame + last_offset + s, l, llen - s);
          }
          else
          memset(frame + last_offset, *l, llen);
          goto next_after_applying_write;
        }
        const size_t slen= mlog_decode_varint_length(*l);
        if (UNIV_UNLIKELY(slen != rlen || slen > 3))
          goto record_corrupted;
        uint32_t s= mlog_decode_varint(l);
        ut_ad(slen != MLOG_DECODE_ERROR);
        if (s & 1)
          s= last_offset - (s >> 1) - 1;
        else
          s= last_offset + (s >> 1) + 1;
        if (UNIV_LIKELY(s >= 8 && s + llen <= size))
        {
          memmove(frame + last_offset, frame + s, llen);
          goto next_after_applying_write;
        }
      }
      goto record_corrupted;
    }
  }
};


/** Tablespace item during recovery */
struct file_name_t {
	/** Tablespace file name (FILE_MODIFY) */
	std::string	name;
	/** Tablespace object (NULL if not valid or not found) */
	fil_space_t*	space;

	/** Tablespace status. */
	enum fil_status {
		/** Normal tablespace */
		NORMAL,
		/** Deleted tablespace */
		DELETED,
		/** Missing tablespace */
		MISSING
	};

	/** Status of the tablespace */
	fil_status	status;

	/** FSP_SIZE of tablespace */
	ulint		size;

	/** Constructor */
<<<<<<< HEAD
	file_name_t(std::string name_, bool deleted) :
		name(name_), space(NULL), status(deleted ? DELETED: NORMAL),
		size(0) {}
=======
	file_name_t(std::string name_, bool deleted)
		: name(std::move(name_)), space(NULL),
		status(deleted ? DELETED: NORMAL),
		size(0), enable_lsn(0) {}

	/** Report a MLOG_INDEX_LOAD operation, meaning that
	mlog_init for any earlier LSN must be skipped.
	@param lsn	log sequence number of the MLOG_INDEX_LOAD */
	void mlog_index_load(lsn_t lsn)
	{
		if (enable_lsn < lsn) enable_lsn = lsn;
	}
>>>>>>> b7362d5f
};

/** Map of dirty tablespaces during recovery */
typedef std::map<
	ulint,
	file_name_t,
	std::less<ulint>,
	ut_allocator<std::pair<const ulint, file_name_t> > >	recv_spaces_t;

static recv_spaces_t	recv_spaces;

/** Report an operation to create, delete, or rename a file during backup.
@param[in]	space_id	tablespace identifier
@param[in]	create		whether the file is being created
@param[in]	name		file name (not NUL-terminated)
@param[in]	len		length of name, in bytes
@param[in]	new_name	new file name (NULL if not rename)
@param[in]	new_len		length of new_name, in bytes (0 if NULL) */
void (*log_file_op)(ulint space_id, bool create,
		    const byte* name, ulint len,
		    const byte* new_name, ulint new_len);

/** Information about initializing page contents during redo log processing.
FIXME: Rely on recv_sys.pages! */
class mlog_init_t
{
public:
	/** A page initialization operation that was parsed from
	the redo log */
	struct init {
		/** log sequence number of the page initialization */
		lsn_t lsn;
		/** Whether btr_page_create() avoided a read of the page.

		At the end of the last recovery batch, mark_ibuf_exist()
		will mark pages for which this flag is set. */
		bool created;
	};

private:
	typedef std::map<const page_id_t, init,
			 std::less<const page_id_t>,
			 ut_allocator<std::pair<const page_id_t, init> > >
		map;
	/** Map of page initialization operations.
	FIXME: Merge this to recv_sys.pages! */
	map inits;
public:
	/** Record that a page will be initialized by the redo log.
	@param[in]	page_id		page identifier
	@param[in]	lsn		log sequence number */
	void add(const page_id_t page_id, lsn_t lsn)
	{
		ut_ad(mutex_own(&recv_sys.mutex));
		const init init = { lsn, false };
		std::pair<map::iterator, bool> p = inits.insert(
			map::value_type(page_id, init));
		ut_ad(!p.first->second.created);
		if (!p.second && p.first->second.lsn < init.lsn) {
			p.first->second = init;
		}
	}

	/** Get the last stored lsn of the page id and its respective
	init/load operation.
	@param[in]	page_id	page id
	@param[in,out]	init	initialize log or load log
	@return the latest page initialization;
	not valid after releasing recv_sys.mutex. */
	init& last(page_id_t page_id)
	{
		ut_ad(mutex_own(&recv_sys.mutex));
		return inits.find(page_id)->second;
	}

	/** At the end of each recovery batch, reset the 'created' flags. */
	void reset()
	{
		ut_ad(mutex_own(&recv_sys.mutex));
		ut_ad(recv_no_ibuf_operations);
		for (map::value_type& i : inits) {
			i.second.created = false;
		}
	}

	/** On the last recovery batch, mark whether there exist
	buffered changes for the pages that were initialized
	by buf_page_create() and still reside in the buffer pool.
	@param[in,out]	mtr	dummy mini-transaction */
	void mark_ibuf_exist(mtr_t& mtr)
	{
		ut_ad(mutex_own(&recv_sys.mutex));
		mtr.start();

		for (const map::value_type& i : inits) {
			if (!i.second.created) {
				continue;
			}
			if (buf_block_t* block = buf_page_get_gen(
				    i.first, 0, RW_X_LATCH, NULL,
				    BUF_GET_IF_IN_POOL, __FILE__, __LINE__,
				    &mtr)) {
				if (UNIV_LIKELY_NULL(block->page.zip.data)) {
					switch (fil_page_get_type(
							block->page.zip.data)) {
					case FIL_PAGE_INDEX:
					case FIL_PAGE_RTREE:
						if (page_zip_decompress(
							    &block->page.zip,
							    block->frame,
							    true)) {
							break;
						}
						ib::error() << "corrupted "
							    << block->page.id;
					}
				}
				if (recv_no_ibuf_operations) {
					mtr.commit();
					mtr.start();
					continue;
				}
				mutex_exit(&recv_sys.mutex);
				block->page.ibuf_exist = ibuf_page_exists(
					block->page.id, block->zip_size());
				mtr.commit();
				mtr.start();
				mutex_enter(&recv_sys.mutex);
			}
		}

		mtr.commit();
	}

	/** Clear the data structure */
	void clear() { inits.clear(); }
};

static mlog_init_t mlog_init;

/** Process a record that indicates that a tablespace is
being shrunk in size.
@param page_id	first page identifier that is not in the file
@param lsn	log sequence number of the shrink operation */
inline void recv_sys_t::trim(const page_id_t page_id, lsn_t lsn)
{
	DBUG_ENTER("recv_sys_t::trim");
	DBUG_LOG("ib_log",
		 "discarding log beyond end of tablespace "
		 << page_id << " before LSN " << lsn);
	ut_ad(mutex_own(&mutex));
	for (recv_sys_t::map::iterator p = pages.lower_bound(page_id);
	     p != pages.end() && p->first.space() == page_id.space();) {
		recv_sys_t::map::iterator r = p++;
		if (r->second.trim(lsn)) {
			pages.erase(r);
		}
	}
	if (fil_space_t* space = fil_space_get(page_id.space())) {
		ut_ad(UT_LIST_GET_LEN(space->chain) == 1);
		fil_node_t* file = UT_LIST_GET_FIRST(space->chain);
		ut_ad(file->is_open());
		os_file_truncate(file->name, file->handle,
				 os_offset_t{page_id.page_no()}
				 << srv_page_size_shift, true);
	}
	DBUG_VOID_RETURN;
}

void recv_sys_t::open_log_files_if_needed()
{
  if (!recv_sys.files.empty())
    return;

  for (auto &&path : get_existing_log_files_paths())
  {
    recv_sys.files.emplace_back(std::move(path));
    ut_a(recv_sys.files.back().open(true) == DB_SUCCESS);
  }
}

void recv_sys_t::read(os_offset_t total_offset, span<byte> buf)
{
  open_log_files_if_needed();

  size_t file_idx= static_cast<size_t>(total_offset / log_sys.log.file_size);
  os_offset_t offset= total_offset % log_sys.log.file_size;
  dberr_t err= recv_sys.files[file_idx].read(offset, buf);
  ut_a(err == DB_SUCCESS);
}

inline size_t recv_sys_t::files_size()
{
  open_log_files_if_needed();
  return files.size();
}

/** Process a file name from a FILE_* record.
@param[in,out]	name		file name
@param[in]	len		length of the file name
@param[in]	space_id	the tablespace ID
@param[in]	deleted		whether this is a FILE_DELETE record */
static
void
fil_name_process(char* name, ulint len, ulint space_id, bool deleted)
{
	if (srv_operation == SRV_OPERATION_BACKUP) {
		return;
	}

	ut_ad(srv_operation == SRV_OPERATION_NORMAL
	      || srv_operation == SRV_OPERATION_RESTORE
	      || srv_operation == SRV_OPERATION_RESTORE_EXPORT);

	/* We will also insert space=NULL into the map, so that
	further checks can ensure that a FILE_MODIFY record was
	scanned before applying any page records for the space_id. */

	os_normalize_path(name);
	const file_name_t fname(std::string(name, len), deleted);
	std::pair<recv_spaces_t::iterator,bool> p = recv_spaces.emplace(
		space_id, fname);
	ut_ad(p.first->first == space_id);

	file_name_t&	f = p.first->second;

	if (deleted) {
		/* Got FILE_DELETE */

		if (!p.second && f.status != file_name_t::DELETED) {
			f.status = file_name_t::DELETED;
			if (f.space != NULL) {
				fil_space_free(space_id, false);
				f.space = NULL;
			}
		}

		ut_ad(f.space == NULL);
	} else if (p.second // the first FILE_MODIFY or FILE_RENAME
		   || f.name != fname.name) {
		fil_space_t*	space;

		/* Check if the tablespace file exists and contains
		the space_id. If not, ignore the file after displaying
		a note. Abort if there are multiple files with the
		same space_id. */
		switch (fil_ibd_load(space_id, name, space)) {
		case FIL_LOAD_OK:
			ut_ad(space != NULL);

			if (f.space == NULL || f.space == space) {

				if (f.size && f.space == NULL) {
					fil_space_set_recv_size(space->id, f.size);
				}

				f.name = fname.name;
				f.space = space;
				f.status = file_name_t::NORMAL;
			} else {
				ib::error() << "Tablespace " << space_id
					<< " has been found in two places: '"
					<< f.name << "' and '" << name << "'."
					" You must delete one of them.";
				recv_sys.found_corrupt_fs = true;
			}
			break;

		case FIL_LOAD_ID_CHANGED:
			ut_ad(space == NULL);
			break;

		case FIL_LOAD_NOT_FOUND:
			/* No matching tablespace was found; maybe it
			was renamed, and we will find a subsequent
			FILE_* record. */
			ut_ad(space == NULL);

			if (srv_force_recovery) {
				/* Without innodb_force_recovery,
				missing tablespaces will only be
				reported in
				recv_init_crash_recovery_spaces().
				Enable some more diagnostics when
				forcing recovery. */

				ib::info()
					<< "At LSN: " << recv_sys.recovered_lsn
					<< ": unable to open file " << name
					<< " for tablespace " << space_id;
			}
			break;

		case FIL_LOAD_INVALID:
			ut_ad(space == NULL);
			if (srv_force_recovery == 0) {
				ib::warn() << "We do not continue the crash"
					" recovery, because the table may"
					" become corrupt if we cannot apply"
					" the log records in the InnoDB log to"
					" it. To fix the problem and start"
					" mysqld:";
				ib::info() << "1) If there is a permission"
					" problem in the file and mysqld"
					" cannot open the file, you should"
					" modify the permissions.";
				ib::info() << "2) If the tablespace is not"
					" needed, or you can restore an older"
					" version from a backup, then you can"
					" remove the .ibd file, and use"
					" --innodb_force_recovery=1 to force"
					" startup without this file.";
				ib::info() << "3) If the file system or the"
					" disk is broken, and you cannot"
					" remove the .ibd file, you can set"
					" --innodb_force_recovery.";
				recv_sys.found_corrupt_fs = true;
				break;
			}

			ib::info() << "innodb_force_recovery was set to "
				<< srv_force_recovery << ". Continuing crash"
				" recovery even though we cannot access the"
				" files for tablespace " << space_id << ".";
			break;
		}
	}
}

/** Clean up after recv_sys_t::create() */
void recv_sys_t::close()
{
	ut_ad(this == &recv_sys);
	ut_ad(!recv_writer_thread_active);

	if (is_initialised()) {
		dblwr.pages.clear();
		ut_d(mutex_enter(&mutex));
		clear();
		ut_d(mutex_exit(&mutex));

		if (flush_start) {
			os_event_destroy(flush_start);
		}

		if (flush_end) {
			os_event_destroy(flush_end);
		}

		if (buf) {
			ut_free_dodump(buf, RECV_PARSING_BUF_SIZE);
			buf = NULL;
		}

		last_stored_lsn = 0;
		mutex_free(&writer_mutex);
		mutex_free(&mutex);
	}

	recv_spaces.clear();
	mlog_init.clear();

	files.clear();
}

/************************************************************
Reset the state of the recovery system variables. */
void
recv_sys_var_init(void)
/*===================*/
{
	recv_recovery_on = false;
	recv_needed_recovery = false;
	recv_lsn_checks_on = false;
	recv_no_ibuf_operations = false;
	recv_max_page_lsn = 0;
}

/******************************************************************//**
recv_writer thread tasked with flushing dirty pages from the buffer
pools.
@return a dummy parameter */
extern "C"
os_thread_ret_t
DECLARE_THREAD(recv_writer_thread)(
/*===============================*/
	void*	arg MY_ATTRIBUTE((unused)))
			/*!< in: a dummy parameter required by
			os_thread_create */
{
	my_thread_init();
	ut_ad(!srv_read_only_mode);

#ifdef UNIV_PFS_THREAD
	pfs_register_thread(recv_writer_thread_key);
#endif /* UNIV_PFS_THREAD */

#ifdef UNIV_DEBUG_THREAD_CREATION
	ib::info() << "recv_writer thread running, id "
		<< os_thread_pf(os_thread_get_curr_id());
#endif /* UNIV_DEBUG_THREAD_CREATION */

	while (srv_shutdown_state == SRV_SHUTDOWN_NONE) {

		/* Wait till we get a signal to clean the LRU list.
		Bounded by max wait time of 100ms. */
		int64_t      sig_count = os_event_reset(buf_flush_event);
		os_event_wait_time_low(buf_flush_event, 100000, sig_count);

		mutex_enter(&recv_sys.writer_mutex);

		if (!recv_recovery_is_on()) {
			mutex_exit(&recv_sys.writer_mutex);
			break;
		}

		/* Flush pages from end of LRU if required */
		os_event_reset(recv_sys.flush_end);
		recv_sys.flush_type = BUF_FLUSH_LRU;
		os_event_set(recv_sys.flush_start);
		os_event_wait(recv_sys.flush_end);

		mutex_exit(&recv_sys.writer_mutex);
	}

	recv_writer_thread_active = false;

	my_thread_end();
	/* We count the number of threads in os_thread_exit().
	A created thread should always use that to exit and not
	use return() to exit. */
	os_thread_exit();

	OS_THREAD_DUMMY_RETURN;
}

/** Initialize the redo log recovery subsystem. */
void recv_sys_t::create()
{
	ut_ad(this == &recv_sys);
	ut_ad(!is_initialised());
	ut_ad(!flush_start);
	ut_ad(!flush_end);
	mutex_create(LATCH_ID_RECV_SYS, &mutex);
	mutex_create(LATCH_ID_RECV_WRITER, &writer_mutex);

	if (!srv_read_only_mode) {
		flush_start = os_event_create(0);
		flush_end = os_event_create(0);
	}

	flush_type = BUF_FLUSH_LRU;
	apply_log_recs = false;
	apply_batch_on = false;

	max_log_blocks = buf_pool_get_n_pages() / 3;
	buf = static_cast<byte*>(ut_malloc_dontdump(RECV_PARSING_BUF_SIZE, PSI_INSTRUMENT_ME));
	len = 0;
	parse_start_lsn = 0;
	scanned_lsn = 0;
	scanned_checkpoint_no = 0;
	recovered_offset = 0;
	recovered_lsn = 0;
	found_corrupt_log = false;
	found_corrupt_fs = false;
	mlog_checkpoint_lsn = 0;

	progress_time = time(NULL);
	recv_max_page_lsn = 0;

	memset(truncated_undo_spaces, 0, sizeof truncated_undo_spaces);
	last_stored_lsn = 1;
	UT_LIST_INIT(blocks, &buf_block_t::unzip_LRU);
}

/** Clear a fully processed set of stored redo log records. */
inline void recv_sys_t::clear()
{
  ut_ad(mutex_own(&mutex));
  apply_log_recs= false;
  apply_batch_on= false;
  ut_ad(!after_apply || !UT_LIST_GET_LAST(blocks));
  pages.clear();

  for (buf_block_t *block= UT_LIST_GET_LAST(blocks); block; )
  {
    buf_block_t *prev_block= UT_LIST_GET_PREV(unzip_LRU, block);
    ut_ad(buf_block_get_state(block) == BUF_BLOCK_MEMORY);
    UT_LIST_REMOVE(blocks, block);
    buf_block_free(block);
    block= prev_block;
  }
}

/** Free most recovery data structures. */
void recv_sys_t::debug_free()
{
	ut_ad(this == &recv_sys);
	ut_ad(is_initialised());
	mutex_enter(&mutex);

	pages.clear();
	ut_free_dodump(buf, RECV_PARSING_BUF_SIZE);

	buf = NULL;

	/* wake page cleaner up to progress */
	if (!srv_read_only_mode) {
		ut_ad(!recv_recovery_is_on());
		ut_ad(!recv_writer_thread_active);
		os_event_reset(buf_flush_event);
		os_event_set(flush_start);
	}

	mutex_exit(&mutex);
}

inline void *recv_sys_t::alloc(size_t len)
{
  ut_ad(mutex_own(&mutex));
  ut_ad(len);
  ut_ad(len <= srv_page_size);

  buf_block_t *block= UT_LIST_GET_FIRST(blocks);
  if (UNIV_UNLIKELY(!block))
  {
create_block:
    block= buf_block_alloc();
    block->page.access_time= 1U << 16 |
      ut_calc_align<uint16_t>(static_cast<uint16_t>(len), ALIGNMENT);
    static_assert(ut_is_2pow(ALIGNMENT), "ALIGNMENT must be a power of 2");
    UT_LIST_ADD_FIRST(blocks, block);
    UNIV_MEM_INVALID(block->frame, len);
    UNIV_MEM_FREE(block->frame + len, srv_page_size - len);
    return my_assume_aligned<ALIGNMENT>(block->frame);
  }

  size_t free_offset= static_cast<uint16_t>(block->page.access_time);
  ut_ad(!ut_2pow_remainder(free_offset, ALIGNMENT));
  if (UNIV_UNLIKELY(!free_offset))
  {
    ut_ad(srv_page_size == 65536);
    goto create_block;
  }
  ut_ad(free_offset <= srv_page_size);
  free_offset+= len;

  if (free_offset > srv_page_size)
    goto create_block;

  block->page.access_time= ((block->page.access_time >> 16) + 1) << 16 |
    ut_calc_align<uint16_t>(static_cast<uint16_t>(free_offset), ALIGNMENT);
  UNIV_MEM_ALLOC(block->frame + free_offset - len, len);
  return my_assume_aligned<ALIGNMENT>(block->frame + free_offset - len);
}


/** Free a redo log snippet.
@param data buffer returned by alloc() */
inline void recv_sys_t::free(const void *data)
{
  ut_ad(!ut_align_offset(data, ALIGNMENT));
  data= page_align(data);
  ut_ad(mutex_own(&mutex));

#ifdef UNIV_DEBUG
  /* MDEV-14481 FIXME: To prevent race condition with buf_pool_resize(),
  we must acquire and hold the buffer pool mutex here. */
  extern volatile bool buf_pool_resizing;
  extern volatile bool buf_pool_withdrawing;
  ut_ad(!buf_pool_resizing);
  ut_ad(!buf_pool_withdrawing);
#endif

  buf_chunk_t *chunk= buf_pool->chunks;
  for (auto i= buf_pool->n_chunks; i--; chunk++)
  {
    if (data < chunk->blocks->frame)
      continue;
    const size_t offs= (reinterpret_cast<const byte*>(data) -
                        chunk->blocks->frame) >> srv_page_size_shift;
    if (offs >= chunk->size)
      continue;
    buf_block_t *block= &chunk->blocks[offs];
    ut_ad(block->frame == data);
    ut_ad(buf_block_get_state(block) == BUF_BLOCK_MEMORY);
    ut_ad(static_cast<uint16_t>(block->page.access_time - 1) <
          srv_page_size);
    ut_ad(block->page.access_time >= 1U << 16);
    if (!((block->page.access_time -= 1U << 16) >> 16))
    {
      UT_LIST_REMOVE(blocks, block);
      buf_block_free(block);
    }
    return;
  }
  ut_ad(0);
}


/** Read a log segment to log_sys.buf.
@param[in,out]	start_lsn	in: read area start,
out: the last read valid lsn
@param[in]	end_lsn		read area end
@return	whether no invalid blocks (e.g checksum mismatch) were found */
bool log_t::file::read_log_seg(lsn_t* start_lsn, lsn_t end_lsn)
{
	ulint	len;
	bool success = true;
	ut_ad(log_sys.mutex.is_owned());
	ut_ad(!(*start_lsn % OS_FILE_LOG_BLOCK_SIZE));
	ut_ad(!(end_lsn % OS_FILE_LOG_BLOCK_SIZE));
	byte* buf = log_sys.buf;
loop:
	lsn_t source_offset = calc_lsn_offset_old(*start_lsn);

	ut_a(end_lsn - *start_lsn <= ULINT_MAX);
	len = (ulint) (end_lsn - *start_lsn);

	ut_ad(len != 0);

	const bool at_eof = (source_offset % file_size) + len > file_size;
	if (at_eof) {
		/* If the above condition is true then len (which is ulint)
		is > the expression below, so the typecast is ok */
		len = ulint(file_size - (source_offset % file_size));
	}

	log_sys.n_log_ios++;

	ut_a((source_offset >> srv_page_size_shift) <= ULINT_MAX);

	recv_sys.read(source_offset, {buf, len});

	for (ulint l = 0; l < len; l += OS_FILE_LOG_BLOCK_SIZE,
		     buf += OS_FILE_LOG_BLOCK_SIZE,
		     (*start_lsn) += OS_FILE_LOG_BLOCK_SIZE) {
		const ulint block_number = log_block_get_hdr_no(buf);

		if (block_number != log_block_convert_lsn_to_no(*start_lsn)) {
			/* Garbage or an incompletely written log block.
			We will not report any error, because this can
			happen when InnoDB was killed while it was
			writing redo log. We simply treat this as an
			abrupt end of the redo log. */
fail:
			end_lsn = *start_lsn;
			success = false;
			break;
		}

		ulint crc = log_block_calc_checksum_crc32(buf);
		ulint cksum = log_block_get_checksum(buf);

		DBUG_EXECUTE_IF("log_intermittent_checksum_mismatch", {
				static int block_counter;
				if (block_counter++ == 0) {
					cksum = crc + 1;
				}
			});

		if (crc != cksum) {
			ib::error() << "Invalid log block checksum."
				    << " block: " << block_number
				    << " checkpoint no: "
				    << log_block_get_checkpoint_no(buf)
				    << " expected: " << crc
				    << " found: " << cksum;
			goto fail;
		}

		if (is_encrypted()
		    && !log_crypt(buf, *start_lsn,
				  OS_FILE_LOG_BLOCK_SIZE,
				  LOG_DECRYPT)) {
			goto fail;
		}

		ulint dl = log_block_get_data_len(buf);
		if (dl < LOG_BLOCK_HDR_SIZE
		    || (dl != OS_FILE_LOG_BLOCK_SIZE
			&& dl > log_sys.trailer_offset())) {
			recv_sys.found_corrupt_log = true;
			goto fail;
		}
	}

	if (recv_sys.report(time(NULL))) {
		ib::info() << "Read redo log up to LSN=" << *start_lsn;
		service_manager_extend_timeout(INNODB_EXTEND_TIMEOUT_INTERVAL,
			"Read redo log up to LSN=" LSN_PF,
			*start_lsn);
	}

	if (*start_lsn != end_lsn) {
		goto loop;
	}

	return(success);
}



/********************************************************//**
Copies a log segment from the most up-to-date log group to the other log
groups, so that they all contain the latest log data. Also writes the info
about the latest checkpoint to the groups, and inits the fields in the group
memory structs to up-to-date values. */
static
void
recv_synchronize_groups()
{
	const lsn_t recovered_lsn = recv_sys.recovered_lsn;

	/* Read the last recovered log block to the recovery system buffer:
	the block is always incomplete */

	lsn_t start_lsn = ut_uint64_align_down(recovered_lsn,
					       OS_FILE_LOG_BLOCK_SIZE);
	log_sys.log.read_log_seg(&start_lsn,
				 start_lsn + OS_FILE_LOG_BLOCK_SIZE);
	log_sys.log.set_fields(recovered_lsn);

	/* Copy the checkpoint info to the log; remember that we have
	incremented checkpoint_no by one, and the info will not be written
	over the max checkpoint info, thus making the preservation of max
	checkpoint info on disk certain */

	if (!srv_read_only_mode) {
		log_write_checkpoint_info(0);
		log_mutex_enter();
	}
}

/** Check the consistency of a log header block.
@param[in]	log header block
@return true if ok */
static
bool
recv_check_log_header_checksum(
	const byte*	buf)
{
	return(log_block_get_checksum(buf)
	       == log_block_calc_checksum_crc32(buf));
}

static bool redo_file_sizes_are_correct()
{
  auto paths= get_existing_log_files_paths();
  auto get_size= [](const std::string &path) {
    return os_file_get_size(path.c_str()).m_total_size;
  };
  os_offset_t size= get_size(paths[0]);

  auto it=
      std::find_if(paths.begin(), paths.end(), [&](const std::string &path) {
        return get_size(path) != size;
      });

  if (it == paths.end())
    return true;

  ib::error() << "Log file " << *it << " is of different size "
              << get_size(*it) << " bytes than other log files " << size
              << " bytes!";
  return false;
}

/** Calculate the checksum for a log block using the pre-10.2.2 algorithm. */
inline uint32_t log_block_calc_checksum_format_0(const byte *b)
{
  uint32_t sum= 1;
  const byte *const end= &b[512 - 4];

  for (uint32_t sh= 0; b < end; )
  {
    sum&= 0x7FFFFFFFUL;
    sum+= uint32_t{*b} << sh++;
    sum+= *b++;
    if (sh > 24)
      sh= 0;
  }

  return sum;
}

/** Determine if a redo log from before MariaDB 10.2.2 is clean.
@return error code
@retval DB_SUCCESS      if the redo log is clean
@retval DB_CORRUPTION   if the redo log is corrupted
@retval DB_ERROR        if the redo log is not empty */
ATTRIBUTE_COLD static dberr_t recv_log_recover_pre_10_2()
{
  uint64_t max_no= 0;
  byte *buf= log_sys.buf;

  ut_ad(log_sys.log.format == 0);

  if (!redo_file_sizes_are_correct())
    return DB_CORRUPTION;

  /** Offset of the first checkpoint checksum */
  constexpr uint CHECKSUM_1= 288;
  /** Offset of the second checkpoint checksum */
  constexpr uint CHECKSUM_2= CHECKSUM_1 + 4;
  /** the checkpoint LSN field */
  constexpr uint CHECKPOINT_LSN= 8;
  /** Most significant bits of the checkpoint offset */
  constexpr uint OFFS_HI= CHECKSUM_2 + 12;
  /** Least significant bits of the checkpoint offset */
  constexpr uint OFFS_LO= 16;

  lsn_t lsn= 0;

  for (ulint field= LOG_CHECKPOINT_1; field <= LOG_CHECKPOINT_2;
       field += LOG_CHECKPOINT_2 - LOG_CHECKPOINT_1)
  {
    log_sys.log.read(field, {buf, OS_FILE_LOG_BLOCK_SIZE});

    if (static_cast<uint32_t>(ut_fold_binary(buf, CHECKSUM_1)) !=
        mach_read_from_4(buf + CHECKSUM_1) ||
        static_cast<uint32_t>(ut_fold_binary(buf + CHECKPOINT_LSN,
                                             CHECKSUM_2 - CHECKPOINT_LSN)) !=
        mach_read_from_4(buf + CHECKSUM_2))
     {
       DBUG_LOG("ib_log", "invalid pre-10.2.2 checkpoint " << field);
       continue;
     }

    if (!log_crypt_101_read_checkpoint(buf))
    {
      ib::error() << "Decrypting checkpoint failed";
      continue;
    }

    const uint64_t checkpoint_no= mach_read_from_8(buf);

    DBUG_PRINT("ib_log", ("checkpoint " UINT64PF " at " LSN_PF " found",
                          checkpoint_no,
                          mach_read_from_8(buf + CHECKPOINT_LSN)));

    if (checkpoint_no >= max_no)
    {
      max_no= checkpoint_no;
      lsn= mach_read_from_8(buf + CHECKPOINT_LSN);
      log_sys.log.set_lsn(lsn);
      log_sys.log.set_lsn_offset(lsn_t{mach_read_from_4(buf + OFFS_HI)} << 32 |
                                 mach_read_from_4(buf + OFFS_LO));
    }
  }

  if (!lsn)
  {
    ib::error() << "Upgrade after a crash is not supported."
            " This redo log was created before MariaDB 10.2.2,"
            " and we did not find a valid checkpoint."
            " Please follow the instructions at"
            " https://mariadb.com/kb/en/library/upgrading/";
    return DB_ERROR;
  }

  log_sys.set_lsn(lsn);
  log_sys.set_flushed_lsn(lsn);
  const lsn_t source_offset= log_sys.log.calc_lsn_offset_old(lsn);

  static constexpr char NO_UPGRADE_RECOVERY_MSG[]=
    "Upgrade after a crash is not supported."
    " This redo log was created before MariaDB 10.2.2";

  recv_sys.read(source_offset & ~511, {buf, 512});

  if (log_block_calc_checksum_format_0(buf) != log_block_get_checksum(buf) &&
      !log_crypt_101_read_block(buf, lsn))
  {
    ib::error() << NO_UPGRADE_RECOVERY_MSG << ", and it appears corrupted.";
    return DB_CORRUPTION;
  }

  if (mach_read_from_2(buf + 4) == (source_offset & 511))
  {
    /* Mark the redo log for upgrading. */
    srv_log_file_size= 0;
    recv_sys.parse_start_lsn= recv_sys.recovered_lsn= recv_sys.scanned_lsn=
      recv_sys.mlog_checkpoint_lsn = lsn;
    log_sys.last_checkpoint_lsn= log_sys.next_checkpoint_lsn=
      log_sys.write_lsn= log_sys.current_flush_lsn= lsn;
    log_sys.next_checkpoint_no= 0;
    return DB_SUCCESS;
  }

  if (buf[20 + 32 * 9] == 2)
    ib::error() << "Cannot decrypt log for upgrading."
                   " The encrypted log was created before MariaDB 10.2.2.";
  else
    ib::error() << NO_UPGRADE_RECOVERY_MSG << ".";

  return DB_ERROR;
}

/** Calculate the offset of a log sequence number
in an old redo log file (during upgrade check).
@param[in]	lsn	log sequence number
@return byte offset within the log */
inline lsn_t log_t::file::calc_lsn_offset_old(lsn_t lsn) const
{
  const lsn_t size= capacity() * recv_sys.files_size();
  lsn_t l= lsn - this->lsn;
  if (longlong(l) < 0)
  {
    l= lsn_t(-longlong(l)) % size;
    l= size - l;
  }

  l+= lsn_offset - LOG_FILE_HDR_SIZE * (1 + lsn_offset / file_size);
  l%= size;
  return l + LOG_FILE_HDR_SIZE * (1 + l / (file_size - LOG_FILE_HDR_SIZE));
}

/** Determine if a redo log from MariaDB 10.2.2+, 10.3, or 10.4 is clean.
@return	error code
@retval	DB_SUCCESS	if the redo log is clean
@retval	DB_CORRUPTION	if the redo log is corrupted
@retval	DB_ERROR	if the redo log is not empty */
static dberr_t recv_log_recover_10_4()
{
	const lsn_t	lsn = log_sys.log.get_lsn();
	const lsn_t	source_offset =	log_sys.log.calc_lsn_offset_old(lsn);
	byte*		buf = log_sys.buf;

	if (!redo_file_sizes_are_correct()) {
		return DB_CORRUPTION;
	}

	recv_sys.read(source_offset & ~(OS_FILE_LOG_BLOCK_SIZE - 1),
		      {buf, OS_FILE_LOG_BLOCK_SIZE});

	ulint crc = log_block_calc_checksum_crc32(buf);
	ulint cksum = log_block_get_checksum(buf);

	if (crc != cksum) {
		ib::error() << "Invalid log block checksum."
			    << " block: "
			    << log_block_get_hdr_no(buf)
			    << " checkpoint no: "
			    << log_block_get_checkpoint_no(buf)
			    << " expected: " << crc
			    << " found: " << cksum;
		return DB_CORRUPTION;
	}

	if (log_sys.log.is_encrypted()
	    && !log_crypt(buf, lsn & ~511, 512, LOG_DECRYPT)) {
		return DB_ERROR;
	}

	/* On a clean shutdown, the redo log will be logically empty
	after the checkpoint lsn. */

	if (log_block_get_data_len(buf)
	    != (source_offset & (OS_FILE_LOG_BLOCK_SIZE - 1))) {
		return DB_ERROR;
	}

	/* Mark the redo log for upgrading. */
	srv_log_file_size = 0;
	recv_sys.parse_start_lsn = recv_sys.recovered_lsn
		= recv_sys.scanned_lsn
		= recv_sys.mlog_checkpoint_lsn = lsn;
	log_sys.set_lsn(lsn);
	log_sys.set_flushed_lsn(lsn);
	log_sys.last_checkpoint_lsn = log_sys.next_checkpoint_lsn
		= log_sys.write_lsn = log_sys.current_flush_lsn = lsn;
	log_sys.next_checkpoint_no = 0;
	return DB_SUCCESS;
}

/** Find the latest checkpoint in the log header.
@param[out]	max_field	LOG_CHECKPOINT_1 or LOG_CHECKPOINT_2
@return error code or DB_SUCCESS */
dberr_t
recv_find_max_checkpoint(ulint* max_field)
{
	ib_uint64_t	max_no;
	ib_uint64_t	checkpoint_no;
	ulint		field;
	byte*		buf;

	max_no = 0;
	*max_field = 0;

	buf = log_sys.checkpoint_buf;

	log_sys.log.read(0, {buf, OS_FILE_LOG_BLOCK_SIZE});
	/* Check the header page checksum. There was no
	checksum in the first redo log format (version 0). */
	log_sys.log.format = mach_read_from_4(buf + LOG_HEADER_FORMAT);
	log_sys.log.subformat = log_sys.log.format != log_t::FORMAT_3_23
		? mach_read_from_4(buf + LOG_HEADER_SUBFORMAT)
		: 0;
	if (log_sys.log.format != log_t::FORMAT_3_23
	    && !recv_check_log_header_checksum(buf)) {
		ib::error() << "Invalid redo log header checksum.";
		return(DB_CORRUPTION);
	}

	char creator[LOG_HEADER_CREATOR_END - LOG_HEADER_CREATOR + 1];

	memcpy(creator, buf + LOG_HEADER_CREATOR, sizeof creator);
	/* Ensure that the string is NUL-terminated. */
	creator[LOG_HEADER_CREATOR_END - LOG_HEADER_CREATOR] = 0;

	switch (log_sys.log.format) {
	case log_t::FORMAT_3_23:
		return recv_log_recover_pre_10_2();
	case log_t::FORMAT_10_2:
	case log_t::FORMAT_10_2 | log_t::FORMAT_ENCRYPTED:
	case log_t::FORMAT_10_3:
	case log_t::FORMAT_10_3 | log_t::FORMAT_ENCRYPTED:
	case log_t::FORMAT_10_4:
	case log_t::FORMAT_10_4 | log_t::FORMAT_ENCRYPTED:
	case log_t::FORMAT_10_5:
	case log_t::FORMAT_10_5 | log_t::FORMAT_ENCRYPTED:
		break;
	default:
		ib::error() << "Unsupported redo log format."
			" The redo log was created with " << creator << ".";
		return(DB_ERROR);
	}

	for (field = LOG_CHECKPOINT_1; field <= LOG_CHECKPOINT_2;
	     field += LOG_CHECKPOINT_2 - LOG_CHECKPOINT_1) {
		log_sys.log.read(field, {buf, OS_FILE_LOG_BLOCK_SIZE});

		const ulint crc32 = log_block_calc_checksum_crc32(buf);
		const ulint cksum = log_block_get_checksum(buf);

		if (crc32 != cksum) {
			DBUG_PRINT("ib_log",
				   ("invalid checkpoint,"
				    " at " ULINTPF
				    ", checksum " ULINTPFx
				    " expected " ULINTPFx,
				    field, cksum, crc32));
			continue;
		}

		if (log_sys.is_encrypted()
		    && !log_crypt_read_checkpoint_buf(buf)) {
			ib::error() << "Reading checkpoint"
				" encryption info failed.";
			continue;
		}

		checkpoint_no = mach_read_from_8(
			buf + LOG_CHECKPOINT_NO);

		DBUG_PRINT("ib_log",
			   ("checkpoint " UINT64PF " at " LSN_PF " found",
			    checkpoint_no, mach_read_from_8(
				    buf + LOG_CHECKPOINT_LSN)));

		if (checkpoint_no >= max_no) {
			*max_field = field;
			max_no = checkpoint_no;
			log_sys.log.set_lsn(mach_read_from_8(
				buf + LOG_CHECKPOINT_LSN));
			log_sys.log.set_lsn_offset(mach_read_from_8(
				buf + LOG_CHECKPOINT_OFFSET));
			log_sys.next_checkpoint_no = checkpoint_no;
		}
	}

	if (*max_field == 0) {
		/* Before 10.2.2, we could get here during database
		initialization if we created an LOG_FILE_NAME file that
		was filled with zeroes, and were killed. After
		10.2.2, we would reject such a file already earlier,
		when checking the file header. */
		ib::error() << "No valid checkpoint found"
			" (corrupted redo log)."
			" You can try --innodb-force-recovery=6"
			" as a last resort.";
		return(DB_ERROR);
	}

	switch (log_sys.log.format) {
	case log_t::FORMAT_10_5:
	case log_t::FORMAT_10_5 | log_t::FORMAT_ENCRYPTED:
		break;
	default:
		if (dberr_t err = recv_log_recover_10_4()) {
			ib::error()
				<< "Upgrade after a crash is not supported."
				" The redo log was created with " << creator
				<< (err == DB_ERROR
				    ? "." : ", and it appears corrupted.");
			return err;
		}
	}

	return(DB_SUCCESS);
}

/*******************************************************//**
Calculates the new value for lsn when more data is added to the log. */
static
lsn_t
recv_calc_lsn_on_data_add(
/*======================*/
	lsn_t		lsn,	/*!< in: old lsn */
	ib_uint64_t	len)	/*!< in: this many bytes of data is
				added, log block headers not included */
{
	unsigned frag_len = (lsn % OS_FILE_LOG_BLOCK_SIZE) - LOG_BLOCK_HDR_SIZE;
	unsigned payload_size = log_sys.payload_size();
	ut_ad(frag_len < payload_size);
	lsn_t lsn_len = len;
	lsn_len += (lsn_len + frag_len) / payload_size
		* (OS_FILE_LOG_BLOCK_SIZE - payload_size);

	return(lsn + lsn_len);
}

/** Trim old log records for a page.
@param start_lsn oldest log sequence number to preserve
@return whether all the log for the page was trimmed */
inline bool page_recv_t::trim(lsn_t start_lsn)
{
  while (log.head)
  {
    if (log.head->lsn >= start_lsn) return false;
    last_offset= 1; /* the next record must not be same_page */
    log_rec_t *next= log.head->next;
    recv_sys.free(log.head);
    log.head= next;
  }
  log.tail= nullptr;
  return true;
}


inline void page_recv_t::recs_t::clear()
{
  ut_ad(mutex_own(&recv_sys.mutex));
  for (const log_rec_t *l= head; l; )
  {
    const log_rec_t *next= l->next;
    recv_sys.free(l);
    l= next;
  }
  head= tail= nullptr;
}


/** Ignore any earlier redo log records for this page. */
inline void page_recv_t::will_not_read()
{
  ut_ad(state == RECV_NOT_PROCESSED || state == RECV_WILL_NOT_READ);
  state= RECV_WILL_NOT_READ;
  log.clear();
}


/** Register a redo log snippet for a page.
@param page_id  page identifier
@param start_lsn start LSN of the mini-transaction
@param lsn      @see mtr_t::commit_lsn()
@param recs     redo log snippet @see log_t::FORMAT_10_5
@param len      length of l, in bytes */
inline void recv_sys_t::add(const page_id_t page_id,
                            lsn_t start_lsn, lsn_t lsn, const byte *l,
                            size_t len)
{
  ut_ad(mutex_own(&mutex));
  std::pair<map::iterator, bool> p= pages.emplace(map::value_type
                                                  (page_id, page_recv_t()));
  page_recv_t& recs= p.first->second;
  ut_ad(p.second == recs.log.empty());

  switch (*l & 0x70) {
  case FREE_PAGE: case INIT_PAGE:
    recs.will_not_read();
    mlog_init.add(page_id, start_lsn); /* FIXME: remove this! */
    /* fall through */
  default:
    log_phys_t *tail= static_cast<log_phys_t*>(recs.log.last());
    if (!tail)
      break;
    if (tail->start_lsn != start_lsn)
      break;
    ut_ad(tail->lsn == lsn);
    buf_block_t *block= UT_LIST_GET_LAST(blocks);
    ut_ad(block);
    const size_t used= static_cast<uint16_t>(block->page.access_time - 1) + 1;
    ut_ad(used >= ALIGNMENT);
    const byte *end= const_cast<const log_phys_t*>(tail)->end();
    if (!((reinterpret_cast<size_t>(end + len) ^
           reinterpret_cast<size_t>(end)) & ~(ALIGNMENT - 1)))
    {
      /* Use already allocated 'padding' bytes */
append:
      UNIV_MEM_ALLOC(end + 1, len);
      /* Append to the preceding record for the page */
      tail->append(l, len);
      return;
    }
    if (end <= &block->frame[used - ALIGNMENT] || &block->frame[used] >= end)
      break; /* Not the last allocated record in the page */
    const size_t new_used= static_cast<size_t>(end - block->frame + len + 1);
    ut_ad(new_used > used);
    if (new_used > srv_page_size)
      break;
    block->page.access_time= (block->page.access_time & ~0U << 16) |
      ut_calc_align<uint16_t>(static_cast<uint16_t>(new_used), ALIGNMENT);
    goto append;
  }
  recs.log.append(new (alloc(log_phys_t::alloc_size(len)))
                  log_phys_t(start_lsn, lsn, l, len));
}


/** Parse and register one mini-transaction in log_t::FORMAT_10_5.
@param checkpoint_lsn  the log sequence number of the latest checkpoint
@param store           whether to store the records
@param apply           whether to apply file-level log records
@return whether FILE_CHECKPOINT record was seen the first time,
or corruption was noticed */
bool recv_sys_t::parse(lsn_t checkpoint_lsn, store_t store, bool apply)
{
  ut_ad(log_mutex_own());
  ut_ad(mutex_own(&mutex));
  ut_ad(parse_start_lsn);
  ut_ad(log_sys.is_physical());

  const byte *const end= buf + len;
loop:
  const byte *const log= buf + recovered_offset;
  const lsn_t start_lsn= recovered_lsn;

  /* Check that the entire mini-transaction is included within the buffer */
  const byte *l;
  uint32_t rlen;
  for (l= log; l < end; l+= rlen)
  {
    if (!*l)
      goto eom_found;
    if (UNIV_LIKELY((*l & 0x70) != RESERVED));
    else if (srv_force_recovery)
      ib::warn() << "Ignoring unknown log record at LSN " << recovered_lsn;
    else
    {
malformed:
      ib::error() << "Malformed log record;"
                     " set innodb_force_recovery=1 to ignore.";
corrupted:
      const size_t trailing_bytes= std::min<size_t>(100, size_t(end - l));
      ib::info() << "Dump from the start of the mini-transaction (LSN="
                 << start_lsn << ") to "
                 << trailing_bytes << " bytes after the record:";
      ut_print_buf(stderr, log, l - log + trailing_bytes);
      putc('\n', stderr);
      found_corrupt_log= true;
      return true;
    }
    rlen= *l++ & 0xf;
    if (l + (rlen ? rlen : 16) >= end)
      break;
    if (!rlen)
    {
      rlen= mlog_decode_varint_length(*l);
      if (l + rlen >= end)
        break;
      const uint32_t addlen= mlog_decode_varint(l);
      if (UNIV_UNLIKELY(addlen == MLOG_DECODE_ERROR))
      {
        ib::error() << "Corrupted record length";
        goto corrupted;
      }
      rlen= addlen + 15;
    }
  }

  /* Not the entire mini-transaction was present. */
  return false;

eom_found:
  ut_ad(!*l);
  ut_d(const byte *const el= l + 1);

  const lsn_t end_lsn= recv_calc_lsn_on_data_add(start_lsn, l + 1 - log);
  if (UNIV_UNLIKELY(end_lsn > scanned_lsn))
    /* The log record filled a log block, and we require that also the
    next log block should have been scanned in */
    return false;

  ut_d(std::set<page_id_t> freed);
#if 0 && defined UNIV_DEBUG /* MDEV-21727 FIXME: enable this */
  /* Pages that have been modified in this mini-transaction.
  If a mini-transaction writes INIT_PAGE for a page, it should not have
  written any log records for the page. Unfortunately, this does not
  hold for ROW_FORMAT=COMPRESSED pages, because page_zip_compress()
  can be invoked in a pessimistic operation, even after log has
  been written for other pages. */
  ut_d(std::set<page_id_t> modified);
#endif

  uint32_t space_id= 0, page_no= 0, last_offset= 0;
#if 1 /* MDEV-14425 FIXME: remove this */
  bool got_page_op= false;
#endif
  for (l= log; l < end; l+= rlen)
  {
    const byte *const recs= l;
    const byte b= *l++;

    if (!b)
      break;
    ut_ad(UNIV_LIKELY(b & 0x70) != RESERVED || srv_force_recovery);
    rlen= b & 0xf;
    ut_ad(l + rlen < end);
    ut_ad(rlen || l + 16 < end);
    if (!rlen)
    {
      const uint32_t lenlen= mlog_decode_varint_length(*l);
      ut_ad(l + lenlen < end);
      const uint32_t addlen= mlog_decode_varint(l);
      ut_ad(addlen != MLOG_DECODE_ERROR);
      rlen= addlen + 15 - lenlen;
      l+= lenlen;
    }
    ut_ad(l + rlen < end);
    uint32_t idlen;
    if ((b & 0x80) && got_page_op)
    {
      /* This record is for the same page as the previous one. */
      if (UNIV_UNLIKELY((b & 0x70) <= INIT_PAGE))
      {
record_corrupted:
        /* FREE_PAGE,INIT_PAGE cannot be with same_page flag */
        if (!srv_force_recovery)
          goto malformed;
        ib::warn() << "Ignoring malformed log record at LSN " << recovered_lsn;
        last_offset= 1; /* the next record must not be same_page  */
        continue;
      }
      goto same_page;
    }
    last_offset= 0;
    idlen= mlog_decode_varint_length(*l);
    if (UNIV_UNLIKELY(idlen > 5 || idlen >= rlen))
    {
page_id_corrupted:
      if (!srv_force_recovery)
      {
        ib::error() << "Corrupted page identifier at " << recovered_lsn
                    << "; set innodb_force_recovery=1 to ignore the record.";
        goto corrupted;
      }
      ib::warn() << "Ignoring corrupted page identifier at LSN "
                 << recovered_lsn;
      continue;
    }
    space_id= mlog_decode_varint(l);
    if (UNIV_UNLIKELY(space_id == MLOG_DECODE_ERROR))
      goto page_id_corrupted;
    l+= idlen;
    rlen-= idlen;
    idlen= mlog_decode_varint_length(*l);
    if (UNIV_UNLIKELY(idlen > 5 || idlen > rlen))
      goto page_id_corrupted;
    page_no= mlog_decode_varint(l);
    if (UNIV_UNLIKELY(page_no == MLOG_DECODE_ERROR))
      goto page_id_corrupted;
    l+= idlen;
    rlen-= idlen;
    got_page_op = !(b & 0x80);
    if (got_page_op && apply && !is_predefined_tablespace(space_id))
    {
      recv_spaces_t::iterator i= recv_spaces.lower_bound(space_id);
      if (i != recv_spaces.end() && i->first == space_id);
      else if (recovered_lsn < mlog_checkpoint_lsn)
        /* We have not seen all records between the checkpoint and
        FILE_CHECKPOINT. There should be a FILE_DELETE for this
        tablespace later. */
        recv_spaces.emplace_hint(i, space_id, file_name_t("", false));
      else
      {
        const page_id_t id(space_id, page_no);
        if (!srv_force_recovery)
        {
          ib::error() << "Missing FILE_DELETE or FILE_MODIFY for " << id
                      << " at " << recovered_lsn
                      << "; set innodb_force_recovery=1 to ignore the record.";
          goto corrupted;
        }
        ib::warn() << "Ignoring record for " << id << " at " << recovered_lsn;
        continue;
      }
    }
same_page:
    DBUG_PRINT("ib_log",
               ("scan " LSN_PF ": rec %x len %zu page %u:%u",
                recovered_lsn, b, static_cast<size_t>(l + rlen - recs),
                space_id, page_no));

    if (got_page_op)
    {
      ut_d(const page_id_t id(space_id, page_no));
      ut_d(if ((b & 0x70) == INIT_PAGE) freed.erase(id));
      ut_ad(freed.find(id) == freed.end());
      switch (b & 0x70) {
      case FREE_PAGE:
        ut_ad(freed.emplace(id).second);
        last_offset= 1; /* the next record must not be same_page  */
        goto free_or_init_page;
      case INIT_PAGE:
        last_offset= FIL_PAGE_TYPE;
      free_or_init_page:
        if (UNIV_UNLIKELY(rlen != 0))
          goto record_corrupted;
        break;
      case EXTENDED:
        if (UNIV_UNLIKELY(!rlen))
          goto record_corrupted;
        if (rlen == 1 && *l == TRIM_PAGES)
        {
#if 0 /* For now, we can only truncate an undo log tablespace */
          if (UNIV_UNLIKELY(!space_id || !page_no))
            goto record_corrupted;
#else
          if (!srv_is_undo_tablespace(space_id) ||
              page_no != SRV_UNDO_TABLESPACE_SIZE_IN_PAGES)
            goto record_corrupted;
          static_assert(UT_ARR_SIZE(truncated_undo_spaces) ==
                        TRX_SYS_MAX_UNDO_SPACES, "compatibility");
          truncated_undo_spaces[space_id - srv_undo_space_id_start]=
            { recovered_lsn, page_no };
#endif
          last_offset= 1; /* the next record must not be same_page  */
          continue;
        }
        last_offset= FIL_PAGE_TYPE;
        break;
      case RESERVED:
      case OPTION:
        continue;
      case WRITE:
      case MEMMOVE:
      case MEMSET:
        if (UNIV_UNLIKELY(rlen == 0 || last_offset == 1))
          goto record_corrupted;
        const uint32_t olen= mlog_decode_varint_length(*l);
        if (UNIV_UNLIKELY(olen >= rlen) || UNIV_UNLIKELY(olen > 3))
          goto record_corrupted;
        const uint32_t offset= mlog_decode_varint(l);
        ut_ad(offset != MLOG_DECODE_ERROR);
        static_assert(FIL_PAGE_OFFSET == 4, "compatibility");
        if (UNIV_UNLIKELY(offset >= srv_page_size))
          goto record_corrupted;
        last_offset+= offset;
        if (UNIV_UNLIKELY(last_offset < 8 || last_offset >= srv_page_size))
          goto record_corrupted;
        l+= olen;
        rlen-= olen;
        if ((b & 0x70) == WRITE)
        {
          if (UNIV_UNLIKELY(rlen + last_offset > srv_page_size))
            goto record_corrupted;
          if (UNIV_UNLIKELY(page_no == 0) && apply &&
              last_offset <= FSP_HEADER_OFFSET + FSP_SIZE &&
              last_offset + rlen >= FSP_HEADER_OFFSET + FSP_SIZE + 4)
          {
            recv_spaces_t::iterator it= recv_spaces.find(space_id);
            const uint32_t size= mach_read_from_4(FSP_HEADER_OFFSET + FSP_SIZE
                                                  + l - last_offset);
            if (it == recv_spaces.end())
              ut_ad(!mlog_checkpoint_lsn || space_id == TRX_SYS_SPACE ||
                    srv_is_undo_tablespace(space_id));
            else if (!it->second.space)
              it->second.size= size;
            fil_space_set_recv_size(space_id, size);
          }
          last_offset+= rlen;
          break;
        }
        uint32_t llen= mlog_decode_varint_length(*l);
        if (UNIV_UNLIKELY(llen > rlen || llen > 3))
          goto record_corrupted;
        const uint32_t len= mlog_decode_varint(l);
        ut_ad(len != MLOG_DECODE_ERROR);
        if (UNIV_UNLIKELY(last_offset + len > srv_page_size))
          goto record_corrupted;
        l+= llen;
        rlen-= llen;
        llen= len;
        if ((b & 0x70) == MEMSET)
        {
          if (UNIV_UNLIKELY(rlen > llen))
            goto record_corrupted;
          last_offset+= llen;
          break;
        }
        const uint32_t slen= mlog_decode_varint_length(*l);
        if (UNIV_UNLIKELY(slen != rlen || slen > 3))
          goto record_corrupted;
        uint32_t s= mlog_decode_varint(l);
        ut_ad(slen != MLOG_DECODE_ERROR);
        if (s & 1)
          s= last_offset - (s >> 1) - 1;
        else
          s= last_offset + (s >> 1) + 1;
        if (UNIV_UNLIKELY(s < 8 || s + llen > srv_page_size))
          goto record_corrupted;
        last_offset+= llen;
        break;
      }
#if 0 && defined UNIV_DEBUG
      switch (b & 0x70) {
      case RESERVED:
      case OPTION:
        ut_ad(0); /* we did "continue" earlier */
        break;
      case FREE_PAGE:
        break;
      default:
        ut_ad(modified.emplace(id).second || (b & 0x70) != INIT_PAGE);
      }
#endif
      switch (store) {
      case STORE_NO:
        continue;
      case STORE_IF_EXISTS:
        if (!fil_space_get_size(space_id))
          continue;
        /* fall through */
      case STORE_YES:
        add(page_id_t(space_id, page_no), start_lsn, end_lsn, recs,
            static_cast<size_t>(l + rlen - recs));
      }
    }
#if 1 /* MDEV-14425 FIXME: this must be in the checkpoint file only! */
    else if (rlen)
    {
      switch (b & 0xf0) {
# if 1 /* MDEV-14425 FIXME: Remove this! */
      case FILE_CHECKPOINT:
        if (space_id == 0 && page_no == 0 && rlen == 8)
        {
          const lsn_t lsn= mach_read_from_8(l);

          if (UNIV_UNLIKELY(srv_print_verbose_log == 2))
            fprintf(stderr, "FILE_CHECKPOINT(" LSN_PF ") %s at " LSN_PF "\n",
                    lsn, lsn != checkpoint_lsn
                    ? "ignored"
                    : mlog_checkpoint_lsn ? "reread" : "read",
                    recovered_lsn);

          DBUG_PRINT("ib_log", ("FILE_CHECKPOINT(" LSN_PF ") %s at " LSN_PF,
                                lsn, lsn != checkpoint_lsn
                                ? "ignored"
                                : mlog_checkpoint_lsn ? "reread" : "read",
                                recovered_lsn));

          if (lsn == checkpoint_lsn)
          {
            ut_ad(mlog_checkpoint_lsn <= recovered_lsn);
            if (mlog_checkpoint_lsn)
              continue;
            mlog_checkpoint_lsn= recovered_lsn;
            l+= 8;
            recovered_offset= l - buf;
            return true;
          }
          continue;
        }
# endif
        /* fall through */
      default:
        if (!srv_force_recovery)
          goto malformed;
        ib::warn() << "Ignoring malformed log record at LSN " << recovered_lsn;
        continue;
      case FILE_DELETE:
      case FILE_MODIFY:
      case FILE_RENAME:
        if (UNIV_UNLIKELY(page_no != 0))
        {
        file_rec_error:
          if (!srv_force_recovery)
          {
            ib::error() << "Corrupted file-level record;"
                           " set innodb_force_recovery=1 to ignore.";
            goto corrupted;
          }

          ib::warn() << "Ignoring corrupted file-level record at LSN "
                     << recovered_lsn;
          continue;
        }
        /* fall through */
      case FILE_CREATE:
        if (UNIV_UNLIKELY(!space_id || page_no))
          goto file_rec_error;
        /* There is no terminating NUL character. Names must end in .ibd.
        For FILE_RENAME, there is a NUL between the two file names. */
        const char * const fn= reinterpret_cast<const char*>(l);
        const char *fn2= static_cast<const char*>(memchr(fn, 0, rlen));

        if (UNIV_UNLIKELY((fn2 == nullptr) == ((b & 0xf0) == FILE_RENAME)))
          goto file_rec_error;

        const char * const fnend= fn2 ? fn2 : fn + rlen;
        const char * const fn2end= fn2 ? fn + rlen : nullptr;

        if (fn2)
        {
          fn2++;
          if (memchr(fn2, 0, fn2end - fn2))
            goto file_rec_error;
          if (fn2end - fn2 < 4 || memcmp(fn2end - 4, DOT_IBD, 4))
            goto file_rec_error;
        }

        if (is_predefined_tablespace(space_id))
          goto file_rec_error;
        if (fnend - fn < 4 || memcmp(fnend - 4, DOT_IBD, 4))
          goto file_rec_error;

        const char saved_end= fn[rlen];
        const_cast<char&>(fn[rlen])= '\0';
        fil_name_process(const_cast<char*>(fn), fnend - fn, space_id,
                         (b & 0xf0) == FILE_DELETE);
        if (fn2)
          fil_name_process(const_cast<char*>(fn2), fn2end - fn2, space_id,
                           false);
        if ((b & 0xf0) < FILE_MODIFY && log_file_op)
          log_file_op(space_id, (b & 0xf0) == FILE_CREATE,
                      l, static_cast<ulint>(fnend - fn),
                      reinterpret_cast<const byte*>(fn2),
                      fn2 ? static_cast<ulint>(fn2end - fn2) : 0);

        if (!fn2 || !apply);
        else if (!fil_op_replay_rename(space_id, fn, fn2))
          found_corrupt_fs= true;
        const_cast<char&>(fn[rlen])= saved_end;
        if (UNIV_UNLIKELY(found_corrupt_fs))
          return true;
      }
    }
#endif
    else
      goto malformed;
  }

  ut_ad(l == el);
  recovered_offset= l - buf;
  recovered_lsn= end_lsn;
  goto loop;
}

/** Apply the hashed log records to the page, if the page lsn is less than the
lsn of a log record.
@param[in,out]	block		buffer pool page
@param[in,out]	mtr		mini-transaction
@param[in,out]	p		recovery address
@param[in,out]	space		tablespace, or NULL if not looked up yet
@param[in,out]	init		page initialization operation, or NULL */
static void recv_recover_page(buf_block_t* block, mtr_t& mtr,
			      const recv_sys_t::map::iterator& p,
			      fil_space_t* space = NULL,
			      mlog_init_t::init* init = NULL)
{
	ut_ad(mutex_own(&recv_sys.mutex));
	ut_ad(recv_sys.apply_log_recs);
	ut_ad(recv_needed_recovery);
	ut_ad(!init || init->created);
	ut_ad(!init || init->lsn);
	ut_ad(block->page.id == p->first);
	ut_ad(!p->second.is_being_processed());
	ut_ad(!space || space->id == block->page.id.space());
	ut_ad(log_sys.is_physical());

	if (UNIV_UNLIKELY(srv_print_verbose_log == 2)) {
		ib::info() << "Applying log to page " << block->page.id;
	}

	DBUG_PRINT("ib_log", ("Applying log to page %u:%u",
			      block->page.id.space(),
			      block->page.id.page_no()));

	p->second.state = page_recv_t::RECV_BEING_PROCESSED;

	mutex_exit(&recv_sys.mutex);

	byte *frame = UNIV_LIKELY_NULL(block->page.zip.data)
		? block->page.zip.data
		: block->frame;
	const lsn_t page_lsn = init
		? 0
		: mach_read_from_8(frame + FIL_PAGE_LSN);
	bool free_page = false;
	lsn_t start_lsn = 0, end_lsn = 0;
	ut_d(lsn_t recv_start_lsn = 0);
	const lsn_t init_lsn = init ? init->lsn : 0;

	for (const log_rec_t* recv : p->second.log) {
		const log_phys_t* l = static_cast<const log_phys_t*>(recv);
		ut_ad(l->lsn);
		ut_ad(end_lsn <= l->lsn);
		end_lsn = l->lsn;
		ut_ad(end_lsn <= log_sys.log.scanned_lsn);

		ut_ad(l->start_lsn);
		ut_ad(recv_start_lsn <= l->start_lsn);
		ut_d(recv_start_lsn = l->start_lsn);

		if (l->start_lsn < page_lsn) {
			/* This record has already been applied. */
			DBUG_PRINT("ib_log", ("apply skip %u:%u LSN " LSN_PF
					      " < " LSN_PF,
					      block->page.id.space(),
					      block->page.id.page_no(),
					      l->start_lsn, page_lsn));
			continue;
		}

		if (l->start_lsn < init_lsn) {
			DBUG_PRINT("ib_log", ("init skip %u:%u LSN " LSN_PF
					      " < " LSN_PF,
					      block->page.id.space(),
					      block->page.id.page_no(),
					      l->start_lsn, init_lsn));
			continue;
		}


		if (UNIV_UNLIKELY(srv_print_verbose_log == 2)) {
			ib::info() << "apply " << l->start_lsn
				   << ": " << block->page.id;
		}

		DBUG_PRINT("ib_log", ("apply " LSN_PF ": %u:%u",
				      l->start_lsn,
				      block->page.id.space(),
				      block->page.id.page_no()));

		log_phys_t::apply_status a= l->apply(*block,
						     p->second.last_offset);

		switch (a) {
		case log_phys_t::APPLIED_NO:
			ut_ad(!mtr.has_modifications());
			free_page = true;
			start_lsn = 0;
			continue;
		case log_phys_t::APPLIED_YES:
			goto set_start_lsn;
		case log_phys_t::APPLIED_TO_FSP_HEADER:
		case log_phys_t::APPLIED_TO_ENCRYPTION:
			break;
		}

		if (fil_space_t* s = space
		    ? space
		    : fil_space_acquire(block->page.id.space())) {
			switch (a) {
			case log_phys_t::APPLIED_TO_FSP_HEADER:
				s->flags = mach_read_from_4(
					FSP_HEADER_OFFSET
					+ FSP_SPACE_FLAGS + frame);
				s->size_in_header = mach_read_from_4(
					FSP_HEADER_OFFSET + FSP_SIZE
					+ frame);
				s->free_limit = mach_read_from_4(
					FSP_HEADER_OFFSET
					+ FSP_FREE_LIMIT + frame);
				s->free_len = mach_read_from_4(
					FSP_HEADER_OFFSET + FSP_FREE
					+ FLST_LEN + frame);
				break;
			default:
				byte* b= frame
					+ fsp_header_get_encryption_offset(
						block->zip_size())
					+ FSP_HEADER_OFFSET;
				if (memcmp(b, CRYPT_MAGIC, MAGIC_SZ)) {
					break;
				}
				b += MAGIC_SZ;
				if (*b != CRYPT_SCHEME_UNENCRYPTED
				    && *b != CRYPT_SCHEME_1) {
					break;
				}
				if (b[1] != MY_AES_BLOCK_SIZE) {
					break;
				}
				if (b[2 + MY_AES_BLOCK_SIZE + 4 + 4]
				    > FIL_ENCRYPTION_OFF) {
					break;
				}
				fil_crypt_parse(s, b);
			}

			if (s != space) {
				s->release();
			}
		}

set_start_lsn:
		if (recv_sys.found_corrupt_log && !srv_force_recovery) {
			break;
		}

		if (!start_lsn) {
			start_lsn = l->start_lsn;
		}
	}

	if (start_lsn) {
		ut_ad(end_lsn >= start_lsn);
		mach_write_to_8(FIL_PAGE_LSN + frame, end_lsn);
		if (UNIV_LIKELY(frame == block->frame)) {
			mach_write_to_8(srv_page_size
					- FIL_PAGE_END_LSN_OLD_CHKSUM
					+ frame, end_lsn);
		} else {
			buf_zip_decompress(block, false);
		}

		buf_block_modify_clock_inc(block);
		log_flush_order_mutex_enter();
		buf_flush_note_modification(block, start_lsn, end_lsn);
		log_flush_order_mutex_exit();
	} else if (free_page && init) {
		/* There have been no operations that modify the page.
		Any buffered changes must not be merged. A subsequent
		buf_page_create() from a user thread should discard
		any buffered changes. */
		init->created = false;
		ut_ad(!mtr.has_modifications());
	}

	/* Make sure that committing mtr does not change the modification
	lsn values of page */

	mtr.discard_modifications();
	mtr.commit();

	time_t now = time(NULL);

	mutex_enter(&recv_sys.mutex);

	if (recv_max_page_lsn < page_lsn) {
		recv_max_page_lsn = page_lsn;
	}

	ut_ad(p->second.is_being_processed());
	ut_ad(!recv_sys.pages.empty());

	if (recv_sys.report(now)) {
		const ulint n = recv_sys.pages.size();
		ib::info() << "To recover: " << n << " pages from log";
		service_manager_extend_timeout(
			INNODB_EXTEND_TIMEOUT_INTERVAL, "To recover: " ULINTPF " pages from log", n);
	}
}

/** Remove records for a corrupted page.
This function should only be called when innodb_force_recovery is set.
@param page_id  corrupted page identifier */
ATTRIBUTE_COLD void recv_sys_t::free_corrupted_page(page_id_t page_id)
{
  mutex_enter(&mutex);
  map::iterator p= pages.find(page_id);
  if (p != pages.end())
  {
    p->second.log.clear();
    pages.erase(p);
  }
  mutex_exit(&mutex);
}

/** Apply any buffered redo log to a page that was just read from a data file.
@param[in,out]	space	tablespace
@param[in,out]	bpage	buffer pool page */
void recv_recover_page(fil_space_t* space, buf_page_t* bpage)
{
	mtr_t mtr;
	mtr.start();
	mtr.set_log_mode(MTR_LOG_NONE);

	ut_ad(buf_page_get_state(bpage) == BUF_BLOCK_FILE_PAGE);
	buf_block_t* block = reinterpret_cast<buf_block_t*>(bpage);

	/* Move the ownership of the x-latch on the page to
	this OS thread, so that we can acquire a second
	x-latch on it.  This is needed for the operations to
	the page to pass the debug checks. */
	rw_lock_x_lock_move_ownership(&block->lock);
	buf_block_buf_fix_inc(block, __FILE__, __LINE__);
	rw_lock_x_lock(&block->lock);
	mtr.memo_push(block, MTR_MEMO_PAGE_X_FIX);

	mutex_enter(&recv_sys.mutex);
	if (recv_sys.apply_log_recs) {
		recv_sys_t::map::iterator p = recv_sys.pages.find(bpage->id);
		if (p != recv_sys.pages.end()
		    && !p->second.is_being_processed()) {
			recv_recover_page(block, mtr, p, space);
			p->second.log.clear();
			recv_sys.pages.erase(p);
			goto func_exit;
		}
	}

	mtr.commit();
func_exit:
	mutex_exit(&recv_sys.mutex);
	ut_ad(mtr.has_committed());
}

/** Reads in pages which have hashed log records, from an area around a given
page number.
@param[in]	page_id	page id */
static void recv_read_in_area(page_id_t page_id)
{
	ulint	page_nos[RECV_READ_AHEAD_AREA];
	compile_time_assert(ut_is_2pow(RECV_READ_AHEAD_AREA));
	page_id.set_page_no(ut_2pow_round(page_id.page_no(),
					  RECV_READ_AHEAD_AREA));
	const ulint up_limit = page_id.page_no() + RECV_READ_AHEAD_AREA;
	ulint*	p = page_nos;

	for (recv_sys_t::map::iterator i= recv_sys.pages.lower_bound(page_id);
	     i != recv_sys.pages.end()
	     && i->first.space() == page_id.space()
	     && i->first.page_no() < up_limit; i++) {
		if (i->second.state == page_recv_t::RECV_NOT_PROCESSED
		    && !buf_page_hash_get(i->first)) {
			i->second.state = page_recv_t::RECV_BEING_READ;
			*p++ = i->first.page_no();
		}
	}

	if (p != page_nos) {
		mutex_exit(&recv_sys.mutex);
		buf_read_recv_pages(FALSE, page_id.space(), page_nos,
				    ulint(p - page_nos));
		mutex_enter(&recv_sys.mutex);
	}
}

/** Apply recv_sys.pages to persistent data pages.
@param[in]	last_batch	whether redo log writes are possible */
void recv_apply_hashed_log_recs(bool last_batch)
{
	ut_ad(srv_operation == SRV_OPERATION_NORMAL
	      || srv_operation == SRV_OPERATION_RESTORE
	      || srv_operation == SRV_OPERATION_RESTORE_EXPORT);

	mutex_enter(&recv_sys.mutex);

	while (recv_sys.apply_batch_on) {
		bool abort = recv_sys.found_corrupt_log;
		mutex_exit(&recv_sys.mutex);

		if (abort) {
			return;
		}

		os_thread_sleep(500000);
		mutex_enter(&recv_sys.mutex);
	}

	ut_ad(!last_batch == log_mutex_own());

	recv_no_ibuf_operations = !last_batch
		|| srv_operation == SRV_OPERATION_RESTORE
		|| srv_operation == SRV_OPERATION_RESTORE_EXPORT;

	ut_d(recv_no_log_write = recv_no_ibuf_operations);

	mtr_t mtr;

	if (recv_sys.pages.empty()) {
		goto done;
	}

	if (!log_sys.log.subformat && !srv_force_recovery
	    && srv_undo_tablespaces_open) {
		ib::error() << "Recovery of separately logged"
			" TRUNCATE operations is no longer supported."
			" Set innodb_force_recovery=1"
			" if no *trunc.log files exist";
		recv_sys.found_corrupt_log = true;
		mutex_exit(&recv_sys.mutex);
		return;
	} else {
		const char* msg = last_batch
			? "Starting final batch to recover "
			: "Starting a batch to recover ";
		const ulint n = recv_sys.pages.size();
		ib::info() << msg << n << " pages from redo log.";
		sd_notifyf(0, "STATUS=%s" ULINTPF " pages from redo log",
			   msg, n);
	}

	recv_sys.apply_log_recs = true;
	recv_sys.apply_batch_on = true;

	for (ulint id = srv_undo_tablespaces_open; id--;) {
		const recv_sys_t::trunc& t= recv_sys.truncated_undo_spaces[id];
		if (t.lsn) {
			recv_sys.trim(page_id_t(id + srv_undo_space_id_start,
						t.pages), t.lsn);
		}
	}

	for (recv_sys_t::map::iterator p = recv_sys.pages.begin();
	     p != recv_sys.pages.end();) {
		const page_id_t page_id = p->first;
		page_recv_t& recs = p->second;
		ut_ad(!recs.log.empty());

		switch (recs.state) {
		case page_recv_t::RECV_BEING_READ:
		case page_recv_t::RECV_BEING_PROCESSED:
			p++;
			continue;
		case page_recv_t::RECV_NOT_PROCESSED:
			mtr.start();
			mtr.set_log_mode(MTR_LOG_NONE);
			if (buf_block_t* block = buf_page_get_gen(
				    page_id, 0, RW_X_LATCH, NULL,
				    BUF_GET_IF_IN_POOL,
				    __FILE__, __LINE__, &mtr, NULL)) {
				buf_block_dbg_add_level(
					block, SYNC_NO_ORDER_CHECK);
				recv_recover_page(block, mtr, p);
				ut_ad(mtr.has_committed());
			} else {
				mtr.commit();
				recv_read_in_area(page_id);
				break;
			}
		ignore:
			{
				recv_sys_t::map::iterator r = p++;
				r->second.log.clear();
				recv_sys.pages.erase(r);
			}
			continue;
		case page_recv_t::RECV_WILL_NOT_READ:
			mlog_init_t::init& i = mlog_init.last(page_id);
			const lsn_t end_lsn = recs.log.last()->lsn;
			if (end_lsn < i.lsn) {
				DBUG_LOG("ib_log", "skip log for page "
					 << page_id
					 << " LSN " << end_lsn
					 << " < " << i.lsn);
				goto ignore;
			}

			fil_space_t* space = fil_space_acquire_for_io(
				page_id.space());
			if (!space) {
				goto ignore;
			}

			mtr.start();
			mtr.set_log_mode(MTR_LOG_NONE);
			buf_block_t* block = buf_page_create(
				page_id, space->zip_size(), &mtr);
			p = recv_sys.pages.find(page_id);
			if (p == recv_sys.pages.end()) {
				/* The page happened to exist
				in the buffer pool, or it was
				just being read in. Before
				buf_page_get_with_no_latch()
				returned, all changes must have
				been applied to the page already. */
				mtr.commit();
			} else {
				ut_ad(&recs == &p->second);
				i.created = true;
				buf_block_dbg_add_level(
					block, SYNC_NO_ORDER_CHECK);
				mtr.x_latch_at_savepoint(0, block);
				recv_recover_page(block, mtr, p, space, &i);
				ut_ad(mtr.has_committed());
				p->second.log.clear();
				recv_sys.pages.erase(p);
			}

			space->release_for_io();
		}

		p = recv_sys.pages.lower_bound(page_id);
	}

	/* Wait until all the pages have been processed */

	while (!recv_sys.pages.empty()) {
		const bool abort = recv_sys.found_corrupt_log
			|| recv_sys.found_corrupt_fs;

		if (recv_sys.found_corrupt_fs && !srv_force_recovery) {
			ib::info() << "Set innodb_force_recovery=1"
				" to ignore corrupted pages.";
		}

		mutex_exit(&(recv_sys.mutex));

		if (abort) {
			return;
		}

		os_thread_sleep(500000);

		mutex_enter(&(recv_sys.mutex));
	}

done:
	if (!last_batch) {
		/* Flush all the file pages to disk and invalidate them in
		the buffer pool */

		mutex_exit(&(recv_sys.mutex));
		log_mutex_exit();

		/* Stop the recv_writer thread from issuing any LRU
		flush batches. */
		mutex_enter(&recv_sys.writer_mutex);

		/* Wait for any currently run batch to end. */
		buf_flush_wait_LRU_batch_end();

		os_event_reset(recv_sys.flush_end);
		recv_sys.flush_type = BUF_FLUSH_LIST;
		os_event_set(recv_sys.flush_start);
		os_event_wait(recv_sys.flush_end);

		buf_pool_invalidate();

		/* Allow batches from recv_writer thread. */
		mutex_exit(&recv_sys.writer_mutex);

		log_mutex_enter();
		mutex_enter(&(recv_sys.mutex));
		mlog_init.reset();
	} else {
		/* We skipped this in buf_page_create(). */
		mlog_init.mark_ibuf_exist(mtr);
	}

	ut_d(recv_sys.after_apply= true;);
	recv_sys.clear();

	mutex_exit(&recv_sys.mutex);
}

/** Check whether the number of read redo log blocks exceeds the maximum.
Store last_stored_lsn if the recovery is not in the last phase.
@param[in,out] store    whether to store page operations
@return whether the memory is exhausted */
inline bool recv_sys_t::is_memory_exhausted(store_t *store)
{
  if (*store == STORE_NO || UT_LIST_GET_LEN(blocks) < max_log_blocks)
    return false;
  if (*store == STORE_YES)
    last_stored_lsn= recovered_lsn;
  *store= STORE_NO;
  DBUG_PRINT("ib_log",("Ran out of memory and last stored lsn " LSN_PF
                       " last stored offset " ULINTPF "\n",
                       recovered_lsn, recovered_offset));
  return true;
}

/** Adds data from a new log block to the parsing buffer of recv_sys if
recv_sys.parse_start_lsn is non-zero.
@param[in]	log_block	log block to add
@param[in]	scanned_lsn	lsn of how far we were able to find
				data in this log block
@return true if more data added */
bool recv_sys_add_to_parsing_buf(const byte* log_block, lsn_t scanned_lsn)
{
	ulint	more_len;
	ulint	data_len;
	ulint	start_offset;
	ulint	end_offset;

	ut_ad(scanned_lsn >= recv_sys.scanned_lsn);

	if (!recv_sys.parse_start_lsn) {
		/* Cannot start parsing yet because no start point for
		it found */
		return(false);
	}

	data_len = log_block_get_data_len(log_block);

	if (recv_sys.parse_start_lsn >= scanned_lsn) {

		return(false);

	} else if (recv_sys.scanned_lsn >= scanned_lsn) {

		return(false);

	} else if (recv_sys.parse_start_lsn > recv_sys.scanned_lsn) {
		more_len = (ulint) (scanned_lsn - recv_sys.parse_start_lsn);
	} else {
		more_len = (ulint) (scanned_lsn - recv_sys.scanned_lsn);
	}

	if (more_len == 0) {
		return(false);
	}

	ut_ad(data_len >= more_len);

	start_offset = data_len - more_len;

	if (start_offset < LOG_BLOCK_HDR_SIZE) {
		start_offset = LOG_BLOCK_HDR_SIZE;
	}

	end_offset = std::min<ulint>(data_len, log_sys.trailer_offset());

	ut_ad(start_offset <= end_offset);

	if (start_offset < end_offset) {
		memcpy(recv_sys.buf + recv_sys.len,
		       log_block + start_offset, end_offset - start_offset);

		recv_sys.len += end_offset - start_offset;

		ut_a(recv_sys.len <= RECV_PARSING_BUF_SIZE);
	}

	return(true);
}

/** Moves the parsing buffer data left to the buffer start. */
void recv_sys_justify_left_parsing_buf()
{
	memmove(recv_sys.buf, recv_sys.buf + recv_sys.recovered_offset,
		recv_sys.len - recv_sys.recovered_offset);

	recv_sys.len -= recv_sys.recovered_offset;

	recv_sys.recovered_offset = 0;
}

/** Scan redo log from a buffer and stores new log data to the parsing buffer.
Parse and hash the log records if new data found.
Apply log records automatically when the hash table becomes full.
@param[in,out]	store			whether the records should be
					stored into recv_sys.pages; this is
					reset if just debug checking is
					needed, or when the num_max_blocks in
					recv_sys runs out
@param[in]	log_block		log segment
@param[in]	checkpoint_lsn		latest checkpoint LSN
@param[in]	start_lsn		buffer start LSN
@param[in]	end_lsn			buffer end LSN
@param[in,out]	contiguous_lsn		it is known that all groups contain
					contiguous log data upto this lsn
@param[out]	group_scanned_lsn	scanning succeeded upto this lsn
@return true if not able to scan any more in this log group */
static bool recv_scan_log_recs(
	store_t*	store,
	const byte*	log_block,
	lsn_t		checkpoint_lsn,
	lsn_t		start_lsn,
	lsn_t		end_lsn,
	lsn_t*		contiguous_lsn,
	lsn_t*		group_scanned_lsn)
{
	lsn_t		scanned_lsn	= start_lsn;
	bool		finished	= false;
	ulint		data_len;
	bool		more_data	= false;
	bool		apply		= recv_sys.mlog_checkpoint_lsn != 0;
	ulint		recv_parsing_buf_size = RECV_PARSING_BUF_SIZE;
	const bool	last_phase = (*store == STORE_IF_EXISTS);
	ut_ad(start_lsn % OS_FILE_LOG_BLOCK_SIZE == 0);
	ut_ad(end_lsn % OS_FILE_LOG_BLOCK_SIZE == 0);
	ut_ad(end_lsn >= start_lsn + OS_FILE_LOG_BLOCK_SIZE);
	ut_ad(log_sys.is_physical());

	const byte* const	log_end = log_block
		+ ulint(end_lsn - start_lsn);
	constexpr ulint sizeof_checkpoint= SIZE_OF_FILE_CHECKPOINT;

	do {
		ut_ad(!finished);

		if (log_block_get_flush_bit(log_block)) {
			/* This block was a start of a log flush operation:
			we know that the previous flush operation must have
			been completed for all log groups before this block
			can have been flushed to any of the groups. Therefore,
			we know that log data is contiguous up to scanned_lsn
			in all non-corrupt log groups. */

			if (scanned_lsn > *contiguous_lsn) {
				*contiguous_lsn = scanned_lsn;
			}
		}

		data_len = log_block_get_data_len(log_block);

		if (scanned_lsn + data_len > recv_sys.scanned_lsn
		    && log_block_get_checkpoint_no(log_block)
		    < recv_sys.scanned_checkpoint_no
		    && (recv_sys.scanned_checkpoint_no
			- log_block_get_checkpoint_no(log_block)
			> 0x80000000UL)) {

			/* Garbage from a log buffer flush which was made
			before the most recent database recovery */
			finished = true;
			break;
		}

		if (!recv_sys.parse_start_lsn
		    && (log_block_get_first_rec_group(log_block) > 0)) {

			/* We found a point from which to start the parsing
			of log records */

			recv_sys.parse_start_lsn = scanned_lsn
				+ log_block_get_first_rec_group(log_block);
			recv_sys.scanned_lsn = recv_sys.parse_start_lsn;
			recv_sys.recovered_lsn = recv_sys.parse_start_lsn;
		}

		scanned_lsn += data_len;

		if (data_len == LOG_BLOCK_HDR_SIZE + sizeof_checkpoint
		    && scanned_lsn == checkpoint_lsn + sizeof_checkpoint
		    && log_block[LOG_BLOCK_HDR_SIZE]
		    == (FILE_CHECKPOINT | (SIZE_OF_FILE_CHECKPOINT - 2))
		    && checkpoint_lsn == mach_read_from_8(
			    (LOG_BLOCK_HDR_SIZE + 1 + 2)
			    + log_block)) {
			/* The redo log is logically empty. */
			ut_ad(recv_sys.mlog_checkpoint_lsn == 0
			      || recv_sys.mlog_checkpoint_lsn
			      == checkpoint_lsn);
			recv_sys.mlog_checkpoint_lsn = checkpoint_lsn;
			DBUG_PRINT("ib_log", ("found empty log; LSN=" LSN_PF,
					      scanned_lsn));
			finished = true;
			break;
		}

		if (scanned_lsn > recv_sys.scanned_lsn) {
			ut_ad(!srv_log_file_created);
			if (!recv_needed_recovery) {
				recv_needed_recovery = true;

				if (srv_read_only_mode) {
					ib::warn() << "innodb_read_only"
						" prevents crash recovery";
					return(true);
				}

				ib::info() << "Starting crash recovery from"
					" checkpoint LSN="
					<< recv_sys.scanned_lsn;
			}

			/* We were able to find more log data: add it to the
			parsing buffer if parse_start_lsn is already
			non-zero */

			DBUG_EXECUTE_IF(
				"reduce_recv_parsing_buf",
				recv_parsing_buf_size = RECV_SCAN_SIZE * 2;
				);

			if (recv_sys.len + 4 * OS_FILE_LOG_BLOCK_SIZE
			    >= recv_parsing_buf_size) {
				ib::error() << "Log parsing buffer overflow."
					" Recovery may have failed!";

				recv_sys.found_corrupt_log = true;

				if (!srv_force_recovery) {
					ib::error()
						<< "Set innodb_force_recovery"
						" to ignore this error.";
					return(true);
				}
			} else if (!recv_sys.found_corrupt_log) {
				more_data = recv_sys_add_to_parsing_buf(
					log_block, scanned_lsn);
			}

			recv_sys.scanned_lsn = scanned_lsn;
			recv_sys.scanned_checkpoint_no
				= log_block_get_checkpoint_no(log_block);
		}

		/* During last phase of scanning, there can be redo logs
		left in recv_sys.buf to parse & store it in recv_sys.heap */
		if (last_phase
		    && recv_sys.recovered_lsn < recv_sys.scanned_lsn) {
			more_data = true;
		}

		if (data_len < OS_FILE_LOG_BLOCK_SIZE) {
			/* Log data for this group ends here */
			finished = true;
			break;
		} else {
			log_block += OS_FILE_LOG_BLOCK_SIZE;
		}
	} while (log_block < log_end);

	*group_scanned_lsn = scanned_lsn;

	mutex_enter(&recv_sys.mutex);

	if (more_data && !recv_sys.found_corrupt_log) {
		/* Try to parse more log records */
		if (recv_sys.parse(checkpoint_lsn, *store, apply)) {
			ut_ad(recv_sys.found_corrupt_log
			      || recv_sys.found_corrupt_fs
			      || recv_sys.mlog_checkpoint_lsn
			      == recv_sys.recovered_lsn);
			finished = true;
			goto func_exit;
		}

		recv_sys.is_memory_exhausted(store);

		if (recv_sys.recovered_offset > recv_parsing_buf_size / 4
		    || (recv_sys.recovered_offset
			&& recv_sys.len
			>= recv_parsing_buf_size - RECV_SCAN_SIZE)) {
			/* Move parsing buffer data to the buffer start */
			recv_sys_justify_left_parsing_buf();
		}

		/* Need to re-parse the redo log which're stored
		in recv_sys.buf */
		if (last_phase && *store == STORE_NO) {
			finished = false;
		}
	}

func_exit:
	mutex_exit(&recv_sys.mutex);
	return(finished);
}

/** Scans log from a buffer and stores new log data to the parsing buffer.
Parses and hashes the log records if new data found.
@param[in]	checkpoint_lsn		latest checkpoint log sequence number
@param[in,out]	contiguous_lsn		log sequence number
until which all redo log has been scanned
@param[in]	last_phase		whether changes
can be applied to the tablespaces
@return whether rescan is needed (not everything was stored) */
static
bool
recv_group_scan_log_recs(
	lsn_t		checkpoint_lsn,
	lsn_t*		contiguous_lsn,
	bool		last_phase)
{
	DBUG_ENTER("recv_group_scan_log_recs");
	DBUG_ASSERT(!last_phase || recv_sys.mlog_checkpoint_lsn > 0);

	mutex_enter(&recv_sys.mutex);
	recv_sys.len = 0;
	recv_sys.recovered_offset = 0;
	recv_sys.clear();
	recv_sys.parse_start_lsn = *contiguous_lsn;
	recv_sys.scanned_lsn = *contiguous_lsn;
	recv_sys.recovered_lsn = *contiguous_lsn;
	recv_sys.scanned_checkpoint_no = 0;
	ut_ad(recv_max_page_lsn == 0);
	ut_ad(last_phase || !recv_writer_thread_active);
	mutex_exit(&recv_sys.mutex);

	lsn_t	start_lsn;
	lsn_t	end_lsn;
	store_t	store	= recv_sys.mlog_checkpoint_lsn == 0
		? STORE_NO : (last_phase ? STORE_IF_EXISTS : STORE_YES);

	log_sys.log.scanned_lsn = end_lsn = *contiguous_lsn =
		ut_uint64_align_down(*contiguous_lsn, OS_FILE_LOG_BLOCK_SIZE);
	ut_d(recv_sys.after_apply = last_phase);

	do {
		if (last_phase && store == STORE_NO) {
			store = STORE_IF_EXISTS;
			recv_apply_hashed_log_recs(false);
			/* Rescan the redo logs from last stored lsn */
			end_lsn = recv_sys.recovered_lsn;
		}

		start_lsn = ut_uint64_align_down(end_lsn,
						 OS_FILE_LOG_BLOCK_SIZE);
		end_lsn = start_lsn;
		log_sys.log.read_log_seg(&end_lsn, start_lsn + RECV_SCAN_SIZE);
	} while (end_lsn != start_lsn
		 && !recv_scan_log_recs(&store, log_sys.buf, checkpoint_lsn,
					start_lsn, end_lsn, contiguous_lsn,
					&log_sys.log.scanned_lsn));

	if (recv_sys.found_corrupt_log || recv_sys.found_corrupt_fs) {
		DBUG_RETURN(false);
	}

	DBUG_PRINT("ib_log", ("%s " LSN_PF " completed",
			      last_phase ? "rescan" : "scan",
			      log_sys.log.scanned_lsn));

	DBUG_RETURN(store == STORE_NO);
}

/** Report a missing tablespace for which page-redo log exists.
@param[in]	err	previous error code
@param[in]	i	tablespace descriptor
@return new error code */
static
dberr_t
recv_init_missing_space(dberr_t err, const recv_spaces_t::const_iterator& i)
{
	if (srv_operation == SRV_OPERATION_RESTORE
	    || srv_operation == SRV_OPERATION_RESTORE_EXPORT) {
		if (i->second.name.find(TEMP_TABLE_PATH_PREFIX) != std::string::npos) {
			ib::warn() << "Tablespace " << i->first << " was not"
				" found at " << i->second.name << " when"
				" restoring a (partial?) backup. All redo log"
				" for this file will be ignored!";
		}
		return(err);
	}

	if (srv_force_recovery == 0) {
		ib::error() << "Tablespace " << i->first << " was not"
			" found at " << i->second.name << ".";

		if (err == DB_SUCCESS) {
			ib::error() << "Set innodb_force_recovery=1 to"
				" ignore this and to permanently lose"
				" all changes to the tablespace.";
			err = DB_TABLESPACE_NOT_FOUND;
		}
	} else {
		ib::warn() << "Tablespace " << i->first << " was not"
			" found at " << i->second.name << ", and"
			" innodb_force_recovery was set. All redo log"
			" for this tablespace will be ignored!";
	}

	return(err);
}

/** Report the missing tablespace and discard the redo logs for the deleted
tablespace.
@param[in]	rescan			rescan of redo logs is needed
					if hash table ran out of memory
@param[out]	missing_tablespace	missing tablespace exists or not
@return error code or DB_SUCCESS. */
static MY_ATTRIBUTE((warn_unused_result))
dberr_t
recv_validate_tablespace(bool rescan, bool& missing_tablespace)
{
	dberr_t err = DB_SUCCESS;

	mutex_enter(&recv_sys.mutex);

	for (recv_sys_t::map::iterator p = recv_sys.pages.begin();
	     p != recv_sys.pages.end();) {
		ut_ad(!p->second.log.empty());
		const ulint space = p->first.space();
		if (is_predefined_tablespace(space)) {
next:
			p++;
			continue;
		}

		recv_spaces_t::iterator i = recv_spaces.find(space);
		ut_ad(i != recv_spaces.end());

		switch (i->second.status) {
		case file_name_t::NORMAL:
			goto next;
		case file_name_t::MISSING:
			err = recv_init_missing_space(err, i);
			i->second.status = file_name_t::DELETED;
			/* fall through */
		case file_name_t::DELETED:
			recv_sys_t::map::iterator r = p++;
			r->second.log.clear();
			recv_sys.pages.erase(r);
			continue;
		}
		ut_ad(0);
	}

	if (err != DB_SUCCESS) {
func_exit:
		mutex_exit(&recv_sys.mutex);
		return(err);
	}

	/* When rescan is not needed, recv_sys.pages will contain the
	entire redo log. If rescan is needed or innodb_force_recovery
	is set, we can ignore missing tablespaces. */
	for (const recv_spaces_t::value_type& rs : recv_spaces) {
		if (rs.second.status != file_name_t::MISSING) {
			continue;
		}

		missing_tablespace = true;

		if (srv_force_recovery > 0) {
			ib::warn() << "Tablespace " << rs.first
				<<" was not found at " << rs.second.name
				<<", and innodb_force_recovery was set."
				<<" All redo log for this tablespace"
				<<" will be ignored!";
			continue;
		}

		if (!rescan) {
			ib::info() << "Tablespace " << rs.first
				<< " was not found at '"
				<< rs.second.name << "', but there"
				<<" were no modifications either.";
		}
	}

	if (!rescan || srv_force_recovery > 0) {
		missing_tablespace = false;
	}

	err = DB_SUCCESS;
	goto func_exit;
}

/** Check if all tablespaces were found for crash recovery.
@param[in]	rescan			rescan of redo logs is needed
@param[out]	missing_tablespace	missing table exists
@return error code or DB_SUCCESS */
static MY_ATTRIBUTE((warn_unused_result))
dberr_t
recv_init_crash_recovery_spaces(bool rescan, bool& missing_tablespace)
{
	bool		flag_deleted	= false;

	ut_ad(!srv_read_only_mode);
	ut_ad(recv_needed_recovery);

	for (recv_spaces_t::value_type& rs : recv_spaces) {
		ut_ad(!is_predefined_tablespace(rs.first));
		ut_ad(rs.second.status != file_name_t::DELETED
		      || !rs.second.space);

		if (rs.second.status == file_name_t::DELETED) {
			/* The tablespace was deleted,
			so we can ignore any redo log for it. */
			flag_deleted = true;
		} else if (rs.second.space != NULL) {
			/* The tablespace was found, and there
			are some redo log records for it. */
			fil_names_dirty(rs.second.space);
		} else if (rs.second.name == "") {
			ib::error() << "Missing FILE_CREATE, FILE_DELETE"
				" or FILE_MODIFY before FILE_CHECKPOINT"
				" for tablespace " << rs.first;
			recv_sys.found_corrupt_log = true;
			return(DB_CORRUPTION);
		} else {
			rs.second.status = file_name_t::MISSING;
			flag_deleted = true;
		}

		ut_ad(rs.second.status == file_name_t::DELETED
		      || rs.second.name != "");
	}

	if (flag_deleted) {
		return recv_validate_tablespace(rescan, missing_tablespace);
	}

	return DB_SUCCESS;
}

/** Start recovering from a redo log checkpoint.
@see recv_recovery_from_checkpoint_finish
@param[in]	flush_lsn	FIL_PAGE_FILE_FLUSH_LSN
of first system tablespace page
@return error code or DB_SUCCESS */
dberr_t
recv_recovery_from_checkpoint_start(lsn_t flush_lsn)
{
	ulint		max_cp_field;
	lsn_t		checkpoint_lsn;
	bool		rescan = false;
	ib_uint64_t	checkpoint_no;
	lsn_t		contiguous_lsn;
	byte*		buf;
	dberr_t		err = DB_SUCCESS;

	ut_ad(srv_operation == SRV_OPERATION_NORMAL
	      || srv_operation == SRV_OPERATION_RESTORE
	      || srv_operation == SRV_OPERATION_RESTORE_EXPORT);
	ut_d(mutex_enter(&buf_pool->flush_list_mutex));
	ut_ad(UT_LIST_GET_LEN(buf_pool->LRU) == 0);
	ut_ad(UT_LIST_GET_LEN(buf_pool->unzip_LRU) == 0);
	ut_d(mutex_exit(&buf_pool->flush_list_mutex));

	/* Initialize red-black tree for fast insertions into the
	flush_list during recovery process. */
	buf_flush_init_flush_rbt();

	if (srv_force_recovery >= SRV_FORCE_NO_LOG_REDO) {

		ib::info() << "innodb_force_recovery=6 skips redo log apply";

		return(DB_SUCCESS);
	}

	recv_recovery_on = true;

	log_mutex_enter();

	err = recv_find_max_checkpoint(&max_cp_field);

	if (err != DB_SUCCESS) {

		recv_sys.recovered_lsn = log_sys.get_lsn();
		log_mutex_exit();
		return(err);
	}

	buf = log_sys.checkpoint_buf;
	log_sys.log.read(max_cp_field, {buf, OS_FILE_LOG_BLOCK_SIZE});

	checkpoint_lsn = mach_read_from_8(buf + LOG_CHECKPOINT_LSN);
	checkpoint_no = mach_read_from_8(buf + LOG_CHECKPOINT_NO);

	/* Start reading the log from the checkpoint lsn. The variable
	contiguous_lsn contains an lsn up to which the log is known to
	be contiguously written. */
	recv_sys.mlog_checkpoint_lsn = 0;

	ut_ad(RECV_SCAN_SIZE <= srv_log_buffer_size);

	const lsn_t	end_lsn = mach_read_from_8(
		buf + LOG_CHECKPOINT_END_LSN);

	ut_ad(recv_sys.pages.empty());
	contiguous_lsn = checkpoint_lsn;
	switch (log_sys.log.format) {
	case 0:
		log_mutex_exit();
		return DB_SUCCESS;
	default:
		if (end_lsn == 0) {
			break;
		}
		if (end_lsn >= checkpoint_lsn) {
			contiguous_lsn = end_lsn;
			break;
		}
		recv_sys.found_corrupt_log = true;
		log_mutex_exit();
		return(DB_ERROR);
	}

	size_t sizeof_checkpoint;

	if (!log_sys.is_physical()) {
		sizeof_checkpoint = 9/* size of MLOG_CHECKPOINT */;
		goto completed;
	}

	/* Look for FILE_CHECKPOINT. */
	recv_group_scan_log_recs(checkpoint_lsn, &contiguous_lsn, false);
	/* The first scan should not have stored or applied any records. */
	ut_ad(recv_sys.pages.empty());
	ut_ad(!recv_sys.found_corrupt_fs);

	if (srv_read_only_mode && recv_needed_recovery) {
		log_mutex_exit();
		return(DB_READ_ONLY);
	}

	if (recv_sys.found_corrupt_log && !srv_force_recovery) {
		log_mutex_exit();
		ib::warn() << "Log scan aborted at LSN " << contiguous_lsn;
		return(DB_ERROR);
	}

	if (recv_sys.mlog_checkpoint_lsn == 0) {
		lsn_t scan_lsn = log_sys.log.scanned_lsn;
		if (!srv_read_only_mode && scan_lsn != checkpoint_lsn) {
			log_mutex_exit();
			ib::error err;
			err << "Missing FILE_CHECKPOINT";
			if (end_lsn) {
				err << " at " << end_lsn;
			}
			err << " between the checkpoint " << checkpoint_lsn
			    << " and the end " << scan_lsn << ".";
			return(DB_ERROR);
		}

		log_sys.log.scanned_lsn = checkpoint_lsn;
	} else {
		contiguous_lsn = checkpoint_lsn;
		rescan = recv_group_scan_log_recs(
			checkpoint_lsn, &contiguous_lsn, false);

		if ((recv_sys.found_corrupt_log && !srv_force_recovery)
		    || recv_sys.found_corrupt_fs) {
			log_mutex_exit();
			return(DB_ERROR);
		}
	}

	/* NOTE: we always do a 'recovery' at startup, but only if
	there is something wrong we will print a message to the
	user about recovery: */
	sizeof_checkpoint= SIZE_OF_FILE_CHECKPOINT;

completed:
	if (flush_lsn == checkpoint_lsn + sizeof_checkpoint
	    && recv_sys.mlog_checkpoint_lsn == checkpoint_lsn) {
		/* The redo log is logically empty. */
	} else if (checkpoint_lsn != flush_lsn) {
		ut_ad(!srv_log_file_created);

		if (checkpoint_lsn + sizeof_checkpoint < flush_lsn) {
			ib::warn()
				<< "Are you sure you are using the right "
				<< LOG_FILE_NAME
				<< " to start up the database? Log sequence "
				   "number in the "
				<< LOG_FILE_NAME << " is " << checkpoint_lsn
				<< ", less than the log sequence number in "
				   "the first system tablespace file header, "
				<< flush_lsn << ".";
		}

		if (!recv_needed_recovery) {

			ib::info()
				<< "The log sequence number " << flush_lsn
				<< " in the system tablespace does not match"
				   " the log sequence number "
				<< checkpoint_lsn << " in the "
				<< LOG_FILE_NAME << "!";

			if (srv_read_only_mode) {
				ib::error() << "innodb_read_only"
					" prevents crash recovery";
				log_mutex_exit();
				return(DB_READ_ONLY);
			}

			recv_needed_recovery = true;
		}
	}

	log_sys.set_lsn(recv_sys.recovered_lsn);

	if (recv_needed_recovery) {
		bool missing_tablespace = false;

		err = recv_init_crash_recovery_spaces(
			rescan, missing_tablespace);

		if (err != DB_SUCCESS) {
			log_mutex_exit();
			return(err);
		}

		/* If there is any missing tablespace and rescan is needed
		then there is a possiblity that hash table will not contain
		all space ids redo logs. Rescan the remaining unstored
		redo logs for the validation of missing tablespace. */
		ut_ad(rescan || !missing_tablespace);

		while (missing_tablespace) {
			DBUG_PRINT("ib_log", ("Rescan of redo log to validate "
					      "the missing tablespace. Scan "
					      "from last stored LSN " LSN_PF,
					      recv_sys.last_stored_lsn));

			lsn_t recent_stored_lsn = recv_sys.last_stored_lsn;
			rescan = recv_group_scan_log_recs(
				checkpoint_lsn, &recent_stored_lsn, false);

			ut_ad(!recv_sys.found_corrupt_fs);

			missing_tablespace = false;

			err = recv_sys.found_corrupt_log
				? DB_ERROR
				: recv_validate_tablespace(
					rescan, missing_tablespace);

			if (err != DB_SUCCESS) {
				log_mutex_exit();
				return err;
			}

			rescan = true;
		}

		if (srv_operation == SRV_OPERATION_NORMAL) {
			buf_dblwr_process();
		}

		ut_ad(srv_force_recovery <= SRV_FORCE_NO_UNDO_LOG_SCAN);

		/* Spawn the background thread to flush dirty pages
		from the buffer pools. */
		recv_writer_thread_active = true;
		os_thread_create(recv_writer_thread, 0, 0);

		if (rescan) {
			contiguous_lsn = checkpoint_lsn;

			recv_group_scan_log_recs(
				checkpoint_lsn, &contiguous_lsn, true);

			if ((recv_sys.found_corrupt_log
			     && !srv_force_recovery)
			    || recv_sys.found_corrupt_fs) {
				log_mutex_exit();
				return(DB_ERROR);
			}
		}
	} else {
		ut_ad(!rescan || recv_sys.pages.empty());
	}

	if (log_sys.is_physical()
	    && (log_sys.log.scanned_lsn < checkpoint_lsn
		|| log_sys.log.scanned_lsn < recv_max_page_lsn)) {

		ib::error() << "We scanned the log up to "
			<< log_sys.log.scanned_lsn
			<< ". A checkpoint was at " << checkpoint_lsn << " and"
			" the maximum LSN on a database page was "
			<< recv_max_page_lsn << ". It is possible that the"
			" database is now corrupt!";
	}

	if (recv_sys.recovered_lsn < checkpoint_lsn) {
		log_mutex_exit();

		ib::error() << "Recovered only to lsn:"
			    << recv_sys.recovered_lsn << " checkpoint_lsn: " << checkpoint_lsn;

		return(DB_ERROR);
	}

	log_sys.next_checkpoint_lsn = checkpoint_lsn;
	log_sys.next_checkpoint_no = checkpoint_no + 1;

	recv_synchronize_groups();

	ut_ad(recv_needed_recovery
	      || checkpoint_lsn == recv_sys.recovered_lsn);

	log_sys.write_lsn = log_sys.get_lsn();
	log_sys.buf_free = log_sys.write_lsn % OS_FILE_LOG_BLOCK_SIZE;
	log_sys.buf_next_to_write = log_sys.buf_free;

	log_sys.last_checkpoint_lsn = checkpoint_lsn;

	if (!srv_read_only_mode && srv_operation == SRV_OPERATION_NORMAL) {
		/* Write a FILE_CHECKPOINT marker as the first thing,
		before generating any other redo log. This ensures
		that subsequent crash recovery will be possible even
		if the server were killed soon after this. */
		fil_names_clear(log_sys.last_checkpoint_lsn, true);
	}

	log_sys.next_checkpoint_no = ++checkpoint_no;

	mutex_enter(&recv_sys.mutex);

	recv_sys.apply_log_recs = true;

	mutex_exit(&recv_sys.mutex);

	log_mutex_exit();

	recv_lsn_checks_on = true;

	/* The database is now ready to start almost normal processing of user
	transactions: transaction rollbacks and the application of the log
	records in the hash table can be run in background. */

	return(DB_SUCCESS);
}

/** Complete recovery from a checkpoint. */
void
recv_recovery_from_checkpoint_finish(void)
{
	/* Make sure that the recv_writer thread is done. This is
	required because it grabs various mutexes and we want to
	ensure that when we enable sync_order_checks there is no
	mutex currently held by any thread. */
	mutex_enter(&recv_sys.writer_mutex);

	/* Free the resources of the recovery system */
	recv_recovery_on = false;

	/* By acquring the mutex we ensure that the recv_writer thread
	won't trigger any more LRU batches. Now wait for currently
	in progress batches to finish. */
	buf_flush_wait_LRU_batch_end();

	mutex_exit(&recv_sys.writer_mutex);

	ulint count = 0;
	while (recv_writer_thread_active) {
		++count;
		os_thread_sleep(100000);
		if (srv_print_verbose_log && count > 600) {
			ib::info() << "Waiting for recv_writer to"
				" finish flushing of buffer pool";
			count = 0;
		}
	}

	recv_sys.debug_free();

	/* Free up the flush_rbt. */
	buf_flush_free_flush_rbt();
	/* Enable innodb_sync_debug checks */
	ut_d(sync_check_enable());
}

/** Find a doublewrite copy of a page.
@param[in]	space_id	tablespace identifier
@param[in]	page_no		page number
@return	page frame
@retval NULL if no page was found */
const byte*
recv_dblwr_t::find_page(ulint space_id, ulint page_no)
{
  const byte *result= NULL;
  lsn_t max_lsn= 0;

  for (const byte *page : pages)
  {
    if (page_get_page_no(page) != page_no ||
        page_get_space_id(page) != space_id)
      continue;
    const lsn_t lsn= mach_read_from_8(page + FIL_PAGE_LSN);
    if (lsn <= max_lsn)
      continue;
    max_lsn= lsn;
    result= page;
  }

  return result;
}<|MERGE_RESOLUTION|>--- conflicted
+++ resolved
@@ -549,24 +549,10 @@
 	ulint		size;
 
 	/** Constructor */
-<<<<<<< HEAD
-	file_name_t(std::string name_, bool deleted) :
-		name(name_), space(NULL), status(deleted ? DELETED: NORMAL),
-		size(0) {}
-=======
 	file_name_t(std::string name_, bool deleted)
 		: name(std::move(name_)), space(NULL),
 		status(deleted ? DELETED: NORMAL),
-		size(0), enable_lsn(0) {}
-
-	/** Report a MLOG_INDEX_LOAD operation, meaning that
-	mlog_init for any earlier LSN must be skipped.
-	@param lsn	log sequence number of the MLOG_INDEX_LOAD */
-	void mlog_index_load(lsn_t lsn)
-	{
-		if (enable_lsn < lsn) enable_lsn = lsn;
-	}
->>>>>>> b7362d5f
+		size(0) {}
 };
 
 /** Map of dirty tablespaces during recovery */
