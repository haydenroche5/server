--- conflicted
+++ resolved
@@ -556,21 +556,6 @@
 		ulint			len;
 		ulint			fixed_len;
 		const dfield_t*		row_field;
-<<<<<<< HEAD
-
-		col = ifield->col;
-		const dict_v_col_t*	v_col = NULL;
-		if (col->is_virtual()) {
-			v_col = reinterpret_cast<const dict_v_col_t*>(col);
-		}
-
-		col_no = dict_col_get_no(col);
-
-		/* Process the Doc ID column */
-		if (*doc_id > 0
-		    && col_no == index->table->fts->doc_col
-		    && !col->is_virtual()) {
-=======
 		const dict_col_t* const col = ifield->col;
 		const dict_v_col_t* const v_col = col->is_virtual()
 			? reinterpret_cast<const dict_v_col_t*>(col)
@@ -579,7 +564,6 @@
 		/* Process the Doc ID column */
 		if (!v_col && *doc_id
 		    && col->ind == index->table->fts->doc_col) {
->>>>>>> 2a93e632
 			fts_write_doc_id((byte*) &write_doc_id, *doc_id);
 
 			/* Note: field->data now points to a value on the
@@ -598,11 +582,7 @@
 			field->type.len = ifield->col->len;
 		} else {
 			/* Use callback to get the virtual column value */
-<<<<<<< HEAD
-			if (col->is_virtual()) {
-=======
 			if (v_col) {
->>>>>>> 2a93e632
 				dict_index_t*	clust_index
 					= dict_table_get_first_index(new_table);
 
@@ -745,11 +725,7 @@
 					len = dfield_get_len(field);
 				}
 			}
-<<<<<<< HEAD
-		} else if (!col->is_virtual()) {
-=======
 		} else if (!v_col) {
->>>>>>> 2a93e632
 			/* Only non-virtual column are stored externally */
 			const byte*	buf = row_ext_lookup(ext, col->ind,
 							     &len);
