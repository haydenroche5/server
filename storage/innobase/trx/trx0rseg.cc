/*****************************************************************************

<<<<<<< HEAD
Copyright (c) 1996, 2016, Oracle and/or its affiliates. All Rights Reserved.
Copyright (c) 2017, 2019, MariaDB Corporation.
=======
Copyright (c) 1996, 2011, Oracle and/or its affiliates. All Rights Reserved.
Copyright (c) 2017, 2020, MariaDB Corporation.
>>>>>>> 57ec42bc

This program is free software; you can redistribute it and/or modify it under
the terms of the GNU General Public License as published by the Free Software
Foundation; version 2 of the License.

This program is distributed in the hope that it will be useful, but WITHOUT
ANY WARRANTY; without even the implied warranty of MERCHANTABILITY or FITNESS
FOR A PARTICULAR PURPOSE. See the GNU General Public License for more details.

You should have received a copy of the GNU General Public License along with
this program; if not, write to the Free Software Foundation, Inc.,
51 Franklin Street, Fifth Floor, Boston, MA 02110-1335 USA

*****************************************************************************/

/**************************************************//**
@file trx/trx0rseg.cc
Rollback segment

Created 3/26/1996 Heikki Tuuri
*******************************************************/

#include "trx0rseg.h"
#include "trx0undo.h"
#include "fut0lst.h"
#include "srv0srv.h"
#include "trx0purge.h"
#include "srv0mon.h"

#include <algorithm>

/** Creates a rollback segment header.
This function is called only when a new rollback segment is created in
the database.
@param[in]	space		space id
@param[in]	max_size	max size in pages
@param[in]	rseg_slot_no	rseg id == slot number in trx sys
@param[in,out]	mtr		mini-transaction
@return the created rollback segment
@retval	NULL	on failure */
buf_block_t*
trx_rseg_header_create(
	ulint			space,
	ulint			max_size,
	ulint			rseg_slot_no,
	mtr_t*			mtr)
{
	trx_sysf_t*	sys_header;
	buf_block_t*	block;

	ut_ad(mtr);
	ut_ad(mtr_memo_contains(mtr, fil_space_get_latch(space, NULL),
				MTR_MEMO_SPACE_X_LOCK));

	/* Allocate a new file segment for the rollback segment */
	block = fseg_create(space, 0, TRX_RSEG + TRX_RSEG_FSEG_HEADER, mtr);

	if (block == NULL) {
		/* No space left */
		return block;
	}

	buf_block_dbg_add_level(block, SYNC_RSEG_HEADER_NEW);

	/* Initialize max size field */
	mlog_write_ulint(TRX_RSEG + TRX_RSEG_MAX_SIZE + block->frame,
			 max_size, MLOG_4BYTES, mtr);

	/* Initialize the history list */

	mlog_write_ulint(TRX_RSEG + TRX_RSEG_HISTORY_SIZE + block->frame, 0,
			 MLOG_4BYTES, mtr);
	flst_init(TRX_RSEG + TRX_RSEG_HISTORY + block->frame, mtr);
	trx_rsegf_t* rsegf = TRX_RSEG + block->frame;

	/* Reset the undo log slots */
	for (ulint i = 0; i < TRX_RSEG_N_SLOTS; i++) {
		/* This is generating a lot of redo log. MariaDB 10.4
		introduced MLOG_MEMSET to reduce the redo log volume. */
		trx_rsegf_set_nth_undo(rsegf, i, FIL_NULL, mtr);
	}

	if (space != SRV_TMP_SPACE_ID) {
		/* Add the rollback segment info to the free slot in
		the trx system header */

		sys_header = trx_sysf_get(mtr);

		trx_sysf_rseg_set_space(sys_header, rseg_slot_no, space, mtr);

		trx_sysf_rseg_set_page_no(
			sys_header, rseg_slot_no,
			block->page.id.page_no(), mtr);
	}

	return block;
}

/** Free a rollback segment in memory. */
void
trx_rseg_mem_free(trx_rseg_t* rseg)
{
	trx_undo_t*	undo;
	trx_undo_t*	next_undo;

	mutex_free(&rseg->mutex);

	/* There can't be any active transactions. */
	ut_a(UT_LIST_GET_LEN(rseg->update_undo_list) == 0);
	ut_a(UT_LIST_GET_LEN(rseg->insert_undo_list) == 0);

	for (undo = UT_LIST_GET_FIRST(rseg->update_undo_cached);
	     undo != NULL;
	     undo = next_undo) {

		next_undo = UT_LIST_GET_NEXT(undo_list, undo);

		UT_LIST_REMOVE(rseg->update_undo_cached, undo);

		MONITOR_DEC(MONITOR_NUM_UNDO_SLOT_CACHED);

		trx_undo_mem_free(undo);
	}

	for (undo = UT_LIST_GET_FIRST(rseg->insert_undo_cached);
	     undo != NULL;
	     undo = next_undo) {

		next_undo = UT_LIST_GET_NEXT(undo_list, undo);

		UT_LIST_REMOVE(rseg->insert_undo_cached, undo);

		MONITOR_DEC(MONITOR_NUM_UNDO_SLOT_CACHED);

		trx_undo_mem_free(undo);
	}

	ut_free(rseg);
}

/** Create a rollback segment object.
@param[in]	id		rollback segment id
@param[in]	space		space where the segment is placed
@param[in]	page_no		page number of the segment header */
static
trx_rseg_t*
trx_rseg_mem_create(ulint id, ulint space, ulint page_no)
{
	trx_rseg_t* rseg = static_cast<trx_rseg_t*>(
		ut_zalloc_nokey(sizeof *rseg));

	rseg->id = id;
	rseg->space = space;
	rseg->page_no = page_no;
	rseg->last_page_no = FIL_NULL;

	mutex_create(rseg->is_persistent()
		     ? LATCH_ID_REDO_RSEG : LATCH_ID_NOREDO_RSEG,
		     &rseg->mutex);

	UT_LIST_INIT(rseg->update_undo_list, &trx_undo_t::undo_list);
	UT_LIST_INIT(rseg->update_undo_cached, &trx_undo_t::undo_list);
	UT_LIST_INIT(rseg->insert_undo_list, &trx_undo_t::undo_list);
	UT_LIST_INIT(rseg->insert_undo_cached, &trx_undo_t::undo_list);

	return(rseg);
}

/** Restore the state of a persistent rollback segment.
@param[in,out]	rseg	persistent rollback segment
@param[in,out]	mtr	mini-transaction */
static
void
trx_rseg_mem_restore(trx_rseg_t* rseg, mtr_t* mtr)
{
	ulint		len;
	fil_addr_t	node_addr;
	trx_rsegf_t*	rseg_header;
	trx_ulogf_t*	undo_log_hdr;
	ulint		sum_of_undo_sizes;

	rseg_header = trx_rsegf_get_new(rseg->space, rseg->page_no, mtr);

	rseg->max_size = mtr_read_ulint(
		rseg_header + TRX_RSEG_MAX_SIZE, MLOG_4BYTES, mtr);

	/* Initialize the undo log lists according to the rseg header */

	sum_of_undo_sizes = trx_undo_lists_init(rseg);

	rseg->curr_size = mtr_read_ulint(
		rseg_header + TRX_RSEG_HISTORY_SIZE, MLOG_4BYTES, mtr)
		+ 1 + sum_of_undo_sizes;

	len = flst_get_len(rseg_header + TRX_RSEG_HISTORY);

	if (len > 0) {
		my_atomic_addlint(&trx_sys->rseg_history_len, len);

		node_addr = trx_purge_get_log_from_hist(
			flst_get_last(rseg_header + TRX_RSEG_HISTORY, mtr));

		rseg->last_page_no = node_addr.page;
		rseg->last_offset = node_addr.boffset;

		undo_log_hdr = trx_undo_page_get(
			page_id_t(rseg->space, node_addr.page), mtr)
			+ node_addr.boffset;

		rseg->last_trx_no = mach_read_from_8(
			undo_log_hdr + TRX_UNDO_TRX_NO);

		rseg->last_del_marks = mtr_read_ulint(
			undo_log_hdr + TRX_UNDO_DEL_MARKS, MLOG_2BYTES, mtr);

		TrxUndoRsegs elem(rseg->last_trx_no);
		elem.push_back(rseg);

		if (rseg->last_page_no != FIL_NULL) {

			/* There is no need to cover this operation by the purge
			mutex because we are still bootstrapping. */

			purge_sys->purge_queue.push(elem);
		}
	}
}

/** Initialize the rollback segments in memory at database startup. */
void
trx_rseg_array_init()
{
	mtr_t	mtr;

	for (ulint i = 0; i < TRX_SYS_N_RSEGS; i++) {
		mtr.start();
		trx_sysf_t*	sys_header = trx_sysf_get(&mtr);
		ulint		page_no = trx_sysf_rseg_get_page_no(
			sys_header, i, &mtr);

		if (page_no != FIL_NULL) {
			trx_rseg_t* rseg = trx_rseg_mem_create(
				i,
				trx_sysf_rseg_get_space(sys_header, i, &mtr),
				page_no);
			ut_ad(rseg->is_persistent());
			ut_ad(!trx_sys->rseg_array[rseg->id]);
			trx_sys->rseg_array[rseg->id] = rseg;
			trx_rseg_mem_restore(rseg, &mtr);
		}

		mtr.commit();
	}
}

/** Create a persistent rollback segment.
@param[in]	space_id	system or undo tablespace id
@return pointer to new rollback segment
@retval	NULL	on failure */
trx_rseg_t*
trx_rseg_create(ulint space_id)
{
	trx_rseg_t*		rseg = NULL;
	mtr_t			mtr;

	mtr.start();

	/* To obey the latching order, acquire the file space
	x-latch before the trx_sys->mutex. */
<<<<<<< HEAD
#ifdef UNIV_DEBUG
	const fil_space_t*	space =
#endif /* UNIV_DEBUG */
		mtr_x_lock_space(space_id, &mtr);
	ut_ad(space->purpose == FIL_TYPE_TABLESPACE);

	ulint	slot_no = trx_sysf_rseg_find_free(&mtr);
	if (buf_block_t* block = slot_no == ULINT_UNDEFINED
	    ? NULL
	    : trx_rseg_header_create(space_id, ULINT_MAX, slot_no, &mtr)) {
		trx_sysf_t*	sys_header = trx_sysf_get(&mtr);

		ulint		id = trx_sysf_rseg_get_space(
			sys_header, slot_no, &mtr);
		ut_a(id == space_id);

		rseg = trx_rseg_mem_create(slot_no, space_id,
					   block->page.id.page_no());
		ut_ad(rseg->is_persistent());
		ut_ad(!trx_sys->rseg_array[rseg->id]);
		trx_sys->rseg_array[rseg->id] = rseg;
		trx_rseg_mem_restore(rseg, &mtr);
=======
	mtr_x_space_lock(fil_space_get_latch(space, NULL), &mtr);

	slot_no = trx_sysf_rseg_find_free(&mtr);

	if (slot_no != ULINT_UNDEFINED) {
		ulint		id;
		ulint		page_no;
		ulint		zip_size;
		trx_sysf_t*	sys_header;

		page_no = trx_rseg_header_create(
			space, 0, ULINT_MAX, slot_no, &mtr);

		if (page_no != FIL_NULL) {
			sys_header = trx_sysf_get(&mtr);

			id = trx_sysf_rseg_get_space(sys_header, slot_no, &mtr);
			ut_a(id == space);

			zip_size = space ? fil_space_get_zip_size(space) : 0;

			rseg = trx_rseg_mem_create(
				slot_no, space, zip_size, page_no,
				purge_sys->ib_bh, &mtr);
		}
>>>>>>> 57ec42bc
	}

	mtr.commit();

	return(rseg);
}

/** Create the temporary rollback segments. */
void
trx_temp_rseg_create()
{
	mtr_t		mtr;

	for (ulong i = 0; i < TRX_SYS_N_RSEGS; i++) {
		mtr.start();
		mtr.set_log_mode(MTR_LOG_NO_REDO);
#ifdef UNIV_DEBUG
		const fil_space_t*	space =
#endif /* UNIV_DEBUG */
			mtr_x_lock_space(SRV_TMP_SPACE_ID, &mtr);
		ut_ad(space->purpose == FIL_TYPE_TEMPORARY);

		buf_block_t* block = trx_rseg_header_create(
			SRV_TMP_SPACE_ID, ULINT_MAX, i, &mtr);
		trx_rseg_t* rseg = trx_rseg_mem_create(
			i, SRV_TMP_SPACE_ID, block->page.id.page_no());
		ut_ad(!rseg->is_persistent());
		ut_ad(!trx_sys->temp_rsegs[i]);
		trx_sys->temp_rsegs[i] = rseg;
		trx_rseg_mem_restore(rseg, &mtr);
		mtr.commit();
	}
}

/********************************************************************
Get the number of unique rollback tablespaces in use except space id 0.
The last space id will be the sentinel value ULINT_UNDEFINED. The array
will be sorted on space id. Note: space_ids should have have space for
TRX_SYS_N_RSEGS + 1 elements.
@return number of unique rollback tablespaces in use. */
ulint
trx_rseg_get_n_undo_tablespaces(
/*============================*/
	ulint*		space_ids)	/*!< out: array of space ids of
					UNDO tablespaces */
{
	ulint		i;
	mtr_t		mtr;
	trx_sysf_t*	sys_header;
	ulint		n_undo_tablespaces = 0;

	mtr_start(&mtr);

	sys_header = trx_sysf_get(&mtr);

	for (i = 0; i < TRX_SYS_N_RSEGS; i++) {
		ulint	page_no;
		ulint	space;

		page_no = trx_sysf_rseg_get_page_no(sys_header, i, &mtr);

		if (page_no == FIL_NULL) {
			continue;
		}

		space = trx_sysf_rseg_get_space(sys_header, i, &mtr);

		if (space != 0) {
			ulint	j;
			ibool	found = FALSE;

			for (j = 0; j < n_undo_tablespaces; ++j) {
				if (space_ids[j] == space) {
					found = TRUE;
					break;
				}
			}

			if (!found) {
				ut_a(n_undo_tablespaces <= i);
				space_ids[n_undo_tablespaces++] = space;
			}
		}
	}

	mtr_commit(&mtr);

	ut_a(n_undo_tablespaces <= TRX_SYS_N_RSEGS);

	space_ids[n_undo_tablespaces] = ULINT_UNDEFINED;

	if (n_undo_tablespaces > 0) {
		std::sort(space_ids, space_ids + n_undo_tablespaces);
	}

	return(n_undo_tablespaces);
}<|MERGE_RESOLUTION|>--- conflicted
+++ resolved
@@ -1,12 +1,7 @@
 /*****************************************************************************
 
-<<<<<<< HEAD
 Copyright (c) 1996, 2016, Oracle and/or its affiliates. All Rights Reserved.
-Copyright (c) 2017, 2019, MariaDB Corporation.
-=======
-Copyright (c) 1996, 2011, Oracle and/or its affiliates. All Rights Reserved.
 Copyright (c) 2017, 2020, MariaDB Corporation.
->>>>>>> 57ec42bc
 
 This program is free software; you can redistribute it and/or modify it under
 the terms of the GNU General Public License as published by the Free Software
@@ -58,7 +53,7 @@
 	buf_block_t*	block;
 
 	ut_ad(mtr);
-	ut_ad(mtr_memo_contains(mtr, fil_space_get_latch(space, NULL),
+	ut_ad(mtr_memo_contains(mtr, fil_space_get(space),
 				MTR_MEMO_SPACE_X_LOCK));
 
 	/* Allocate a new file segment for the rollback segment */
@@ -276,7 +271,6 @@
 
 	/* To obey the latching order, acquire the file space
 	x-latch before the trx_sys->mutex. */
-<<<<<<< HEAD
 #ifdef UNIV_DEBUG
 	const fil_space_t*	space =
 #endif /* UNIV_DEBUG */
@@ -299,33 +293,6 @@
 		ut_ad(!trx_sys->rseg_array[rseg->id]);
 		trx_sys->rseg_array[rseg->id] = rseg;
 		trx_rseg_mem_restore(rseg, &mtr);
-=======
-	mtr_x_space_lock(fil_space_get_latch(space, NULL), &mtr);
-
-	slot_no = trx_sysf_rseg_find_free(&mtr);
-
-	if (slot_no != ULINT_UNDEFINED) {
-		ulint		id;
-		ulint		page_no;
-		ulint		zip_size;
-		trx_sysf_t*	sys_header;
-
-		page_no = trx_rseg_header_create(
-			space, 0, ULINT_MAX, slot_no, &mtr);
-
-		if (page_no != FIL_NULL) {
-			sys_header = trx_sysf_get(&mtr);
-
-			id = trx_sysf_rseg_get_space(sys_header, slot_no, &mtr);
-			ut_a(id == space);
-
-			zip_size = space ? fil_space_get_zip_size(space) : 0;
-
-			rseg = trx_rseg_mem_create(
-				slot_no, space, zip_size, page_no,
-				purge_sys->ib_bh, &mtr);
-		}
->>>>>>> 57ec42bc
 	}
 
 	mtr.commit();
