/*****************************************************************************

Copyright (c) 1996, 2016, Oracle and/or its affiliates. All Rights Reserved.
Copyright (c) 2015, 2021, MariaDB Corporation.

This program is free software; you can redistribute it and/or modify it under
the terms of the GNU General Public License as published by the Free Software
Foundation; version 2 of the License.

This program is distributed in the hope that it will be useful, but WITHOUT
ANY WARRANTY; without even the implied warranty of MERCHANTABILITY or FITNESS
FOR A PARTICULAR PURPOSE. See the GNU General Public License for more details.

You should have received a copy of the GNU General Public License along with
this program; if not, write to the Free Software Foundation, Inc.,
51 Franklin Street, Fifth Floor, Boston, MA 02110-1335 USA

*****************************************************************************/

/**************************************************//**
@file trx/trx0trx.cc
The transaction

Created 3/26/1996 Heikki Tuuri
*******************************************************/

#include "trx0trx.h"

#ifdef WITH_WSREP
#include <mysql/service_wsrep.h>
#endif

#include <mysql/service_thd_error_context.h>

#include "btr0sea.h"
#include "lock0lock.h"
#include "log0log.h"
#include "que0que.h"
#include "srv0mon.h"
#include "srv0srv.h"
#include "srv0start.h"
#include "trx0purge.h"
#include "trx0rec.h"
#include "trx0roll.h"
#include "trx0rseg.h"
#include "trx0undo.h"
#include "trx0xa.h"
#include "ut0pool.h"
#include "ut0vec.h"

#include <set>
#include <new>

/** The bit pattern corresponding to TRX_ID_MAX */
const byte trx_id_max_bytes[8] = {
	0xff, 0xff, 0xff, 0xff, 0xff, 0xff, 0xff, 0xff
};

/** The bit pattern corresponding to max timestamp */
const byte timestamp_max_bytes[7] = {
	0x7f, 0xff, 0xff, 0xff, 0x0f, 0x42, 0x3f
};


static const ulint MAX_DETAILED_ERROR_LEN = 256;

/*************************************************************//**
Set detailed error message for the transaction. */
void
trx_set_detailed_error(
/*===================*/
	trx_t*		trx,	/*!< in: transaction struct */
	const char*	msg)	/*!< in: detailed error message */
{
	strncpy(trx->detailed_error, msg, MAX_DETAILED_ERROR_LEN - 1);
	trx->detailed_error[MAX_DETAILED_ERROR_LEN - 1] = '\0';
}

/*************************************************************//**
Set detailed error message for the transaction from a file. Note that the
file is rewinded before reading from it. */
void
trx_set_detailed_error_from_file(
/*=============================*/
	trx_t*	trx,	/*!< in: transaction struct */
	FILE*	file)	/*!< in: file to read message from */
{
	os_file_read_string(file, trx->detailed_error, MAX_DETAILED_ERROR_LEN);
}

/********************************************************************//**
Initialize transaction object.
@param trx trx to initialize */
static
void
trx_init(
/*=====*/
	trx_t*	trx)
{
	trx->state = TRX_STATE_NOT_STARTED;

	trx->is_recovered = false;

	trx->op_info = "";

	trx->active_commit_ordered = false;

	trx->isolation_level = TRX_ISO_REPEATABLE_READ;

	trx->check_foreigns = true;

	trx->check_unique_secondary = true;

	trx->lock.n_rec_locks = 0;

	trx->dict_operation = false;

	trx->error_state = DB_SUCCESS;

	trx->error_key_num = ULINT_UNDEFINED;

	trx->undo_no = 0;

	trx->rsegs.m_redo.rseg = NULL;

	trx->rsegs.m_noredo.rseg = NULL;

	trx->read_only = false;

	trx->auto_commit = false;

	trx->will_lock = false;

	trx->bulk_insert = false;

	ut_d(trx->start_file = 0);

	ut_d(trx->start_line = 0);

	trx->magic_n = TRX_MAGIC_N;

	trx->last_sql_stat_start.least_undo_no = 0;

	ut_ad(!trx->read_view.is_open());

	trx->lock.rec_cached = 0;

	trx->lock.table_cached = 0;
#ifdef WITH_WSREP
	ut_ad(!trx->wsrep);
#endif /* WITH_WSREP */
}

/** For managing the life-cycle of the trx_t instance that we get
from the pool. */
struct TrxFactory {

	/** Initializes a transaction object. It must be explicitly started
	with trx_start_if_not_started() before using it. The default isolation
	level is TRX_ISO_REPEATABLE_READ.
	@param trx Transaction instance to initialise */
	static void init(trx_t* trx)
	{
		/* Explicitly call the constructor of the already
		allocated object. trx_t objects are allocated by
		ut_zalloc_nokey() in Pool::Pool() which would not call
		the constructors of the trx_t members. */
		new(&trx->mod_tables) trx_mod_tables_t();

		new(&trx->lock.table_locks) lock_list();

		new(&trx->read_view) ReadView();

		trx->rw_trx_hash_pins = 0;
		trx_init(trx);

		trx->dict_operation_lock_mode = 0;

		trx->detailed_error = reinterpret_cast<char*>(
			ut_zalloc_nokey(MAX_DETAILED_ERROR_LEN));

		trx->lock.lock_heap = mem_heap_create_typed(
			1024, MEM_HEAP_FOR_LOCK_HEAP);
		pthread_cond_init(&trx->lock.cond, nullptr);

		UT_LIST_INIT(trx->lock.trx_locks, &lock_t::trx_locks);
		UT_LIST_INIT(trx->lock.evicted_tables,
			     &dict_table_t::table_LRU);

		UT_LIST_INIT(
			trx->trx_savepoints,
			&trx_named_savept_t::trx_savepoints);

		trx->mutex_init();
	}

	/** Release resources held by the transaction object.
	@param trx the transaction for which to release resources */
	static void destroy(trx_t* trx)
	{
#ifdef __SANITIZE_ADDRESS__
		/* Unpoison the memory for AddressSanitizer */
		MEM_MAKE_ADDRESSABLE(trx, sizeof *trx);
#elif !__has_feature(memory_sanitizer)
		/* In Valgrind, we cannot cancel MEM_NOACCESS() without
		changing the state of the V bits (which indicate
		which bits are initialized).
		We will declare the contents as initialized.
		We did invoke MEM_CHECK_DEFINED() in trx_t::free(). */
		MEM_MAKE_DEFINED(trx, sizeof *trx);
#endif

		ut_a(trx->magic_n == TRX_MAGIC_N);
		ut_ad(!trx->mysql_thd);

		ut_a(trx->lock.wait_lock == NULL);
		ut_a(trx->lock.wait_thr == NULL);
		ut_a(trx->dict_operation_lock_mode == 0);

		if (trx->lock.lock_heap != NULL) {
			mem_heap_free(trx->lock.lock_heap);
			trx->lock.lock_heap = NULL;
		}

		pthread_cond_destroy(&trx->lock.cond);

		ut_a(UT_LIST_GET_LEN(trx->lock.trx_locks) == 0);
		ut_ad(UT_LIST_GET_LEN(trx->lock.evicted_tables) == 0);

		ut_free(trx->detailed_error);

		trx->mutex_destroy();

		trx->mod_tables.~trx_mod_tables_t();

		ut_ad(!trx->read_view.is_open());

		trx->lock.table_locks.~lock_list();

		trx->read_view.~ReadView();
	}
};

/** The lock strategy for TrxPool */
class TrxPoolLock
{
  mysql_mutex_t mutex;

public:
  /** Create the mutex */
  void create()
  {
    mysql_mutex_init(trx_pool_mutex_key, &mutex, nullptr);
  }

  /** Acquire the mutex */
  void enter() { mysql_mutex_lock(&mutex); }

  /** Release the mutex */
  void exit() { mysql_mutex_unlock(&mutex); }

  /** Free the mutex */
  void destroy() { mysql_mutex_destroy(&mutex); }
};

/** The lock strategy for the TrxPoolManager */
class TrxPoolManagerLock
{
  mysql_mutex_t mutex;

public:
  /** Create the mutex */
  void create()
  {
    mysql_mutex_init(trx_pool_manager_mutex_key, &mutex, nullptr);
  }

  /** Acquire the mutex */
  void enter() { mysql_mutex_lock(&mutex); }

  /** Release the mutex */
  void exit() { mysql_mutex_unlock(&mutex); }

  /** Free the mutex */
  void destroy() { mysql_mutex_destroy(&mutex); }
};

/** Use explicit mutexes for the trx_t pool and its manager. */
typedef Pool<trx_t, TrxFactory, TrxPoolLock> trx_pool_t;
typedef PoolManager<trx_pool_t, TrxPoolManagerLock > trx_pools_t;

/** The trx_t pool manager */
static trx_pools_t* trx_pools;

/** Size of on trx_t pool in bytes. */
static const ulint MAX_TRX_BLOCK_SIZE = 1024 * 1024 * 4;

/** Create the trx_t pool */
void
trx_pool_init()
{
	trx_pools = UT_NEW_NOKEY(trx_pools_t(MAX_TRX_BLOCK_SIZE));

	ut_a(trx_pools != 0);
}

/** Destroy the trx_t pool */
void
trx_pool_close()
{
	UT_DELETE(trx_pools);

	trx_pools = 0;
}

/** @return an allocated transaction */
trx_t *trx_create()
{
	trx_t*	trx = trx_pools->get();

#ifdef __SANITIZE_ADDRESS__
	/* Unpoison the memory for AddressSanitizer.
	It may have been poisoned in trx_t::free().*/
	MEM_MAKE_ADDRESSABLE(trx, sizeof *trx);
#elif !__has_feature(memory_sanitizer)
	/* In Valgrind, we cannot cancel MEM_NOACCESS() without
	changing the state of the V bits (which indicate
	which bits are initialized).
	We will declare the contents as initialized.
	We did invoke MEM_CHECK_DEFINED() in trx_t::free(). */
	MEM_MAKE_DEFINED(trx, sizeof *trx);
#endif

	trx->assert_freed();

	mem_heap_t*	heap;
	ib_alloc_t*	alloc;

	/* We just got trx from pool, it should be non locking */
	ut_ad(!trx->will_lock);
	ut_ad(!trx->rw_trx_hash_pins);

	DBUG_LOG("trx", "Create: " << trx);

	heap = mem_heap_create(sizeof(ib_vector_t) + sizeof(void*) * 8);

	alloc = ib_heap_allocator_create(heap);

	trx->autoinc_locks = ib_vector_create(alloc, sizeof(void**), 4);

	ut_ad(trx->mod_tables.empty());
	ut_ad(trx->lock.n_rec_locks == 0);
	ut_ad(trx->lock.table_cached == 0);
	ut_ad(trx->lock.rec_cached == 0);
	ut_ad(UT_LIST_GET_LEN(trx->lock.evicted_tables) == 0);

	trx_sys.register_trx(trx);

	return(trx);
}

/** Free the memory to trx_pools */
void trx_t::free()
{
#ifdef HAVE_MEM_CHECK
  if (xid.is_null())
    MEM_MAKE_DEFINED(&xid, sizeof xid);
  else
    MEM_MAKE_DEFINED(&xid.data[xid.gtrid_length + xid.bqual_length],
                     sizeof xid.data - (xid.gtrid_length + xid.bqual_length));
#endif
  MEM_CHECK_DEFINED(this, sizeof *this);

  ut_ad(!n_mysql_tables_in_use);
  ut_ad(!mysql_log_file_name);
  ut_ad(!mysql_n_tables_locked);
  ut_ad(!will_lock);
  ut_ad(error_state == DB_SUCCESS);
  ut_ad(magic_n == TRX_MAGIC_N);
  ut_ad(!read_only);
  ut_ad(!lock.wait_lock);

  dict_operation= false;
  trx_sys.deregister_trx(this);
  assert_freed();
  trx_sys.rw_trx_hash.put_pins(this);

  mysql_thd= nullptr;

  // FIXME: We need to avoid this heap free/alloc for each commit.
  if (autoinc_locks)
  {
    ut_ad(ib_vector_is_empty(autoinc_locks));
    /* We allocated a dedicated heap for the vector. */
    ib_vector_free(autoinc_locks);
    autoinc_locks= NULL;
  }

  MEM_NOACCESS(&n_ref, sizeof n_ref);
  /* do not poison mutex */
  MEM_NOACCESS(&id, sizeof id);
  MEM_NOACCESS(&state, sizeof state);
  MEM_NOACCESS(&is_recovered, sizeof is_recovered);
#ifdef WITH_WSREP
  MEM_NOACCESS(&wsrep, sizeof wsrep);
#endif
  read_view.mem_noaccess();
  MEM_NOACCESS(&lock, sizeof lock);
  MEM_NOACCESS(&op_info, sizeof op_info);
  MEM_NOACCESS(&isolation_level, sizeof isolation_level);
  MEM_NOACCESS(&check_foreigns, sizeof check_foreigns);
  MEM_NOACCESS(&is_registered, sizeof is_registered);
  MEM_NOACCESS(&active_commit_ordered, sizeof active_commit_ordered);
  MEM_NOACCESS(&check_unique_secondary, sizeof check_unique_secondary);
  MEM_NOACCESS(&flush_log_later, sizeof flush_log_later);
  MEM_NOACCESS(&must_flush_log_later, sizeof must_flush_log_later);
  MEM_NOACCESS(&duplicates, sizeof duplicates);
  MEM_NOACCESS(&dict_operation, sizeof dict_operation);
  MEM_NOACCESS(&dict_operation_lock_mode, sizeof dict_operation_lock_mode);
  MEM_NOACCESS(&start_time, sizeof start_time);
  MEM_NOACCESS(&start_time_micro, sizeof start_time_micro);
  MEM_NOACCESS(&commit_lsn, sizeof commit_lsn);
  MEM_NOACCESS(&mysql_thd, sizeof mysql_thd);
  MEM_NOACCESS(&mysql_log_file_name, sizeof mysql_log_file_name);
  MEM_NOACCESS(&mysql_log_offset, sizeof mysql_log_offset);
  MEM_NOACCESS(&n_mysql_tables_in_use, sizeof n_mysql_tables_in_use);
  MEM_NOACCESS(&mysql_n_tables_locked, sizeof mysql_n_tables_locked);
  MEM_NOACCESS(&error_state, sizeof error_state);
  MEM_NOACCESS(&error_info, sizeof error_info);
  MEM_NOACCESS(&error_key_num, sizeof error_key_num);
  MEM_NOACCESS(&graph, sizeof graph);
  MEM_NOACCESS(&trx_savepoints, sizeof trx_savepoints);
  MEM_NOACCESS(&undo_no, sizeof undo_no);
  MEM_NOACCESS(&last_sql_stat_start, sizeof last_sql_stat_start);
  MEM_NOACCESS(&rsegs, sizeof rsegs);
  MEM_NOACCESS(&roll_limit, sizeof roll_limit);
  MEM_NOACCESS(&in_rollback, sizeof in_rollback);
  MEM_NOACCESS(&pages_undone, sizeof pages_undone);
  MEM_NOACCESS(&n_autoinc_rows, sizeof n_autoinc_rows);
  MEM_NOACCESS(&autoinc_locks, sizeof autoinc_locks);
  MEM_NOACCESS(&read_only, sizeof read_only);
  MEM_NOACCESS(&auto_commit, sizeof auto_commit);
  MEM_NOACCESS(&will_lock, sizeof will_lock);
  MEM_NOACCESS(&fts_trx, sizeof fts_trx);
  MEM_NOACCESS(&fts_next_doc_id, sizeof fts_next_doc_id);
  MEM_NOACCESS(&flush_tables, sizeof flush_tables);
#ifdef UNIV_DEBUG
  MEM_NOACCESS(&start_line, sizeof start_line);
  MEM_NOACCESS(&start_file, sizeof start_file);
#endif /* UNIV_DEBUG */
  MEM_NOACCESS(&xid, sizeof xid);
  MEM_NOACCESS(&mod_tables, sizeof mod_tables);
  MEM_NOACCESS(&detailed_error, sizeof detailed_error);
  MEM_NOACCESS(&magic_n, sizeof magic_n);
  trx_pools->mem_free(this);
}

/** Transition to committed state, to release implicit locks. */
inline void trx_t::commit_state()
{
  ut_ad(state == TRX_STATE_PREPARED
	|| state == TRX_STATE_PREPARED_RECOVERED
	|| state == TRX_STATE_ACTIVE);
  /* This makes the transaction committed in memory and makes its
  changes to data visible to other transactions. NOTE that there is a
  small discrepancy from the strict formal visibility rules here: a
  user of the database can see modifications made by another
  transaction T even before the necessary redo log segment has been
  flushed to the disk. If the database happens to crash before the
  flush, the user has seen modifications from T which will never be a
  committed transaction. However, any transaction T2 which sees the
  modifications of the committing transaction T, and which also itself
  makes modifications to the database, will get an lsn larger than the
  committing transaction T. In the case where the log flush fails, and
  T never gets committed, also T2 will never get committed. */
  mutex.wr_lock();
  state= TRX_STATE_COMMITTED_IN_MEMORY;
  mutex.wr_unlock();
  ut_ad(id || !is_referenced());
}

/** Release any explicit locks of a committing transaction. */
inline void trx_t::release_locks()
{
  DBUG_ASSERT(state == TRX_STATE_COMMITTED_IN_MEMORY);
  DBUG_ASSERT(!is_referenced());

  if (UT_LIST_GET_LEN(lock.trx_locks))
  {
    lock_release(this);
    ut_ad(!lock.n_rec_locks);
    ut_ad(UT_LIST_GET_LEN(lock.trx_locks) == 0);
    ut_ad(ib_vector_is_empty(autoinc_locks));
    mem_heap_empty(lock.lock_heap);
  }

  lock.table_locks.clear();
}

/** At shutdown, frees a transaction object. */
void
trx_free_at_shutdown(trx_t *trx)
{
	ut_ad(trx->is_recovered);
	ut_a(trx_state_eq(trx, TRX_STATE_PREPARED)
	     || trx_state_eq(trx, TRX_STATE_PREPARED_RECOVERED)
	     || (trx_state_eq(trx, TRX_STATE_ACTIVE)
		 && (!srv_was_started
		     || srv_operation == SRV_OPERATION_RESTORE
		     || srv_operation == SRV_OPERATION_RESTORE_EXPORT
		     || srv_read_only_mode
		     || srv_force_recovery >= SRV_FORCE_NO_TRX_UNDO
		     || (!srv_is_being_started
		         && !srv_undo_sources && srv_fast_shutdown))));
	ut_a(trx->magic_n == TRX_MAGIC_N);

	trx->commit_state();
	trx->release_locks();
	trx->mod_tables.clear();
	trx_undo_free_at_shutdown(trx);

	ut_a(!trx->read_only);

	DBUG_LOG("trx", "Free prepared: " << trx);
	trx->state = TRX_STATE_NOT_STARTED;
	ut_ad(!UT_LIST_GET_LEN(trx->lock.trx_locks));
	trx->id = 0;
	trx->free();
}


/**
  Disconnect a prepared transaction from MySQL
  @param[in,out] trx transaction
*/
void trx_disconnect_prepared(trx_t *trx)
{
  ut_ad(trx_state_eq(trx, TRX_STATE_PREPARED));
  ut_ad(trx->mysql_thd);
  ut_ad(!trx->mysql_log_file_name);
  trx->read_view.close();
  trx->is_recovered= true;
  trx->mysql_thd= NULL;
  /* todo/fixme: suggest to do it at innodb prepare */
  trx->will_lock= false;
  trx_sys.rw_trx_hash.put_pins(trx);
}

/****************************************************************//**
Resurrect the table locks for a resurrected transaction. */
static
void
trx_resurrect_table_locks(
/*======================*/
	trx_t*			trx,	/*!< in/out: transaction */
	const trx_undo_t*	undo)	/*!< in: undo log */
{
	ut_ad(trx_state_eq(trx, TRX_STATE_ACTIVE) ||
	      trx_state_eq(trx, TRX_STATE_PREPARED));
	ut_ad(undo->rseg == trx->rsegs.m_redo.rseg);

	if (undo->empty()) {
		return;
	}

	mtr_t mtr;
	std::map<table_id_t, bool> tables;
	mtr.start();

	/* trx_rseg_mem_create() may have acquired an X-latch on this
	page, so we cannot acquire an S-latch. */
	buf_block_t* block = trx_undo_page_get(
		page_id_t(trx->rsegs.m_redo.rseg->space->id,
			  undo->top_page_no), &mtr);
	buf_block_t* undo_block = block;
	trx_undo_rec_t* undo_rec = block->frame + undo->top_offset;

	do {
		ulint		type;
		undo_no_t	undo_no;
		table_id_t	table_id;
		ulint		cmpl_info;
		bool		updated_extern;

		if (undo_block != block) {
			mtr.memo_release(undo_block, MTR_MEMO_PAGE_X_FIX);
			undo_block = block;
		}

		trx_undo_rec_get_pars(
			undo_rec, &type, &cmpl_info,
			&updated_extern, &undo_no, &table_id);

		tables.emplace(table_id, type == TRX_UNDO_EMPTY);

		undo_rec = trx_undo_get_prev_rec(
			block, page_offset(undo_rec), undo->hdr_page_no,
			undo->hdr_offset, false, &mtr);
	} while (undo_rec);

	mtr.commit();

	for (auto p : tables) {
		if (dict_table_t* table = dict_table_open_on_id(
			    p.first, FALSE, DICT_TABLE_OP_LOAD_TABLESPACE)) {
			if (!table->is_readable()) {
				dict_sys.mutex_lock();
				dict_table_close(table, TRUE, FALSE);
				dict_sys.remove(table);
				dict_sys.mutex_unlock();
				continue;
			}

			if (trx->state == TRX_STATE_PREPARED) {
				trx->mod_tables.emplace(table, 0);
			}

			lock_table_resurrect(table, trx,
					     p.second ? LOCK_X : LOCK_IX);

			DBUG_LOG("ib_trx",
				 "resurrect " << ib::hex(trx->id)
				 << " lock on " << table->name);

			dict_table_close(table, FALSE, FALSE);
		}
	}
}


/**
  Resurrect the transactions that were doing inserts/updates the time of the
  crash, they need to be undone.
*/

static void trx_resurrect(trx_undo_t *undo, trx_rseg_t *rseg,
                          time_t start_time, ulonglong start_time_micro,
                          uint64_t *rows_to_undo)
{
  trx_state_t state;
  /*
    This is single-threaded startup code, we do not need the
    protection of trx->mutex here.
  */
  switch (undo->state)
  {
  case TRX_UNDO_ACTIVE:
    state= TRX_STATE_ACTIVE;
    break;
  case TRX_UNDO_PREPARED:
    /*
      Prepared transactions are left in the prepared state
      waiting for a commit or abort decision from MySQL
    */
    ib::info() << "Transaction " << undo->trx_id
               << " was in the XA prepared state.";

    state= TRX_STATE_PREPARED;
    break;
  default:
    return;
  }

  trx_t *trx= trx_create();
  trx->state= state;
  ut_d(trx->start_file= __FILE__);
  ut_d(trx->start_line= __LINE__);

  trx->rsegs.m_redo.undo= undo;
  trx->undo_no= undo->top_undo_no + 1;
  trx->rsegs.m_redo.rseg= rseg;
  /*
    For transactions with active data will not have rseg size = 1
    or will not qualify for purge limit criteria. So it is safe to increment
    this trx_ref_count w/o mutex protection.
  */
  trx->rsegs.m_redo.rseg->acquire();
  trx->xid= undo->xid;
  trx->id= undo->trx_id;
  trx->is_recovered= true;
  trx->start_time= start_time;
  trx->start_time_micro= start_time_micro;
  trx->dict_operation= undo->dict_operation;

  trx_sys.rw_trx_hash.insert(trx);
  trx_sys.rw_trx_hash.put_pins(trx);
  trx_resurrect_table_locks(trx, undo);
  if (trx_state_eq(trx, TRX_STATE_ACTIVE))
    *rows_to_undo+= trx->undo_no;
}


/** Initialize (resurrect) transactions at startup. */
dberr_t trx_lists_init_at_db_start()
{
	ut_a(srv_is_being_started);
	ut_ad(!srv_was_started);

	if (srv_operation == SRV_OPERATION_RESTORE) {
		/* mariabackup --prepare only deals with
		the redo log and the data files, not with
		transactions or the data dictionary. */
		return trx_rseg_array_init();
	}

	if (srv_force_recovery >= SRV_FORCE_NO_UNDO_LOG_SCAN) {
		return DB_SUCCESS;
	}

	purge_sys.create();
	if (dberr_t err = trx_rseg_array_init()) {
		ib::info() << "Retry with innodb_force_recovery=5";
		return err;
	}

	/* Look from the rollback segments if there exist undo logs for
	transactions. */
	const time_t	start_time	= time(NULL);
	const ulonglong	start_time_micro= microsecond_interval_timer();
	uint64_t	rows_to_undo	= 0;

	for (auto& rseg : trx_sys.rseg_array) {
		trx_undo_t*	undo;

		/* Some rollback segment may be unavailable,
		especially if the server was previously run with a
		non-default value of innodb_undo_logs. */
		if (!rseg.space) {
			continue;
		}
		/* Ressurrect other transactions. */
		for (undo = UT_LIST_GET_FIRST(rseg.undo_list);
		     undo != NULL;
		     undo = UT_LIST_GET_NEXT(undo_list, undo)) {
			trx_t *trx = trx_sys.find(0, undo->trx_id, false);
			if (!trx) {
				trx_resurrect(undo, &rseg, start_time,
					      start_time_micro, &rows_to_undo);
			} else {
				ut_ad(trx_state_eq(trx, TRX_STATE_ACTIVE) ||
				      trx_state_eq(trx, TRX_STATE_PREPARED));
				ut_ad(trx->start_time == start_time);
				ut_ad(trx->is_recovered);
				ut_ad(trx->rsegs.m_redo.rseg == &rseg);
				ut_ad(rseg.is_referenced());

				trx->rsegs.m_redo.undo = undo;
				if (undo->top_undo_no >= trx->undo_no) {
					if (trx_state_eq(trx,
							 TRX_STATE_ACTIVE)) {
						rows_to_undo -= trx->undo_no;
						rows_to_undo +=
							undo->top_undo_no + 1;
					}

					trx->undo_no = undo->top_undo_no + 1;
				}
				trx_resurrect_table_locks(trx, undo);
			}
		}
	}

	if (const auto size = trx_sys.rw_trx_hash.size()) {
		ib::info() << size
			<< " transaction(s) which must be rolled back or"
			" cleaned up in total " << rows_to_undo
			<< " row operations to undo";
		ib::info() << "Trx id counter is " << trx_sys.get_max_trx_id();
	}

	purge_sys.clone_oldest_view();
	return DB_SUCCESS;
}

/** Assign a persistent rollback segment in a round-robin fashion,
evenly distributed between 0 and innodb_undo_logs-1
@return	persistent rollback segment
@retval	NULL	if innodb_read_only */
static trx_rseg_t* trx_assign_rseg_low()
{
	if (high_level_read_only) {
		ut_ad(!srv_available_undo_logs);
		return(NULL);
	}

	ut_ad(srv_available_undo_logs == TRX_SYS_N_RSEGS);

	/* The first slot is always assigned to the system tablespace. */
	ut_ad(trx_sys.rseg_array[0].space == fil_system.sys_space);

	/* Choose a rollback segment evenly distributed between 0 and
	innodb_undo_logs-1 in a round-robin fashion, skipping those
	undo tablespaces that are scheduled for truncation. */
	static Atomic_counter<unsigned>	rseg_slot;
	unsigned slot = rseg_slot++ % TRX_SYS_N_RSEGS;
	ut_d(if (trx_rseg_n_slots_debug) slot = 0);
	trx_rseg_t*	rseg;

#ifdef UNIV_DEBUG
	ulint	start_scan_slot = slot;
	bool	look_for_rollover = false;
#endif /* UNIV_DEBUG */

	bool	allocated = false;

	do {
		for (;;) {
			rseg = &trx_sys.rseg_array[slot];

#ifdef UNIV_DEBUG
			/* Ensure that we are not revisiting the same
			slot that we have already inspected. */
			if (look_for_rollover) {
				ut_ad(start_scan_slot != slot);
			}
			look_for_rollover = true;
#endif /* UNIV_DEBUG */

			ut_d(if (!trx_rseg_n_slots_debug))
			slot = (slot + 1) % TRX_SYS_N_RSEGS;

			if (!rseg->space) {
				continue;
			}

			ut_ad(rseg->is_persistent());

			if (rseg->space != fil_system.sys_space) {
				if (rseg->skip_allocation()
				    || !srv_undo_tablespaces) {
					continue;
				}
			} else if (const fil_space_t *space =
				   trx_sys.rseg_array[slot].space) {
				if (space != fil_system.sys_space
				    && srv_undo_tablespaces > 0) {
					/** If dedicated
					innodb_undo_tablespaces have
					been configured, try to use them
					instead of the system tablespace. */
					continue;
				}
			}

			break;
		}

		/* By now we have only selected the rseg but not marked it
		allocated. By marking it allocated we are ensuring that it will
		never be selected for UNDO truncate purge. */
		allocated = rseg->acquire_if_available();
	} while (!allocated);

	ut_ad(rseg->is_referenced());
	ut_ad(rseg->is_persistent());
	return(rseg);
}

/** Assign a rollback segment for modifying temporary tables.
@return the assigned rollback segment */
trx_rseg_t *trx_t::assign_temp_rseg()
{
	ut_ad(!rsegs.m_noredo.rseg);
	ut_ad(!is_autocommit_non_locking());
	compile_time_assert(ut_is_2pow(TRX_SYS_N_RSEGS));

	/* Choose a temporary rollback segment between 0 and 127
	in a round-robin fashion. */
	static Atomic_counter<unsigned> rseg_slot;
	trx_rseg_t*	rseg = &trx_sys.temp_rsegs[
		rseg_slot++ & (TRX_SYS_N_RSEGS - 1)];
	ut_ad(!rseg->is_persistent());
	rsegs.m_noredo.rseg = rseg;

	if (id == 0) {
		trx_sys.register_rw(this);
	}

	return(rseg);
}

/****************************************************************//**
Starts a transaction. */
static
void
trx_start_low(
/*==========*/
	trx_t*	trx,		/*!< in: transaction */
	bool	read_write)	/*!< in: true if read-write transaction */
{
	ut_ad(!trx->in_rollback);
	ut_ad(!trx->is_recovered);
	ut_ad(trx->start_line != 0);
	ut_ad(trx->start_file != 0);
	ut_ad(trx->roll_limit == 0);
	ut_ad(trx->error_state == DB_SUCCESS);
	ut_ad(trx->rsegs.m_redo.rseg == NULL);
	ut_ad(trx->rsegs.m_noredo.rseg == NULL);
	ut_ad(trx_state_eq(trx, TRX_STATE_NOT_STARTED));
	ut_ad(UT_LIST_GET_LEN(trx->lock.trx_locks) == 0);

	/* Check whether it is an AUTOCOMMIT SELECT */
	trx->auto_commit = thd_trx_is_auto_commit(trx->mysql_thd);

	trx->read_only = srv_read_only_mode
		|| (!trx->dict_operation
		    && thd_trx_is_read_only(trx->mysql_thd));

	if (!trx->auto_commit) {
		trx->will_lock = true;
	} else if (!trx->will_lock) {
		trx->read_only = true;
	}

#ifdef WITH_WSREP
	trx->xid.null();
#endif /* WITH_WSREP */

	ut_a(ib_vector_is_empty(trx->autoinc_locks));
	ut_a(trx->lock.table_locks.empty());

	/* No other thread can access this trx object through rw_trx_hash,
	still it can be found through trx_sys.trx_list. Sometimes it's
	possible to indirectly protect trx_t::state by freezing
	trx_sys.trx_list.

	For now we update it without mutex protection, because original code
	did it this way. It has to be reviewed and fixed properly. */
	trx->state = TRX_STATE_ACTIVE;

	/* By default all transactions are in the read-only list unless they
	are non-locking auto-commit read only transactions or background
	(internal) transactions. Note: Transactions marked explicitly as
	read only can write to temporary tables, we put those on the RO
	list too. */

	if (!trx->read_only
	    && (!trx->mysql_thd || read_write || trx->dict_operation)) {

		/* Temporary rseg is assigned only if the transaction
		updates a temporary table */
		trx->rsegs.m_redo.rseg = trx_assign_rseg_low();
		ut_ad(trx->rsegs.m_redo.rseg != 0
		      || srv_read_only_mode
		      || srv_force_recovery >= SRV_FORCE_NO_TRX_UNDO);

		trx_sys.register_rw(trx);
	} else {
		if (!trx->is_autocommit_non_locking()) {

			/* If this is a read-only transaction that is writing
			to a temporary table then it needs a transaction id
			to write to the temporary table. */

			if (read_write) {
				ut_ad(!srv_read_only_mode);
				trx_sys.register_rw(trx);
			}
		} else {
			ut_ad(!read_write);
		}
	}

	trx->start_time = time(NULL);
	trx->start_time_micro = trx->mysql_thd
		? thd_start_utime(trx->mysql_thd)
		: microsecond_interval_timer();

	ut_a(trx->error_state == DB_SUCCESS);
}

/** Set the serialisation number for a persistent committed transaction.
@param[in,out]	trx	committed transaction with persistent changes */
static
void
trx_serialise(trx_t* trx)
{
	trx_rseg_t *rseg = trx->rsegs.m_redo.rseg;
	ut_ad(rseg);

	if (rseg->last_page_no == FIL_NULL) {
		mysql_mutex_lock(&purge_sys.pq_mutex);
	}

	trx_sys.assign_new_trx_no(trx);

	/* If the rollback segment is not empty then the
	new trx_t::no can't be less than any trx_t::no
	already in the rollback segment. User threads only
	produce events when a rollback segment is empty. */
	if (rseg->last_page_no == FIL_NULL) {
		purge_sys.purge_queue.push(TrxUndoRsegs(trx->rw_trx_hash_element->no,
							*rseg));
		mysql_mutex_unlock(&purge_sys.pq_mutex);
	}
}

/****************************************************************//**
Assign the transaction its history serialisation number and write the
update UNDO log record to the assigned rollback segment. */
static
void
trx_write_serialisation_history(
/*============================*/
	trx_t*		trx,	/*!< in/out: transaction */
	mtr_t*		mtr)	/*!< in/out: mini-transaction */
{
	/* Change the undo log segment states from TRX_UNDO_ACTIVE to some
	other state: these modifications to the file data structure define
	the transaction as committed in the file based domain, at the
	serialization point of the log sequence number lsn obtained below. */

	/* We have to hold the rseg mutex because update log headers have
	to be put to the history list in the (serialisation) order of the
	UNDO trx number. This is required for the purge in-memory data
	structures too. */

	if (trx_undo_t* undo = trx->rsegs.m_noredo.undo) {
		/* Undo log for temporary tables is discarded at transaction
		commit. There is no purge for temporary tables, and also no
		MVCC, because they are private to a session. */

		mtr_t	temp_mtr;
		temp_mtr.start();
		temp_mtr.set_log_mode(MTR_LOG_NO_REDO);
		trx_undo_set_state_at_finish(undo, &temp_mtr);
		temp_mtr.commit();
	}

	trx_rseg_t*	rseg = trx->rsegs.m_redo.rseg;
	if (!rseg) {
		ut_ad(!trx->rsegs.m_redo.undo);
		return;
	}

	trx_undo_t*& undo = trx->rsegs.m_redo.undo;

	if (!undo) {
		return;
	}

	ut_ad(!trx->read_only);
	ut_ad(!undo || undo->rseg == rseg);
	rseg->latch.wr_lock();

	/* Assign the transaction serialisation number and add any
	undo log to the purge queue. */
	trx_serialise(trx);
	if (undo) {
		UT_LIST_REMOVE(rseg->undo_list, undo);
		trx_purge_add_undo_to_history(trx, undo, mtr);
	}

	rseg->latch.wr_unlock();

	MONITOR_INC(MONITOR_TRX_COMMIT_UNDO);
}

/********************************************************************
Finalize a transaction containing updates for a FTS table. */
static
void
trx_finalize_for_fts_table(
/*=======================*/
	fts_trx_table_t*	ftt)	    /* in: FTS trx table */
{
	fts_t*		  fts = ftt->table->fts;
	fts_doc_ids_t*	  doc_ids = ftt->added_doc_ids;

	ut_a(fts->add_wq);

	mem_heap_t* heap = static_cast<mem_heap_t*>(doc_ids->self_heap->arg);

	ib_wqueue_add(fts->add_wq, doc_ids, heap);

	/* fts_trx_table_t no longer owns the list. */
	ftt->added_doc_ids = NULL;
}

/******************************************************************//**
Finalize a transaction containing updates to FTS tables. */
static
void
trx_finalize_for_fts(
/*=================*/
	trx_t*	trx,		/*!< in/out: transaction */
	bool	is_commit)	/*!< in: true if the transaction was
				committed, false if it was rolled back. */
{
	if (is_commit) {
		const ib_rbt_node_t*	node;
		ib_rbt_t*		tables;
		fts_savepoint_t*	savepoint;

		savepoint = static_cast<fts_savepoint_t*>(
			ib_vector_last(trx->fts_trx->savepoints));

		tables = savepoint->tables;

		for (node = rbt_first(tables);
		     node;
		     node = rbt_next(tables, node)) {
			fts_trx_table_t**	ftt;

			ftt = rbt_value(fts_trx_table_t*, node);

			if ((*ftt)->added_doc_ids) {
				trx_finalize_for_fts_table(*ftt);
			}
		}
	}

	fts_trx_free(trx->fts_trx);
	trx->fts_trx = NULL;
}

extern "C" MYSQL_THD thd_increment_pending_ops();
extern "C" void thd_decrement_pending_ops(MYSQL_THD);


#include "../log/log0sync.h"

/*
  If required, initiates write and optionally flush of the log to
  disk
  @param[in] lsn - lsn up to which logs are to be flushed.
  @param[in] trx_state - if trx_state is PREPARED, the function will
  also wait for the flush to complete.
*/
static void trx_flush_log_if_needed_low(lsn_t lsn, trx_state_t trx_state)
{
  if (!srv_flush_log_at_trx_commit)
    return;

<<<<<<< HEAD
  if (log_sys.get_flushed_lsn() > lsn)
    return;
=======
	switch (srv_flush_log_at_trx_commit) {
	case 2:
		/* Write the log but do not flush it to disk */
		flush = false;
		/* fall through */
	case 1:
	case 3:
		/* Write the log and optionally flush it to disk */
		log_write_up_to(lsn, flush);
		srv_inc_activity_count();
		return;
	case 0:
		/* Do nothing */
		return;
	}
>>>>>>> ec8882b9

  const bool flush= srv_file_flush_method != SRV_NOSYNC &&
    (srv_flush_log_at_trx_commit & 1);

  if (trx_state == TRX_STATE_PREPARED)
  {
    /* XA, which is used with binlog as well.
    Be conservative, use synchronous wait.*/
    log_write_up_to(lsn, flush);
    return;
  }

  completion_callback cb;
  if ((cb.m_param = thd_increment_pending_ops()))
  {
    cb.m_callback = (void (*)(void *)) thd_decrement_pending_ops;
    log_write_up_to(lsn, flush, false, &cb);
  }
  else
  {
    /* No THD, synchronous write */
    log_write_up_to(lsn, flush);
  }
}

/**********************************************************************//**
If required, flushes the log to disk based on the value of
innodb_flush_log_at_trx_commit. */
static
void
trx_flush_log_if_needed(
/*====================*/
	lsn_t	lsn,	/*!< in: lsn up to which logs are to be
			flushed. */
	trx_t*	trx)	/*!< in/out: transaction */
{
	trx->op_info = "flushing log";
	trx_flush_log_if_needed_low(lsn,trx->state);
	trx->op_info = "";
}

/** Process tables that were modified by the committing transaction. */
inline void trx_t::commit_tables()
{
  if (undo_no && !mod_tables.empty())
  {
    const trx_id_t max_trx_id= trx_sys.get_max_trx_id();
    const auto now= start_time;

    for (const auto &p : mod_tables)
    {
      dict_table_t *table= p.first;
      table->update_time= now;
      table->query_cache_inv_trx_id= max_trx_id;
    }
  }
}

/** Evict a table definition due to the rollback of ALTER TABLE.
@param table_id   table identifier
@param reset_only whether to only reset dict_table_t::def_trx_id */
void trx_t::evict_table(table_id_t table_id, bool reset_only)
{
	ut_ad(in_rollback);

	dict_table_t* table = dict_table_open_on_id(
		table_id, true, DICT_TABLE_OP_OPEN_ONLY_IF_CACHED);
	if (!table) {
		return;
	}

	table->def_trx_id = 0;

	if (!table->release()) {
		/* This must be a DDL operation that is being rolled
		back in an active connection. */
		ut_a(table->get_ref_count() == 1);
		ut_ad(!is_recovered);
		ut_ad(mysql_thd);
		return;
	}

	if (reset_only) {
		return;
	}

	/* This table should only be locked by this transaction, if at all. */
	ut_ad(UT_LIST_GET_LEN(table->locks) <= 1);
	const bool locked = UT_LIST_GET_LEN(table->locks);
	ut_ad(!locked || UT_LIST_GET_FIRST(table->locks)->trx == this);
	dict_sys.remove(table, true, locked);
	if (locked) {
		UT_LIST_ADD_FIRST(lock.evicted_tables, table);
	}
}

/** Mark a transaction committed in the main memory data structures. */
inline void trx_t::commit_in_memory(const mtr_t *mtr)
{
  must_flush_log_later= false;
  read_view.close();

  if (is_autocommit_non_locking())
  {
    ut_ad(id == 0);
    ut_ad(read_only);
    ut_ad(!will_lock);
    ut_a(!is_recovered);
    ut_ad(!rsegs.m_redo.rseg);
    ut_ad(mysql_thd);
    ut_ad(state == TRX_STATE_ACTIVE);

    /* Note: We do not have to hold any lock_sys latch here, because
    this is a non-locking transaction. */
    ut_a(UT_LIST_GET_LEN(lock.trx_locks) == 0);

    /* This state change is not protected by any mutex, therefore
    there is an inherent race here around state transition during
    printouts. We ignore this race for the sake of efficiency.
    However, the freezing of trx_sys.trx_list will protect the trx_t
    instance and it cannot be removed from the trx_list and freed
    without first unfreezing trx_list. */
    state= TRX_STATE_NOT_STARTED;

    MONITOR_INC(MONITOR_TRX_NL_RO_COMMIT);

    DBUG_LOG("trx", "Autocommit in memory: " << this);
  }
  else
  {
#ifdef UNIV_DEBUG
    if (!UT_LIST_GET_LEN(lock.trx_locks))
      for (auto l : lock.table_locks)
        ut_ad(!l);
#endif /* UNIV_DEBUG */
    commit_state();

    if (id)
    {
      trx_sys.deregister_rw(this);

      /* Wait for any implicit-to-explicit lock conversions to cease,
      so that there will be no race condition in lock_release(). */
      while (UNIV_UNLIKELY(is_referenced()))
        ut_delay(srv_spin_wait_delay);
    }
    else
      ut_ad(read_only || !rsegs.m_redo.rseg);

    if (read_only || !rsegs.m_redo.rseg)
    {
      MONITOR_INC(MONITOR_TRX_RO_COMMIT);
    }
    else
    {
      commit_tables();
      MONITOR_INC(MONITOR_TRX_RW_COMMIT);
      is_recovered= false;
    }

    release_locks();
    id= 0;
    DEBUG_SYNC_C("after_trx_committed_in_memory");

    while (dict_table_t *table= UT_LIST_GET_FIRST(lock.evicted_tables))
    {
      UT_LIST_REMOVE(lock.evicted_tables, table);
      dict_mem_table_free(table);
    }
  }

  ut_ad(!rsegs.m_redo.undo);
  ut_ad(UT_LIST_GET_LEN(lock.evicted_tables) == 0);

  if (trx_rseg_t *rseg= rsegs.m_redo.rseg)
    rseg->release();

  if (mtr)
  {
    if (trx_undo_t *&undo= rsegs.m_noredo.undo)
    {
      ut_ad(undo->rseg == rsegs.m_noredo.rseg);
      trx_undo_commit_cleanup(undo);
      undo= nullptr;
    }

    /* NOTE that we could possibly make a group commit more efficient
    here: call std::this_thread::yield() here to allow also other trxs to come
    to commit! */

    /*-------------------------------------*/

    /* Depending on the my.cnf options, we may now write the log
    buffer to the log files, making the transaction durable if the OS
    does not crash. We may also flush the log files to disk, making
    the transaction durable also at an OS crash or a power outage.

    The idea in InnoDB's group commit is that a group of transactions
    gather behind a trx doing a physical disk write to log files, and
    when that physical write has been completed, one of those
    transactions does a write which commits the whole group. Note that
    this group commit will only bring benefit if there are > 2 users
    in the database. Then at least 2 users can gather behind one doing
    the physical log write to disk.

    If we are calling trx_t::commit() under prepare_commit_mutex, we
    will delay possible log write and flush to a separate function
    trx_commit_complete_for_mysql(), which is only called when the
    thread has released the mutex. This is to make the group commit
    algorithm to work. Otherwise, the prepare_commit mutex would
    serialize all commits and prevent a group of transactions from
    gathering. */

    commit_lsn= undo_no || !xid.is_null() ? mtr->commit_lsn() : 0;
    if (!commit_lsn)
      /* Nothing to be done. */;
    else if (flush_log_later)
      /* Do nothing yet */
      must_flush_log_later= true;
    else if (srv_flush_log_at_trx_commit)
      trx_flush_log_if_needed(commit_lsn, this);
  }

  ut_ad(!rsegs.m_noredo.undo);

  savepoints_discard();

  if (fts_trx)
    trx_finalize_for_fts(this, undo_no != 0);

#ifdef WITH_WSREP
  /* Serialization history has been written and the transaction is
  committed in memory, which makes this commit ordered. Release commit
  order critical section. */
  if (wsrep)
  {
    wsrep= false;
    wsrep_commit_ordered(mysql_thd);
  }
  ut_ad(!(lock.was_chosen_as_deadlock_victim & byte(~2U)));
  lock.was_chosen_as_deadlock_victim= false;
#endif /* WITH_WSREP */
}

void trx_t::commit_cleanup()
{
  mutex.wr_lock();
  dict_operation= false;

  DBUG_LOG("trx", "Commit in memory: " << this);
  state= TRX_STATE_NOT_STARTED;
  mod_tables.clear();

  assert_freed();
  trx_init(this);
  mutex.wr_unlock();

  ut_a(error_state == DB_SUCCESS);
}

/** Commit the transaction in a mini-transaction.
@param mtr  mini-transaction (if there are any persistent modifications) */
void trx_t::commit_low(mtr_t *mtr)
{
  ut_ad(!mtr || mtr->is_active());
  ut_d(bool aborted = in_rollback && error_state == DB_DEADLOCK);
  ut_ad(!mtr == (aborted || !has_logged()));
  ut_ad(!mtr || !aborted);

  if (fts_trx && undo_no)
  {
    ut_a(!is_autocommit_non_locking());
    /* MDEV-24088 FIXME: Invoke fts_commit() earlier (before possible
    XA PREPARE), so that we will be able to return an error and rollback
    the transaction, instead of violating consistency!

    The original claim about DB_DUPLICATE KEY was:
    This is a possible scenario if there is a crash between
    insert to DELETED table committing and transaction committing. The
    fix would be able to return error from this function */
    if (ut_d(dberr_t error=) fts_commit(this))
      ut_ad(error == DB_DUPLICATE_KEY || error == DB_LOCK_WAIT_TIMEOUT);
  }

#ifndef DBUG_OFF
  const bool debug_sync= mysql_thd && has_logged_persistent();
#endif

  if (mtr)
  {
    trx_write_serialisation_history(this, mtr);

    /* The following call commits the mini-transaction, making the
    whole transaction committed in the file-based world, at this log
    sequence number. The transaction becomes 'durable' when we write
    the log to disk, but in the logical sense the commit in the
    file-based data structures (undo logs etc.) happens here.

    NOTE that transaction numbers, which are assigned only to
    transactions with an update undo log, do not necessarily come in
    exactly the same order as commit lsn's, if the transactions have
    different rollback segments. To get exactly the same order we
    should hold the kernel mutex up to this point, adding to the
    contention of the kernel mutex. However, if a transaction T2 is
    able to see modifications made by a transaction T1, T2 will always
    get a bigger transaction number and a bigger commit lsn than T1. */

    mtr->commit();
  }
#ifndef DBUG_OFF
  if (debug_sync)
    DEBUG_SYNC_C("before_trx_state_committed_in_memory");
#endif

  commit_in_memory(mtr);
}


void trx_t::commit_persist()
{
  mtr_t *mtr= nullptr;
  mtr_t local_mtr;

  if (has_logged())
  {
    mtr= &local_mtr;
    local_mtr.start();
  }
  commit_low(mtr);
}


void trx_t::commit()
{
  commit_persist();
  ut_d(for (const auto &p : mod_tables) ut_ad(!p.second.is_dropped()));
  commit_cleanup();
}


/****************************************************************//**
Prepares a transaction for commit/rollback. */
void
trx_commit_or_rollback_prepare(
/*===========================*/
	trx_t*	trx)		/*!< in/out: transaction */
{
	/* We are reading trx->state without holding trx->mutex
	here, because the commit or rollback should be invoked for a
	running (or recovered prepared) transaction that is associated
	with the current thread. */

	switch (trx->state) {
	case TRX_STATE_NOT_STARTED:
		trx_start_low(trx, true);
		/* fall through */

	case TRX_STATE_ACTIVE:
	case TRX_STATE_PREPARED:
	case TRX_STATE_PREPARED_RECOVERED:
		trx->lock.wait_thr = NULL;
		return;

	case TRX_STATE_COMMITTED_IN_MEMORY:
		break;
	}

	ut_error;
}

/*********************************************************************//**
Creates a commit command node struct.
@return own: commit node struct */
commit_node_t*
trx_commit_node_create(
/*===================*/
	mem_heap_t*	heap)	/*!< in: mem heap where created */
{
	commit_node_t*	node;

	node = static_cast<commit_node_t*>(mem_heap_alloc(heap, sizeof(*node)));
	node->common.type  = QUE_NODE_COMMIT;
	node->state = COMMIT_NODE_SEND;

	return(node);
}

/***********************************************************//**
Performs an execution step for a commit type node in a query graph.
@return query thread to run next, or NULL */
que_thr_t*
trx_commit_step(
/*============*/
	que_thr_t*	thr)	/*!< in: query thread */
{
	commit_node_t*	node;

	node = static_cast<commit_node_t*>(thr->run_node);

	ut_ad(que_node_get_type(node) == QUE_NODE_COMMIT);

	if (thr->prev_node == que_node_get_parent(node)) {
		node->state = COMMIT_NODE_SEND;
	}

	if (node->state == COMMIT_NODE_SEND) {
		trx_t*	trx;

		node->state = COMMIT_NODE_WAIT;

		trx = thr_get_trx(thr);

		ut_a(trx->lock.wait_thr == NULL);

		trx_commit_or_rollback_prepare(trx);

		trx->commit();
		ut_ad(trx->lock.wait_thr == NULL);

		thr = NULL;
	} else {
		ut_ad(node->state == COMMIT_NODE_WAIT);

		node->state = COMMIT_NODE_SEND;

		thr->run_node = que_node_get_parent(node);
	}

	return(thr);
}

/**********************************************************************//**
Does the transaction commit for MySQL.
@return DB_SUCCESS or error number */
dberr_t
trx_commit_for_mysql(
/*=================*/
	trx_t*	trx)	/*!< in/out: transaction */
{
	/* Because we do not do the commit by sending an Innobase
	sig to the transaction, we must here make sure that trx has been
	started. */

	switch (trx->state) {
	case TRX_STATE_NOT_STARTED:
		return DB_SUCCESS;
	case TRX_STATE_ACTIVE:
	case TRX_STATE_PREPARED:
	case TRX_STATE_PREPARED_RECOVERED:
		trx->op_info = "committing";
		trx->commit();
		trx->op_info = "";
		return(DB_SUCCESS);
	case TRX_STATE_COMMITTED_IN_MEMORY:
		break;
	}
	ut_error;
	return(DB_CORRUPTION);
}

/**********************************************************************//**
If required, flushes the log to disk if we called trx_commit_for_mysql()
with trx->flush_log_later == TRUE. */
void
trx_commit_complete_for_mysql(
/*==========================*/
	trx_t*	trx)	/*!< in/out: transaction */
{
	if (trx->id != 0
	    || !trx->must_flush_log_later
	    || (srv_flush_log_at_trx_commit == 1 && trx->active_commit_ordered)) {

		return;
	}

	trx_flush_log_if_needed(trx->commit_lsn, trx);

	trx->must_flush_log_later = false;
}

/**********************************************************************//**
Marks the latest SQL statement ended. */
void
trx_mark_sql_stat_end(
/*==================*/
	trx_t*	trx)	/*!< in: trx handle */
{
	ut_a(trx);

	switch (trx->state) {
	case TRX_STATE_PREPARED:
	case TRX_STATE_PREPARED_RECOVERED:
	case TRX_STATE_COMMITTED_IN_MEMORY:
		break;
	case TRX_STATE_NOT_STARTED:
		trx->undo_no = 0;
		/* fall through */
	case TRX_STATE_ACTIVE:
		if (trx->fts_trx != NULL) {
			fts_savepoint_laststmt_refresh(trx);
		}

		if (trx->is_bulk_insert()) {
			/* Allow a subsequent INSERT into an empty table
			if !unique_checks && !foreign_key_checks. */
			return;
		}

		trx->last_sql_stat_start.least_undo_no = trx->undo_no;
		trx->end_bulk_insert();
		return;
	}

	ut_error;
}

/**********************************************************************//**
Prints info about a transaction. */
void
trx_print_low(
/*==========*/
	FILE*		f,
			/*!< in: output stream */
	const trx_t*	trx,
			/*!< in: transaction */
	ulint		max_query_len,
			/*!< in: max query length to print,
			or 0 to use the default max length */
	ulint		n_rec_locks,
			/*!< in: trx->lock.n_rec_locks */
	ulint		n_trx_locks,
			/*!< in: length of trx->lock.trx_locks */
	ulint		heap_size)
			/*!< in: mem_heap_get_size(trx->lock.lock_heap) */
{
<<<<<<< HEAD
	if (const trx_id_t id = trx->id) {
		fprintf(f, "TRANSACTION " TRX_ID_FMT, trx->id);
	} else {
		fprintf(f, "TRANSACTION (%p)", trx);
	}
=======
	ibool		newline;

	fprintf(f, "TRANSACTION " TRX_ID_FMT, trx_get_id_for_print(trx));
>>>>>>> ec8882b9

	switch (trx->state) {
	case TRX_STATE_NOT_STARTED:
		fputs(", not started", f);
		goto state_ok;
	case TRX_STATE_ACTIVE:
		fprintf(f, ", ACTIVE %lu sec",
			(ulong) difftime(time(NULL), trx->start_time));
		goto state_ok;
	case TRX_STATE_PREPARED:
	case TRX_STATE_PREPARED_RECOVERED:
		fprintf(f, ", ACTIVE (PREPARED) %lu sec",
			(ulong) difftime(time(NULL), trx->start_time));
		goto state_ok;
	case TRX_STATE_COMMITTED_IN_MEMORY:
		fputs(", COMMITTED IN MEMORY", f);
		goto state_ok;
	}
	fprintf(f, ", state %lu", (ulong) trx->state);
	ut_ad(0);
state_ok:
<<<<<<< HEAD
	if (const char *op_info = trx->op_info) {
=======
	const char* op_info = trx->op_info;

	if (*op_info) {
>>>>>>> ec8882b9
		putc(' ', f);
		fputs(op_info, f);
	}

	if (trx->is_recovered) {
		fputs(" recovered trx", f);
	}

	putc('\n', f);

	if (trx->n_mysql_tables_in_use > 0 || trx->mysql_n_tables_locked > 0) {
		fprintf(f, "mysql tables in use %lu, locked %lu\n",
			(ulong) trx->n_mysql_tables_in_use,
			(ulong) trx->mysql_n_tables_locked);
	}

	bool newline = true;

	if (trx->in_rollback) { /* dirty read for performance reasons */
		fputs("ROLLING BACK ", f);
	} else if (trx->lock.wait_lock) {
		fputs("LOCK WAIT ", f);
	} else {
		newline = false;
	}

	if (n_trx_locks > 0 || heap_size > 400) {
		newline = true;

		fprintf(f, "%lu lock struct(s), heap size %lu,"
			" %lu row lock(s)",
			(ulong) n_trx_locks,
			(ulong) heap_size,
			(ulong) n_rec_locks);
	}

	if (trx->undo_no != 0) {
		newline = true;
		fprintf(f, ", undo log entries " TRX_ID_FMT, trx->undo_no);
	}

	if (newline) {
		putc('\n', f);
	}

	if (trx->state != TRX_STATE_NOT_STARTED && trx->mysql_thd != NULL) {
		innobase_mysql_print_thd(
			f, trx->mysql_thd, static_cast<uint>(max_query_len));
	}
}

/**********************************************************************//**
Prints info about a transaction.
The caller must hold lock_sys.latch.
When possible, use trx_print() instead. */
void
trx_print_latched(
/*==============*/
	FILE*		f,		/*!< in: output stream */
	const trx_t*	trx,		/*!< in: transaction */
	ulint		max_query_len)	/*!< in: max query length to print,
					or 0 to use the default max length */
{
	lock_sys.assert_locked();

	trx_print_low(f, trx, max_query_len,
		      trx->lock.n_rec_locks,
		      UT_LIST_GET_LEN(trx->lock.trx_locks),
		      mem_heap_get_size(trx->lock.lock_heap));
}

/**********************************************************************//**
Prints info about a transaction.
Acquires and releases lock_sys.latch. */
void
trx_print(
/*======*/
	FILE*		f,		/*!< in: output stream */
	const trx_t*	trx,		/*!< in: transaction */
	ulint		max_query_len)	/*!< in: max query length to print,
					or 0 to use the default max length */
{
  ulint n_rec_locks, n_trx_locks, heap_size;
  {
    LockMutexGuard g{SRW_LOCK_CALL};
    n_rec_locks= trx->lock.n_rec_locks;
    n_trx_locks= UT_LIST_GET_LEN(trx->lock.trx_locks);
    heap_size= mem_heap_get_size(trx->lock.lock_heap);
  }

  trx_print_low(f, trx, max_query_len, n_rec_locks, n_trx_locks, heap_size);
}

/** Prepare a transaction.
@return	log sequence number that makes the XA PREPARE durable
@retval	0	if no changes needed to be made durable */
static lsn_t trx_prepare_low(trx_t *trx)
{
	ut_ad(!trx->is_recovered);

	mtr_t	mtr;

	if (trx_undo_t* undo = trx->rsegs.m_noredo.undo) {
		ut_ad(undo->rseg == trx->rsegs.m_noredo.rseg);

		mtr.start();
		mtr.set_log_mode(MTR_LOG_NO_REDO);
		trx_undo_set_state_at_prepare(trx, undo, false, &mtr);
		mtr.commit();
	}

	trx_undo_t* undo = trx->rsegs.m_redo.undo;

	if (!undo) {
		/* There were no changes to persistent tables. */
		return(0);
	}

	ut_ad(undo->rseg == trx->rsegs.m_redo.rseg);

	mtr.start();

	/* Change the undo log segment states from TRX_UNDO_ACTIVE to
	TRX_UNDO_PREPARED: these modifications to the file data
	structure define the transaction as prepared in the file-based
	world, at the serialization point of lsn. */
	trx_undo_set_state_at_prepare(trx, undo, false, &mtr);

	/* Make the XA PREPARE durable. */
	mtr.commit();
	ut_ad(mtr.commit_lsn() > 0);
	return(mtr.commit_lsn());
}

/****************************************************************//**
Prepares a transaction. */
static
void
trx_prepare(
/*========*/
	trx_t*	trx)	/*!< in/out: transaction */
{
	/* Only fresh user transactions can be prepared.
	Recovered transactions cannot. */
	ut_a(!trx->is_recovered);

	lsn_t	lsn = trx_prepare_low(trx);

	DBUG_EXECUTE_IF("ib_trx_crash_during_xa_prepare_step", DBUG_SUICIDE(););

	ut_a(trx->state == TRX_STATE_ACTIVE);
	trx->mutex_lock();
	trx->state = TRX_STATE_PREPARED;
	trx->mutex_unlock();

	if (lsn) {
		/* Depending on the my.cnf options, we may now write the log
		buffer to the log files, making the prepared state of the
		transaction durable if the OS does not crash. We may also
		flush the log files to disk, making the prepared state of the
		transaction durable also at an OS crash or a power outage.

		The idea in InnoDB's group prepare is that a group of
		transactions gather behind a trx doing a physical disk write
		to log files, and when that physical write has been completed,
		one of those transactions does a write which prepares the whole
		group. Note that this group prepare will only bring benefit if
		there are > 2 users in the database. Then at least 2 users can
		gather behind one doing the physical log write to disk.

		We must not be holding any mutexes or latches here. */

		trx_flush_log_if_needed(lsn, trx);
	}
}

/** XA PREPARE a transaction.
@param[in,out]	trx	transaction to prepare */
void trx_prepare_for_mysql(trx_t* trx)
{
	trx_start_if_not_started_xa(trx, false);

	trx->op_info = "preparing";

	trx_prepare(trx);

	trx->op_info = "";
}


struct trx_recover_for_mysql_callback_arg
{
  XID *xid_list;
  uint len;
  uint count;
};


static my_bool trx_recover_for_mysql_callback(rw_trx_hash_element_t *element,
  trx_recover_for_mysql_callback_arg *arg)
{
  DBUG_ASSERT(arg->len > 0);
  mysql_mutex_lock(&element->mutex);
  if (trx_t *trx= element->trx)
  {
    /*
      The state of a read-write transaction can only change from ACTIVE to
      PREPARED while we are holding the element->mutex. But since it is
      executed at startup no state change should occur.
    */
    if (trx_state_eq(trx, TRX_STATE_PREPARED))
    {
      ut_ad(trx->is_recovered);
      ut_ad(trx->id);
      if (arg->count == 0)
        ib::info() << "Starting recovery for XA transactions...";
      XID& xid= arg->xid_list[arg->count];
      if (arg->count++ < arg->len)
      {
        trx->state= TRX_STATE_PREPARED_RECOVERED;
        ib::info() << "Transaction " << trx->id
                   << " in prepared state after recovery";
        ib::info() << "Transaction contains changes to " << trx->undo_no
                   << " rows";
        xid= trx->xid;
      }
    }
  }
  mysql_mutex_unlock(&element->mutex);
  /* Do not terminate upon reaching arg->len; count all transactions */
  return false;
}


static my_bool trx_recover_reset_callback(rw_trx_hash_element_t *element,
  void*)
{
  mysql_mutex_lock(&element->mutex);
  if (trx_t *trx= element->trx)
  {
    if (trx_state_eq(trx, TRX_STATE_PREPARED_RECOVERED))
      trx->state= TRX_STATE_PREPARED;
  }
  mysql_mutex_unlock(&element->mutex);
  return false;
}


/**
  Find prepared transaction objects for recovery.

  @param[out]  xid_list  prepared transactions
  @param[in]   len       number of slots in xid_list

  @return number of prepared transactions stored in xid_list
*/

int trx_recover_for_mysql(XID *xid_list, uint len)
{
  trx_recover_for_mysql_callback_arg arg= { xid_list, len, 0 };

  ut_ad(xid_list);
  ut_ad(len);

  /* Fill xid_list with PREPARED transactions. */
  trx_sys.rw_trx_hash.iterate_no_dups(trx_recover_for_mysql_callback, &arg);
  if (arg.count)
  {
    ib::info() << arg.count
        << " transactions in prepared state after recovery";
    /* After returning the full list, reset the state, because
    init_server_components() wants to recover the collection of
    transactions twice, by first calling tc_log->open() and then
    ha_recover() directly. */
    if (arg.count <= len)
      trx_sys.rw_trx_hash.iterate(trx_recover_reset_callback);
  }
  return int(std::min(arg.count, len));
}


struct trx_get_trx_by_xid_callback_arg
{
  const XID *xid;
  trx_t *trx;
};


static my_bool trx_get_trx_by_xid_callback(rw_trx_hash_element_t *element,
  trx_get_trx_by_xid_callback_arg *arg)
{
  my_bool found= 0;
  mysql_mutex_lock(&element->mutex);
  if (trx_t *trx= element->trx)
  {
    trx->mutex_lock();
    if (trx->is_recovered &&
	(trx_state_eq(trx, TRX_STATE_PREPARED) ||
	 trx_state_eq(trx, TRX_STATE_PREPARED_RECOVERED)) &&
        arg->xid->eq(&trx->xid))
    {
#ifdef WITH_WSREP
      /* The commit of a prepared recovered Galera
      transaction needs a valid trx->xid for
      invoking trx_sys_update_wsrep_checkpoint(). */
      if (!wsrep_is_wsrep_xid(&trx->xid))
#endif /* WITH_WSREP */
      /* Invalidate the XID, so that subsequent calls will not find it. */
      trx->xid.null();
      arg->trx= trx;
      found= 1;
    }
    trx->mutex_unlock();
  }
  mysql_mutex_unlock(&element->mutex);
  return found;
}

/** Look up an X/Open distributed transaction in XA PREPARE state.
@param[in]	xid	X/Open XA transaction identifier
@return	transaction on match (the trx_t::xid will be invalidated);
note that the trx may have been committed before the caller acquires
trx_t::mutex
@retval	NULL if no match */
trx_t* trx_get_trx_by_xid(const XID* xid)
{
  trx_get_trx_by_xid_callback_arg arg= { xid, 0 };

  if (xid)
    trx_sys.rw_trx_hash.iterate(trx_get_trx_by_xid_callback, &arg);
  return arg.trx;
}


/*************************************************************//**
Starts the transaction if it is not yet started. */
void
trx_start_if_not_started_xa_low(
/*============================*/
	trx_t*	trx,		/*!< in/out: transaction */
	bool	read_write)	/*!< in: true if read write transaction */
{
	switch (trx->state) {
	case TRX_STATE_NOT_STARTED:
		trx_start_low(trx, read_write);
		return;

	case TRX_STATE_ACTIVE:
		if (trx->id == 0 && read_write) {
			/* If the transaction is tagged as read-only then
			it can only write to temp tables and for such
			transactions we don't want to move them to the
			trx_sys_t::rw_trx_hash. */
			if (!trx->read_only) {
				trx_set_rw_mode(trx);
			}
		}
		return;
	case TRX_STATE_PREPARED:
	case TRX_STATE_PREPARED_RECOVERED:
	case TRX_STATE_COMMITTED_IN_MEMORY:
		break;
	}

	ut_error;
}

/*************************************************************//**
Starts the transaction if it is not yet started. */
void
trx_start_if_not_started_low(
/*==========================*/
	trx_t*	trx,		/*!< in: transaction */
	bool	read_write)	/*!< in: true if read write transaction */
{
	switch (trx->state) {
	case TRX_STATE_NOT_STARTED:
		trx_start_low(trx, read_write);
		return;

	case TRX_STATE_ACTIVE:
		if (read_write && trx->id == 0 && !trx->read_only) {
			trx_set_rw_mode(trx);
		}
		return;

	case TRX_STATE_PREPARED:
	case TRX_STATE_PREPARED_RECOVERED:
	case TRX_STATE_COMMITTED_IN_MEMORY:
		break;
	}

	ut_error;
}

/**
Start a transaction for internal processing.
@param trx          transaction
@param read_write   whether writes may be performed */
void trx_start_internal_low(trx_t *trx, bool read_write)
{
  trx->will_lock= true;
  trx_start_low(trx, read_write);
}

/** Start a transaction for a DDL operation.
@param trx   transaction */
void trx_start_for_ddl_low(trx_t *trx)
{
  /* Flag this transaction as a dictionary operation, so that
  the data dictionary will be locked in crash recovery. */
  trx->dict_operation= true;
  trx_start_internal_low(trx, true);
}

/*************************************************************//**
Set the transaction as a read-write transaction if it is not already
tagged as such. Read-only transactions that are writing to temporary
tables are assigned an ID and a rollback segment but are not added
to the trx read-write list because their updates should not be visible
to other transactions and therefore their changes can be ignored by
by MVCC. */
void
trx_set_rw_mode(
/*============*/
	trx_t*		trx)		/*!< in/out: transaction that is RW */
{
	ut_ad(trx->rsegs.m_redo.rseg == 0);
	ut_ad(!trx->is_autocommit_non_locking());
	ut_ad(!trx->read_only);
	ut_ad(trx->id == 0);

	if (high_level_read_only) {
		return;
	}

	trx->rsegs.m_redo.rseg = trx_assign_rseg_low();
	ut_ad(trx->rsegs.m_redo.rseg != 0);

	trx_sys.register_rw(trx);

	/* So that we can see our own changes. */
	if (trx->read_view.is_open()) {
		trx->read_view.set_creator_trx_id(trx->id);
	}
}<|MERGE_RESOLUTION|>--- conflicted
+++ resolved
@@ -1132,26 +1132,8 @@
   if (!srv_flush_log_at_trx_commit)
     return;
 
-<<<<<<< HEAD
   if (log_sys.get_flushed_lsn() > lsn)
     return;
-=======
-	switch (srv_flush_log_at_trx_commit) {
-	case 2:
-		/* Write the log but do not flush it to disk */
-		flush = false;
-		/* fall through */
-	case 1:
-	case 3:
-		/* Write the log and optionally flush it to disk */
-		log_write_up_to(lsn, flush);
-		srv_inc_activity_count();
-		return;
-	case 0:
-		/* Do nothing */
-		return;
-	}
->>>>>>> ec8882b9
 
   const bool flush= srv_file_flush_method != SRV_NOSYNC &&
     (srv_flush_log_at_trx_commit & 1);
@@ -1687,17 +1669,11 @@
 	ulint		heap_size)
 			/*!< in: mem_heap_get_size(trx->lock.lock_heap) */
 {
-<<<<<<< HEAD
 	if (const trx_id_t id = trx->id) {
 		fprintf(f, "TRANSACTION " TRX_ID_FMT, trx->id);
 	} else {
 		fprintf(f, "TRANSACTION (%p)", trx);
 	}
-=======
-	ibool		newline;
-
-	fprintf(f, "TRANSACTION " TRX_ID_FMT, trx_get_id_for_print(trx));
->>>>>>> ec8882b9
 
 	switch (trx->state) {
 	case TRX_STATE_NOT_STARTED:
@@ -1719,13 +1695,9 @@
 	fprintf(f, ", state %lu", (ulong) trx->state);
 	ut_ad(0);
 state_ok:
-<<<<<<< HEAD
-	if (const char *op_info = trx->op_info) {
-=======
 	const char* op_info = trx->op_info;
 
 	if (*op_info) {
->>>>>>> ec8882b9
 		putc(' ', f);
 		fputs(op_info, f);
 	}
