--- conflicted
+++ resolved
@@ -7712,20 +7712,11 @@
 {
   uint fn;
   my_bool rc= 0;
-<<<<<<< HEAD
   ulonglong flush_interval;
   DBUG_ENTER("translog_sync_files");
   DBUG_PRINT("info", ("min: %lu  max: %lu  sync dir: %d",
                       (ulong) min, (ulong) max, (int) sync_dir));
   DBUG_ASSERT(min <= max);
-=======
-  DBUG_ENTER("translog_flush");
-  DBUG_PRINT("enter", ("Flush up to LSN: (%lu,0x%lx)", LSN_IN_PARTS(lsn)));
-  DBUG_ASSERT(translog_status == TRANSLOG_OK ||
-              translog_status == TRANSLOG_READONLY);
-  LINT_INIT(sent_to_disk);
-  LINT_INIT(last_buffer_no);
->>>>>>> bbb951cc
 
   flush_interval= group_commit_wait;
   if (flush_interval)
@@ -7777,6 +7768,7 @@
   uint i;
   uint8 last_buffer_no, start_buffer_no;
   DBUG_ENTER("translog_flush_buffers");
+  LINT_INIT(last_buffer_no);
 
   /*
     We will recheck information when will lock buffers one by
@@ -7797,7 +7789,6 @@
               (uint) start_buffer_no, (uint) log_descriptor.bc.buffer_no,
               LSN_IN_PARTS(log_descriptor.bc.buffer->prev_last_lsn)));
 
-
   /*
     if LSN up to which we have to flush bigger then maximum LSN of previous
     buffer and at least one LSN was saved in the current buffer (last_lsn !=
@@ -7809,11 +7800,7 @@
     struct st_translog_buffer *buffer= log_descriptor.bc.buffer;
     *lsn= log_descriptor.bc.buffer->last_lsn; /* fix lsn if it was horizon */
     DBUG_PRINT("info", ("LSN to flush fixed to last lsn: (%lu,0x%lx)",
-<<<<<<< HEAD
-                        LSN_IN_PARTS(log_descriptor.bc.buffer->last_lsn)));
-=======
-               LSN_IN_PARTS(lsn)));
->>>>>>> bbb951cc
+                        LSN_IN_PARTS(*lsn)));
     last_buffer_no= log_descriptor.bc.buffer_no;
     log_descriptor.is_everything_flushed= 1;
     translog_force_current_buffer_to_finish();
@@ -7822,28 +7809,23 @@
   else if (log_descriptor.bc.buffer->prev_last_lsn != LSN_IMPOSSIBLE)
   {
     /* fix lsn if it was horizon */
-    lsn= log_descriptor.bc.buffer->prev_last_lsn;
+    *lsn= log_descriptor.bc.buffer->prev_last_lsn;
     DBUG_PRINT("info", ("LSN to flush fixed to prev last lsn: (%lu,0x%lx)",
-               LSN_IN_PARTS(lsn)));
+               LSN_IN_PARTS(*lsn)));
     last_buffer_no= ((log_descriptor.bc.buffer_no + TRANSLOG_BUFFERS_NO -1) %
                      TRANSLOG_BUFFERS_NO);
     translog_unlock();
   }
-<<<<<<< HEAD
+  else if (log_descriptor.bc.buffer->last_lsn == LSN_IMPOSSIBLE)
+  {
+    DBUG_PRINT("info", ("There is no LSNs yet generated => do nothing"));
+    translog_unlock();
+    DBUG_VOID_RETURN;
+  }
 
   /* flush buffers */
   *sent_to_disk= translog_get_sent_to_disk();
   if (cmp_translog_addr(*lsn, *sent_to_disk) > 0)
-=======
-  else if (log_descriptor.bc.buffer->last_lsn == LSN_IMPOSSIBLE)
-  {
-    DBUG_PRINT("info", ("There is no LSNs yet generated => do nothing"));
-    translog_unlock();
-    goto out;
-  }
-  sent_to_disk= translog_get_sent_to_disk();
-  if (cmp_translog_addr(lsn, sent_to_disk) > 0)
->>>>>>> bbb951cc
   {
 
     DBUG_PRINT("info", ("Start buffer #: %u  last buffer #: %u",
