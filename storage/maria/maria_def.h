--- conflicted
+++ resolved
@@ -268,13 +268,9 @@
     Calculate checksum for a row during write. May be 0 if we calculate
     the checksum in write_record_init()
   */
-<<<<<<< HEAD
-  ha_checksum(*calc_write_checksum) (struct st_maria_info *, const uchar *);
-=======
-  ha_checksum(*calc_write_checksum)(struct st_maria_info *, const byte *);
+  ha_checksum(*calc_write_checksum)(struct st_maria_info *, const uchar *);
   /* calculate checksum for a row during check table */
-  ha_checksum(*calc_check_checksum)(struct st_maria_info *, const byte *);
->>>>>>> 55bb3731
+  ha_checksum(*calc_check_checksum)(struct st_maria_info *, const uchar *);
   /* Compare a row in memory with a row on disk */
   my_bool (*compare_unique)(struct st_maria_info *, MARIA_UNIQUEDEF *,
                             const uchar *record, MARIA_RECORD_POS pos);
@@ -765,13 +761,8 @@
 extern ulong _ma_rec_unpack(MARIA_HA *info, uchar *to, uchar *from,
                             ulong reclength);
 extern my_bool _ma_rec_check(MARIA_HA *info, const char *record,
-<<<<<<< HEAD
                              uchar *packpos, ulong packed_length,
-                             my_bool with_checkum);
-=======
-                             byte *packpos, ulong packed_length,
                              my_bool with_checkum, ha_checksum checksum);
->>>>>>> 55bb3731
 extern int _ma_write_part_record(MARIA_HA *info, my_off_t filepos,
                                  ulong length, my_off_t next_filepos,
                                  uchar ** record, ulong *reclength,
