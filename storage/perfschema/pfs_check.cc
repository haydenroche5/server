--- conflicted
+++ resolved
@@ -55,14 +55,7 @@
 
   PFS_engine_table_share::check_all_tables(thd);
 
-<<<<<<< HEAD
   thd->reset_globals();
   delete thd;
-  /* Remember that we don't have a THD */
-  set_current_thd(0);
-=======
-  thd->restore_globals();
-  delete thd;
->>>>>>> 04bce7b5
   DBUG_VOID_RETURN;
 }
