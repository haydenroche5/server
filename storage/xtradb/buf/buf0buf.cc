/*****************************************************************************

Copyright (c) 1995, 2016, Oracle and/or its affiliates. All Rights Reserved.
Copyright (c) 2008, Google Inc.
Copyright (c) 2013, 2018, MariaDB Corporation.

Portions of this file contain modifications contributed and copyrighted by
Google, Inc. Those modifications are gratefully acknowledged and are described
briefly in the InnoDB documentation. The contributions by Google are
incorporated with their permission, and subject to the conditions contained in
the file COPYING.Google.

This program is free software; you can redistribute it and/or modify it under
the terms of the GNU General Public License as published by the Free Software
Foundation; version 2 of the License.

This program is distributed in the hope that it will be useful, but WITHOUT
ANY WARRANTY; without even the implied warranty of MERCHANTABILITY or FITNESS
FOR A PARTICULAR PURPOSE. See the GNU General Public License for more details.

You should have received a copy of the GNU General Public License along with
this program; if not, write to the Free Software Foundation, Inc.,
51 Franklin Street, Suite 500, Boston, MA 02110-1335 USA

*****************************************************************************/

/**************************************************//**
@file buf/buf0buf.cc
The database buffer buf_pool

Created 11/5/1995 Heikki Tuuri
*******************************************************/

#include "buf0buf.h"

#ifdef UNIV_NONINL
#include "buf0buf.ic"
#endif

#include "mem0mem.h"
#include "btr0btr.h"
#include "fil0fil.h"
#include "fil0crypt.h"
#ifndef UNIV_HOTBACKUP
#include "buf0buddy.h"
#include "lock0lock.h"
#include "btr0sea.h"
#include "ibuf0ibuf.h"
#include "trx0undo.h"
#include "log0log.h"
#endif /* !UNIV_HOTBACKUP */
#include "srv0srv.h"
#include "dict0dict.h"
#include "log0recv.h"
#include "page0zip.h"
#include "srv0mon.h"
#include "buf0checksum.h"

UNIV_INTERN my_bool  srv_numa_interleave = FALSE;

#ifdef HAVE_LIBNUMA
#include <numa.h>
#include <numaif.h>
#endif // HAVE_LIBNUMA
#include "trx0trx.h"
#include "srv0start.h"
#include "ut0byte.h"
#include "fil0pagecompress.h"
#include "ha_prototypes.h"

#ifdef UNIV_LINUX
#include <stdlib.h>
#endif

#ifdef HAVE_LZO
#include "lzo/lzo1x.h"
#endif

#ifdef HAVE_SNAPPY
#include "snappy-c.h"
#endif

/********************************************************************//**
Mark a table with the specified space pointed by bpage->space corrupted.
Also remove the bpage from LRU list.
@param[in,out]		bpage			Block */
static
void
buf_mark_space_corrupt(
	buf_page_t*	bpage);

/* prototypes for new functions added to ha_innodb.cc */
trx_t* innobase_get_trx();

inline void* aligned_malloc(size_t size, size_t align) {
    void *result;
#ifdef _MSC_VER
    result = _aligned_malloc(size, align);
#elif defined (HAVE_POSIX_MEMALIGN)
    if(posix_memalign(&result, align, size)) {
	    result = 0;
    }
#else
    /* Use unaligned malloc as fallback */
    result = malloc(size);
#endif
    return result;
}

inline void aligned_free(void *ptr) {
#ifdef _MSC_VER
        _aligned_free(ptr);
#else
      free(ptr);
#endif
}

static inline
void
_increment_page_get_statistics(buf_block_t* block, trx_t* trx)
{
	ulint           block_hash;
	ulint           block_hash_byte;
	byte            block_hash_offset;

	ut_ad(block);
	ut_ad(trx && trx->take_stats);

	if (!trx->distinct_page_access_hash) {
		trx->distinct_page_access_hash
			= static_cast<byte *>(mem_alloc(DPAH_SIZE));
		memset(trx->distinct_page_access_hash, 0, DPAH_SIZE);
	}

	block_hash = ut_hash_ulint((block->page.space << 20) + block->page.space +
					block->page.offset, DPAH_SIZE << 3);
	block_hash_byte = block_hash >> 3;
	block_hash_offset = (byte) block_hash & 0x07;
	if (block_hash_byte >= DPAH_SIZE)
		fprintf(stderr, "!!! block_hash_byte = %lu  block_hash_offset = %d !!!\n", block_hash_byte, block_hash_offset);
	if (block_hash_offset > 7)
		fprintf(stderr, "!!! block_hash_byte = %lu  block_hash_offset = %d !!!\n", block_hash_byte, block_hash_offset);
	if ((trx->distinct_page_access_hash[block_hash_byte] & ((byte) 0x01 << block_hash_offset)) == 0)
		trx->distinct_page_access++;
	trx->distinct_page_access_hash[block_hash_byte] |= (byte) 0x01 << block_hash_offset;
	return;
}

/*
		IMPLEMENTATION OF THE BUFFER POOL
		=================================

Performance improvement:
------------------------
Thread scheduling in NT may be so slow that the OS wait mechanism should
not be used even in waiting for disk reads to complete.
Rather, we should put waiting query threads to the queue of
waiting jobs, and let the OS thread do something useful while the i/o
is processed. In this way we could remove most OS thread switches in
an i/o-intensive benchmark like TPC-C.

A possibility is to put a user space thread library between the database
and NT. User space thread libraries might be very fast.

SQL Server 7.0 can be configured to use 'fibers' which are lightweight
threads in NT. These should be studied.

		Buffer frames and blocks
		------------------------
Following the terminology of Gray and Reuter, we call the memory
blocks where file pages are loaded buffer frames. For each buffer
frame there is a control block, or shortly, a block, in the buffer
control array. The control info which does not need to be stored
in the file along with the file page, resides in the control block.

		Buffer pool struct
		------------------
The buffer buf_pool contains several mutexes which protect all the
control data structures of the buf_pool. The content of a buffer frame is
protected by a separate read-write lock in its control block, though.

		Control blocks
		--------------

The control block contains, for instance, the bufferfix count
which is incremented when a thread wants a file page to be fixed
in a buffer frame. The bufferfix operation does not lock the
contents of the frame, however. For this purpose, the control
block contains a read-write lock.

The buffer frames have to be aligned so that the start memory
address of a frame is divisible by the universal page size, which
is a power of two.

We intend to make the buffer buf_pool size on-line reconfigurable,
that is, the buf_pool size can be changed without closing the database.
Then the database administarator may adjust it to be bigger
at night, for example. The control block array must
contain enough control blocks for the maximum buffer buf_pool size
which is used in the particular database.
If the buf_pool size is cut, we exploit the virtual memory mechanism of
the OS, and just refrain from using frames at high addresses. Then the OS
can swap them to disk.

The control blocks containing file pages are put to a hash table
according to the file address of the page.
We could speed up the access to an individual page by using
"pointer swizzling": we could replace the page references on
non-leaf index pages by direct pointers to the page, if it exists
in the buf_pool. We could make a separate hash table where we could
chain all the page references in non-leaf pages residing in the buf_pool,
using the page reference as the hash key,
and at the time of reading of a page update the pointers accordingly.
Drawbacks of this solution are added complexity and,
possibly, extra space required on non-leaf pages for memory pointers.
A simpler solution is just to speed up the hash table mechanism
in the database, using tables whose size is a power of 2.

		Lists of blocks
		---------------

There are several lists of control blocks.

The free list (buf_pool->free) contains blocks which are currently not
used.

The common LRU list contains all the blocks holding a file page
except those for which the bufferfix count is non-zero.
The pages are in the LRU list roughly in the order of the last
access to the page, so that the oldest pages are at the end of the
list. We also keep a pointer to near the end of the LRU list,
which we can use when we want to artificially age a page in the
buf_pool. This is used if we know that some page is not needed
again for some time: we insert the block right after the pointer,
causing it to be replaced sooner than would normally be the case.
Currently this aging mechanism is used for read-ahead mechanism
of pages, and it can also be used when there is a scan of a full
table which cannot fit in the memory. Putting the pages near the
end of the LRU list, we make sure that most of the buf_pool stays
in the main memory, undisturbed.

The unzip_LRU list contains a subset of the common LRU list.  The
blocks on the unzip_LRU list hold a compressed file page and the
corresponding uncompressed page frame.  A block is in unzip_LRU if and
only if the predicate buf_page_belongs_to_unzip_LRU(&block->page)
holds.  The blocks in unzip_LRU will be in same order as they are in
the common LRU list.  That is, each manipulation of the common LRU
list will result in the same manipulation of the unzip_LRU list.

The chain of modified blocks (buf_pool->flush_list) contains the blocks
holding file pages that have been modified in the memory
but not written to disk yet. The block with the oldest modification
which has not yet been written to disk is at the end of the chain.
The access to this list is protected by buf_pool->flush_list_mutex.

The chain of unmodified compressed blocks (buf_pool->zip_clean)
contains the control blocks (buf_page_t) of those compressed pages
that are not in buf_pool->flush_list and for which no uncompressed
page has been allocated in the buffer pool.  The control blocks for
uncompressed pages are accessible via buf_block_t objects that are
reachable via buf_pool->chunks[].

The chains of free memory blocks (buf_pool->zip_free[]) are used by
the buddy allocator (buf0buddy.cc) to keep track of currently unused
memory blocks of size sizeof(buf_page_t)..UNIV_PAGE_SIZE / 2.  These
blocks are inside the UNIV_PAGE_SIZE-sized memory blocks of type
BUF_BLOCK_MEMORY that the buddy allocator requests from the buffer
pool.  The buddy allocator is solely used for allocating control
blocks for compressed pages (buf_page_t) and compressed page frames.

		Loading a file page
		-------------------

First, a victim block for replacement has to be found in the
buf_pool. It is taken from the free list or searched for from the
end of the LRU-list. An exclusive lock is reserved for the frame,
the io_fix field is set in the block fixing the block in buf_pool,
and the io-operation for loading the page is queued. The io-handler thread
releases the X-lock on the frame and resets the io_fix field
when the io operation completes.

A thread may request the above operation using the function
buf_page_get(). It may then continue to request a lock on the frame.
The lock is granted when the io-handler releases the x-lock.

		Read-ahead
		----------

The read-ahead mechanism is intended to be intelligent and
isolated from the semantically higher levels of the database
index management. From the higher level we only need the
information if a file page has a natural successor or
predecessor page. On the leaf level of a B-tree index,
these are the next and previous pages in the natural
order of the pages.

Let us first explain the read-ahead mechanism when the leafs
of a B-tree are scanned in an ascending or descending order.
When a read page is the first time referenced in the buf_pool,
the buffer manager checks if it is at the border of a so-called
linear read-ahead area. The tablespace is divided into these
areas of size 64 blocks, for example. So if the page is at the
border of such an area, the read-ahead mechanism checks if
all the other blocks in the area have been accessed in an
ascending or descending order. If this is the case, the system
looks at the natural successor or predecessor of the page,
checks if that is at the border of another area, and in this case
issues read-requests for all the pages in that area. Maybe
we could relax the condition that all the pages in the area
have to be accessed: if data is deleted from a table, there may
appear holes of unused pages in the area.

A different read-ahead mechanism is used when there appears
to be a random access pattern to a file.
If a new page is referenced in the buf_pool, and several pages
of its random access area (for instance, 32 consecutive pages
in a tablespace) have recently been referenced, we may predict
that the whole area may be needed in the near future, and issue
the read requests for the whole area.
*/

#ifndef UNIV_HOTBACKUP
/** Value in microseconds */
static const int WAIT_FOR_READ	= 100;
/** Number of attemtps made to read in a page in the buffer pool */
static const ulint BUF_PAGE_READ_MAX_RETRIES = 100;

/** The buffer pools of the database */
UNIV_INTERN buf_pool_t*	buf_pool_ptr;

#if defined UNIV_DEBUG || defined UNIV_BUF_DEBUG
static ulint	buf_dbg_counter	= 0; /*!< This is used to insert validation
					operations in execution in the
					debug version */
#endif /* UNIV_DEBUG || UNIV_BUF_DEBUG */
#ifdef UNIV_DEBUG
/** If this is set TRUE, the program prints info whenever
read-ahead or flush occurs */
UNIV_INTERN ibool		buf_debug_prints = FALSE;
#endif /* UNIV_DEBUG */

#ifdef UNIV_PFS_RWLOCK
/* Keys to register buffer block related rwlocks and mutexes with
performance schema */
UNIV_INTERN mysql_pfs_key_t	buf_block_lock_key;
# ifdef UNIV_SYNC_DEBUG
UNIV_INTERN mysql_pfs_key_t	buf_block_debug_latch_key;
# endif /* UNIV_SYNC_DEBUG */
#endif /* UNIV_PFS_RWLOCK */

#ifdef UNIV_PFS_MUTEX
UNIV_INTERN mysql_pfs_key_t	buffer_block_mutex_key;
UNIV_INTERN mysql_pfs_key_t	buf_pool_zip_mutex_key;
UNIV_INTERN mysql_pfs_key_t	buf_pool_flush_state_mutex_key;
UNIV_INTERN mysql_pfs_key_t	buf_pool_LRU_list_mutex_key;
UNIV_INTERN mysql_pfs_key_t	buf_pool_free_list_mutex_key;
UNIV_INTERN mysql_pfs_key_t	buf_pool_zip_free_mutex_key;
UNIV_INTERN mysql_pfs_key_t	buf_pool_zip_hash_mutex_key;
UNIV_INTERN mysql_pfs_key_t	flush_list_mutex_key;
#endif /* UNIV_PFS_MUTEX */

#if defined UNIV_PFS_MUTEX || defined UNIV_PFS_RWLOCK
# ifndef PFS_SKIP_BUFFER_MUTEX_RWLOCK

/* Buffer block mutexes and rwlocks can be registered
in one group rather than individually. If PFS_GROUP_BUFFER_SYNC
is defined, register buffer block mutex and rwlock
in one group after their initialization. */
#  define PFS_GROUP_BUFFER_SYNC

/* This define caps the number of mutexes/rwlocks can
be registered with performance schema. Developers can
modify this define if necessary. Please note, this would
be effective only if PFS_GROUP_BUFFER_SYNC is defined. */
#  define PFS_MAX_BUFFER_MUTEX_LOCK_REGISTER	ULINT_MAX

# endif /* !PFS_SKIP_BUFFER_MUTEX_RWLOCK */
#endif /* UNIV_PFS_MUTEX || UNIV_PFS_RWLOCK */

/** Macro to determine whether the read of write counter is used depending
on the io_type */
#define MONITOR_RW_COUNTER(io_type, counter)		\
	((io_type == BUF_IO_READ)			\
	 ? (counter##_READ)				\
	 : (counter##_WRITTEN))


/** Reserve a buffer slot for encryption, decryption or page compression.
@param[in,out]	buf_pool	buffer pool
@return reserved buffer slot */
static buf_tmp_buffer_t* buf_pool_reserve_tmp_slot(buf_pool_t* buf_pool)
{
	for (ulint i = 0; i < buf_pool->tmp_arr->n_slots; i++) {
		buf_tmp_buffer_t* slot = &buf_pool->tmp_arr->slots[i];
		if (slot->acquire()) {
			return slot;
		}
	}

	/* We assume that free slot is found */
	ut_error;
	return NULL;
}

/** Reserve a buffer for encryption, decryption or decompression.
@param[in,out]	slot	reserved slot */
static void buf_tmp_reserve_crypt_buf(buf_tmp_buffer_t* slot)
{
	if (!slot->crypt_buf) {
		slot->crypt_buf = static_cast<byte*>(
			aligned_malloc(srv_page_size, srv_page_size));
	}
}

/** Reserve a buffer for compression.
@param[in,out]	slot	reserved slot */
static void buf_tmp_reserve_compression_buf(buf_tmp_buffer_t* slot)
{
	if (!slot->comp_buf) {
		/* Both snappy and lzo compression methods require that
		output buffer used for compression is bigger than input
		buffer. Increase the allocated buffer size accordingly. */
		ulint size = srv_page_size;
#ifdef HAVE_LZO
		size += LZO1X_1_15_MEM_COMPRESS;
#elif defined HAVE_SNAPPY
		size = snappy_max_compressed_length(size);
#endif
		slot->comp_buf = static_cast<byte*>(
			aligned_malloc(size, srv_page_size));
	}
}

/** Decrypt a page.
@param[in,out]	bpage	Page control block
@param[in,out]	space	tablespace
@return whether the operation was successful */
static bool buf_page_decrypt_after_read(buf_page_t* bpage, fil_space_t* space)
{
	ut_ad(space->n_pending_ios > 0);
	ut_ad(space->id == bpage->space);

	byte* dst_frame = bpage->zip.data ? bpage->zip.data :
		((buf_block_t*) bpage)->frame;
	bool page_compressed = fil_page_is_compressed(dst_frame);
	buf_pool_t* buf_pool = buf_pool_from_bpage(bpage);

	if (bpage->offset == 0) {
		/* File header pages are not encrypted/compressed */
		return true;
	}

	/* Page is encrypted if encryption information is found from
	tablespace and page contains used key_version. This is true
	also for pages first compressed and then encrypted. */

	buf_tmp_buffer_t* slot;

	if (page_compressed) {
		/* the page we read is unencrypted */
		/* Find free slot from temporary memory array */
decompress:
		slot = buf_pool_reserve_tmp_slot(buf_pool);
		/* For decompression, use crypt_buf. */
		buf_tmp_reserve_crypt_buf(slot);
decompress_with_slot:
		ut_d(fil_page_type_validate(dst_frame));

		bpage->write_size = fil_page_decompress(slot->crypt_buf,
							dst_frame);
		slot->release();

		ut_ad(!bpage->write_size || fil_page_type_validate(dst_frame));
		ut_ad(space->n_pending_ios > 0);
		return bpage->write_size != 0;
	}

	if (space->crypt_data
	    && mach_read_from_4(FIL_PAGE_FILE_FLUSH_LSN_OR_KEY_VERSION
			       + dst_frame)) {
		/* Verify encryption checksum before we even try to
		decrypt. */
		if (!fil_space_verify_crypt_checksum(
			    dst_frame, buf_page_get_zip_size(bpage), NULL,
			    bpage->offset)) {
decrypt_failed:
			/* Mark page encrypted in case it should be. */
			if (space->crypt_data->type
			    != CRYPT_SCHEME_UNENCRYPTED) {
				bpage->encrypted = true;
			}

			return false;
		}

		/* Find free slot from temporary memory array */
		slot = buf_pool_reserve_tmp_slot(buf_pool);
		buf_tmp_reserve_crypt_buf(slot);

		ut_d(fil_page_type_validate(dst_frame));

		/* decrypt using crypt_buf to dst_frame */
		if (!fil_space_decrypt(space, slot->crypt_buf,
				       dst_frame, &bpage->encrypted)) {
			slot->release();
			goto decrypt_failed;
		}

		ut_d(fil_page_type_validate(dst_frame));

		if (fil_page_is_compressed_encrypted(dst_frame)) {
			goto decompress_with_slot;
		}

		slot->release();
	} else if (fil_page_is_compressed_encrypted(dst_frame)) {
		goto decompress;
	}

	ut_ad(space->n_pending_ios > 0);
	return true;
}

/********************************************************************//**
Gets the smallest oldest_modification lsn for any page in the pool. Returns
zero if all modified pages have been flushed to disk.
@return oldest modification in pool, zero if none */
UNIV_INTERN
lsn_t
buf_pool_get_oldest_modification(void)
/*==================================*/
{
	ulint		i;
	buf_page_t*	bpage;
	lsn_t		lsn = 0;
	lsn_t		oldest_lsn = 0;

	/* When we traverse all the flush lists we don't want another
	thread to add a dirty page to any flush list. */
	if (srv_buf_pool_instances > 1)
	log_flush_order_mutex_enter();

	for (i = 0; i < srv_buf_pool_instances; i++) {
		buf_pool_t*	buf_pool;

		buf_pool = buf_pool_from_array(i);

		buf_flush_list_mutex_enter(buf_pool);

		bpage = UT_LIST_GET_LAST(buf_pool->flush_list);

		if (bpage != NULL) {
			ut_ad(bpage->in_flush_list);
			lsn = bpage->oldest_modification;
		}

		buf_flush_list_mutex_exit(buf_pool);

		if (!oldest_lsn || oldest_lsn > lsn) {
			oldest_lsn = lsn;
		}
	}

	if (srv_buf_pool_instances > 1)
	log_flush_order_mutex_exit();

	/* The returned answer may be out of date: the flush_list can
	change after the mutex has been released. */

	return(oldest_lsn);
}

/********************************************************************//**
Gets the smallest oldest_modification lsn for any page in the pool. Returns
zero if all modified pages have been flushed to disk.
@return oldest modification in pool, zero if none */
UNIV_INTERN
lsn_t
buf_pool_get_oldest_modification_peek(void)
/*=======================================*/
{
	ulint		i;
	buf_page_t*	bpage;
	lsn_t		lsn = 0;
	lsn_t		oldest_lsn = 0;

	/* Dirsty read to buffer pool array */
	for (i = 0; i < srv_buf_pool_instances; i++) {
		buf_pool_t*	buf_pool;

		buf_pool = buf_pool_from_array(i);

		buf_flush_list_mutex_enter(buf_pool);

		bpage = UT_LIST_GET_LAST(buf_pool->flush_list);

		if (bpage != NULL) {
			ut_ad(bpage->in_flush_list);
			lsn = bpage->oldest_modification;
		}

		buf_flush_list_mutex_exit(buf_pool);

		if (!oldest_lsn || oldest_lsn > lsn) {
			oldest_lsn = lsn;
		}
	}

	/* The returned answer may be out of date: the flush_list can
	change after the mutex has been released. */

	return(oldest_lsn);
}

/********************************************************************//**
Get total buffer pool statistics. */
UNIV_INTERN
void
buf_get_total_list_len(
/*===================*/
	ulint*		LRU_len,	/*!< out: length of all LRU lists */
	ulint*		free_len,	/*!< out: length of all free lists */
	ulint*		flush_list_len)	/*!< out: length of all flush lists */
{
	ulint		i;

	*LRU_len = 0;
	*free_len = 0;
	*flush_list_len = 0;

	for (i = 0; i < srv_buf_pool_instances; i++) {
		buf_pool_t*	buf_pool;

		buf_pool = buf_pool_from_array(i);

		*LRU_len += UT_LIST_GET_LEN(buf_pool->LRU);
		*free_len += UT_LIST_GET_LEN(buf_pool->free);
		*flush_list_len += UT_LIST_GET_LEN(buf_pool->flush_list);
	}
}

/********************************************************************//**
Get total list size in bytes from all buffer pools. */
UNIV_INTERN
void
buf_get_total_list_size_in_bytes(
/*=============================*/
	buf_pools_list_size_t*	buf_pools_list_size)	/*!< out: list sizes
							in all buffer pools */
{
	ut_ad(buf_pools_list_size);
	memset(buf_pools_list_size, 0, sizeof(*buf_pools_list_size));

	for (ulint i = 0; i < srv_buf_pool_instances; i++) {
		buf_pool_t*	buf_pool;

		buf_pool = buf_pool_from_array(i);
		/* We don't need mutex protection since this is
		for statistics purpose */
		buf_pools_list_size->LRU_bytes += buf_pool->stat.LRU_bytes;
		buf_pools_list_size->unzip_LRU_bytes +=
			UT_LIST_GET_LEN(buf_pool->unzip_LRU) * UNIV_PAGE_SIZE;
		buf_pools_list_size->flush_list_bytes +=
			buf_pool->stat.flush_list_bytes;
	}
}

/********************************************************************//**
Get total buffer pool statistics. */
UNIV_INTERN
void
buf_get_total_stat(
/*===============*/
	buf_pool_stat_t*	tot_stat)	/*!< out: buffer pool stats */
{
	ulint			i;

	memset(tot_stat, 0, sizeof(*tot_stat));

	for (i = 0; i < srv_buf_pool_instances; i++) {
		buf_pool_stat_t*buf_stat;
		buf_pool_t*	buf_pool;

		buf_pool = buf_pool_from_array(i);

		buf_stat = &buf_pool->stat;
		tot_stat->n_page_gets += buf_stat->n_page_gets;
		tot_stat->n_pages_read += buf_stat->n_pages_read;
		tot_stat->n_pages_written += buf_stat->n_pages_written;
		tot_stat->n_pages_created += buf_stat->n_pages_created;
		tot_stat->n_ra_pages_read_rnd += buf_stat->n_ra_pages_read_rnd;
		tot_stat->n_ra_pages_read += buf_stat->n_ra_pages_read;
		tot_stat->n_ra_pages_evicted += buf_stat->n_ra_pages_evicted;
		tot_stat->n_pages_made_young += buf_stat->n_pages_made_young;

		tot_stat->n_pages_not_made_young +=
			buf_stat->n_pages_not_made_young;
	}
}

/********************************************************************//**
Allocates a buffer block.
@return own: the allocated block, in state BUF_BLOCK_MEMORY */
UNIV_INTERN
buf_block_t*
buf_block_alloc(
/*============*/
	buf_pool_t*	buf_pool)	/*!< in/out: buffer pool instance,
					or NULL for round-robin selection
					of the buffer pool */
{
	buf_block_t*	block;
	ulint		index;
	static ulint	buf_pool_index;

	if (buf_pool == NULL) {
		/* We are allocating memory from any buffer pool, ensure
		we spread the grace on all buffer pool instances. */
		index = buf_pool_index++ % srv_buf_pool_instances;
		buf_pool = buf_pool_from_array(index);
	}

	block = buf_LRU_get_free_block(buf_pool);

	buf_block_set_state(block, BUF_BLOCK_MEMORY);

	return(block);
}
#endif /* !UNIV_HOTBACKUP */

/** Check if a page is all zeroes.
@param[in]	read_buf	database page
@param[in]	zip_size	ROW_FORMAT=COMPRESSED page size, or 0
@return	whether the page is all zeroes */
UNIV_INTERN
bool
buf_page_is_zeroes(const byte* read_buf, ulint zip_size)
{
	const ulint page_size = zip_size ? zip_size : UNIV_PAGE_SIZE;

	for (ulint i = 0; i < page_size; i++) {
		if (read_buf[i] != 0) {
			return(false);
		}
	}
	return(true);
}

/** Checks if the page is in crc32 checksum format.
@param[in]	read_buf	database page
@param[in]	checksum_field1	new checksum field
@param[in]	checksum_field2	old checksum field
@return true if the page is in crc32 checksum format */
UNIV_INTERN
bool
buf_page_is_checksum_valid_crc32(
	const byte*	read_buf,
	ulint		checksum_field1,
	ulint		checksum_field2)
{
	ib_uint32_t	crc32 = buf_calc_page_crc32(read_buf);

	if (!(checksum_field1 == crc32 && checksum_field2 == crc32)) {
		DBUG_PRINT("buf_checksum",
			("Page checksum crc32 not valid field1 " ULINTPF
			 " field2 " ULINTPF " crc32 %u.",
				checksum_field1, checksum_field2, crc32));
		return (false);
	}

	return (true);
}

/** Checks if the page is in innodb checksum format.
@param[in]	read_buf	database page
@param[in]	checksum_field1	new checksum field
@param[in]	checksum_field2	old checksum field
@return true if the page is in innodb checksum format */
UNIV_INTERN
bool
buf_page_is_checksum_valid_innodb(
	const byte*	read_buf,
	ulint		checksum_field1,
	ulint		checksum_field2)
{
	/* There are 2 valid formulas for
	checksum_field2 (old checksum field) which algo=innodb could have
	written to the page:

	1. Very old versions of InnoDB only stored 8 byte lsn to the
	start and the end of the page.

	2. Newer InnoDB versions store the old formula checksum
	(buf_calc_page_old_checksum()). */

	if (checksum_field2 != mach_read_from_4(read_buf + FIL_PAGE_LSN)
	    && checksum_field2 != buf_calc_page_old_checksum(read_buf)) {

		DBUG_PRINT("buf_checksum",
			("Page checksum innodb not valid field1 " ULINTPF
				" field2 " ULINTPF "crc32 " ULINTPF " lsn " ULINTPF ".",
			checksum_field1, checksum_field2, buf_calc_page_old_checksum(read_buf),
				mach_read_from_4(read_buf + FIL_PAGE_LSN)));

		return(false);
	}

	/* old field is fine, check the new field */

	/* InnoDB versions < 4.0.14 and < 4.1.1 stored the space id
	(always equal to 0), to FIL_PAGE_SPACE_OR_CHKSUM */

	if (checksum_field1 != 0
	    && checksum_field1 != buf_calc_page_new_checksum(read_buf)) {

		DBUG_PRINT("buf_checksum",
			("Page checksum innodb not valid field1 " ULINTPF
				" field2 " ULINTPF "crc32 " ULINTPF " lsn " ULINTPF ".",
			checksum_field1, checksum_field2, buf_calc_page_new_checksum(read_buf),
				mach_read_from_4(read_buf + FIL_PAGE_LSN)));

		return(false);
	}

	return(true);
}

/** Checks if the page is in none checksum format.
@param[in]	read_buf	database page
@param[in]	checksum_field1	new checksum field
@param[in]	checksum_field2	old checksum field
@return true if the page is in none checksum format */
UNIV_INTERN
bool
buf_page_is_checksum_valid_none(
	const byte*	read_buf,
	ulint		checksum_field1,
	ulint		checksum_field2)
{

	if (!(checksum_field1 == checksum_field2 && checksum_field1 == BUF_NO_CHECKSUM_MAGIC)) {
		DBUG_PRINT("buf_checksum",
			("Page checksum none not valid field1 " ULINTPF
				" field2 " ULINTPF "crc32 " ULINTPF " lsn " ULINTPF ".",
			checksum_field1, checksum_field2, BUF_NO_CHECKSUM_MAGIC,
				mach_read_from_4(read_buf + FIL_PAGE_LSN)));
	}

	return(checksum_field1 == checksum_field2
	       && checksum_field1 == BUF_NO_CHECKSUM_MAGIC);
}

/** Check if a page is corrupt.
@param[in]	check_lsn		true if LSN should be checked
@param[in]	read_buf		Page to be checked
@param[in]	zip_size		compressed size or 0
@param[in]	space			Pointer to tablespace
@return	true if corrupted, false if not */
UNIV_INTERN
bool
buf_page_is_corrupted(
	bool			check_lsn,
	const byte*		read_buf,
	ulint			zip_size,
	const fil_space_t* 	space)
{
	DBUG_EXECUTE_IF("buf_page_import_corrupt_failure", return(TRUE); );

	ulint		checksum_field1;
	ulint		checksum_field2;
<<<<<<< HEAD
	ulint 		space_id = mach_read_from_4(
		read_buf + FIL_PAGE_ARCH_LOG_NO_OR_SPACE_ID);
	ulint page_type = mach_read_from_2(
		read_buf + FIL_PAGE_TYPE);

	/* We can trust page type if page compression is set on tablespace
	flags because page compression flag means file must have been
	created with 10.1 (later than 5.5 code base). In 10.1 page
	compressed tables do not contain post compression checksum and
	FIL_PAGE_END_LSN_OLD_CHKSUM field stored. Note that space can
	be null if we are in fil_check_first_page() and first page
	is not compressed or encrypted. Page checksum is verified
	after decompression (i.e. normally pages are already
	decompressed at this stage). */
	if ((page_type == FIL_PAGE_PAGE_COMPRESSED ||
	     page_type == FIL_PAGE_PAGE_COMPRESSED_ENCRYPTED)
	    && space && FSP_FLAGS_HAS_PAGE_COMPRESSION(space->flags)) {
		return (false);
	}
=======
	ib_uint32_t	crc32 = ULINT32_UNDEFINED;
	bool		crc32_inited = false;
>>>>>>> 8e613458

	if (!zip_size
	    && memcmp(read_buf + FIL_PAGE_LSN + 4,
		      read_buf + UNIV_PAGE_SIZE
		      - FIL_PAGE_END_LSN_OLD_CHKSUM + 4, 4)) {

		/* Stored log sequence numbers at the start and the end
		of page do not match */

		ib_logf(IB_LOG_LEVEL_INFO,
			"Log sequence number at the start %lu and the end %lu do not match.",
			mach_read_from_4(read_buf + FIL_PAGE_LSN + 4),
			mach_read_from_4(read_buf + UNIV_PAGE_SIZE - FIL_PAGE_END_LSN_OLD_CHKSUM + 4));

		return(TRUE);
	}

#ifndef UNIV_HOTBACKUP
	if (check_lsn && recv_lsn_checks_on) {
		lsn_t	current_lsn;

		/* Since we are going to reset the page LSN during the import
		phase it makes no sense to spam the log with error messages. */

		if (log_peek_lsn(&current_lsn)
		    && current_lsn
		    < mach_read_from_8(read_buf + FIL_PAGE_LSN)) {
			ut_print_timestamp(stderr);

			fprintf(stderr,
				" InnoDB: Error: page %lu log sequence number"
				" " LSN_PF "\n"
				"InnoDB: is in the future! Current system "
				"log sequence number " LSN_PF ".\n"
				"InnoDB: Your database may be corrupt or "
				"you may have copied the InnoDB\n"
				"InnoDB: tablespace but not the InnoDB "
				"log files. See\n"
				"InnoDB: " REFMAN
				"forcing-innodb-recovery.html\n"
				"InnoDB: for more information.\n",
				(ulint) mach_read_from_4(
					read_buf + FIL_PAGE_OFFSET),
				(lsn_t) mach_read_from_8(
					read_buf + FIL_PAGE_LSN),
				current_lsn);
		}
	}
#endif

	/* Check whether the checksum fields have correct values */

	if (srv_checksum_algorithm == SRV_CHECKSUM_ALGORITHM_NONE) {
		return(false);
	}

	if (zip_size) {
		return(!page_zip_verify_checksum(read_buf, zip_size));
	}

	checksum_field1 = mach_read_from_4(
		read_buf + FIL_PAGE_SPACE_OR_CHKSUM);

	checksum_field2 = mach_read_from_4(
		read_buf + UNIV_PAGE_SIZE - FIL_PAGE_END_LSN_OLD_CHKSUM);

#if FIL_PAGE_LSN % 8
#error "FIL_PAGE_LSN must be 64 bit aligned"
#endif

	/* declare empty pages non-corrupted */
	if (checksum_field1 == 0 && checksum_field2 == 0
	    && *reinterpret_cast<const ib_uint64_t*>(read_buf +
						     FIL_PAGE_LSN) == 0) {
		/* make sure that the page is really empty */
		for (ulint i = 0; i < UNIV_PAGE_SIZE; i++) {
			if (read_buf[i] != 0) {
				ib_logf(IB_LOG_LEVEL_INFO,
					"Checksum fields zero but page is not empty.");

				return(true);
			}
		}

		return(false);
	}

<<<<<<< HEAD
	ulint	page_no = mach_read_from_4(read_buf + FIL_PAGE_OFFSET);

=======
>>>>>>> 8e613458
	const srv_checksum_algorithm_t	curr_algo =
		static_cast<srv_checksum_algorithm_t>(srv_checksum_algorithm);

	switch (curr_algo) {
	case SRV_CHECKSUM_ALGORITHM_STRICT_CRC32:
<<<<<<< HEAD

		if (buf_page_is_checksum_valid_crc32(read_buf,
			checksum_field1, checksum_field2)) {
			return(false);
=======
		if (buf_page_is_checksum_valid_crc32(read_buf, checksum_field1,
						     checksum_field2)) {
			return FALSE;
>>>>>>> 8e613458
		}

		return TRUE;

<<<<<<< HEAD
			return(false);
		}

		if (buf_page_is_checksum_valid_innodb(read_buf,
			checksum_field1, checksum_field2)) {
			if (curr_algo
			    == SRV_CHECKSUM_ALGORITHM_STRICT_CRC32) {
				page_warn_strict_checksum(
					curr_algo,
					SRV_CHECKSUM_ALGORITHM_INNODB,
					space_id, page_no);
			}

			return(false);
		}

		return(true);

=======
	case SRV_CHECKSUM_ALGORITHM_STRICT_INNODB:
		if (buf_page_is_checksum_valid_innodb(read_buf, checksum_field1,
						      checksum_field2)) {
			return FALSE;
		}

		return TRUE;
	case SRV_CHECKSUM_ALGORITHM_STRICT_NONE:
		if (buf_page_is_checksum_valid_none(read_buf, checksum_field1,
						    checksum_field2)) {
			return FALSE;
		}

		return TRUE;
	case SRV_CHECKSUM_ALGORITHM_CRC32:
>>>>>>> 8e613458
	case SRV_CHECKSUM_ALGORITHM_INNODB:
		/* Verify old versions of InnoDB only stored 8 byte lsn to the
		   start and end of the page. */

<<<<<<< HEAD
		if (buf_page_is_checksum_valid_innodb(read_buf,
			checksum_field1, checksum_field2)) {
			return(false);
		}
=======
		/* Since innodb_checksum_algorithm is not strict_* allow
		   any of the algos to match for the old field. */
>>>>>>> 8e613458

		if (checksum_field2
		    != mach_read_from_4(read_buf + FIL_PAGE_LSN)
		    && checksum_field2 != BUF_NO_CHECKSUM_MAGIC) {

<<<<<<< HEAD
			return(false);
		}
=======
			if (srv_checksum_algorithm
			    == SRV_CHECKSUM_ALGORITHM_CRC32) {
>>>>>>> 8e613458

				crc32 = buf_calc_page_crc32(read_buf);
				crc32_inited = true;

<<<<<<< HEAD
			return(false);
		}

		return(true);
=======
				if (checksum_field2 != crc32
				    && checksum_field2
				    != buf_calc_page_old_checksum(read_buf)) {
					return TRUE;
				}
			} else {
				ut_ad(srv_checksum_algorithm
				      == SRV_CHECKSUM_ALGORITHM_INNODB);

				if (checksum_field2
				    != buf_calc_page_old_checksum(read_buf)) {
>>>>>>> 8e613458

					crc32 = buf_calc_page_crc32(read_buf);
					crc32_inited = TRUE;

<<<<<<< HEAD
		if (buf_page_is_checksum_valid_none(read_buf,
			checksum_field1, checksum_field2)) {
			return(false);
		}

		if (buf_page_is_checksum_valid_crc32(read_buf,
			checksum_field1, checksum_field2)) {
			page_warn_strict_checksum(
				curr_algo,
				SRV_CHECKSUM_ALGORITHM_CRC32,
				space_id, page_no);
			return(false);
		}

		if (buf_page_is_checksum_valid_innodb(read_buf,
			checksum_field1, checksum_field2)) {
			page_warn_strict_checksum(
				curr_algo,
				SRV_CHECKSUM_ALGORITHM_INNODB,
				space_id, page_no);
			return(false);
		}

		return(true);
=======
					if (checksum_field2 != crc32) {
						return TRUE;
					}
				}
			}
		}

                /* Old field is fine, check the new field */

		if (checksum_field1 != 0
		    && checksum_field1 != BUF_NO_CHECKSUM_MAGIC) {

			if (srv_checksum_algorithm
			    == SRV_CHECKSUM_ALGORITHM_CRC32) {

				if (!crc32_inited) {
					crc32 = buf_calc_page_crc32(read_buf);
					crc32_inited = TRUE;
				}

				if (checksum_field1 != crc32
				    && checksum_field1
				    != buf_calc_page_new_checksum(read_buf)) {
					return TRUE;
				}
			} else {
				ut_ad(srv_checksum_algorithm
				      == SRV_CHECKSUM_ALGORITHM_INNODB);

				if (checksum_field1
				    != buf_calc_page_new_checksum(read_buf)) {

					if (!crc32_inited) {
						crc32 = buf_calc_page_crc32(
								read_buf);
						crc32_inited = TRUE;
					}

					if (checksum_field1 != crc32) {
						return TRUE;
					}
				}
			}
		}

		if (crc32_inited
		    && ((checksum_field1 == crc32
			 && checksum_field2 != crc32)
			|| (checksum_field1 != crc32
			    && checksum_field2 == crc32))) {
			return TRUE;
		}
>>>>>>> 8e613458

		break;
	case SRV_CHECKSUM_ALGORITHM_NONE:
		ut_error;
	}

<<<<<<< HEAD
	ut_error;
	return(false);
=======
	return FALSE;
>>>>>>> 8e613458
}

/** Dump a page to stderr.
@param[in]	read_buf	database page
@param[in]	zip_size	compressed page size, or 0 for uncompressed */
UNIV_INTERN
void
buf_page_print(const byte* read_buf, ulint zip_size)
{
#ifndef UNIV_HOTBACKUP
	dict_index_t*	index;
#endif /* !UNIV_HOTBACKUP */
	ulint		size = zip_size;

	if (!size) {
		size = UNIV_PAGE_SIZE;
	}

	ut_print_timestamp(stderr);
	fprintf(stderr,
		" InnoDB: Page dump in ascii and hex (%lu bytes):\n",
		size);
	ut_print_buf(stderr, read_buf, size);
	fputs("\nInnoDB: End of page dump\n", stderr);

	if (zip_size) {
		/* Print compressed page. */
		ut_print_timestamp(stderr);
		fprintf(stderr,
			" InnoDB: Compressed page type (" ULINTPF "); "
			"stored checksum in field1 " ULINTPF "; "
			"calculated checksums for field1: "
			"%s " ULINTPF ", "
			"%s " ULINTPF ", "
			"%s " ULINTPF "; "
			"page LSN " LSN_PF "; "
			"page number (if stored to page already) " ULINTPF "; "
			"space id (if stored to page already) " ULINTPF "\n",
			fil_page_get_type(read_buf),
			mach_read_from_4(read_buf + FIL_PAGE_SPACE_OR_CHKSUM),
			buf_checksum_algorithm_name(
				SRV_CHECKSUM_ALGORITHM_CRC32),
			page_zip_calc_checksum(read_buf, zip_size,
				SRV_CHECKSUM_ALGORITHM_CRC32),
			buf_checksum_algorithm_name(
				SRV_CHECKSUM_ALGORITHM_INNODB),
			page_zip_calc_checksum(read_buf, zip_size,
				SRV_CHECKSUM_ALGORITHM_INNODB),
			buf_checksum_algorithm_name(
				SRV_CHECKSUM_ALGORITHM_NONE),
			page_zip_calc_checksum(read_buf, zip_size,
				SRV_CHECKSUM_ALGORITHM_NONE),
			mach_read_from_8(read_buf + FIL_PAGE_LSN),
			mach_read_from_4(read_buf + FIL_PAGE_OFFSET),
			mach_read_from_4(read_buf
					 + FIL_PAGE_ARCH_LOG_NO_OR_SPACE_ID));
	} else {
		ut_print_timestamp(stderr);
		fprintf(stderr, " InnoDB: uncompressed page, "
			"stored checksum in field1 " ULINTPF ", "
			"calculated checksums for field1: "
			"%s " UINT32PF ", "
			"%s " ULINTPF ", "
			"%s " ULINTPF ", "

			"stored checksum in field2 " ULINTPF ", "
			"calculated checksums for field2: "
			"%s " UINT32PF ", "
			"%s " ULINTPF ", "
			"%s " ULINTPF ", "

			"page LSN " ULINTPF " " ULINTPF ", "
			"low 4 bytes of LSN at page end " ULINTPF ", "
			"page number (if stored to page already) " ULINTPF ", "
			"space id (if created with >= MySQL-4.1.1 "
			"and stored already) %lu\n",
			mach_read_from_4(read_buf + FIL_PAGE_SPACE_OR_CHKSUM),
			buf_checksum_algorithm_name(SRV_CHECKSUM_ALGORITHM_CRC32),
			buf_calc_page_crc32(read_buf),
			buf_checksum_algorithm_name(SRV_CHECKSUM_ALGORITHM_INNODB),
			buf_calc_page_new_checksum(read_buf),
			buf_checksum_algorithm_name(SRV_CHECKSUM_ALGORITHM_NONE),
			BUF_NO_CHECKSUM_MAGIC,

			mach_read_from_4(read_buf + UNIV_PAGE_SIZE
					 - FIL_PAGE_END_LSN_OLD_CHKSUM),
			buf_checksum_algorithm_name(SRV_CHECKSUM_ALGORITHM_CRC32),
			buf_calc_page_crc32(read_buf),
			buf_checksum_algorithm_name(SRV_CHECKSUM_ALGORITHM_INNODB),
			buf_calc_page_old_checksum(read_buf),
			buf_checksum_algorithm_name(SRV_CHECKSUM_ALGORITHM_NONE),
			BUF_NO_CHECKSUM_MAGIC,

			mach_read_from_4(read_buf + FIL_PAGE_LSN),
			mach_read_from_4(read_buf + FIL_PAGE_LSN + 4),
			mach_read_from_4(read_buf + UNIV_PAGE_SIZE
					 - FIL_PAGE_END_LSN_OLD_CHKSUM + 4),
			mach_read_from_4(read_buf + FIL_PAGE_OFFSET),
			mach_read_from_4(read_buf
					 + FIL_PAGE_ARCH_LOG_NO_OR_SPACE_ID));

		ulint page_type = fil_page_get_type(read_buf);

		fprintf(stderr, "InnoDB: page type %ld meaning %s\n", page_type,
			fil_get_page_type_name(page_type));
	}

#ifndef UNIV_HOTBACKUP
	if (mach_read_from_2(read_buf + TRX_UNDO_PAGE_HDR + TRX_UNDO_PAGE_TYPE)
	    == TRX_UNDO_INSERT) {
		fprintf(stderr,
			"InnoDB: Page may be an insert undo log page\n");
	} else if (mach_read_from_2(read_buf + TRX_UNDO_PAGE_HDR
				    + TRX_UNDO_PAGE_TYPE)
		   == TRX_UNDO_UPDATE) {
		fprintf(stderr,
			"InnoDB: Page may be an update undo log page\n");
	}
#endif /* !UNIV_HOTBACKUP */

	switch (fil_page_get_type(read_buf)) {
		index_id_t	index_id;
	case FIL_PAGE_INDEX:
		index_id = btr_page_get_index_id(read_buf);
		fprintf(stderr,
			"InnoDB: Page may be an index page where"
			" index id is %llu\n",
			(ullint) index_id);
#ifndef UNIV_HOTBACKUP
		index = dict_index_find_on_id_low(index_id);
		if (index) {
			fputs("InnoDB: (", stderr);
			dict_index_name_print(stderr, NULL, index);
			fputs(")\n", stderr);
		}
#endif /* !UNIV_HOTBACKUP */
		break;
	case FIL_PAGE_INODE:
		fputs("InnoDB: Page may be an 'inode' page\n", stderr);
		break;
	case FIL_PAGE_IBUF_FREE_LIST:
		fputs("InnoDB: Page may be an insert buffer free list page\n",
		      stderr);
		break;
	case FIL_PAGE_TYPE_ALLOCATED:
		fputs("InnoDB: Page may be a freshly allocated page\n",
		      stderr);
		break;
	case FIL_PAGE_IBUF_BITMAP:
		fputs("InnoDB: Page may be an insert buffer bitmap page\n",
		      stderr);
		break;
	case FIL_PAGE_TYPE_SYS:
		fputs("InnoDB: Page may be a system page\n",
		      stderr);
		break;
	case FIL_PAGE_TYPE_TRX_SYS:
		fputs("InnoDB: Page may be a transaction system page\n",
		      stderr);
		break;
	case FIL_PAGE_TYPE_FSP_HDR:
		fputs("InnoDB: Page may be a file space header page\n",
		      stderr);
		break;
	case FIL_PAGE_TYPE_XDES:
		fputs("InnoDB: Page may be an extent descriptor page\n",
		      stderr);
		break;
	case FIL_PAGE_TYPE_BLOB:
		fputs("InnoDB: Page may be a BLOB page\n",
		      stderr);
		break;
	case FIL_PAGE_TYPE_ZBLOB:
	case FIL_PAGE_TYPE_ZBLOB2:
		fputs("InnoDB: Page may be a compressed BLOB page\n",
		      stderr);
		break;
	}
}

#ifndef UNIV_HOTBACKUP

# ifdef PFS_GROUP_BUFFER_SYNC
/********************************************************************//**
This function registers mutexes and rwlocks in buffer blocks with
performance schema. If PFS_MAX_BUFFER_MUTEX_LOCK_REGISTER is
defined to be a value less than chunk->size, then only mutexes
and rwlocks in the first PFS_MAX_BUFFER_MUTEX_LOCK_REGISTER
blocks are registered. */
static
void
pfs_register_buffer_block(
/*======================*/
	buf_chunk_t*	chunk)		/*!< in/out: chunk of buffers */
{
	ulint		i;
	ulint		num_to_register;
	buf_block_t*    block;

	block = chunk->blocks;

	num_to_register = ut_min(chunk->size,
				 PFS_MAX_BUFFER_MUTEX_LOCK_REGISTER);

	for (i = 0; i < num_to_register; i++) {
		ib_mutex_t*	mutex;
		rw_lock_t*	rwlock;

#  ifdef UNIV_PFS_MUTEX
		mutex = &block->mutex;
		ut_a(!mutex->pfs_psi);
		mutex->pfs_psi = (PSI_server)
			? PSI_server->init_mutex(buffer_block_mutex_key, mutex)
			: NULL;
#  endif /* UNIV_PFS_MUTEX */

#  ifdef UNIV_PFS_RWLOCK
		rwlock = &block->lock;
		ut_a(!rwlock->pfs_psi);
		rwlock->pfs_psi = (PSI_server)
			? PSI_server->init_rwlock(buf_block_lock_key, rwlock)
			: NULL;

#   ifdef UNIV_SYNC_DEBUG
		rwlock = &block->debug_latch;
		ut_a(!rwlock->pfs_psi);
		rwlock->pfs_psi = (PSI_server)
			? PSI_server->init_rwlock(buf_block_debug_latch_key,
						  rwlock)
			: NULL;
#   endif /* UNIV_SYNC_DEBUG */

#  endif /* UNIV_PFS_RWLOCK */
		block++;
	}
}
# endif /* PFS_GROUP_BUFFER_SYNC */

/********************************************************************//**
Initializes a buffer control block when the buf_pool is created. */
static
void
buf_block_init(
/*===========*/
	buf_pool_t*	buf_pool,	/*!< in: buffer pool instance */
	buf_block_t*	block,		/*!< in: pointer to control block */
	byte*		frame)		/*!< in: pointer to buffer frame */
{
	UNIV_MEM_DESC(frame, UNIV_PAGE_SIZE);

	block->frame = frame;

	block->page.buf_pool_index = buf_pool_index(buf_pool);
	block->page.flush_type = BUF_FLUSH_LRU;
	block->page.state = BUF_BLOCK_NOT_USED;
	block->page.buf_fix_count = 0;
	block->page.io_fix = BUF_IO_NONE;
	block->page.encrypted = false;
	block->page.real_size = 0;
	block->page.write_size = 0;
	block->modify_clock = 0;
	block->page.slot = NULL;

#if defined UNIV_DEBUG_FILE_ACCESSES || defined UNIV_DEBUG
	block->page.file_page_was_freed = FALSE;
#endif /* UNIV_DEBUG_FILE_ACCESSES || UNIV_DEBUG */

	block->check_index_page_at_flush = FALSE;
	block->index = NULL;

#ifdef UNIV_DEBUG
	block->page.in_page_hash = FALSE;
	block->page.in_zip_hash = FALSE;
	block->page.in_flush_list = FALSE;
	block->page.in_free_list = FALSE;
	block->page.in_LRU_list = FALSE;
	block->in_unzip_LRU_list = FALSE;
#endif /* UNIV_DEBUG */
#if defined UNIV_AHI_DEBUG || defined UNIV_DEBUG
	block->n_pointers = 0;
#endif /* UNIV_AHI_DEBUG || UNIV_DEBUG */
	page_zip_des_init(&block->page.zip);

#if defined PFS_SKIP_BUFFER_MUTEX_RWLOCK || defined PFS_GROUP_BUFFER_SYNC
	/* If PFS_SKIP_BUFFER_MUTEX_RWLOCK is defined, skip registration
	of buffer block mutex/rwlock with performance schema. If
	PFS_GROUP_BUFFER_SYNC is defined, skip the registration
	since buffer block mutex/rwlock will be registered later in
	pfs_register_buffer_block() */

	mutex_create(PFS_NOT_INSTRUMENTED, &block->mutex, SYNC_BUF_BLOCK);
	rw_lock_create(PFS_NOT_INSTRUMENTED, &block->lock, SYNC_LEVEL_VARYING);

# ifdef UNIV_SYNC_DEBUG
	rw_lock_create(PFS_NOT_INSTRUMENTED,
		       &block->debug_latch, SYNC_NO_ORDER_CHECK);
# endif /* UNIV_SYNC_DEBUG */

#else /* PFS_SKIP_BUFFER_MUTEX_RWLOCK || PFS_GROUP_BUFFER_SYNC */
	mutex_create(buffer_block_mutex_key, &block->mutex, SYNC_BUF_BLOCK);
	rw_lock_create(buf_block_lock_key, &block->lock, SYNC_LEVEL_VARYING);

# ifdef UNIV_SYNC_DEBUG
	rw_lock_create(buf_block_debug_latch_key,
		       &block->debug_latch, SYNC_NO_ORDER_CHECK);
# endif /* UNIV_SYNC_DEBUG */
#endif /* PFS_SKIP_BUFFER_MUTEX_RWLOCK || PFS_GROUP_BUFFER_SYNC */

	ut_ad(rw_lock_validate(&(block->lock)));
}

/********************************************************************//**
Allocates a chunk of buffer frames.
@return	chunk, or NULL on failure */
static
buf_chunk_t*
buf_chunk_init(
/*===========*/
	buf_pool_t*	buf_pool,	/*!< in: buffer pool instance */
	buf_chunk_t*	chunk,		/*!< out: chunk of buffers */
	ulint		mem_size,	/*!< in: requested size in bytes */
	bool            populate)	/*!< in: virtual page preallocation */
{
	buf_block_t*	block;
	byte*		frame;
	ulint		i;
	ulint		size_target;

	/* Round down to a multiple of page size,
	although it already should be. */
	mem_size = ut_2pow_round(mem_size, UNIV_PAGE_SIZE);
	size_target = (mem_size / UNIV_PAGE_SIZE) - 1;
	/* Reserve space for the block descriptors. */
	mem_size += ut_2pow_round((mem_size / UNIV_PAGE_SIZE) * (sizeof *block)
				  + (UNIV_PAGE_SIZE - 1), UNIV_PAGE_SIZE);

	chunk->mem_size = mem_size;
	chunk->mem = os_mem_alloc_large(&chunk->mem_size, populate);

	if (UNIV_UNLIKELY(chunk->mem == NULL)) {

		return(NULL);
	}

#ifdef HAVE_LIBNUMA
	if (srv_numa_interleave) {
		int	st = mbind(chunk->mem, chunk->mem_size,
				   MPOL_INTERLEAVE,
				   numa_all_nodes_ptr->maskp,
				   numa_all_nodes_ptr->size,
				   MPOL_MF_MOVE);
		if (st != 0) {
			ib_logf(IB_LOG_LEVEL_WARN,
				"Failed to set NUMA memory policy of buffer"
				" pool page frames to MPOL_INTERLEAVE"
				" (error: %s).", strerror(errno));
		}
	}
#endif // HAVE_LIBNUMA

	/* Allocate the block descriptors from
	the start of the memory block. */
	chunk->blocks = (buf_block_t*) chunk->mem;

	/* Align a pointer to the first frame.  Note that when
	os_large_page_size is smaller than UNIV_PAGE_SIZE,
	we may allocate one fewer block than requested.  When
	it is bigger, we may allocate more blocks than requested. */

	frame = (byte*) ut_align(chunk->mem, UNIV_PAGE_SIZE);
	chunk->size = chunk->mem_size / UNIV_PAGE_SIZE
		- (frame != chunk->mem);

	/* Subtract the space needed for block descriptors. */
	{
		ulint	size = chunk->size;

		while (frame < (byte*) (chunk->blocks + size)) {
			frame += UNIV_PAGE_SIZE;
			size--;
		}

		chunk->size = size;
	}

	if (chunk->size > size_target) {
		chunk->size = size_target;
	}

	/* Init block structs and assign frames for them. Then we
	assign the frames to the first blocks (we already mapped the
	memory above). */

	block = chunk->blocks;

	for (i = chunk->size; i--; ) {

		buf_block_init(buf_pool, block, frame);
		UNIV_MEM_INVALID(block->frame, UNIV_PAGE_SIZE);

		/* Add the block to the free list */
		UT_LIST_ADD_LAST(list, buf_pool->free, (&block->page));

		ut_d(block->page.in_free_list = TRUE);
		ut_ad(buf_pool_from_block(block) == buf_pool);

		block++;
		frame += UNIV_PAGE_SIZE;
	}

#ifdef PFS_GROUP_BUFFER_SYNC
	pfs_register_buffer_block(chunk);
#endif
	return(chunk);
}

#ifdef UNIV_DEBUG
/*********************************************************************//**
Finds a block in the given buffer chunk that points to a
given compressed page.
@return	buffer block pointing to the compressed page, or NULL */
static
buf_block_t*
buf_chunk_contains_zip(
/*===================*/
	buf_chunk_t*	chunk,	/*!< in: chunk being checked */
	const void*	data)	/*!< in: pointer to compressed page */
{
	buf_block_t*	block;
	ulint		i;

	block = chunk->blocks;

	for (i = chunk->size; i--; block++) {
		if (block->page.zip.data == data) {

			return(block);
		}
	}

	return(NULL);
}

/*********************************************************************//**
Finds a block in the buffer pool that points to a
given compressed page.
@return	buffer block pointing to the compressed page, or NULL */
UNIV_INTERN
buf_block_t*
buf_pool_contains_zip(
/*==================*/
	buf_pool_t*	buf_pool,	/*!< in: buffer pool instance */
	const void*	data)		/*!< in: pointer to compressed page */
{
	ulint		n;
	buf_chunk_t*	chunk = buf_pool->chunks;

	ut_ad(buf_pool);
	for (n = buf_pool->n_chunks; n--; chunk++) {

		buf_block_t* block = buf_chunk_contains_zip(chunk, data);

		if (block) {
			return(block);
		}
	}

	return(NULL);
}
#endif /* UNIV_DEBUG */

/*********************************************************************//**
Checks that all file pages in the buffer chunk are in a replaceable state.
@return	address of a non-free block, or NULL if all freed */
static
const buf_block_t*
buf_chunk_not_freed(
/*================*/
	buf_chunk_t*	chunk)	/*!< in: chunk being checked */
{
	buf_block_t*	block;
	ulint		i;

	block = chunk->blocks;

	for (i = chunk->size; i--; block++) {
		ibool	ready;

		switch (buf_block_get_state(block)) {
		case BUF_BLOCK_POOL_WATCH:
		case BUF_BLOCK_ZIP_PAGE:
		case BUF_BLOCK_ZIP_DIRTY:
			/* The uncompressed buffer pool should never
			contain compressed block descriptors. */
			ut_error;
			break;
		case BUF_BLOCK_NOT_USED:
		case BUF_BLOCK_READY_FOR_USE:
		case BUF_BLOCK_MEMORY:
		case BUF_BLOCK_REMOVE_HASH:
			/* Skip blocks that are not being used for
			file pages. */
			break;
		case BUF_BLOCK_FILE_PAGE:
			mutex_enter(&block->mutex);
			ready = buf_flush_ready_for_replace(&block->page);
			mutex_exit(&block->mutex);

			if (UNIV_UNLIKELY(block->page.is_corrupt)) {
				/* corrupt page may remain, it can be
				skipped */
				break;
			}

			if (!ready) {

				return(block);
			}

			break;
		}
	}

	return(NULL);
}

/********************************************************************//**
Set buffer pool size variables after resizing it */
static
void
buf_pool_set_sizes(void)
/*====================*/
{
	ulint	i;
	ulint	curr_size = 0;

	for (i = 0; i < srv_buf_pool_instances; i++) {
		buf_pool_t*	buf_pool;

		buf_pool = buf_pool_from_array(i);
		curr_size += buf_pool->curr_pool_size;
	}

	srv_buf_pool_curr_size = curr_size;
	srv_buf_pool_old_size = srv_buf_pool_size;
}

/********************************************************************//**
Initialize a buffer pool instance.
@return DB_SUCCESS if all goes well. */
UNIV_INTERN
ulint
buf_pool_init_instance(
/*===================*/
	buf_pool_t*	buf_pool,	/*!< in: buffer pool instance */
	ulint		buf_pool_size,	/*!< in: size in bytes */
	bool		populate,	/*!< in: virtual page preallocation */
	ulint		instance_no)	/*!< in: id of the instance */
{
	ulint		i;
	buf_chunk_t*	chunk;

	/* 1. Initialize general fields
	------------------------------- */
	mutex_create(buf_pool_LRU_list_mutex_key,
		     &buf_pool->LRU_list_mutex, SYNC_BUF_LRU_LIST);
	mutex_create(buf_pool_free_list_mutex_key,
		     &buf_pool->free_list_mutex, SYNC_BUF_FREE_LIST);
	mutex_create(buf_pool_zip_free_mutex_key,
		     &buf_pool->zip_free_mutex, SYNC_BUF_ZIP_FREE);
	mutex_create(buf_pool_zip_hash_mutex_key,
		     &buf_pool->zip_hash_mutex, SYNC_BUF_ZIP_HASH);
	mutex_create(buf_pool_zip_mutex_key,
		     &buf_pool->zip_mutex, SYNC_BUF_BLOCK);
	mutex_create(buf_pool_flush_state_mutex_key,
		     &buf_pool->flush_state_mutex, SYNC_BUF_FLUSH_STATE);

	if (buf_pool_size > 0) {
		buf_pool->n_chunks = 1;

		buf_pool->chunks = chunk =
			(buf_chunk_t*) mem_zalloc(sizeof *chunk);

		if (!buf_chunk_init(buf_pool, chunk, buf_pool_size, populate)) {
			mem_free(chunk);
			mem_free(buf_pool);

			return(DB_ERROR);
		}

		buf_pool->instance_no = instance_no;
		buf_pool->old_pool_size = buf_pool_size;
		buf_pool->curr_size = chunk->size;
		buf_pool->read_ahead_area
			= ut_min(64, ut_2_power_up(buf_pool->curr_size / 32));
		buf_pool->curr_pool_size = buf_pool->curr_size * UNIV_PAGE_SIZE;

		/* Number of locks protecting page_hash must be a
		power of two */
		srv_n_page_hash_locks = static_cast<ulong>(
				 ut_2_power_up(srv_n_page_hash_locks));
		ut_a(srv_n_page_hash_locks != 0);
		ut_a(srv_n_page_hash_locks <= MAX_PAGE_HASH_LOCKS);

		buf_pool->page_hash = ib_create(2 * buf_pool->curr_size,
						srv_n_page_hash_locks,
						MEM_HEAP_FOR_PAGE_HASH,
						SYNC_BUF_PAGE_HASH);

		buf_pool->zip_hash = hash_create(2 * buf_pool->curr_size);

		buf_pool->last_printout_time = ut_time();
	}
	/* 2. Initialize flushing fields
	-------------------------------- */

	mutex_create(flush_list_mutex_key, &buf_pool->flush_list_mutex,
		     SYNC_BUF_FLUSH_LIST);

	for (i = BUF_FLUSH_LRU; i < BUF_FLUSH_N_TYPES; i++) {
		buf_pool->no_flush[i] = os_event_create();
	}

	buf_pool->watch = (buf_page_t*) mem_zalloc(
		sizeof(*buf_pool->watch) * BUF_POOL_WATCH_SIZE);

	/* All fields are initialized by mem_zalloc(). */

	/* Initialize the temporal memory array and slots */
	buf_pool->tmp_arr = (buf_tmp_array_t *)mem_zalloc(sizeof(buf_tmp_array_t));
	ulint n_slots = (srv_n_read_io_threads + srv_n_write_io_threads) * (8 * OS_AIO_N_PENDING_IOS_PER_THREAD);
	buf_pool->tmp_arr->n_slots = n_slots;
	buf_pool->tmp_arr->slots = (buf_tmp_buffer_t*)mem_zalloc(sizeof(buf_tmp_buffer_t) * n_slots);

	buf_pool->try_LRU_scan = TRUE;

	DBUG_EXECUTE_IF("buf_pool_init_instance_force_oom",
		return(DB_ERROR); );

	return(DB_SUCCESS);
}

/********************************************************************//**
free one buffer pool instance */
static
void
buf_pool_free_instance(
/*===================*/
	buf_pool_t*	buf_pool)	/* in,own: buffer pool instance
					to free */
{
	buf_chunk_t*	chunk;
	buf_chunk_t*	chunks;
	buf_page_t*	bpage;
	ulint		i;

	bpage = UT_LIST_GET_LAST(buf_pool->LRU);
	while (bpage != NULL) {
		buf_page_t*	prev_bpage = UT_LIST_GET_PREV(LRU, bpage);
		enum buf_page_state	state = buf_page_get_state(bpage);

		ut_ad(buf_page_in_file(bpage));
		ut_ad(bpage->in_LRU_list);

		if (state != BUF_BLOCK_FILE_PAGE) {
			/* We must not have any dirty block except
			when doing a fast shutdown. */
			ut_ad(state == BUF_BLOCK_ZIP_PAGE
			      || srv_fast_shutdown == 2);
			buf_page_free_descriptor(bpage);
		}

		bpage = prev_bpage;
	}

	mem_free(buf_pool->watch);
	buf_pool->watch = NULL;

	for (i = BUF_FLUSH_LRU; i < BUF_FLUSH_N_TYPES; i++) {
		os_event_free(buf_pool->no_flush[i]);
	}
	mutex_free(&buf_pool->LRU_list_mutex);
	mutex_free(&buf_pool->free_list_mutex);
	mutex_free(&buf_pool->zip_free_mutex);
	mutex_free(&buf_pool->zip_hash_mutex);
	mutex_free(&buf_pool->zip_mutex);
	mutex_free(&buf_pool->flush_state_mutex);
	mutex_free(&buf_pool->flush_list_mutex);

	chunks = buf_pool->chunks;
	chunk = chunks + buf_pool->n_chunks;

	while (--chunk >= chunks) {
		buf_block_t* block = chunk->blocks;
		for (i = 0; i < chunk->size; i++, block++) {
			mutex_free(&block->mutex);
			rw_lock_free(&block->lock);
#ifdef UNIV_SYNC_DEBUG
			rw_lock_free(&block->debug_latch);
#endif
		}
		os_mem_free_large(chunk->mem, chunk->mem_size);
	}

	mem_free(buf_pool->chunks);
	ha_clear(buf_pool->page_hash);
	hash_table_free(buf_pool->page_hash);
	hash_table_free(buf_pool->zip_hash);

	/* Free all used temporary slots */
	if (buf_pool->tmp_arr) {
		for(ulint i = 0; i < buf_pool->tmp_arr->n_slots; i++) {
			buf_tmp_buffer_t* slot = &(buf_pool->tmp_arr->slots[i]);
			if (slot && slot->crypt_buf) {
				aligned_free(slot->crypt_buf);
				slot->crypt_buf = NULL;
			}

			if (slot && slot->comp_buf) {
				aligned_free(slot->comp_buf);
				slot->comp_buf = NULL;
			}
		}
	}

	mem_free(buf_pool->tmp_arr->slots);
	mem_free(buf_pool->tmp_arr);
	buf_pool->tmp_arr = NULL;
}

/********************************************************************//**
Creates the buffer pool.
@return	DB_SUCCESS if success, DB_ERROR if not enough memory or error */
UNIV_INTERN
dberr_t
buf_pool_init(
/*==========*/
	ulint	total_size,	/*!< in: size of the total pool in bytes */
	bool	populate,	/*!< in: virtual page preallocation */
	ulint	n_instances)	/*!< in: number of instances */
{
	ulint		i;
	const ulint	size	= total_size / n_instances;

	ut_ad(n_instances > 0);
	ut_ad(n_instances <= MAX_BUFFER_POOLS);
	ut_ad(n_instances == srv_buf_pool_instances);

#ifdef HAVE_LIBNUMA
	if (srv_numa_interleave) {
		ib_logf(IB_LOG_LEVEL_INFO,
			"Setting NUMA memory policy to MPOL_INTERLEAVE");
		if (set_mempolicy(MPOL_INTERLEAVE,
				  numa_all_nodes_ptr->maskp,
				  numa_all_nodes_ptr->size) != 0) {
			ib_logf(IB_LOG_LEVEL_WARN,
				"Failed to set NUMA memory policy to"
				" MPOL_INTERLEAVE (error: %s).",
				strerror(errno));
		}
	}
#endif // HAVE_LIBNUMA

	buf_pool_ptr = (buf_pool_t*) mem_zalloc(
		n_instances * sizeof *buf_pool_ptr);

	for (i = 0; i < n_instances; i++) {
		buf_pool_t*	ptr	= &buf_pool_ptr[i];

		if (buf_pool_init_instance(ptr, size, populate, i) != DB_SUCCESS) {

			/* Free all the instances created so far. */
			buf_pool_free(i);

			return(DB_ERROR);
		}
	}

	buf_pool_set_sizes();
	buf_LRU_old_ratio_update(100 * 3/ 8, FALSE);

	btr_search_sys_create(buf_pool_get_curr_size() / sizeof(void*) / 64);

#ifdef HAVE_LIBNUMA
	if (srv_numa_interleave) {
		ib_logf(IB_LOG_LEVEL_INFO,
			"Setting NUMA memory policy to MPOL_DEFAULT");
		if (set_mempolicy(MPOL_DEFAULT, NULL, 0) != 0) {
			ib_logf(IB_LOG_LEVEL_WARN,
				"Failed to set NUMA memory policy to"
				" MPOL_DEFAULT (error: %s).", strerror(errno));
		}
	}
#endif // HAVE_LIBNUMA

	return(DB_SUCCESS);
}

/********************************************************************//**
Frees the buffer pool at shutdown.  This must not be invoked before
freeing all mutexes. */
UNIV_INTERN
void
buf_pool_free(
/*==========*/
	ulint	n_instances)	/*!< in: numbere of instances to free */
{
	ulint	i;

	for (i = 0; i < n_instances; i++) {
		buf_pool_free_instance(buf_pool_from_array(i));
	}

	mem_free(buf_pool_ptr);
	buf_pool_ptr = NULL;
}

/********************************************************************//**
Clears the adaptive hash index on all pages in the buffer pool. */
UNIV_INTERN
void
buf_pool_clear_hash_index(void)
/*===========================*/
{
	ulint	p;

#ifdef UNIV_SYNC_DEBUG
	ut_ad(btr_search_own_all(RW_LOCK_EX));
#endif /* UNIV_SYNC_DEBUG */
	ut_ad(!btr_search_enabled);

	for (p = 0; p < srv_buf_pool_instances; p++) {
		buf_pool_t*	buf_pool = buf_pool_from_array(p);
		buf_chunk_t*	chunks	= buf_pool->chunks;
		buf_chunk_t*	chunk	= chunks + buf_pool->n_chunks;

		while (--chunk >= chunks) {
			buf_block_t*	block	= chunk->blocks;
			ulint		i	= chunk->size;

			for (; i--; block++) {
				dict_index_t*	index	= block->index;

				/* We can set block->index = NULL
				when we have an x-latch on btr_search_latch;
				see the comment in buf0buf.h */

				if (!index) {
					/* Not hashed */
					continue;
				}

				block->index = NULL;
# if defined UNIV_AHI_DEBUG || defined UNIV_DEBUG
				block->n_pointers = 0;
# endif /* UNIV_AHI_DEBUG || UNIV_DEBUG */
			}
		}
	}
}

/********************************************************************//**
Relocate a buffer control block.  Relocates the block on the LRU list
and in buf_pool->page_hash.  Does not relocate bpage->list.
The caller must take care of relocating bpage->list. */
UNIV_INTERN
void
buf_relocate(
/*=========*/
	buf_page_t*	bpage,	/*!< in/out: control block being relocated;
				buf_page_get_state(bpage) must be
				BUF_BLOCK_ZIP_DIRTY or BUF_BLOCK_ZIP_PAGE */
	buf_page_t*	dpage)	/*!< in/out: destination control block */
{
	buf_page_t*	b;
	ulint		fold;
	buf_pool_t*	buf_pool = buf_pool_from_bpage(bpage);

	fold = buf_page_address_fold(bpage->space, bpage->offset);

	ut_ad(mutex_own(&buf_pool->LRU_list_mutex));
	ut_ad(buf_page_hash_lock_held_x(buf_pool, bpage));
	ut_ad(mutex_own(buf_page_get_mutex(bpage)));
	ut_a(buf_page_get_io_fix(bpage) == BUF_IO_NONE);
	ut_a(bpage->buf_fix_count == 0);
	ut_ad(bpage->in_LRU_list);
	ut_ad(!bpage->in_zip_hash);
	ut_ad(bpage->in_page_hash);
	ut_ad(bpage == buf_page_hash_get_low(buf_pool,
					     bpage->space,
					     bpage->offset,
					     fold));

	ut_ad(!buf_pool_watch_is_sentinel(buf_pool, bpage));
#ifdef UNIV_DEBUG
	switch (buf_page_get_state(bpage)) {
	case BUF_BLOCK_POOL_WATCH:
	case BUF_BLOCK_NOT_USED:
	case BUF_BLOCK_READY_FOR_USE:
	case BUF_BLOCK_FILE_PAGE:
	case BUF_BLOCK_MEMORY:
	case BUF_BLOCK_REMOVE_HASH:
		ut_error;
	case BUF_BLOCK_ZIP_DIRTY:
	case BUF_BLOCK_ZIP_PAGE:
		break;
	}
#endif /* UNIV_DEBUG */

	new (dpage) buf_page_t(*bpage);

	ut_d(bpage->in_LRU_list = FALSE);
	ut_d(bpage->in_page_hash = FALSE);

	/* relocate buf_pool->LRU */
	b = UT_LIST_GET_PREV(LRU, bpage);
	UT_LIST_REMOVE(LRU, buf_pool->LRU, bpage);

	if (b) {
		UT_LIST_INSERT_AFTER(LRU, buf_pool->LRU, b, dpage);
	} else {
		UT_LIST_ADD_FIRST(LRU, buf_pool->LRU, dpage);
	}

	if (UNIV_UNLIKELY(buf_pool->LRU_old == bpage)) {
		buf_pool->LRU_old = dpage;
#ifdef UNIV_LRU_DEBUG
		/* buf_pool->LRU_old must be the first item in the LRU list
		whose "old" flag is set. */
		ut_a(buf_pool->LRU_old->old);
		ut_a(!UT_LIST_GET_PREV(LRU, buf_pool->LRU_old)
		     || !UT_LIST_GET_PREV(LRU, buf_pool->LRU_old)->old);
		ut_a(!UT_LIST_GET_NEXT(LRU, buf_pool->LRU_old)
		     || UT_LIST_GET_NEXT(LRU, buf_pool->LRU_old)->old);
	} else {
		/* Check that the "old" flag is consistent in
		the block and its neighbours. */
		buf_page_set_old(dpage, buf_page_is_old(dpage));
#endif /* UNIV_LRU_DEBUG */
	}

        ut_d(UT_LIST_VALIDATE(
		LRU, buf_page_t, buf_pool->LRU, CheckInLRUList()));

	/* relocate buf_pool->page_hash */
	HASH_DELETE(buf_page_t, hash, buf_pool->page_hash, fold, bpage);
	HASH_INSERT(buf_page_t, hash, buf_pool->page_hash, fold, dpage);
}

/********************************************************************//**
Determine if a block is a sentinel for a buffer pool watch.
@return	TRUE if a sentinel for a buffer pool watch, FALSE if not */
UNIV_INTERN
ibool
buf_pool_watch_is_sentinel(
/*=======================*/
	buf_pool_t*		buf_pool,	/*!< buffer pool instance */
	const buf_page_t*	bpage)		/*!< in: block */
{
	/* We must also own the appropriate hash lock. */
	ut_ad(buf_page_hash_lock_held_s_or_x(buf_pool, bpage));
	ut_ad(buf_page_in_file(bpage));

	if (bpage < &buf_pool->watch[0]
	    || bpage >= &buf_pool->watch[BUF_POOL_WATCH_SIZE]) {

		ut_ad(buf_page_get_state(bpage) != BUF_BLOCK_ZIP_PAGE
		      || bpage->zip.data != NULL);

		return(FALSE);
	}

	ut_ad(buf_page_get_state(bpage) == BUF_BLOCK_ZIP_PAGE);
	ut_ad(!bpage->in_zip_hash);
	ut_ad(bpage->in_page_hash);
	ut_ad(bpage->zip.data == NULL);
	ut_ad(bpage->buf_fix_count > 0);
	return(TRUE);
}

/****************************************************************//**
Add watch for the given page to be read in. Caller must have
appropriate hash_lock for the bpage and hold the LRU list mutex to avoid a race
condition with buf_LRU_free_page inserting the same page into the page hash.
This function may release the hash_lock and reacquire it.
@return NULL if watch set, block if the page is in the buffer pool */
UNIV_INTERN
buf_page_t*
buf_pool_watch_set(
/*===============*/
	ulint	space,	/*!< in: space id */
	ulint	offset,	/*!< in: page number */
	ulint	fold)	/*!< in: buf_page_address_fold(space, offset) */
{
	buf_page_t*	bpage;
	ulint		i;
	buf_pool_t*	buf_pool = buf_pool_get(space, offset);
	prio_rw_lock_t*	hash_lock;

	ut_ad(mutex_own(&buf_pool->LRU_list_mutex));

	hash_lock = buf_page_hash_lock_get(buf_pool, fold);

#ifdef UNIV_SYNC_DEBUG
	ut_ad(rw_lock_own(hash_lock, RW_LOCK_EX));
#endif /* UNIV_SYNC_DEBUG */

	bpage = buf_page_hash_get_low(buf_pool, space, offset, fold);

	if (bpage != NULL) {
page_found:
		if (!buf_pool_watch_is_sentinel(buf_pool, bpage)) {
			/* The page was loaded meanwhile. */
			return(bpage);
		}

		/* Add to an existing watch. */
#ifdef PAGE_ATOMIC_REF_COUNT
		os_atomic_increment_uint32(&bpage->buf_fix_count, 1);
#else
		++bpage->buf_fix_count;
#endif /* PAGE_ATOMIC_REF_COUNT */
		return(NULL);
	}

	/* From this point this function becomes fairly heavy in terms
	of latching. We acquire all the hash_locks. They are needed
	because we don't want to read any stale information in
	buf_pool->watch[]. However, it is not in the critical code path
	as this function will be called only by the purge thread. */


	/* To obey latching order first release the hash_lock. */
	rw_lock_x_unlock(hash_lock);

	hash_lock_x_all(buf_pool->page_hash);

	/* We have to recheck that the page
	was not loaded or a watch set by some other
	purge thread. This is because of the small
	time window between when we release the
	hash_lock to acquire all the hash locks above. */

	bpage = buf_page_hash_get_low(buf_pool, space, offset, fold);
	if (UNIV_LIKELY_NULL(bpage)) {
		hash_unlock_x_all_but(buf_pool->page_hash, hash_lock);
		goto page_found;
	}

	/* The maximum number of purge threads should never exceed
	BUF_POOL_WATCH_SIZE. So there is no way for purge thread
	instance to hold a watch when setting another watch. */
	for (i = 0; i < BUF_POOL_WATCH_SIZE; i++) {
		bpage = &buf_pool->watch[i];

		ut_ad(bpage->access_time == 0);
		ut_ad(bpage->newest_modification == 0);
		ut_ad(bpage->oldest_modification == 0);
		ut_ad(bpage->zip.data == NULL);
		ut_ad(!bpage->in_zip_hash);

		switch (bpage->state) {
		case BUF_BLOCK_POOL_WATCH:
			ut_ad(!bpage->in_page_hash);
			ut_ad(bpage->buf_fix_count == 0);

			bpage->state = BUF_BLOCK_ZIP_PAGE;
			bpage->space = static_cast<ib_uint32_t>(space);
			bpage->offset = static_cast<ib_uint32_t>(offset);
			bpage->buf_fix_count = 1;
			bpage->buf_pool_index = buf_pool_index(buf_pool);

			ut_d(bpage->in_page_hash = TRUE);
			HASH_INSERT(buf_page_t, hash, buf_pool->page_hash,
				    fold, bpage);

			/* Once the sentinel is in the page_hash we can
			safely release all locks except just the
			relevant hash_lock */
			hash_unlock_x_all_but(buf_pool->page_hash,
						hash_lock);

			return(NULL);
		case BUF_BLOCK_ZIP_PAGE:
			ut_ad(bpage->in_page_hash);
			ut_ad(bpage->buf_fix_count > 0);
			break;
		default:
			ut_error;
		}
	}

	/* Allocation failed.  Either the maximum number of purge
	threads should never exceed BUF_POOL_WATCH_SIZE, or this code
	should be modified to return a special non-NULL value and the
	caller should purge the record directly. */
	ut_error;

	/* Fix compiler warning */
	return(NULL);
}

/****************************************************************//**
Remove the sentinel block for the watch before replacing it with a real block.
buf_page_watch_clear() or buf_page_watch_occurred() will notice that
the block has been replaced with the real block.
@return reference count, to be added to the replacement block */
static
void
buf_pool_watch_remove(
/*==================*/
	buf_pool_t*	buf_pool,	/*!< buffer pool instance */
	ulint		fold,		/*!< in: buf_page_address_fold(
					space, offset) */
	buf_page_t*	watch)		/*!< in/out: sentinel for watch */
{
#ifdef UNIV_SYNC_DEBUG
	/* We must also own the appropriate hash_bucket mutex. */
	prio_rw_lock_t* hash_lock = buf_page_hash_lock_get(buf_pool, fold);
	ut_ad(rw_lock_own(hash_lock, RW_LOCK_EX));
#endif /* UNIV_SYNC_DEBUG */

	ut_ad(buf_page_get_state(watch) == BUF_BLOCK_ZIP_PAGE);

	HASH_DELETE(buf_page_t, hash, buf_pool->page_hash, fold, watch);
	ut_d(watch->in_page_hash = FALSE);
	watch->buf_fix_count = 0;
	watch->state = BUF_BLOCK_POOL_WATCH;
}

/****************************************************************//**
Stop watching if the page has been read in.
buf_pool_watch_set(space,offset) must have returned NULL before. */
UNIV_INTERN
void
buf_pool_watch_unset(
/*=================*/
	ulint	space,	/*!< in: space id */
	ulint	offset)	/*!< in: page number */
{
	buf_page_t*	bpage;
	buf_pool_t*	buf_pool = buf_pool_get(space, offset);
	ulint		fold = buf_page_address_fold(space, offset);
	prio_rw_lock_t*	hash_lock = buf_page_hash_lock_get(buf_pool, fold);

	rw_lock_x_lock(hash_lock);

	/* The page must exist because buf_pool_watch_set() increments
	buf_fix_count. */

	bpage = buf_page_hash_get_low(buf_pool, space, offset, fold);

	if (!buf_pool_watch_is_sentinel(buf_pool, bpage)) {
		buf_block_unfix(reinterpret_cast<buf_block_t*>(bpage));
	} else {

		ut_ad(bpage->buf_fix_count > 0);

#ifdef PAGE_ATOMIC_REF_COUNT
		os_atomic_decrement_uint32(&bpage->buf_fix_count, 1);
#else
		--bpage->buf_fix_count;
#endif /* PAGE_ATOMIC_REF_COUNT */

		if (bpage->buf_fix_count == 0) {
			buf_pool_watch_remove(buf_pool, fold, bpage);
		}
	}

	rw_lock_x_unlock(hash_lock);
}

/****************************************************************//**
Check if the page has been read in.
This may only be called after buf_pool_watch_set(space,offset)
has returned NULL and before invoking buf_pool_watch_unset(space,offset).
@return	FALSE if the given page was not read in, TRUE if it was */
UNIV_INTERN
ibool
buf_pool_watch_occurred(
/*====================*/
	ulint	space,	/*!< in: space id */
	ulint	offset)	/*!< in: page number */
{
	ibool		ret;
	buf_page_t*	bpage;
	buf_pool_t*	buf_pool = buf_pool_get(space, offset);
	ulint		fold	= buf_page_address_fold(space, offset);
	prio_rw_lock_t*	hash_lock = buf_page_hash_lock_get(buf_pool,
							     fold);

	rw_lock_s_lock(hash_lock);

	/* The page must exist because buf_pool_watch_set()
	increments buf_fix_count. */
	bpage = buf_page_hash_get_low(buf_pool, space, offset, fold);

	ret = !buf_pool_watch_is_sentinel(buf_pool, bpage);
	rw_lock_s_unlock(hash_lock);

	return(ret);
}

/********************************************************************//**
Moves a page to the start of the buffer pool LRU list. This high-level
function can be used to prevent an important page from slipping out of
the buffer pool. */
UNIV_INTERN
void
buf_page_make_young(
/*================*/
	buf_page_t*	bpage)	/*!< in: buffer block of a file page */
{
	buf_pool_t*	buf_pool = buf_pool_from_bpage(bpage);

	ut_ad(!mutex_own(&buf_pool->LRU_list_mutex));
	mutex_enter(&buf_pool->LRU_list_mutex);

	ut_a(buf_page_in_file(bpage));

	buf_LRU_make_block_young(bpage);

	mutex_exit(&buf_pool->LRU_list_mutex);
}

/********************************************************************//**
Moves a page to the start of the buffer pool LRU list if it is too old.
This high-level function can be used to prevent an important page from
slipping out of the buffer pool. */
static
void
buf_page_make_young_if_needed(
/*==========================*/
	buf_page_t*	bpage)		/*!< in/out: buffer block of a
					file page */
{
	ut_a(buf_page_in_file(bpage));

	if (buf_page_peek_if_too_old(bpage)) {
		buf_page_make_young(bpage);
	}
}

/********************************************************************//**
Resets the check_index_page_at_flush field of a page if found in the buffer
pool. */
UNIV_INTERN
void
buf_reset_check_index_page_at_flush(
/*================================*/
	ulint	space,	/*!< in: space id */
	ulint	offset)	/*!< in: page number */
{
	buf_block_t*	block;
	buf_pool_t*	buf_pool = buf_pool_get(space, offset);

	block = (buf_block_t*) buf_page_hash_get(buf_pool, space, offset);

	if (block && buf_block_get_state(block) == BUF_BLOCK_FILE_PAGE) {
		ut_ad(!buf_pool_watch_is_sentinel(buf_pool, &block->page));
		block->check_index_page_at_flush = FALSE;
	}
}

#if defined UNIV_DEBUG_FILE_ACCESSES || defined UNIV_DEBUG
/********************************************************************//**
Sets file_page_was_freed TRUE if the page is found in the buffer pool.
This function should be called when we free a file page and want the
debug version to check that it is not accessed any more unless
reallocated.
@return	control block if found in page hash table, otherwise NULL */
UNIV_INTERN
buf_page_t*
buf_page_set_file_page_was_freed(
/*=============================*/
	ulint	space,	/*!< in: space id */
	ulint	offset)	/*!< in: page number */
{
	buf_page_t*	bpage;
	buf_pool_t*	buf_pool = buf_pool_get(space, offset);
	prio_rw_lock_t*	hash_lock;

	bpage = buf_page_hash_get_s_locked(buf_pool, space, offset,
					   &hash_lock);

	if (bpage) {
		ib_mutex_t*	block_mutex = buf_page_get_mutex(bpage);
		ut_ad(!buf_pool_watch_is_sentinel(buf_pool, bpage));
		mutex_enter(block_mutex);
		rw_lock_s_unlock(hash_lock);
		/* bpage->file_page_was_freed can already hold
		when this code is invoked from dict_drop_index_tree() */
		bpage->file_page_was_freed = TRUE;
		mutex_exit(block_mutex);
	}

	return(bpage);
}

/********************************************************************//**
Sets file_page_was_freed FALSE if the page is found in the buffer pool.
This function should be called when we free a file page and want the
debug version to check that it is not accessed any more unless
reallocated.
@return	control block if found in page hash table, otherwise NULL */
UNIV_INTERN
buf_page_t*
buf_page_reset_file_page_was_freed(
/*===============================*/
	ulint	space,	/*!< in: space id */
	ulint	offset)	/*!< in: page number */
{
	buf_page_t*	bpage;
	buf_pool_t*	buf_pool = buf_pool_get(space, offset);
	prio_rw_lock_t*	hash_lock;

	bpage = buf_page_hash_get_s_locked(buf_pool, space, offset,
					   &hash_lock);
	if (bpage) {
		ib_mutex_t*	block_mutex = buf_page_get_mutex(bpage);
		ut_ad(!buf_pool_watch_is_sentinel(buf_pool, bpage));
		mutex_enter(block_mutex);
		rw_lock_s_unlock(hash_lock);
		bpage->file_page_was_freed = FALSE;
		mutex_exit(block_mutex);
	}

	return(bpage);
}
#endif /* UNIV_DEBUG_FILE_ACCESSES || UNIV_DEBUG */

/********************************************************************//**
Attempts to discard the uncompressed frame of a compressed page. The
caller should not be holding any mutexes when this function is called.
@return	TRUE if successful, FALSE otherwise. */
static
void
buf_block_try_discard_uncompressed(
/*===============================*/
	ulint		space,	/*!< in: space id */
	ulint		offset)	/*!< in: page number */
{
	buf_page_t*	bpage;
	buf_pool_t*	buf_pool = buf_pool_get(space, offset);

	/* Since we need to acquire buf_pool->LRU_list_mutex to discard
	the uncompressed frame and because page_hash mutex resides below
	buf_pool->LRU_list_mutex in sync ordering therefore we must first
	release the page_hash mutex. This means that the block in question
	can move out of page_hash. Therefore we need to check again if the
	block is still in page_hash. */

	mutex_enter(&buf_pool->LRU_list_mutex);

	bpage = buf_page_hash_get(buf_pool, space, offset);

	if (bpage) {

		ib_mutex_t* block_mutex = buf_page_get_mutex(bpage);

		mutex_enter(block_mutex);

		if (buf_LRU_free_page(bpage, false)) {

			mutex_exit(block_mutex);
			return;
		}
		mutex_exit(block_mutex);
	}

	mutex_exit(&buf_pool->LRU_list_mutex);
}

/********************************************************************//**
Get read access to a compressed page (usually of type
FIL_PAGE_TYPE_ZBLOB or FIL_PAGE_TYPE_ZBLOB2).
The page must be released with buf_page_release_zip().
NOTE: the page is not protected by any latch.  Mutual exclusion has to
be implemented at a higher level.  In other words, all possible
accesses to a given page through this function must be protected by
the same set of mutexes or latches.
@return	pointer to the block */
UNIV_INTERN
buf_page_t*
buf_page_get_zip(
/*=============*/
	ulint		space,	/*!< in: space id */
	ulint		zip_size,/*!< in: compressed page size */
	ulint		offset)	/*!< in: page number */
{
	buf_page_t*	bpage;
	ib_mutex_t*	block_mutex;
	prio_rw_lock_t*	hash_lock;
	ibool		discard_attempted = FALSE;
	ibool		must_read;
	trx_t*		trx = NULL;
	ulint		sec;
	ulint		ms;
	ib_uint64_t	start_time;
	ib_uint64_t	finish_time;
	buf_pool_t*	buf_pool = buf_pool_get(space, offset);

	if (UNIV_UNLIKELY(innobase_get_slow_log())) {
		trx = innobase_get_trx();
	}
	buf_pool->stat.n_page_gets++;

	for (;;) {
lookup:

		/* The following call will also grab the page_hash
		mutex if the page is found. */
		bpage = buf_page_hash_get_s_locked(buf_pool, space,
						offset, &hash_lock);
		if (bpage) {
			ut_ad(!buf_pool_watch_is_sentinel(buf_pool, bpage));
			break;
		}

		/* Page not in buf_pool: needs to be read from file */

		ut_ad(!hash_lock);
		dberr_t err = buf_read_page(space, zip_size, offset, trx);

		if (err != DB_SUCCESS) {
			ib_logf(IB_LOG_LEVEL_ERROR,
				"Reading compressed page " ULINTPF
				":" ULINTPF
				" failed with error: %s.",
				space, offset, ut_strerr(err));

			goto err_exit;
		}

#if defined UNIV_DEBUG || defined UNIV_BUF_DEBUG
		ut_a(++buf_dbg_counter % 5771 || buf_validate());
#endif /* UNIV_DEBUG || UNIV_BUF_DEBUG */
	}

	ut_ad(buf_page_hash_lock_held_s(buf_pool, bpage));

	if (!bpage->zip.data) {
		/* There is no compressed page. */
err_exit:
		rw_lock_s_unlock(hash_lock);
		return(NULL);
	}

	if (UNIV_UNLIKELY(bpage->is_corrupt && srv_pass_corrupt_table <= 1)) {

		rw_lock_s_unlock(hash_lock);

		return(NULL);
	}

	ut_ad(!buf_pool_watch_is_sentinel(buf_pool, bpage));

	switch (buf_page_get_state(bpage)) {
	case BUF_BLOCK_POOL_WATCH:
	case BUF_BLOCK_NOT_USED:
	case BUF_BLOCK_READY_FOR_USE:
	case BUF_BLOCK_MEMORY:
	case BUF_BLOCK_REMOVE_HASH:
		ut_error;

	case BUF_BLOCK_ZIP_PAGE:
	case BUF_BLOCK_ZIP_DIRTY:
		block_mutex = &buf_pool->zip_mutex;
		mutex_enter(block_mutex);
#ifdef PAGE_ATOMIC_REF_COUNT
		os_atomic_increment_uint32(&bpage->buf_fix_count, 1);
#else
		++bpage->buf_fix_count;
#endif /* PAGE_ATOMIC_REF_COUNT */
		goto got_block;
	case BUF_BLOCK_FILE_PAGE:
		/* Discard the uncompressed page frame if possible. */
		if (!discard_attempted) {
			rw_lock_s_unlock(hash_lock);
			buf_block_try_discard_uncompressed(space, offset);
			discard_attempted = TRUE;
			goto lookup;
		}

		block_mutex = &((buf_block_t*) bpage)->mutex;

		mutex_enter(block_mutex);

		buf_block_buf_fix_inc((buf_block_t*) bpage, __FILE__, __LINE__);
		goto got_block;
	}

	ut_error;
	goto err_exit;

got_block:
	must_read = buf_page_get_io_fix(bpage) == BUF_IO_READ;

	rw_lock_s_unlock(hash_lock);
#if defined UNIV_DEBUG_FILE_ACCESSES || defined UNIV_DEBUG
	ut_a(!bpage->file_page_was_freed);
#endif /* defined UNIV_DEBUG_FILE_ACCESSES || defined UNIV_DEBUG */

	buf_page_set_accessed(bpage);

	mutex_exit(block_mutex);

	buf_page_make_young_if_needed(bpage);

#if defined UNIV_DEBUG || defined UNIV_BUF_DEBUG
	ut_a(++buf_dbg_counter % 5771 || buf_validate());
	ut_a(bpage->buf_fix_count > 0);
	ut_a(buf_page_in_file(bpage));
#endif /* UNIV_DEBUG || UNIV_BUF_DEBUG */

	if (must_read) {
		/* Let us wait until the read operation
		completes */

		if (UNIV_UNLIKELY(trx && trx->take_stats))
		{
			ut_usectime(&sec, &ms);
			start_time = (ib_uint64_t)sec * 1000000 + ms;
		} else {
			start_time = 0;
		}
		for (;;) {
			enum buf_io_fix	io_fix;

			mutex_enter(block_mutex);
			io_fix = buf_page_get_io_fix(bpage);
			mutex_exit(block_mutex);

			if (io_fix == BUF_IO_READ) {

				os_thread_sleep(WAIT_FOR_READ);
			} else {
				break;
			}
		}
		if (UNIV_UNLIKELY(start_time != 0))
		{
			ut_usectime(&sec, &ms);
			finish_time = (ib_uint64_t)sec * 1000000 + ms;
			trx->io_reads_wait_timer += (ulint)(finish_time - start_time);
		}
	}

#ifdef UNIV_IBUF_COUNT_DEBUG
	ut_a(ibuf_count_get(buf_page_get_space(bpage),
			    buf_page_get_page_no(bpage)) == 0);
#endif
	return(bpage);
}

/********************************************************************//**
Initialize some fields of a control block. */
UNIV_INLINE
void
buf_block_init_low(
/*===============*/
	buf_block_t*	block)	/*!< in: block to init */
{
	block->check_index_page_at_flush = FALSE;
	block->index		= NULL;

	block->n_hash_helps	= 0;
	block->n_fields		= 1;
	block->n_bytes		= 0;
	block->left_side	= TRUE;
}
#endif /* !UNIV_HOTBACKUP */

/********************************************************************//**
Decompress a block.
@return	TRUE if successful */
UNIV_INTERN
ibool
buf_zip_decompress(
/*===============*/
	buf_block_t*	block,	/*!< in/out: block */
	ibool		check)	/*!< in: TRUE=verify the page checksum */
{
	const byte*	frame = block->page.zip.data;
	ulint		size = page_zip_get_size(&block->page.zip);
	/* Space is not found if this function is called during IMPORT */
	fil_space_t* space = fil_space_acquire_for_io(block->page.space);
	const unsigned key_version = mach_read_from_4(frame +
			FIL_PAGE_FILE_FLUSH_LSN_OR_KEY_VERSION);
	fil_space_crypt_t* crypt_data = space ? space->crypt_data : NULL;
	const bool encrypted = crypt_data
				&& crypt_data->type != CRYPT_SCHEME_UNENCRYPTED
				&& (!crypt_data->is_default_encryption()
					|| srv_encrypt_tables);

	ut_ad(buf_block_get_zip_size(block));
	ut_a(buf_block_get_space(block) != 0);

	if (UNIV_UNLIKELY(check && !page_zip_verify_checksum(frame, size))) {

		ib_logf(IB_LOG_LEVEL_ERROR,
			"Compressed page checksum mismatch"
			" for %s [%u:%u]: stored: " ULINTPF ", crc32: " ULINTPF
			" innodb: " ULINTPF ", none: " ULINTPF ".",
			space ? space->chain.start->name : "N/A",
			block->page.space, block->page.offset,
			mach_read_from_4(frame + FIL_PAGE_SPACE_OR_CHKSUM),
			page_zip_calc_checksum(frame, size,
					       SRV_CHECKSUM_ALGORITHM_CRC32),
			page_zip_calc_checksum(frame, size,
					       SRV_CHECKSUM_ALGORITHM_INNODB),
			page_zip_calc_checksum(frame, size,
					       SRV_CHECKSUM_ALGORITHM_NONE));
		goto err_exit;
	}

	switch (fil_page_get_type(frame)) {
	case FIL_PAGE_INDEX: {

		if (page_zip_decompress(&block->page.zip,
					block->frame, TRUE)) {
			if (space) {
				fil_space_release_for_io(space);
			}
			return(TRUE);
		}

		ib_logf(IB_LOG_LEVEL_ERROR,
			"Unable to decompress space %s [%u:%u]",
			space ? space->chain.start->name : "N/A",
			block->page.space,
			block->page.offset);

		goto err_exit;
	}
	case FIL_PAGE_TYPE_ALLOCATED:
	case FIL_PAGE_INODE:
	case FIL_PAGE_IBUF_BITMAP:
	case FIL_PAGE_TYPE_FSP_HDR:
	case FIL_PAGE_TYPE_XDES:
	case FIL_PAGE_TYPE_ZBLOB:
	case FIL_PAGE_TYPE_ZBLOB2:
		/* Copy to uncompressed storage. */
		memcpy(block->frame, frame,
		       buf_block_get_zip_size(block));

		if (space) {
			fil_space_release_for_io(space);
		}

		return(TRUE);
	}

	ib_logf(IB_LOG_LEVEL_ERROR,
		"Unknown compressed page in %s [%u:%u]"
		" type %s [" ULINTPF "].",
		space ? space->chain.start->name : "N/A",
		block->page.space, block->page.offset,
		fil_get_page_type_name(fil_page_get_type(frame)), fil_page_get_type(frame));

err_exit:
	if (encrypted) {
		ib_logf(IB_LOG_LEVEL_INFO,
			"Row compressed page could be encrypted with key_version %u.",
			key_version);
		block->page.encrypted = true;
		dict_set_encrypted_by_space(block->page.space);
	} else {
		dict_set_corrupted_by_space(block->page.space);
	}

	if (space) {
		fil_space_release_for_io(space);
	}

	return(FALSE);
}

#ifndef UNIV_HOTBACKUP
/*******************************************************************//**
Gets the block to whose frame the pointer is pointing to if found
in this buffer pool instance.
@return	pointer to block */
UNIV_INTERN
buf_block_t*
buf_block_align_instance(
/*=====================*/
 	buf_pool_t*	buf_pool,	/*!< in: buffer in which the block
					resides */
	const byte*	ptr)		/*!< in: pointer to a frame */
{
	buf_chunk_t*	chunk;
	ulint		i;

	/* TODO: protect buf_pool->chunks with a mutex (it will
	currently remain constant after buf_pool_init()) */
	for (chunk = buf_pool->chunks, i = buf_pool->n_chunks; i--; chunk++) {
		ulint	offs;

		if (UNIV_UNLIKELY(ptr < chunk->blocks->frame)) {

			continue;
		}
		/* else */

		offs = ptr - chunk->blocks->frame;

		offs >>= UNIV_PAGE_SIZE_SHIFT;

		if (UNIV_LIKELY(offs < chunk->size)) {
			buf_block_t*	block = &chunk->blocks[offs];

			/* The function buf_chunk_init() invokes
			buf_block_init() so that block[n].frame ==
			block->frame + n * UNIV_PAGE_SIZE.  Check it. */
			ut_ad(block->frame == page_align(ptr));
#ifdef UNIV_DEBUG
			/* A thread that updates these fields must
			hold one of the buf_pool mutexes, depending on the
			page state, and block->mutex.  Acquire
			only the latter. */
			mutex_enter(&block->mutex);

			switch (buf_block_get_state(block)) {
			case BUF_BLOCK_POOL_WATCH:
			case BUF_BLOCK_ZIP_PAGE:
			case BUF_BLOCK_ZIP_DIRTY:
				/* These types should only be used in
				the compressed buffer pool, whose
				memory is allocated from
				buf_pool->chunks, in UNIV_PAGE_SIZE
				blocks flagged as BUF_BLOCK_MEMORY. */
				ut_error;
				break;
			case BUF_BLOCK_NOT_USED:
			case BUF_BLOCK_READY_FOR_USE:
			case BUF_BLOCK_MEMORY:
				/* Some data structures contain
				"guess" pointers to file pages.  The
				file pages may have been freed and
				reused.  Do not complain. */
				break;
			case BUF_BLOCK_REMOVE_HASH:
				/* buf_LRU_block_remove_hashed_page()
				will overwrite the FIL_PAGE_OFFSET and
				FIL_PAGE_ARCH_LOG_NO_OR_SPACE_ID with
				0xff and set the state to
				BUF_BLOCK_REMOVE_HASH. */
				ut_ad(page_get_space_id(page_align(ptr))
				      == 0xffffffff);
				ut_ad(page_get_page_no(page_align(ptr))
				      == 0xffffffff);
				break;
			case BUF_BLOCK_FILE_PAGE: {
				ulint space =  page_get_space_id(page_align(ptr));
				ulint offset = page_get_page_no(page_align(ptr));

				if (block->page.space != space ||
					block->page.offset != offset) {
					ib_logf(IB_LOG_LEVEL_ERROR,
						"Corruption: Block space_id %lu != page space_id %lu or "
						"Block offset %lu != page offset %lu",
						(ulint)block->page.space, space,
						(ulint)block->page.offset, offset);
				}

				ut_ad(block->page.space
					== page_get_space_id(page_align(ptr)));
				ut_ad(block->page.offset
				      == page_get_page_no(page_align(ptr)));
				break;
			}
			}

			mutex_exit(&block->mutex);
#endif /* UNIV_DEBUG */

			return(block);
		}
	}

	return(NULL);
}

/*******************************************************************//**
Gets the block to whose frame the pointer is pointing to.
@return	pointer to block, never NULL */
UNIV_INTERN
buf_block_t*
buf_block_align(
/*============*/
	const byte*	ptr)	/*!< in: pointer to a frame */
{
	ulint		i;

	for (i = 0; i < srv_buf_pool_instances; i++) {
		buf_block_t*	block;

		block = buf_block_align_instance(
			buf_pool_from_array(i), ptr);
		if (block) {
			return(block);
		}
	}

	/* The block should always be found. */
	ut_error;
	return(NULL);
}

/********************************************************************//**
Find out if a pointer belongs to a buf_block_t. It can be a pointer to
the buf_block_t itself or a member of it. This functions checks one of
the buffer pool instances.
@return	TRUE if ptr belongs to a buf_block_t struct */
static
ibool
buf_pointer_is_block_field_instance(
/*================================*/
	buf_pool_t*	buf_pool,	/*!< in: buffer pool instance */
	const void*	ptr)		/*!< in: pointer not dereferenced */
{
	const buf_chunk_t*		chunk	= buf_pool->chunks;
	const buf_chunk_t* const	echunk	= chunk + buf_pool->n_chunks;

	/* TODO: protect buf_pool->chunks with a mutex (it will
	currently remain constant after buf_pool_init()) */
	while (chunk < echunk) {
		if (ptr >= (void*) chunk->blocks
		    && ptr < (void*) (chunk->blocks + chunk->size)) {

			return(TRUE);
		}

		chunk++;
	}

	return(FALSE);
}

/********************************************************************//**
Find out if a pointer belongs to a buf_block_t. It can be a pointer to
the buf_block_t itself or a member of it
@return	TRUE if ptr belongs to a buf_block_t struct */
UNIV_INTERN
ibool
buf_pointer_is_block_field(
/*=======================*/
	const void*	ptr)	/*!< in: pointer not dereferenced */
{
	ulint	i;

	for (i = 0; i < srv_buf_pool_instances; i++) {
		ibool	found;

		found = buf_pointer_is_block_field_instance(
			buf_pool_from_array(i), ptr);
		if (found) {
			return(TRUE);
		}
	}

	return(FALSE);
}

/********************************************************************//**
Find out if a buffer block was created by buf_chunk_init().
@return	TRUE if "block" has been added to buf_pool->free by buf_chunk_init() */
static
ibool
buf_block_is_uncompressed(
/*======================*/
	buf_pool_t*		buf_pool,	/*!< in: buffer pool instance */
	const buf_block_t*	block)		/*!< in: pointer to block,
						not dereferenced */
{
	if ((((ulint) block) % sizeof *block) != 0) {
		/* The pointer should be aligned. */
		return(FALSE);
	}

	return(buf_pointer_is_block_field_instance(buf_pool, (void*) block));
}

#if defined UNIV_DEBUG || defined UNIV_IBUF_DEBUG
/********************************************************************//**
Return true if probe is enabled.
@return true if probe enabled. */
static
bool
buf_debug_execute_is_force_flush()
/*==============================*/
{
	DBUG_EXECUTE_IF("ib_buf_force_flush", return(true); );

	/* This is used during queisce testing, we want to ensure maximum
	buffering by the change buffer. */

	if (srv_ibuf_disable_background_merge) {
		return(true);
	}

	return(false);
}
#endif /* UNIV_DEBUG || UNIV_IBUF_DEBUG */

/**
Wait for the block to be read in.
@param block	The block to check
@param trx	Transaction to account the I/Os to */
static
void
buf_wait_for_read(buf_block_t* block, trx_t* trx)
{
	/* Note: For the PAGE_ATOMIC_REF_COUNT case:

	We are using the block->lock to check for IO state (and a dirty read).
	We set the IO_READ state under the protection of the hash_lock
	(and block->mutex). This is safe because another thread can only
	access the block (and check for IO state) after the block has been
	added to the page hashtable. */

	if (buf_block_get_io_fix_unlocked(block) == BUF_IO_READ) {

		ib_uint64_t	start_time;
		ulint		sec;
		ulint		ms;

		/* Wait until the read operation completes */

		ib_mutex_t*	mutex = buf_page_get_mutex(&block->page);

		if (UNIV_UNLIKELY(trx && trx->take_stats))
		{
			ut_usectime(&sec, &ms);
			start_time = (ib_uint64_t)sec * 1000000 + ms;
		} else {
			start_time = 0;
		}

		for (;;) {
			buf_io_fix	io_fix;

			mutex_enter(mutex);

			io_fix = buf_block_get_io_fix(block);

			mutex_exit(mutex);

			if (io_fix == BUF_IO_READ) {
				/* Wait by temporaly s-latch */
				rw_lock_s_lock(&block->lock);
				rw_lock_s_unlock(&block->lock);
			} else {
				break;
			}
		}

		if (UNIV_UNLIKELY(start_time != 0))
		{
			ut_usectime(&sec, &ms);
			ib_uint64_t finish_time
				= (ib_uint64_t)sec * 1000000 + ms;
			trx->io_reads_wait_timer
				+= (ulint)(finish_time - start_time);
		}

	}
}

/********************************************************************//**
This is the general function used to get access to a database page.
@return	pointer to the block or NULL */
UNIV_INTERN
buf_block_t*
buf_page_get_gen(
/*=============*/
	ulint		space,	/*!< in: space id */
	ulint		zip_size,/*!< in: compressed page size in bytes
				or 0 for uncompressed pages */
	ulint		offset,	/*!< in: page number */
	ulint		rw_latch,/*!< in: RW_S_LATCH, RW_X_LATCH, RW_NO_LATCH */
	buf_block_t*	guess,	/*!< in: guessed block or NULL */
	ulint		mode,	/*!< in: BUF_GET, BUF_GET_IF_IN_POOL,
				BUF_PEEK_IF_IN_POOL, BUF_GET_NO_LATCH, or
				BUF_GET_IF_IN_POOL_OR_WATCH */
	const char*	file,	/*!< in: file name */
	ulint		line,	/*!< in: line where called */
	mtr_t*		mtr,	/*!< in: mini-transaction */
	dberr_t*        err)	/*!< out: error code */
{
	buf_block_t*	block;
	ulint		fold;
	unsigned	access_time;
	ulint		fix_type;
	prio_rw_lock_t*	hash_lock;
	ulint		retries = 0;
	trx_t*		trx = NULL;
	buf_block_t*	fix_block;
	ib_mutex_t*	fix_mutex = NULL;
	buf_pool_t*	buf_pool = buf_pool_get(space, offset);

	ut_ad((mtr == NULL) == (mode == BUF_EVICT_IF_IN_POOL));
	ut_ad(!mtr || mtr->state == MTR_ACTIVE);
	ut_ad((rw_latch == RW_S_LATCH)
	      || (rw_latch == RW_X_LATCH)
	      || (rw_latch == RW_NO_LATCH));

	if (err) {
		*err = DB_SUCCESS;
	}

#ifdef UNIV_DEBUG
	switch (mode) {
	case BUF_EVICT_IF_IN_POOL:
	case BUF_PEEK_IF_IN_POOL:
		/* After DISCARD TABLESPACE, the tablespace would not exist,
		but in IMPORT TABLESPACE, PageConverter::operator() must
		replace any old pages, which were not evicted during DISCARD.
		Similarly, btr_search_drop_page_hash_when_freed() must
		remove any old pages. Skip the assertion on zip_size. */
		break;
	case BUF_GET_NO_LATCH:
		ut_ad(rw_latch == RW_NO_LATCH);
		/* fall through */
	case BUF_GET:
	case BUF_GET_IF_IN_POOL:
	case BUF_GET_IF_IN_POOL_OR_WATCH:
	case BUF_GET_POSSIBLY_FREED:
		ut_ad(zip_size == fil_space_get_zip_size(space));
		break;
	default:
		ut_error;
	}
#endif /* UNIV_DEBUG */
	ut_ad(ut_is_2pow(zip_size));
#ifndef UNIV_LOG_DEBUG
	ut_ad(!mtr || !ibuf_inside(mtr)
	      || ibuf_page_low(space, zip_size, offset,
			       FALSE, file, line, NULL));
#endif
	if (UNIV_UNLIKELY(innobase_get_slow_log())) {
		trx = innobase_get_trx();
	}
	buf_pool->stat.n_page_gets++;
	fold = buf_page_address_fold(space, offset);
	hash_lock = buf_page_hash_lock_get(buf_pool, fold);
loop:
	block = guess;

	rw_lock_s_lock(hash_lock);

	if (block != NULL) {

		/* If the guess is a compressed page descriptor that
		has been allocated by buf_page_alloc_descriptor(),
		it may have been freed by buf_relocate(). */

		if (!buf_block_is_uncompressed(buf_pool, block)
		    || offset != block->page.offset
		    || space != block->page.space
		    || buf_block_get_state(block) != BUF_BLOCK_FILE_PAGE) {

			/* Our guess was bogus or things have changed
			since. */
			block = guess = NULL;
		} else {
			ut_ad(!block->page.in_zip_hash);
		}
	}

	if (block == NULL) {
		block = (buf_block_t*) buf_page_hash_get_low(
			buf_pool, space, offset, fold);
	}

	if (!block || buf_pool_watch_is_sentinel(buf_pool, &block->page)) {
		rw_lock_s_unlock(hash_lock);
		block = NULL;
	}

	if (block == NULL) {

		/* Page not in buf_pool: needs to be read from file */

		if (mode == BUF_GET_IF_IN_POOL_OR_WATCH) {
			mutex_enter(&buf_pool->LRU_list_mutex);
			rw_lock_x_lock(hash_lock);
			block = (buf_block_t*) buf_pool_watch_set(
				space, offset, fold);
			mutex_exit(&buf_pool->LRU_list_mutex);

			if (UNIV_LIKELY_NULL(block)) {
				/* We can release hash_lock after we
				increment the fix count to make
				sure that no state change takes place. */
				fix_block = block;
				buf_block_fix(fix_block);

				/* Now safe to release page_hash mutex */
				rw_lock_x_unlock(hash_lock);
				goto got_block;
			}

			rw_lock_x_unlock(hash_lock);
		}

		switch (mode) {
		case BUF_GET_IF_IN_POOL:
		case BUF_GET_IF_IN_POOL_OR_WATCH:
		case BUF_PEEK_IF_IN_POOL:
		case BUF_EVICT_IF_IN_POOL:
#ifdef UNIV_SYNC_DEBUG
			ut_ad(!rw_lock_own(hash_lock, RW_LOCK_EX));
			ut_ad(!rw_lock_own(hash_lock, RW_LOCK_SHARED));
#endif /* UNIV_SYNC_DEBUG */
			return(NULL);
		}

		/* Call path is buf_read_page() -> buf_read_page_low()
		(_fil_io()) -> buf_page_io_complete() ->
		buf_decrypt_after_read() here fil_space_t* is used
		and we decrypt -> buf_page_check_corrupt() where
		page checksums are compared. Decryption/decompression
		is handled lower level, error handling is handled on lower
		level, here we need only to know is page really corrupted
		or encrypted page with correct checksum. */

		dberr_t local_err = buf_read_page(space, zip_size, offset, trx);

		if (local_err == DB_SUCCESS) {
			buf_read_ahead_random(space, zip_size, offset,
					      ibuf_inside(mtr), trx);

			retries = 0;
		} else if (mode == BUF_GET_POSSIBLY_FREED) {
			if (err) {
				*err = local_err;
			}
			return NULL;
		} else if (retries < BUF_PAGE_READ_MAX_RETRIES) {
			++retries;

			DBUG_EXECUTE_IF(
				"innodb_page_corruption_retries",
				retries = BUF_PAGE_READ_MAX_RETRIES;
			);
		} else {
			if (err) {
				*err = local_err;
			}

			/* Pages whose encryption key is unavailable or used
			key, encryption algorithm or encryption method is
			incorrect are marked as encrypted in
			buf_page_check_corrupt(). Unencrypted page could be
			corrupted in a way where the key_id field is
			nonzero. There is no checksum on field
			FIL_PAGE_FILE_FLUSH_LSN_OR_KEY_VERSION. */
			if (local_err == DB_DECRYPTION_FAILED) {
				return (NULL);
			}

			/* Try to set table as corrupted instead of
			asserting. */
			if (space > TRX_SYS_SPACE &&
			    dict_set_corrupted_by_space(space)) {
				return (NULL);
			}

			ib_logf(IB_LOG_LEVEL_FATAL, "Unable"
				" to read tablespace " ULINTPF " page no "
				ULINTPF " into the buffer pool after "
				ULINTPF " attempts."
				" The most probable cause"
				" of this error may be that the"
				" table has been corrupted."
				" You can try to fix this"
				" problem by using"
				" innodb_force_recovery."
				" Please see " REFMAN " for more"
				" details. Aborting...",
				space, offset,
				BUF_PAGE_READ_MAX_RETRIES);
		}

#if defined UNIV_DEBUG || defined UNIV_BUF_DEBUG
		ut_a(++buf_dbg_counter % 5771 || buf_validate());
#endif /* UNIV_DEBUG || UNIV_BUF_DEBUG */
		goto loop;
	} else {
		fix_block = block;
	}

	buf_block_fix(fix_block);

	/* Now safe to release page_hash mutex */
	rw_lock_s_unlock(hash_lock);

got_block:

	fix_mutex = buf_page_get_mutex(&fix_block->page);

	ut_ad(page_zip_get_size(&block->page.zip) == zip_size
	      || mode == BUF_PEEK_IF_IN_POOL);

	switch (mode) {
	case BUF_GET_IF_IN_POOL:
	case BUF_PEEK_IF_IN_POOL:
	case BUF_EVICT_IF_IN_POOL:
		bool	must_read;

		{
			buf_page_t*	fix_page = &fix_block->page;

			mutex_enter(fix_mutex);

			buf_io_fix	io_fix = buf_page_get_io_fix(fix_page);

			must_read = (io_fix == BUF_IO_READ);

			mutex_exit(fix_mutex);
		}

		if (must_read) {
			/* The page is being read to buffer pool,
			but we cannot wait around for the read to
			complete. */
			buf_block_unfix(fix_block);

			return(NULL);
		}
	}

	if (UNIV_UNLIKELY(fix_block->page.is_corrupt &&
			  srv_pass_corrupt_table <= 1)) {

		buf_block_unfix(fix_block);

		return(NULL);
	}

	switch(buf_block_get_state(fix_block)) {
		buf_page_t*	bpage;

	case BUF_BLOCK_FILE_PAGE:
		ut_ad(fix_mutex != &buf_pool->zip_mutex);

		if (UNIV_UNLIKELY(mode == BUF_EVICT_IF_IN_POOL)) {
evict_from_pool:
			ut_ad(!fix_block->page.oldest_modification);
			mutex_enter(&buf_pool->LRU_list_mutex);
			buf_block_unfix(fix_block);
			mutex_enter(fix_mutex);

			if (!buf_LRU_free_page(&fix_block->page, true)) {
				ut_ad(0);
				mutex_exit(&buf_pool->LRU_list_mutex);
			}

			mutex_exit(fix_mutex);
			return(NULL);
		}
		break;

	case BUF_BLOCK_ZIP_PAGE:
	case BUF_BLOCK_ZIP_DIRTY:
		if (mode == BUF_PEEK_IF_IN_POOL) {
			/* This mode is only used for dropping an
			adaptive hash index.  There cannot be an
			adaptive hash index for a compressed-only
			page, so do not bother decompressing the page. */
			buf_block_unfix(fix_block);

			return(NULL);
		}

		bpage = &block->page;
		ut_ad(fix_mutex == &buf_pool->zip_mutex);

		/* Note: We have already buffer fixed this block. */
		if (bpage->buf_fix_count > 1
		    || buf_page_get_io_fix_unlocked(bpage) != BUF_IO_NONE) {

			/* This condition often occurs when the buffer
			is not buffer-fixed, but I/O-fixed by
			buf_page_init_for_read(). */

			buf_block_unfix(fix_block);

			/* The block is buffer-fixed or I/O-fixed.
			Try again later. */
			os_thread_sleep(WAIT_FOR_READ);

			goto loop;
		}

		if (UNIV_UNLIKELY(mode == BUF_EVICT_IF_IN_POOL)) {
			goto evict_from_pool;
		}

		/* Buffer-fix the block so that it cannot be evicted
		or relocated while we are attempting to allocate an
		uncompressed page. */

		/* Allocate an uncompressed page. */

		block = buf_LRU_get_free_block(buf_pool);

		mutex_enter(&buf_pool->LRU_list_mutex);

		rw_lock_x_lock(hash_lock);

		/* Buffer-fixing prevents the page_hash from changing. */
		ut_ad(bpage == buf_page_hash_get_low(
			      buf_pool, space, offset, fold));

		buf_block_mutex_enter(block);

		mutex_enter(&buf_pool->zip_mutex);

		ut_ad(fix_block->page.buf_fix_count > 0);

#ifdef PAGE_ATOMIC_REF_COUNT
		os_atomic_decrement_uint32(&fix_block->page.buf_fix_count, 1);
#else
		--fix_block->page.buf_fix_count;
#endif /* PAGE_ATOMIC_REF_COUNT */

		fix_block = block;

		if (bpage->buf_fix_count > 0
		    || buf_page_get_io_fix(bpage) != BUF_IO_NONE) {

			mutex_exit(&buf_pool->zip_mutex);
			/* The block was buffer-fixed or I/O-fixed while
			buf_pool->mutex was not held by this thread.
			Free the block that was allocated and retry.
			This should be extremely unlikely, for example,
			if buf_page_get_zip() was invoked. */

			buf_LRU_block_free_non_file_page(block);
			mutex_exit(&buf_pool->LRU_list_mutex);
			rw_lock_x_unlock(hash_lock);
			buf_block_mutex_exit(block);

			/* Try again */
			goto loop;
		}

		/* Move the compressed page from bpage to block,
		and uncompress it. */

		/* Note: this is the uncompressed block and it is not
		accessible by other threads yet because it is not in
		any list or hash table */
		buf_relocate(bpage, &block->page);

		buf_block_init_low(block);

		/* Set after relocate(). */
		block->page.buf_fix_count = 1;

		block->lock_hash_val = lock_rec_hash(space, offset);

		UNIV_MEM_DESC(&block->page.zip.data,
			page_zip_get_size(&block->page.zip));

		if (buf_page_get_state(&block->page) == BUF_BLOCK_ZIP_PAGE) {
#if defined UNIV_DEBUG || defined UNIV_BUF_DEBUG
			UT_LIST_REMOVE(list, buf_pool->zip_clean,
				       &block->page);
#endif /* UNIV_DEBUG || UNIV_BUF_DEBUG */
			ut_ad(!block->page.in_flush_list);
		} else {
			/* Relocate buf_pool->flush_list. */
			buf_flush_relocate_on_flush_list(bpage, &block->page);
		}

		/* Buffer-fix, I/O-fix, and X-latch the block
		for the duration of the decompression.
		Also add the block to the unzip_LRU list. */
		block->page.state = BUF_BLOCK_FILE_PAGE;

		/* Insert at the front of unzip_LRU list */
		buf_unzip_LRU_add_block(block, FALSE);

		mutex_exit(&buf_pool->LRU_list_mutex);

		buf_block_set_io_fix(block, BUF_IO_READ);
		rw_lock_x_lock_inline(&block->lock, 0, file, line);

		UNIV_MEM_INVALID(bpage, sizeof *bpage);

		rw_lock_x_unlock(hash_lock);

		os_atomic_increment_ulint(&buf_pool->n_pend_unzip, 1);

		mutex_exit(&buf_pool->zip_mutex);

		access_time = buf_page_is_accessed(&block->page);

		buf_block_mutex_exit(block);

		buf_page_free_descriptor(bpage);

		/* Decompress the page while not holding
		any buf_pool or block->mutex. */

		{
			bool	success = buf_zip_decompress(block, TRUE);

			if (!success) {
				buf_block_mutex_enter(fix_block);
				buf_block_set_io_fix(fix_block, BUF_IO_NONE);
				buf_block_mutex_exit(fix_block);

				os_atomic_decrement_ulint(&buf_pool->n_pend_unzip, 1);
				rw_lock_x_unlock(&fix_block->lock);
				mutex_enter(&buf_pool->LRU_list_mutex);
				buf_block_unfix(fix_block);
				mutex_exit(&buf_pool->LRU_list_mutex);

				*err = DB_PAGE_CORRUPTED;
				return NULL;
			}
		}

		if (!recv_no_ibuf_operations) {
			if (access_time) {
#ifdef UNIV_IBUF_COUNT_DEBUG
				ut_a(ibuf_count_get(space, offset) == 0);
#endif /* UNIV_IBUF_COUNT_DEBUG */
			} else {
				ibuf_merge_or_delete_for_page(
					block, space, offset, zip_size, TRUE);
			}
		}

		/* Unfix and unlatch the block. */
		buf_block_mutex_enter(fix_block);

		buf_block_set_io_fix(fix_block, BUF_IO_NONE);

		buf_block_mutex_exit(fix_block);

		os_atomic_decrement_ulint(&buf_pool->n_pend_unzip, 1);

		rw_lock_x_unlock(&block->lock);

		break;

	case BUF_BLOCK_POOL_WATCH:
	case BUF_BLOCK_NOT_USED:
	case BUF_BLOCK_READY_FOR_USE:
	case BUF_BLOCK_MEMORY:
	case BUF_BLOCK_REMOVE_HASH:
		ut_error;
		break;
	}

	ut_ad(block == fix_block);
	ut_ad(fix_block->page.buf_fix_count > 0);

#ifdef UNIV_SYNC_DEBUG
	ut_ad(!rw_lock_own(hash_lock, RW_LOCK_EX));
	ut_ad(!rw_lock_own(hash_lock, RW_LOCK_SHARED));
#endif /* UNIV_SYNC_DEBUG */

	ut_ad(buf_block_get_state(fix_block) == BUF_BLOCK_FILE_PAGE);

#if defined UNIV_DEBUG || defined UNIV_IBUF_DEBUG

	if ((mode == BUF_GET_IF_IN_POOL || mode == BUF_GET_IF_IN_POOL_OR_WATCH)
	    && (ibuf_debug || buf_debug_execute_is_force_flush())) {

		/* Try to evict the block from the buffer pool, to use the
		insert buffer (change buffer) as much as possible. */

		mutex_enter(&buf_pool->LRU_list_mutex);

		buf_block_unfix(fix_block);

		/* Now we are only holding the buf_pool->LRU_list_mutex,
		not block->mutex or hash_lock. Blocks cannot be
		relocated or enter or exit the buf_pool while we
		are holding the buf_pool->LRU_list_mutex. */

		fix_mutex = buf_page_get_mutex(&fix_block->page);
		mutex_enter(fix_mutex);

		if (buf_LRU_free_page(&fix_block->page, true)) {

			mutex_exit(fix_mutex);

			if (mode == BUF_GET_IF_IN_POOL_OR_WATCH) {
				mutex_enter(&buf_pool->LRU_list_mutex);
				rw_lock_x_lock(hash_lock);

				/* Set the watch, as it would have
				been set if the page were not in the
				buffer pool in the first place. */
				block = (buf_block_t*) buf_pool_watch_set(
					space, offset, fold);
				mutex_exit(&buf_pool->LRU_list_mutex);
			} else {
				rw_lock_x_lock(hash_lock);
				block = (buf_block_t*) buf_page_hash_get_low(
					buf_pool, space, offset, fold);
			}

			rw_lock_x_unlock(hash_lock);

			if (block != NULL) {
				/* Either the page has been read in or
				a watch was set on that in the window
				where we released the buf_pool::mutex
				and before we acquire the hash_lock
				above. Try again. */
				guess = block;
				goto loop;
			}

			return(NULL);
		}

		if (buf_flush_page_try(buf_pool, fix_block)) {
			guess = fix_block;
			goto loop;
		}

		mutex_exit(&buf_pool->LRU_list_mutex);

		buf_block_mutex_exit(fix_block);

		buf_block_fix(fix_block);

		/* Failed to evict the page; change it directly */
	}
#endif /* UNIV_DEBUG || UNIV_IBUF_DEBUG */

	ut_ad(fix_block->page.buf_fix_count > 0);

#ifdef UNIV_SYNC_DEBUG
	/* We have already buffer fixed the page, and we are committed to
	returning this page to the caller. Register for debugging. */
	{
		ibool	ret;
		ret = rw_lock_s_lock_nowait(&fix_block->debug_latch, file, line);
		ut_a(ret);
	}
#endif /* UNIV_SYNC_DEBUG */

#if defined UNIV_DEBUG_FILE_ACCESSES || defined UNIV_DEBUG
	ut_a(mode == BUF_GET_POSSIBLY_FREED
	     || !fix_block->page.file_page_was_freed);
#endif
	/* Check if this is the first access to the page */
	access_time = buf_page_is_accessed(&fix_block->page);

	/* This is a heuristic and we don't care about ordering issues. */
	if (access_time == 0) {
		buf_block_mutex_enter(fix_block);

		buf_page_set_accessed(&fix_block->page);

		buf_block_mutex_exit(fix_block);
	}

	if (mode != BUF_PEEK_IF_IN_POOL) {
		buf_page_make_young_if_needed(&fix_block->page);
	}

#if defined UNIV_DEBUG || defined UNIV_BUF_DEBUG
	ut_a(++buf_dbg_counter % 5771 || buf_validate());
	ut_a(fix_block->page.buf_fix_count > 0);
	ut_a(buf_block_get_state(fix_block) == BUF_BLOCK_FILE_PAGE);
#endif /* UNIV_DEBUG || UNIV_BUF_DEBUG */

#ifdef PAGE_ATOMIC_REF_COUNT
	/* We have to wait here because the IO_READ state was set
	under the protection of the hash_lock and the block->mutex
	but not the block->lock. */
	buf_wait_for_read(fix_block, trx);
#endif /* PAGE_ATOMIC_REF_COUNT */

	switch (rw_latch) {
	case RW_NO_LATCH:

#ifndef PAGE_ATOMIC_REF_COUNT
		buf_wait_for_read(fix_block, trx);
#endif /* !PAGE_ATOMIC_REF_COUNT */

		fix_type = MTR_MEMO_BUF_FIX;
		break;

	case RW_S_LATCH:
		rw_lock_s_lock_inline(&fix_block->lock, 0, file, line);

		fix_type = MTR_MEMO_PAGE_S_FIX;
		break;

	default:
		ut_ad(rw_latch == RW_X_LATCH);
		rw_lock_x_lock_inline(&fix_block->lock, 0, file, line);

		fix_type = MTR_MEMO_PAGE_X_FIX;
		break;
	}

	mtr_memo_push(mtr, fix_block, fix_type);

	if (mode != BUF_PEEK_IF_IN_POOL && !access_time) {
		/* In the case of a first access, try to apply linear
		read-ahead */

		buf_read_ahead_linear(
			space, zip_size, offset, ibuf_inside(mtr), trx);
	}

#ifdef UNIV_IBUF_COUNT_DEBUG
	ut_a(ibuf_count_get(buf_block_get_space(fix_block),
			    buf_block_get_page_no(fix_block)) == 0);
#endif
#ifdef UNIV_SYNC_DEBUG
	ut_ad(!rw_lock_own(hash_lock, RW_LOCK_EX));
	ut_ad(!rw_lock_own(hash_lock, RW_LOCK_SHARED));
#endif /* UNIV_SYNC_DEBUG */

	if (UNIV_UNLIKELY(trx && trx->take_stats)) {
		_increment_page_get_statistics(block, trx);
	}

	return(fix_block);
}

/********************************************************************//**
This is the general function used to get optimistic access to a database
page.
@return	TRUE if success */
UNIV_INTERN
ibool
buf_page_optimistic_get(
/*====================*/
	ulint		rw_latch,/*!< in: RW_S_LATCH, RW_X_LATCH */
	buf_block_t*	block,	/*!< in: guessed buffer block */
	ib_uint64_t	modify_clock,/*!< in: modify clock value */
	const char*	file,	/*!< in: file name */
	ulint		line,	/*!< in: line where called */
	mtr_t*		mtr)	/*!< in: mini-transaction */
{
	buf_pool_t*	buf_pool;
	unsigned	access_time;
	ibool		success;
	ulint		fix_type;
	trx_t*		trx = NULL;

	ut_ad(block);
	ut_ad(mtr);
	ut_ad(mtr->state == MTR_ACTIVE);
	ut_ad((rw_latch == RW_S_LATCH) || (rw_latch == RW_X_LATCH));

	mutex_enter(&block->mutex);

	if (UNIV_UNLIKELY(buf_block_get_state(block) != BUF_BLOCK_FILE_PAGE)) {

		mutex_exit(&block->mutex);

		return(FALSE);
	}

	buf_block_buf_fix_inc(block, file, line);

	access_time = buf_page_is_accessed(&block->page);

	buf_page_set_accessed(&block->page);

	mutex_exit(&block->mutex);

	buf_page_make_young_if_needed(&block->page);

	ut_ad(!ibuf_inside(mtr)
	      || ibuf_page(buf_block_get_space(block),
			   buf_block_get_zip_size(block),
			   buf_block_get_page_no(block), NULL));

	if (rw_latch == RW_S_LATCH) {
		success = rw_lock_s_lock_nowait(&(block->lock),
						file, line);
		fix_type = MTR_MEMO_PAGE_S_FIX;
	} else {
		success = rw_lock_x_lock_func_nowait_inline(&(block->lock),
							    file, line);
		fix_type = MTR_MEMO_PAGE_X_FIX;
	}

	if (UNIV_UNLIKELY(!success)) {
		buf_block_buf_fix_dec(block);

		return(FALSE);
	}

	if (UNIV_UNLIKELY(modify_clock != block->modify_clock)) {
		buf_block_dbg_add_level(block, SYNC_NO_ORDER_CHECK);

		if (rw_latch == RW_S_LATCH) {
			rw_lock_s_unlock(&(block->lock));
		} else {
			rw_lock_x_unlock(&(block->lock));
		}

		buf_block_buf_fix_dec(block);

		return(FALSE);
	}

	mtr_memo_push(mtr, block, fix_type);

#if defined UNIV_DEBUG || defined UNIV_BUF_DEBUG
	ut_a(++buf_dbg_counter % 5771 || buf_validate());
	ut_a(block->page.buf_fix_count > 0);
	ut_a(buf_block_get_state(block) == BUF_BLOCK_FILE_PAGE);
#endif /* UNIV_DEBUG || UNIV_BUF_DEBUG */

#if defined UNIV_DEBUG_FILE_ACCESSES || defined UNIV_DEBUG
	mutex_enter(&block->mutex);
	ut_a(!block->page.file_page_was_freed);
	mutex_exit(&block->mutex);
#endif
	if (UNIV_UNLIKELY(innobase_get_slow_log())) {
		trx = innobase_get_trx();
	}

	if (!access_time) {
		/* In the case of a first access, try to apply linear
		read-ahead */

		buf_read_ahead_linear(buf_block_get_space(block),
				      buf_block_get_zip_size(block),
				      buf_block_get_page_no(block),
				      ibuf_inside(mtr), trx);
	}

#ifdef UNIV_IBUF_COUNT_DEBUG
	ut_a(ibuf_count_get(buf_block_get_space(block),
			    buf_block_get_page_no(block)) == 0);
#endif
	buf_pool = buf_pool_from_block(block);
	buf_pool->stat.n_page_gets++;

	if (UNIV_UNLIKELY(trx && trx->take_stats)) {
		_increment_page_get_statistics(block, trx);
	}
	return(TRUE);
}

/********************************************************************//**
This is used to get access to a known database page, when no waiting can be
done. For example, if a search in an adaptive hash index leads us to this
frame.
@return	TRUE if success */
UNIV_INTERN
ibool
buf_page_get_known_nowait(
/*======================*/
	ulint		rw_latch,/*!< in: RW_S_LATCH, RW_X_LATCH */
	buf_block_t*	block,	/*!< in: the known page */
	ulint		mode,	/*!< in: BUF_MAKE_YOUNG or BUF_KEEP_OLD */
	const char*	file,	/*!< in: file name */
	ulint		line,	/*!< in: line where called */
	mtr_t*		mtr)	/*!< in: mini-transaction */
{
	buf_pool_t*	buf_pool;
	ibool		success;
	ulint		fix_type;
	trx_t*		trx = NULL;

	ut_ad(mtr);
	ut_ad(mtr->state == MTR_ACTIVE);
	ut_ad((rw_latch == RW_S_LATCH) || (rw_latch == RW_X_LATCH));

	mutex_enter(&block->mutex);

	if (buf_block_get_state(block) == BUF_BLOCK_REMOVE_HASH) {
		/* Another thread is just freeing the block from the LRU list
		of the buffer pool: do not try to access this page; this
		attempt to access the page can only come through the hash
		index because when the buffer block state is ..._REMOVE_HASH,
		we have already removed it from the page address hash table
		of the buffer pool. */

		mutex_exit(&block->mutex);

		return(FALSE);
	}

	ut_a(buf_block_get_state(block) == BUF_BLOCK_FILE_PAGE);

	buf_block_buf_fix_inc(block, file, line);

	buf_page_set_accessed(&block->page);

	mutex_exit(&block->mutex);

	buf_pool = buf_pool_from_block(block);

	if (mode == BUF_MAKE_YOUNG) {
		buf_page_make_young_if_needed(&block->page);
	}

	ut_ad(!ibuf_inside(mtr) || mode == BUF_KEEP_OLD);

	if (rw_latch == RW_S_LATCH) {
		success = rw_lock_s_lock_nowait(&(block->lock),
						file, line);
		fix_type = MTR_MEMO_PAGE_S_FIX;
	} else {
		success = rw_lock_x_lock_func_nowait_inline(&(block->lock),
							    file, line);
		fix_type = MTR_MEMO_PAGE_X_FIX;
	}

	if (!success) {
		buf_block_buf_fix_dec(block);

		return(FALSE);
	}

	mtr_memo_push(mtr, block, fix_type);

#if defined UNIV_DEBUG || defined UNIV_BUF_DEBUG
	ut_a(++buf_dbg_counter % 5771 || buf_validate());
	ut_a(block->page.buf_fix_count > 0);
	ut_a(buf_block_get_state(block) == BUF_BLOCK_FILE_PAGE);
#endif /* UNIV_DEBUG || UNIV_BUF_DEBUG */
#if defined UNIV_DEBUG_FILE_ACCESSES || defined UNIV_DEBUG
	if (mode != BUF_KEEP_OLD) {
		/* If mode == BUF_KEEP_OLD, we are executing an I/O
		completion routine.  Avoid a bogus assertion failure
		when ibuf_merge_or_delete_for_page() is processing a
		page that was just freed due to DROP INDEX, or
		deleting a record from SYS_INDEXES. This check will be
		skipped in recv_recover_page() as well. */

		mutex_enter(&block->mutex);
		ut_a(!block->page.file_page_was_freed);
		mutex_exit(&block->mutex);
	}
#endif

#ifdef UNIV_IBUF_COUNT_DEBUG
	ut_a((mode == BUF_KEEP_OLD)
	     || (ibuf_count_get(buf_block_get_space(block),
				buf_block_get_page_no(block)) == 0));
#endif
	buf_pool->stat.n_page_gets++;

	if (UNIV_UNLIKELY(innobase_get_slow_log())) {

		trx = innobase_get_trx();
		if (trx != NULL && trx->take_stats) {

			_increment_page_get_statistics(block, trx);
		}
	}

	return(TRUE);
}

/*******************************************************************//**
Given a tablespace id and page number tries to get that page. If the
page is not in the buffer pool it is not loaded and NULL is returned.
Suitable for using when holding the lock_sys_t::mutex.
@return	pointer to a page or NULL */
UNIV_INTERN
buf_block_t*
buf_page_try_get_func(
/*==================*/
	ulint		space_id,/*!< in: tablespace id */
	ulint		page_no,/*!< in: page number */
	ulint		rw_latch,/*!< in: RW_S_LATCH, RW_X_LATCH */
	bool		possibly_freed,
	const char*	file,	/*!< in: file name */
	ulint		line,	/*!< in: line where called */
	mtr_t*		mtr)	/*!< in: mini-transaction */
{
	buf_block_t*	block;
	ibool		success;
	ulint		fix_type;
	buf_pool_t*	buf_pool = buf_pool_get(space_id, page_no);
	prio_rw_lock_t*	hash_lock;

	ut_ad(mtr);
	ut_ad(mtr->state == MTR_ACTIVE);

	block = buf_block_hash_get_s_locked(buf_pool, space_id,
					    page_no, &hash_lock);

	if (!block || buf_block_get_state(block) != BUF_BLOCK_FILE_PAGE) {
		if (block) {
			rw_lock_s_unlock(hash_lock);
		}
		return(NULL);
	}

	ut_ad(!buf_pool_watch_is_sentinel(buf_pool, &block->page));

	mutex_enter(&block->mutex);
	rw_lock_s_unlock(hash_lock);

#if defined UNIV_DEBUG || defined UNIV_BUF_DEBUG
	ut_a(buf_block_get_state(block) == BUF_BLOCK_FILE_PAGE);
	ut_a(buf_block_get_space(block) == space_id);
	ut_a(buf_block_get_page_no(block) == page_no);
#endif /* UNIV_DEBUG || UNIV_BUF_DEBUG */

	buf_block_buf_fix_inc(block, file, line);
	mutex_exit(&block->mutex);

	if (rw_latch == RW_S_LATCH) {
		fix_type = MTR_MEMO_PAGE_S_FIX;
		success = rw_lock_s_lock_nowait(&block->lock, file, line);
	} else {
		success = false;
	}

	if (!success) {
		/* Let us try to get an X-latch. If the current thread
		is holding an X-latch on the page, we cannot get an
		S-latch. */

		fix_type = MTR_MEMO_PAGE_X_FIX;
		success = rw_lock_x_lock_func_nowait_inline(&block->lock,
							    file, line);
	}

	if (!success) {
		buf_block_buf_fix_dec(block);

		return(NULL);
	}

	mtr_memo_push(mtr, block, fix_type);
#if defined UNIV_DEBUG || defined UNIV_BUF_DEBUG
	ut_a(++buf_dbg_counter % 5771 || buf_validate());
	ut_a(block->page.buf_fix_count > 0);
	ut_a(buf_block_get_state(block) == BUF_BLOCK_FILE_PAGE);
#endif /* UNIV_DEBUG || UNIV_BUF_DEBUG */
#if defined UNIV_DEBUG_FILE_ACCESSES || defined UNIV_DEBUG
	if (!possibly_freed) {
		mutex_enter(&block->mutex);
		ut_a(!block->page.file_page_was_freed);
		mutex_exit(&block->mutex);
	}
#endif /* UNIV_DEBUG_FILE_ACCESSES || UNIV_DEBUG */
	buf_block_dbg_add_level(block, SYNC_NO_ORDER_CHECK);

	buf_pool->stat.n_page_gets++;

#ifdef UNIV_IBUF_COUNT_DEBUG
	ut_a(ibuf_count_get(buf_block_get_space(block),
			    buf_block_get_page_no(block)) == 0);
#endif

	return(block);
}

/********************************************************************//**
Initialize some fields of a control block. */
UNIV_INLINE
void
buf_page_init_low(
/*==============*/
	buf_page_t*	bpage)	/*!< in: block to init */
{
	bpage->flush_type = BUF_FLUSH_LRU;
	bpage->io_fix = BUF_IO_NONE;
	bpage->buf_fix_count = 0;
	bpage->freed_page_clock = 0;
	bpage->access_time = 0;
	bpage->newest_modification = 0;
	bpage->oldest_modification = 0;
	bpage->write_size = 0;
	bpage->encrypted = false;
	bpage->real_size = 0;

	HASH_INVALIDATE(bpage, hash);
	bpage->is_corrupt = FALSE;
#if defined UNIV_DEBUG_FILE_ACCESSES || defined UNIV_DEBUG
	bpage->file_page_was_freed = FALSE;
#endif /* UNIV_DEBUG_FILE_ACCESSES || UNIV_DEBUG */
}

/********************************************************************//**
Inits a page to the buffer buf_pool. */
static MY_ATTRIBUTE((nonnull))
void
buf_page_init(
/*==========*/
	buf_pool_t*	buf_pool,/*!< in/out: buffer pool */
	ulint		space,	/*!< in: space id */
	ulint		offset,	/*!< in: offset of the page within space
				in units of a page */
	ulint		fold,	/*!< in: buf_page_address_fold(space,offset) */
	ulint		zip_size,/*!< in: compressed page size, or 0 */
	buf_block_t*	block)	/*!< in/out: block to init */
{
	buf_page_t*	hash_page;

	ut_ad(buf_pool == buf_pool_get(space, offset));

	ut_ad(mutex_own(&(block->mutex)));
	ut_a(buf_block_get_state(block) != BUF_BLOCK_FILE_PAGE);

#ifdef UNIV_SYNC_DEBUG
	ut_ad(rw_lock_own(buf_page_hash_lock_get(buf_pool, fold),
			  RW_LOCK_EX));
#endif /* UNIV_SYNC_DEBUG */

	/* Set the state of the block */
	buf_block_set_file_page(block, space, offset);

	buf_block_init_low(block);

	block->lock_hash_val = lock_rec_hash(space, offset);

	buf_page_init_low(&block->page);

	/* Insert into the hash table of file pages */

	hash_page = buf_page_hash_get_low(buf_pool, space, offset, fold);

	if (hash_page == NULL) {
		/* Block not found in the hash table */
	} else if (buf_pool_watch_is_sentinel(buf_pool, hash_page)) {

		mutex_enter(&buf_pool->zip_mutex);

		ib_uint32_t	buf_fix_count = hash_page->buf_fix_count;

		ut_a(buf_fix_count > 0);

#ifdef PAGE_ATOMIC_REF_COUNT
		os_atomic_increment_uint32(
			&block->page.buf_fix_count, buf_fix_count);
#else
		block->page.buf_fix_count += ulint(buf_fix_count);
#endif /* PAGE_ATOMIC_REF_COUNT */

		buf_pool_watch_remove(buf_pool, fold, hash_page);

		mutex_exit(&buf_pool->zip_mutex);

	} else {
		fprintf(stderr,
			"InnoDB: Error: page %lu %lu already found"
			" in the hash table: %p, %p\n",
			space,
			offset,
			(const void*) hash_page, (const void*) block);
#if defined UNIV_DEBUG || defined UNIV_BUF_DEBUG
		mutex_exit(&block->mutex);
		buf_print();
		buf_LRU_print();
		buf_validate();
		buf_LRU_validate();
#endif /* UNIV_DEBUG || UNIV_BUF_DEBUG */
		ut_error;
	}

	ut_ad(!block->page.in_zip_hash);
	ut_ad(!block->page.in_page_hash);
	ut_d(block->page.in_page_hash = TRUE);

	HASH_INSERT(buf_page_t, hash, buf_pool->page_hash, fold, &block->page);

	if (zip_size) {
		page_zip_set_size(&block->page.zip, zip_size);
	}
}

/********************************************************************//**
Function which inits a page for read to the buffer buf_pool. If the page is
(1) already in buf_pool, or
(2) if we specify to read only ibuf pages and the page is not an ibuf page, or
(3) if the space is deleted or being deleted,
then this function does nothing.
Sets the io_fix flag to BUF_IO_READ and sets a non-recursive exclusive lock
on the buffer frame. The io-handler must take care that the flag is cleared
and the lock released later.
@return	pointer to the block or NULL */
UNIV_INTERN
buf_page_t*
buf_page_init_for_read(
/*===================*/
	dberr_t*	err,	/*!< out: DB_SUCCESS or DB_TABLESPACE_DELETED */
	ulint		mode,	/*!< in: BUF_READ_IBUF_PAGES_ONLY, ... */
	ulint		space,	/*!< in: space id */
	ulint		zip_size,/*!< in: compressed page size, or 0 */
	ibool		unzip,	/*!< in: TRUE=request uncompressed page */
	ib_int64_t	tablespace_version,
				/*!< in: prevents reading from a wrong
				version of the tablespace in case we have done
				DISCARD + IMPORT */
	ulint		offset)	/*!< in: page number */
{
	buf_block_t*	block;
	buf_page_t*	bpage	= NULL;
	buf_page_t*	watch_page;
	prio_rw_lock_t*	hash_lock;
	mtr_t		mtr;
	ulint		fold;
	ibool		lru;
	void*		data;
	buf_pool_t*	buf_pool = buf_pool_get(space, offset);

	ut_ad(buf_pool);

	*err = DB_SUCCESS;

	if (mode == BUF_READ_IBUF_PAGES_ONLY) {
		/* It is a read-ahead within an ibuf routine */

		ut_ad(!ibuf_bitmap_page(zip_size, offset));

		ibuf_mtr_start(&mtr);

		if (!recv_no_ibuf_operations
		    && !ibuf_page(space, zip_size, offset, &mtr)) {

			ibuf_mtr_commit(&mtr);

			return(NULL);
		}
	} else {
		ut_ad(mode == BUF_READ_ANY_PAGE);
	}

	if (zip_size && !unzip && !recv_recovery_is_on()) {
		block = NULL;
	} else {
		block = buf_LRU_get_free_block(buf_pool);
		ut_ad(block);
		ut_ad(buf_pool_from_block(block) == buf_pool);
	}

	fold = buf_page_address_fold(space, offset);
	hash_lock = buf_page_hash_lock_get(buf_pool, fold);

	ut_ad(!mutex_own(&buf_pool->LRU_list_mutex));
	mutex_enter(&buf_pool->LRU_list_mutex);
	rw_lock_x_lock(hash_lock);

	watch_page = buf_page_hash_get_low(buf_pool, space, offset, fold);
	if (watch_page && !buf_pool_watch_is_sentinel(buf_pool, watch_page)) {
		/* The page is already in the buffer pool. */
		watch_page = NULL;
err_exit:
		mutex_exit(&buf_pool->LRU_list_mutex);
		rw_lock_x_unlock(hash_lock);
		if (block) {
			mutex_enter(&block->mutex);
			buf_LRU_block_free_non_file_page(block);
			mutex_exit(&block->mutex);
		}

		bpage = NULL;
		goto func_exit;
	}

	if (fil_tablespace_deleted_or_being_deleted_in_mem(
		    space, tablespace_version)) {
		/* The page belongs to a space which has been
		deleted or is being deleted. */
		*err = DB_TABLESPACE_DELETED;

		goto err_exit;
	}

	if (block) {
		bpage = &block->page;

		mutex_enter(&block->mutex);

		ut_ad(buf_pool_from_bpage(bpage) == buf_pool);

		buf_page_init(buf_pool, space, offset, fold, zip_size, block);

#ifdef PAGE_ATOMIC_REF_COUNT
		/* Note: We set the io state without the protection of
		the block->lock. This is because other threads cannot
		access this block unless it is in the hash table. */

		buf_page_set_io_fix(bpage, BUF_IO_READ);
#endif /* PAGE_ATOMIC_REF_COUNT */

		/* The block must be put to the LRU list, to the old blocks */
		buf_LRU_add_block(bpage, TRUE/* to old blocks */);
		mutex_exit(&buf_pool->LRU_list_mutex);

		/* We set a pass-type x-lock on the frame because then
		the same thread which called for the read operation
		(and is running now at this point of code) can wait
		for the read to complete by waiting for the x-lock on
		the frame; if the x-lock were recursive, the same
		thread would illegally get the x-lock before the page
		read is completed.  The x-lock is cleared by the
		io-handler thread. */

		rw_lock_x_lock_gen(&block->lock, BUF_IO_READ);

#ifndef PAGE_ATOMIC_REF_COUNT
		buf_page_set_io_fix(bpage, BUF_IO_READ);
#endif /* !PAGE_ATOMIC_REF_COUNT */

		rw_lock_x_unlock(hash_lock);

		if (zip_size) {
			/* buf_pool->LRU_list_mutex may be released and
			reacquired by buf_buddy_alloc().  Thus, we
			must release block->mutex in order not to
			break the latching order in the reacquisition
			of buf_pool->LRU_list_mutex.  We also must defer this
			operation until after the block descriptor has
			been added to buf_pool->LRU and
			buf_pool->page_hash. */
			mutex_exit(&block->mutex);
			mutex_enter(&buf_pool->LRU_list_mutex);
			data = buf_buddy_alloc(buf_pool, zip_size, &lru);
			mutex_enter(&block->mutex);
			block->page.zip.data = (page_zip_t*) data;

			/* To maintain the invariant
			block->in_unzip_LRU_list
			== buf_page_belongs_to_unzip_LRU(&block->page)
			we have to add this block to unzip_LRU
			after block->page.zip.data is set. */
			ut_ad(buf_page_belongs_to_unzip_LRU(&block->page));
			buf_unzip_LRU_add_block(block, TRUE);
			mutex_exit(&buf_pool->LRU_list_mutex);
		}

		mutex_exit(&block->mutex);
	} else {
		rw_lock_x_unlock(hash_lock);

		/* The compressed page must be allocated before the
		control block (bpage), in order to avoid the
		invocation of buf_buddy_relocate_block() on
		uninitialized data. */
		data = buf_buddy_alloc(buf_pool, zip_size, &lru);

		rw_lock_x_lock(hash_lock);

		/* We must check the page_hash again, as it may have been
		modified. */

		watch_page = buf_page_hash_get_low(
				buf_pool, space, offset, fold);

		if (UNIV_UNLIKELY(watch_page
			    && !buf_pool_watch_is_sentinel(buf_pool,
							   watch_page))) {

			/* The block was added by some other thread. */
			mutex_exit(&buf_pool->LRU_list_mutex);
			rw_lock_x_unlock(hash_lock);
			watch_page = NULL;
			buf_buddy_free(buf_pool, data, zip_size);

			bpage = NULL;
			goto func_exit;
		}

		bpage = buf_page_alloc_descriptor();

		/* Initialize the buf_pool pointer. */
		bpage->buf_pool_index = buf_pool_index(buf_pool);

		page_zip_des_init(&bpage->zip);
		page_zip_set_size(&bpage->zip, zip_size);
		bpage->zip.data = (page_zip_t*) data;

		bpage->slot = NULL;

		mutex_enter(&buf_pool->zip_mutex);
		UNIV_MEM_DESC(bpage->zip.data,
			      page_zip_get_size(&bpage->zip));

		buf_page_init_low(bpage);

		bpage->state	= BUF_BLOCK_ZIP_PAGE;
		bpage->space	= static_cast<ib_uint32_t>(space);
		bpage->offset	= static_cast<ib_uint32_t>(offset);

#ifdef UNIV_DEBUG
		bpage->in_page_hash = FALSE;
		bpage->in_zip_hash = FALSE;
		bpage->in_flush_list = FALSE;
		bpage->in_free_list = FALSE;
		bpage->in_LRU_list = FALSE;
#endif /* UNIV_DEBUG */

		ut_d(bpage->in_page_hash = TRUE);

		if (watch_page != NULL) {

			/* Preserve the reference count. */
			ib_uint32_t	buf_fix_count;

			buf_fix_count = watch_page->buf_fix_count;

			ut_a(buf_fix_count > 0);

			ut_ad(buf_own_zip_mutex_for_page(bpage));

#ifdef PAGE_ATOMIC_REF_COUNT
			os_atomic_increment_uint32(
				&bpage->buf_fix_count, buf_fix_count);
#else
			bpage->buf_fix_count += buf_fix_count;
#endif /* PAGE_ATOMIC_REF_COUNT */

			ut_ad(buf_pool_watch_is_sentinel(buf_pool, watch_page));
			buf_pool_watch_remove(buf_pool, fold, watch_page);
		}

		HASH_INSERT(buf_page_t, hash, buf_pool->page_hash, fold,
			    bpage);

		rw_lock_x_unlock(hash_lock);

		/* The block must be put to the LRU list, to the old blocks.
		The zip_size is already set into the page zip */
		buf_LRU_add_block(bpage, TRUE/* to old blocks */);
#if defined UNIV_DEBUG || defined UNIV_BUF_DEBUG
		buf_LRU_insert_zip_clean(bpage);
#endif /* UNIV_DEBUG || UNIV_BUF_DEBUG */
		mutex_exit(&buf_pool->LRU_list_mutex);

		buf_page_set_io_fix(bpage, BUF_IO_READ);

		mutex_exit(&buf_pool->zip_mutex);
	}

	os_atomic_increment_ulint(&buf_pool->n_pend_reads, 1);
func_exit:

	if (mode == BUF_READ_IBUF_PAGES_ONLY) {

		ibuf_mtr_commit(&mtr);
	}


#ifdef UNIV_SYNC_DEBUG
	ut_ad(!rw_lock_own(hash_lock, RW_LOCK_EX));
	ut_ad(!rw_lock_own(hash_lock, RW_LOCK_SHARED));
#endif /* UNIV_SYNC_DEBUG */

	ut_ad(!bpage || buf_page_in_file(bpage));
	return(bpage);
}

/********************************************************************//**
Initializes a page to the buffer buf_pool. The page is usually not read
from a file even if it cannot be found in the buffer buf_pool. This is one
of the functions which perform to a block a state transition NOT_USED =>
FILE_PAGE (the other is buf_page_get_gen).
@return	pointer to the block, page bufferfixed */
UNIV_INTERN
buf_block_t*
buf_page_create(
/*============*/
	ulint	space,	/*!< in: space id */
	ulint	offset,	/*!< in: offset of the page within space in units of
			a page */
	ulint	zip_size,/*!< in: compressed page size, or 0 */
	mtr_t*	mtr)	/*!< in: mini-transaction handle */
{
	buf_frame_t*	frame;
	buf_block_t*	block;
	ulint		fold;
	buf_block_t*	free_block	= NULL;
	buf_pool_t*	buf_pool	= buf_pool_get(space, offset);
	prio_rw_lock_t*	hash_lock;

	ut_ad(mtr);
	ut_ad(mtr->state == MTR_ACTIVE);
	ut_ad(space || !zip_size);

	free_block = buf_LRU_get_free_block(buf_pool);

	fold = buf_page_address_fold(space, offset);
	hash_lock = buf_page_hash_lock_get(buf_pool, fold);

	ut_ad(!mutex_own(&buf_pool->LRU_list_mutex));
	mutex_enter(&buf_pool->LRU_list_mutex);
	rw_lock_x_lock(hash_lock);

	block = (buf_block_t*) buf_page_hash_get_low(
		buf_pool, space, offset, fold);

	if (block
	    && buf_page_in_file(&block->page)
	    && !buf_pool_watch_is_sentinel(buf_pool, &block->page)) {
#ifdef UNIV_IBUF_COUNT_DEBUG
		ut_a(ibuf_count_get(space, offset) == 0);
#endif
#if defined UNIV_DEBUG_FILE_ACCESSES || defined UNIV_DEBUG
		block->page.file_page_was_freed = FALSE;
#endif /* UNIV_DEBUG_FILE_ACCESSES || UNIV_DEBUG */

		/* Page can be found in buf_pool */
		rw_lock_x_unlock(hash_lock);
		mutex_exit(&buf_pool->LRU_list_mutex);

		buf_block_free(free_block);

		return(buf_page_get_with_no_latch(space, zip_size, offset, mtr));
	}

	/* If we get here, the page was not in buf_pool: init it there */

#ifdef UNIV_DEBUG
	if (buf_debug_prints) {
		fprintf(stderr, "Creating space %lu page %lu to buffer\n",
			space, offset);
	}
#endif /* UNIV_DEBUG */

	block = free_block;

	mutex_enter(&block->mutex);

	buf_page_init(buf_pool, space, offset, fold, zip_size, block);

	rw_lock_x_unlock(hash_lock);

	/* The block must be put to the LRU list */
	buf_LRU_add_block(&block->page, FALSE);

	buf_block_buf_fix_inc(block, __FILE__, __LINE__);
	buf_pool->stat.n_pages_created++;

	if (zip_size) {
		void*	data;
		ibool	lru;

		/* Prevent race conditions during buf_buddy_alloc(),
		which may release and reacquire buf_pool->LRU_list_mutex,
		by IO-fixing and X-latching the block. */

		buf_page_set_io_fix(&block->page, BUF_IO_READ);
		rw_lock_x_lock(&block->lock);

		mutex_exit(&block->mutex);
		/* buf_pool->LRU_list_mutex may be released and reacquired by
		buf_buddy_alloc().  Thus, we must release block->mutex
		in order not to break the latching order in
		the reacquisition of buf_pool->LRU_list_mutex.  We also must
		defer this operation until after the block descriptor
		has been added to buf_pool->LRU and buf_pool->page_hash. */
		data = buf_buddy_alloc(buf_pool, zip_size, &lru);
		mutex_enter(&block->mutex);
		block->page.zip.data = (page_zip_t*) data;

		/* To maintain the invariant
		block->in_unzip_LRU_list
		== buf_page_belongs_to_unzip_LRU(&block->page)
		we have to add this block to unzip_LRU after
		block->page.zip.data is set. */
		ut_ad(buf_page_belongs_to_unzip_LRU(&block->page));
		buf_unzip_LRU_add_block(block, FALSE);

		buf_page_set_io_fix(&block->page, BUF_IO_NONE);
		rw_lock_x_unlock(&block->lock);
	}

	mutex_exit(&buf_pool->LRU_list_mutex);

	mtr_memo_push(mtr, block, MTR_MEMO_BUF_FIX);

	buf_page_set_accessed(&block->page);

	mutex_exit(&block->mutex);

	/* Delete possible entries for the page from the insert buffer:
	such can exist if the page belonged to an index which was dropped */

	ibuf_merge_or_delete_for_page(NULL, space, offset, zip_size, TRUE);

	frame = block->frame;

	memset(frame + FIL_PAGE_PREV, 0xff, 4);
	memset(frame + FIL_PAGE_NEXT, 0xff, 4);
	mach_write_to_2(frame + FIL_PAGE_TYPE, FIL_PAGE_TYPE_ALLOCATED);

	/* FIL_PAGE_FILE_FLUSH_LSN_OR_KEY_VERSION is only used on the
	following pages:
	(1) The first page of the InnoDB system tablespace (page 0:0)
	(2) FIL_RTREE_SPLIT_SEQ_NUM on R-tree pages
	(3) key_version on encrypted pages (not page 0:0) */

	memset(frame + FIL_PAGE_FILE_FLUSH_LSN_OR_KEY_VERSION, 0, 8);

#if defined UNIV_DEBUG || defined UNIV_BUF_DEBUG
	ut_a(++buf_dbg_counter % 5771 || buf_validate());
#endif /* UNIV_DEBUG || UNIV_BUF_DEBUG */
#ifdef UNIV_IBUF_COUNT_DEBUG
	ut_a(ibuf_count_get(buf_block_get_space(block),
			    buf_block_get_page_no(block)) == 0);
#endif
	return(block);
}

/********************************************************************//**
Monitor the buffer page read/write activity, and increment corresponding
counter value if MONITOR_MODULE_BUF_PAGE (module_buf_page) module is
enabled. */
static
void
buf_page_monitor(
/*=============*/
	const buf_page_t*	bpage,	/*!< in: pointer to the block */
	enum buf_io_fix		io_type)/*!< in: io_fix types */
{
	const byte*	frame;
	monitor_id_t	counter;

	ut_ad(mutex_own(buf_page_get_mutex(bpage)));

	/* If the counter module is not turned on, just return */
	if (!MONITOR_IS_ON(MONITOR_MODULE_BUF_PAGE)) {
		return;
	}

	ut_a(io_type == BUF_IO_READ || io_type == BUF_IO_WRITE);

	frame = bpage->zip.data
		? bpage->zip.data
		: ((buf_block_t*) bpage)->frame;

	switch (fil_page_get_type(frame)) {
		ulint	level;

	case FIL_PAGE_INDEX:
		level = btr_page_get_level_low(frame);

		/* Check if it is an index page for insert buffer */
		if (btr_page_get_index_id(frame)
		    == (index_id_t)(DICT_IBUF_ID_MIN + IBUF_SPACE_ID)) {
			if (level == 0) {
				counter = MONITOR_RW_COUNTER(
					io_type, MONITOR_INDEX_IBUF_LEAF_PAGE);
			} else {
				counter = MONITOR_RW_COUNTER(
					io_type,
					MONITOR_INDEX_IBUF_NON_LEAF_PAGE);
			}
		} else {
			if (level == 0) {
				counter = MONITOR_RW_COUNTER(
					io_type, MONITOR_INDEX_LEAF_PAGE);
			} else {
				counter = MONITOR_RW_COUNTER(
					io_type, MONITOR_INDEX_NON_LEAF_PAGE);
			}
		}
		break;

        case FIL_PAGE_UNDO_LOG:
		counter = MONITOR_RW_COUNTER(io_type, MONITOR_UNDO_LOG_PAGE);
		break;

        case FIL_PAGE_INODE:
		counter = MONITOR_RW_COUNTER(io_type, MONITOR_INODE_PAGE);
		break;

        case FIL_PAGE_IBUF_FREE_LIST:
		counter = MONITOR_RW_COUNTER(io_type,
					     MONITOR_IBUF_FREELIST_PAGE);
		break;

        case FIL_PAGE_IBUF_BITMAP:
		counter = MONITOR_RW_COUNTER(io_type,
					     MONITOR_IBUF_BITMAP_PAGE);
		break;

        case FIL_PAGE_TYPE_SYS:
		counter = MONITOR_RW_COUNTER(io_type, MONITOR_SYSTEM_PAGE);
		break;

        case FIL_PAGE_TYPE_TRX_SYS:
		counter = MONITOR_RW_COUNTER(io_type, MONITOR_TRX_SYSTEM_PAGE);
		break;

        case FIL_PAGE_TYPE_FSP_HDR:
		counter = MONITOR_RW_COUNTER(io_type, MONITOR_FSP_HDR_PAGE);
		break;

        case FIL_PAGE_TYPE_XDES:
		counter = MONITOR_RW_COUNTER(io_type, MONITOR_XDES_PAGE);
		break;

        case FIL_PAGE_TYPE_BLOB:
		counter = MONITOR_RW_COUNTER(io_type, MONITOR_BLOB_PAGE);
		break;

        case FIL_PAGE_TYPE_ZBLOB:
		counter = MONITOR_RW_COUNTER(io_type, MONITOR_ZBLOB_PAGE);
		break;

        case FIL_PAGE_TYPE_ZBLOB2:
		counter = MONITOR_RW_COUNTER(io_type, MONITOR_ZBLOB2_PAGE);
		break;

	default:
		counter = MONITOR_RW_COUNTER(io_type, MONITOR_OTHER_PAGE);
	}

	MONITOR_INC_NOCHECK(counter);
}

/********************************************************************//**
Mark a table with the specified space pointed by bpage->space corrupted.
Also remove the bpage from LRU list.
@param[in,out]		bpage			Block */
static
void
buf_mark_space_corrupt(
	buf_page_t*	bpage)
{
	buf_pool_t*	buf_pool = buf_pool_from_bpage(bpage);
	const ibool	uncompressed = (buf_page_get_state(bpage)
					== BUF_BLOCK_FILE_PAGE);
	ulint		space = bpage->space;
	const ulint	fold = buf_page_address_fold(bpage->space,
						     bpage->offset);
	prio_rw_lock_t*	hash_lock = buf_page_hash_lock_get(buf_pool, fold);
	ib_mutex_t* block_mutex = buf_page_get_mutex(bpage);

	/* First unfix and release lock on the bpage */
	ut_ad(!mutex_own(&buf_pool->LRU_list_mutex));

	mutex_enter(&buf_pool->LRU_list_mutex);
	rw_lock_x_lock(hash_lock);
	mutex_enter(block_mutex);
	ut_ad(buf_page_get_io_fix(bpage) == BUF_IO_READ);
	ut_ad(bpage->buf_fix_count == 0);

	/* Set BUF_IO_NONE before we remove the block from LRU list */
	buf_page_set_io_fix(bpage, BUF_IO_NONE);

	if (uncompressed) {
		rw_lock_x_unlock_gen(
			&((buf_block_t*) bpage)->lock,
			BUF_IO_READ);
	}

	/* If block is not encrypted find the table with specified
	space id, and mark it corrupted. Encrypted tables
	are marked unusable later e.g. in ::open(). */
	if (!bpage->encrypted) {
		dict_set_corrupted_by_space(space);
	} else {
		dict_set_encrypted_by_space(space);
	}

	/* After this point bpage can't be referenced. This
	function will release the hash_lock acquired above. */
	buf_LRU_free_one_page(bpage);

	ut_ad(buf_pool->n_pend_reads > 0);
	os_atomic_decrement_ulint(&buf_pool->n_pend_reads, 1);
	mutex_exit(&buf_pool->LRU_list_mutex);
}

/** Check if page is maybe compressed, encrypted or both when we encounter
corrupted page. Note that we can't be 100% sure if page is corrupted
or decrypt/decompress just failed.
@param[in,out]	bpage		page
@param[in,out]	space		tablespace from fil_space_acquire_for_io()
@return	whether the operation succeeded
@retval	DB_SUCCESS		if page has been read and is not corrupted
@retval	DB_PAGE_CORRUPTED	if page based on checksum check is corrupted
@retval	DB_DECRYPTION_FAILED	if page post encryption checksum matches but
after decryption normal page checksum does not match.
@retval	DB_TABLESPACE_DELETED	if accessed tablespace is not found */
static
dberr_t
buf_page_check_corrupt(buf_page_t* bpage, fil_space_t* space)
{
	ut_ad(space->n_pending_ios > 0);

	ulint zip_size = buf_page_get_zip_size(bpage);
	byte* dst_frame = (zip_size) ? bpage->zip.data :
		((buf_block_t*) bpage)->frame;
	bool still_encrypted = false;
	dberr_t err = DB_SUCCESS;
	bool corrupted = false;
	fil_space_crypt_t* crypt_data = space->crypt_data;

	/* In buf_decrypt_after_read we have either decrypted the page if
	page post encryption checksum matches and used key_id is found
	from the encryption plugin. If checksum did not match page was
	not decrypted and it could be either encrypted and corrupted
	or corrupted or good page. If we decrypted, there page could
	still be corrupted if used key does not match. */
	still_encrypted = (crypt_data &&
		crypt_data->type != CRYPT_SCHEME_UNENCRYPTED &&
		!bpage->encrypted &&
		fil_space_verify_crypt_checksum(dst_frame, zip_size,
			space, bpage->offset));

	if (!still_encrypted) {
		/* If traditional checksums match, we assume that page is
		not anymore encrypted. */
		corrupted = buf_page_is_corrupted(true, dst_frame, zip_size,
						  space);

		if (!corrupted) {
			bpage->encrypted = false;
		} else {
			err = DB_PAGE_CORRUPTED;
		}
	}

	/* Pages that we think are unencrypted but do not match the checksum
	checks could be corrupted or encrypted or both. */
	if (corrupted && !bpage->encrypted) {
		/* An error will be reported by
		buf_page_io_complete(). */
	} else if (still_encrypted || (bpage->encrypted && corrupted)) {
		bpage->encrypted = true;
		err = DB_DECRYPTION_FAILED;

		ib_logf(IB_LOG_LEVEL_ERROR,
			"The page [page id: space=%u"
			", page number=%u]"
			" in file '%s' cannot be decrypted.",
			bpage->space, bpage->offset,
			space->chain.start->name);

		ib_logf(IB_LOG_LEVEL_INFO,
			"However key management plugin or used key_version " ULINTPF
			" is not found or"
			" used encryption algorithm or method does not match.",
			mach_read_from_4(dst_frame+FIL_PAGE_FILE_FLUSH_LSN_OR_KEY_VERSION));

		if (bpage->space > TRX_SYS_SPACE) {
			ib_logf(IB_LOG_LEVEL_INFO,
				"Marking tablespace as missing. You may drop this table or"
				" install correct key management plugin and key file.");
		}
	}

	return (err);
}

/** Complete a read or write request of a file page to or from the buffer pool.
@param[in,out]		bpage		Page to complete
@return whether the operation succeeded
@retval	DB_SUCCESS		always when writing, or if a read page was OK
@retval	DB_PAGE_CORRUPTED	if the checksum fails on a page read
@retval	DB_DECRYPTION_FAILED	if page post encryption checksum matches but
				after decryption normal page checksum does
				not match */
UNIV_INTERN
dberr_t
buf_page_io_complete(buf_page_t* bpage)
{
	enum buf_io_fix	io_type;
	buf_pool_t*	buf_pool = buf_pool_from_bpage(bpage);
	const ibool	uncompressed = (buf_page_get_state(bpage)
					== BUF_BLOCK_FILE_PAGE);
	bool		have_LRU_mutex = false;
	dberr_t 	err = DB_SUCCESS;

	ut_a(buf_page_in_file(bpage));

	/* We do not need protect io_fix here by mutex to read
	it because this is the only function where we can change the value
	from BUF_IO_READ or BUF_IO_WRITE to some other value, and our code
	ensures that this is the only thread that handles the i/o for this
	block. */

	io_type = buf_page_get_io_fix_unlocked(bpage);
	ut_ad(io_type == BUF_IO_READ || io_type == BUF_IO_WRITE);

	if (io_type == BUF_IO_READ) {
		ulint	read_page_no = 0;
		ulint	read_space_id = 0;
		uint	key_version = 0;
		byte*	frame = bpage->zip.data
			? bpage->zip.data
			: reinterpret_cast<buf_block_t*>(bpage)->frame;
		ut_ad(frame);
		fil_space_t* space = fil_space_acquire_for_io(bpage->space);
		if (!space) {
			return(DB_TABLESPACE_DELETED);
		}

		if (!buf_page_decrypt_after_read(bpage, space)) {
			err = DB_DECRYPTION_FAILED;
			goto database_corrupted;
		}

		if (buf_page_get_zip_size(bpage)) {
			frame = bpage->zip.data;
			os_atomic_increment_ulint(&buf_pool->n_pend_unzip, 1);
			if (uncompressed
			    && !buf_zip_decompress((buf_block_t*) bpage,
						   FALSE)) {

				os_atomic_decrement_ulint(
					&buf_pool->n_pend_unzip, 1);

				ib_logf(IB_LOG_LEVEL_INFO,
					"Page %u in tablespace %u zip_decompress failure.",
					bpage->offset, bpage->space);

				err = DB_PAGE_CORRUPTED;

				goto database_corrupted;
			}

			os_atomic_decrement_ulint(&buf_pool->n_pend_unzip, 1);
		} else {
			ut_a(uncompressed);
			frame = ((buf_block_t*) bpage)->frame;
		}

		/* If this page is not uninitialized and not in the
		doublewrite buffer, then the page number and space id
		should be the same as in block. */
		read_page_no = mach_read_from_4(frame + FIL_PAGE_OFFSET);
		read_space_id = mach_read_from_4(
			frame + FIL_PAGE_ARCH_LOG_NO_OR_SPACE_ID);
		key_version = mach_read_from_4(
			frame + FIL_PAGE_FILE_FLUSH_LSN_OR_KEY_VERSION);

		if (bpage->space == TRX_SYS_SPACE
		    && buf_dblwr_page_inside(bpage->offset)) {

			ut_print_timestamp(stderr);
			fprintf(stderr,
				"  InnoDB: Error: reading page %u\n"
				"InnoDB: which is in the"
				" doublewrite buffer!\n",
				bpage->offset);
		} else if (!read_space_id && !read_page_no) {
			/* This is likely an uninitialized page. */
		} else if ((bpage->space
			    && bpage->space != read_space_id)
			   || bpage->offset != read_page_no) {
			/* We did not compare space_id to read_space_id
			if bpage->space == 0, because the field on the
			page may contain garbage in MySQL < 4.1.1,
			which only supported bpage->space == 0. */

			ib_logf(IB_LOG_LEVEL_ERROR,
				"Space id and page n:o"
				" stored in the page"
				" read in are " ULINTPF ":" ULINTPF ","
				" should be %u:%u!",
				read_space_id,
				read_page_no,
				bpage->space,
				bpage->offset);
		}

		if (UNIV_LIKELY(!bpage->is_corrupt ||
				!srv_pass_corrupt_table)) {
			err = buf_page_check_corrupt(bpage, space);
		}

database_corrupted:

		if (err != DB_SUCCESS) {
			/* Not a real corruption if it was triggered by
			error injection */
			DBUG_EXECUTE_IF("buf_page_import_corrupt_failure",
				if (bpage->space > TRX_SYS_SPACE) {
					buf_mark_space_corrupt(bpage);
					ib_logf(IB_LOG_LEVEL_INFO,
						"Simulated page corruption");
					fil_space_release_for_io(space);
					return(err);
				}
				err = DB_SUCCESS;
				goto page_not_corrupt;
			);

			if (err == DB_PAGE_CORRUPTED) {
				ib_logf(IB_LOG_LEVEL_ERROR,
					"Database page corruption on disk"
					" or a failed file read of tablespace %s"
					" page  [page id: space=%u"
					", page number=%u]"
					". You may have to recover from "
					"a backup.",
					space->name,
					bpage->space, bpage->offset);

				buf_page_print(frame,
					       buf_page_get_zip_size(bpage));

				ib_logf(IB_LOG_LEVEL_INFO,
					"It is also possible that your"
					" operating system has corrupted"
					" its own file cache and rebooting"
					" your computer removes the error."
					" If the corrupt page is an index page."
					" You can also try to fix the"
					" corruption by dumping, dropping,"
					" and reimporting the corrupt table."
					" You can use CHECK TABLE to scan"
					" your table for corruption. "
					"Please refer to " REFMAN "forcing-innodb-recovery.html"
					" for information about forcing recovery.");
			}

			if (srv_pass_corrupt_table && bpage->space != 0
				&& bpage->space < SRV_LOG_SPACE_FIRST_ID) {

				ib_logf(IB_LOG_LEVEL_INFO,
					"InnoDB: space %u will be treated as corrupt.",
					bpage->space);
				fil_space_set_corrupt(bpage->space);

				dict_set_corrupted_by_space(bpage->space);
				bpage->is_corrupt = TRUE;
			}

			if (srv_force_recovery < SRV_FORCE_IGNORE_CORRUPT) {
				/* If page space id is larger than TRX_SYS_SPACE
				(0), we will attempt to mark the corresponding
				table as corrupted instead of crashing server */
				if (bpage->space > TRX_SYS_SPACE) {
					buf_mark_space_corrupt(bpage);
					fil_space_release_for_io(space);
					return(err);
				} else {
					ib_logf(IB_LOG_LEVEL_FATAL,
						"Ending processing because of a corrupt database page.");
				}
			}
		}

		DBUG_EXECUTE_IF("buf_page_import_corrupt_failure",
				page_not_corrupt:  bpage = bpage; );

		if (recv_recovery_is_on()) {
			/* Pages must be uncompressed for crash recovery. */
			ut_a(uncompressed);
			recv_recover_page(TRUE, (buf_block_t*) bpage);
		}

		if (uncompressed && !recv_no_ibuf_operations
		    && fil_page_get_type(frame) == FIL_PAGE_INDEX
		    && page_is_leaf(frame)) {

			if (bpage->encrypted) {
				ib_logf(IB_LOG_LEVEL_WARN,
					"Table in tablespace " ULINTPF " encrypted."
					"However key management plugin or used "
					" key_version %u is not found or"
					" used encryption algorithm or method does not match."
					" Can't continue opening the table.",
					read_space_id, key_version);
			} else {

				ibuf_merge_or_delete_for_page(
					(buf_block_t*)bpage, bpage->space,
					bpage->offset, buf_page_get_zip_size(bpage),
					TRUE);
			}

		}

		fil_space_release_for_io(space);
	} else {
		/* io_type == BUF_IO_WRITE */
		if (bpage->slot) {
			/* Mark slot free */
			bpage->slot->release();
			bpage->slot = NULL;
		}
	}

	if (io_type == BUF_IO_WRITE
	    && (
#if defined UNIV_DEBUG || defined UNIV_BUF_DEBUG
		/* to keep consistency at buf_LRU_insert_zip_clean() */
		buf_page_get_state(bpage) == BUF_BLOCK_ZIP_DIRTY ||
#endif /* UNIV_DEBUG || UNIV_BUF_DEBUG */
		buf_page_get_flush_type(bpage) == BUF_FLUSH_LRU)) {

		have_LRU_mutex = true; /* optimistic */
	}
retry_mutex:
	if (have_LRU_mutex) {
		mutex_enter(&buf_pool->LRU_list_mutex);
	}

	ib_mutex_t*	block_mutex = buf_page_get_mutex(bpage);
	mutex_enter(block_mutex);

	if (io_type == BUF_IO_WRITE
			  && (
#if defined UNIV_DEBUG || defined UNIV_BUF_DEBUG
			      buf_page_get_state(bpage) == BUF_BLOCK_ZIP_DIRTY
			      ||
#endif
			      buf_page_get_flush_type(bpage) == BUF_FLUSH_LRU)
			  && !have_LRU_mutex) {

		mutex_exit(block_mutex);
		have_LRU_mutex = true;
		goto retry_mutex;
	}

#ifdef UNIV_IBUF_COUNT_DEBUG
	if (io_type == BUF_IO_WRITE || uncompressed) {
		/* For BUF_IO_READ of compressed-only blocks, the
		buffered operations will be merged by buf_page_get_gen()
		after the block has been uncompressed. */
		ut_a(ibuf_count_get(bpage->space, bpage->offset) == 0);
	}
#endif
	/* Because this thread which does the unlocking is not the same that
	did the locking, we use a pass value != 0 in unlock, which simply
	removes the newest lock debug record, without checking the thread
	id. */

	switch (io_type) {
	case BUF_IO_READ:

		buf_page_set_io_fix(bpage, BUF_IO_NONE);

		/* NOTE that the call to ibuf may have moved the ownership of
		the x-latch to this OS thread: do not let this confuse you in
		debugging! */

		ut_ad(buf_pool->n_pend_reads > 0);
		os_atomic_decrement_ulint(&buf_pool->n_pend_reads, 1);
		os_atomic_increment_ulint(&buf_pool->stat.n_pages_read, 1);

		ut_ad(!have_LRU_mutex);

		if (uncompressed) {
			rw_lock_x_unlock_gen(&((buf_block_t*) bpage)->lock,
					     BUF_IO_READ);
		}

		break;

	case BUF_IO_WRITE:
		/* Write means a flush operation: call the completion
		routine in the flush system */

		buf_flush_write_complete(bpage);

		os_atomic_increment_ulint(&buf_pool->stat.n_pages_written, 1);

		if (have_LRU_mutex) {
			mutex_exit(&buf_pool->LRU_list_mutex);
		}

		if (uncompressed) {
			rw_lock_s_unlock_gen(&((buf_block_t*) bpage)->lock,
					     BUF_IO_WRITE);
		}

		break;

	default:
		ut_error;
	}

	buf_page_monitor(bpage, io_type);

#ifdef UNIV_DEBUG
	if (buf_debug_prints) {
		fprintf(stderr, "Has %s page space %lu page no %lu\n",
			io_type == BUF_IO_READ ? "read" : "written",
			buf_page_get_space(bpage),
			buf_page_get_page_no(bpage));
	}
#endif /* UNIV_DEBUG */

	mutex_exit(block_mutex);

	return(err);
}

/*********************************************************************//**
Asserts that all file pages in the buffer are in a replaceable state.
@return	TRUE */
static
ibool
buf_all_freed_instance(
/*===================*/
	buf_pool_t*	buf_pool)	/*!< in: buffer pool instancce */
{
	ulint		i;
	buf_chunk_t*	chunk;

	ut_ad(buf_pool);

	ut_ad(!mutex_own(&buf_pool->LRU_list_mutex));
	chunk = buf_pool->chunks;

	for (i = buf_pool->n_chunks; i--; chunk++) {

		mutex_enter(&buf_pool->LRU_list_mutex);

		const buf_block_t* block = buf_chunk_not_freed(chunk);

		mutex_exit(&buf_pool->LRU_list_mutex);

		if (UNIV_LIKELY_NULL(block)) {
			fil_space_t* space = fil_space_get(block->page.space);
			ib_logf(IB_LOG_LEVEL_ERROR,
				"Page %u %u still fixed or dirty.",
				block->page.space,
				block->page.offset);
			ib_logf(IB_LOG_LEVEL_ERROR,
				"Page oldest_modification " LSN_PF
				" fix_count %d io_fix %d.",
				block->page.oldest_modification,
				block->page.buf_fix_count,
				buf_page_get_io_fix(&block->page));
			ib_logf(IB_LOG_LEVEL_FATAL,
				"Page space_id %u name %s.",
				block->page.space,
				(space && space->name) ? space->name : "NULL");
		}
	}

	return(TRUE);
}

/*********************************************************************//**
Invalidates file pages in one buffer pool instance */
static
void
buf_pool_invalidate_instance(
/*=========================*/
	buf_pool_t*	buf_pool)	/*!< in: buffer pool instance */
{
	ulint		i;

	ut_ad(!mutex_own(&buf_pool->LRU_list_mutex));

	mutex_enter(&buf_pool->flush_state_mutex);

	for (i = BUF_FLUSH_LRU; i < BUF_FLUSH_N_TYPES; i++) {

		/* As this function is called during startup and
		during redo application phase during recovery, InnoDB
		is single threaded (apart from IO helper threads) at
		this stage. No new write batch can be in intialization
		stage at this point. */
		ut_ad(buf_pool->init_flush[i] == FALSE);

		/* However, it is possible that a write batch that has
		been posted earlier is still not complete. For buffer
		pool invalidation to proceed we must ensure there is NO
		write activity happening. */
		if (buf_pool->n_flush[i] > 0) {
			buf_flush_t	type = static_cast<buf_flush_t>(i);

			mutex_exit(&buf_pool->flush_state_mutex);
			buf_flush_wait_batch_end(buf_pool, type);
			mutex_enter(&buf_pool->flush_state_mutex);
		}
	}
	mutex_exit(&buf_pool->flush_state_mutex);

	ut_ad(buf_all_freed_instance(buf_pool));

	while (buf_LRU_scan_and_free_block(buf_pool, TRUE)) {
	}

	ut_ad(!mutex_own(&buf_pool->LRU_list_mutex));
	mutex_enter(&buf_pool->LRU_list_mutex);

	ut_ad(UT_LIST_GET_LEN(buf_pool->LRU) == 0);
	ut_ad(UT_LIST_GET_LEN(buf_pool->unzip_LRU) == 0);

	buf_pool->freed_page_clock = 0;
	buf_pool->LRU_old = NULL;
	buf_pool->LRU_old_len = 0;

	mutex_exit(&buf_pool->LRU_list_mutex);

	memset(&buf_pool->stat, 0x00, sizeof(buf_pool->stat));
	buf_refresh_io_stats(buf_pool);
}

/*********************************************************************//**
Invalidates the file pages in the buffer pool when an archive recovery is
completed. All the file pages buffered must be in a replaceable state when
this function is called: not latched and not modified. */
UNIV_INTERN
void
buf_pool_invalidate(void)
/*=====================*/
{
	ulint   i;

	for (i = 0; i < srv_buf_pool_instances; i++) {
		buf_pool_invalidate_instance(buf_pool_from_array(i));
	}
}

#if defined UNIV_DEBUG || defined UNIV_BUF_DEBUG
/*********************************************************************//**
Validates data in one buffer pool instance
@return	TRUE */
static
ibool
buf_pool_validate_instance(
/*=======================*/
	buf_pool_t*	buf_pool)	/*!< in: buffer pool instance */
{
	buf_page_t*	b;
	buf_chunk_t*	chunk;
	ulint		i;
	ulint		n_lru_flush	= 0;
	ulint		n_page_flush	= 0;
	ulint		n_list_flush	= 0;
	ulint		n_lru		= 0;
	ulint		n_flush		= 0;
	ulint		n_free		= 0;
	ulint		n_zip		= 0;
	ulint		fold		= 0;
	ulint		space		= 0;
	ulint		offset		= 0;

	ut_ad(buf_pool);

	ut_ad(!mutex_own(&buf_pool->LRU_list_mutex));
	mutex_enter(&buf_pool->LRU_list_mutex);
	hash_lock_x_all(buf_pool->page_hash);
	mutex_enter(&buf_pool->zip_mutex);
	mutex_enter(&buf_pool->free_list_mutex);
	mutex_enter(&buf_pool->flush_state_mutex);

	chunk = buf_pool->chunks;

	/* Check the uncompressed blocks. */

	for (i = buf_pool->n_chunks; i--; chunk++) {

		ulint		j;
		buf_block_t*	block = chunk->blocks;

		for (j = chunk->size; j--; block++) {

			switch (buf_block_get_state(block)) {
			case BUF_BLOCK_POOL_WATCH:
			case BUF_BLOCK_ZIP_PAGE:
			case BUF_BLOCK_ZIP_DIRTY:
				/* These should only occur on
				zip_clean, zip_free[], or flush_list. */
				ut_error;
				break;

			case BUF_BLOCK_FILE_PAGE:

				space = buf_block_get_space(block);
				offset = buf_block_get_page_no(block);
				fold = buf_page_address_fold(space, offset);
				ut_a(buf_page_hash_get_low(buf_pool,
							   space,
							   offset,
							   fold)
				     == &block->page);

#ifdef UNIV_IBUF_COUNT_DEBUG
				ut_a(buf_page_get_io_fix_unlocked(&block->page)
				     == BUF_IO_READ
				     || !ibuf_count_get(buf_block_get_space(
								block),
							buf_block_get_page_no(
								block)));
#endif
				switch (buf_page_get_io_fix_unlocked(
						&block->page)) {
				case BUF_IO_NONE:
					break;

				case BUF_IO_WRITE:
					switch (buf_page_get_flush_type(
							&block->page)) {
					case BUF_FLUSH_LRU:
					case BUF_FLUSH_SINGLE_PAGE:
					case BUF_FLUSH_LIST:
						break;
					default:
						ut_error;
					}

					break;

				case BUF_IO_READ:

					ut_a(rw_lock_is_locked(&block->lock,
							       RW_LOCK_EX));
					break;

				case BUF_IO_PIN:
					break;
				}

				n_lru++;
				break;

			case BUF_BLOCK_NOT_USED:
				n_free++;
				break;

			case BUF_BLOCK_READY_FOR_USE:
			case BUF_BLOCK_MEMORY:
			case BUF_BLOCK_REMOVE_HASH:
				/* do nothing */
				break;
			}
		}
	}

	/* Check clean compressed-only blocks. */

	for (b = UT_LIST_GET_FIRST(buf_pool->zip_clean); b;
	     b = UT_LIST_GET_NEXT(list, b)) {
		ut_a(buf_page_get_state(b) == BUF_BLOCK_ZIP_PAGE);
		switch (buf_page_get_io_fix(b)) {
		case BUF_IO_NONE:
		case BUF_IO_PIN:
			/* All clean blocks should be I/O-unfixed. */
			break;
		case BUF_IO_READ:
			/* In buf_LRU_free_page(), we temporarily set
			b->io_fix = BUF_IO_READ for a newly allocated
			control block in order to prevent
			buf_page_get_gen() from decompressing the block. */
			break;
		default:
			ut_error;
			break;
		}

		/* It is OK to read oldest_modification here because
		we have acquired buf_pool->zip_mutex above which acts
		as the 'block->mutex' for these bpages. */
		ut_a(!b->oldest_modification);
		fold = buf_page_address_fold(b->space, b->offset);
		ut_a(buf_page_hash_get_low(buf_pool, b->space, b->offset,
					   fold) == b);
		n_lru++;
		n_zip++;
	}

	/* Check dirty blocks. */

	buf_flush_list_mutex_enter(buf_pool);
	for (b = UT_LIST_GET_FIRST(buf_pool->flush_list); b;
	     b = UT_LIST_GET_NEXT(list, b)) {
		ut_ad(b->in_flush_list);
		ut_a(b->oldest_modification);
		n_flush++;

		switch (buf_page_get_state(b)) {
		case BUF_BLOCK_ZIP_DIRTY:
			n_lru++;
			n_zip++;
			/* fallthrough */
		case BUF_BLOCK_FILE_PAGE:
			switch (buf_page_get_io_fix_unlocked(b)) {
			case BUF_IO_NONE:
			case BUF_IO_READ:
			case BUF_IO_PIN:
				break;
			case BUF_IO_WRITE:
				switch (buf_page_get_flush_type(b)) {
				case BUF_FLUSH_LRU:
					n_lru_flush++;
					break;
				case BUF_FLUSH_SINGLE_PAGE:
					n_page_flush++;
					break;
				case BUF_FLUSH_LIST:
					n_list_flush++;
					break;
				default:
					ut_error;
				}
				break;
			default:
				ut_error;
			}
			break;
		case BUF_BLOCK_POOL_WATCH:
		case BUF_BLOCK_ZIP_PAGE:
		case BUF_BLOCK_NOT_USED:
		case BUF_BLOCK_READY_FOR_USE:
		case BUF_BLOCK_MEMORY:
		case BUF_BLOCK_REMOVE_HASH:
			ut_error;
			break;
		}
		fold = buf_page_address_fold(b->space, b->offset);
		ut_a(buf_page_hash_get_low(buf_pool, b->space, b->offset,
					   fold) == b);
	}

	ut_a(UT_LIST_GET_LEN(buf_pool->flush_list) == n_flush);

	hash_unlock_x_all(buf_pool->page_hash);
	buf_flush_list_mutex_exit(buf_pool);

	mutex_exit(&buf_pool->zip_mutex);

	if (n_lru + n_free > buf_pool->curr_size + n_zip) {
		fprintf(stderr, "n LRU %lu, n free %lu, pool %lu zip %lu\n",
			n_lru, n_free,
			buf_pool->curr_size, n_zip);
		ut_error;
	}

	ut_a(UT_LIST_GET_LEN(buf_pool->LRU) == n_lru);

	mutex_exit(&buf_pool->LRU_list_mutex);

	if (UT_LIST_GET_LEN(buf_pool->free) != n_free) {
		fprintf(stderr, "Free list len %lu, free blocks %lu\n",
			UT_LIST_GET_LEN(buf_pool->free),
			n_free);
		ut_error;
	}

	mutex_exit(&buf_pool->free_list_mutex);

	ut_a(buf_pool->n_flush[BUF_FLUSH_LIST] == n_list_flush);
	ut_a(buf_pool->n_flush[BUF_FLUSH_LRU] == n_lru_flush);
	ut_a(buf_pool->n_flush[BUF_FLUSH_SINGLE_PAGE] == n_page_flush);

	mutex_exit(&buf_pool->flush_state_mutex);

	ut_a(buf_LRU_validate());
	ut_a(buf_flush_validate(buf_pool));

	return(TRUE);
}

/*********************************************************************//**
Validates the buffer buf_pool data structure.
@return	TRUE */
UNIV_INTERN
ibool
buf_validate(void)
/*==============*/
{
	ulint	i;

	for (i = 0; i < srv_buf_pool_instances; i++) {
		buf_pool_t*	buf_pool;

		buf_pool = buf_pool_from_array(i);

		buf_pool_validate_instance(buf_pool);
	}
	return(TRUE);
}

#endif /* UNIV_DEBUG || UNIV_BUF_DEBUG */

#if defined UNIV_DEBUG_PRINT || defined UNIV_DEBUG || defined UNIV_BUF_DEBUG
/*********************************************************************//**
Prints info of the buffer buf_pool data structure for one instance. */
static
void
buf_print_instance(
/*===============*/
	buf_pool_t*	buf_pool)
{
	index_id_t*	index_ids;
	ulint*		counts;
	ulint		size;
	ulint		i;
	ulint		j;
	index_id_t	id;
	ulint		n_found;
	buf_chunk_t*	chunk;
	dict_index_t*	index;

	ut_ad(buf_pool);

	size = buf_pool->curr_size;

	ut_ad(!mutex_own(&buf_pool->LRU_list_mutex));
	index_ids = static_cast<index_id_t*>(
		mem_alloc(size * sizeof *index_ids));

	counts = static_cast<ulint*>(mem_alloc(sizeof(ulint) * size));

	/* Dirty reads below */

	fprintf(stderr,
		"buf_pool size %lu\n"
		"database pages %lu\n"
		"free pages %lu\n"
		"modified database pages %lu\n"
		"n pending decompressions %lu\n"
		"n pending reads %lu\n"
		"n pending flush LRU %lu list %lu single page %lu\n"
		"pages made young %lu, not young %lu\n"
		"pages read %lu, created %lu, written %lu\n",
		(ulint) size,
		(ulint) UT_LIST_GET_LEN(buf_pool->LRU),
		(ulint) UT_LIST_GET_LEN(buf_pool->free),
		(ulint) UT_LIST_GET_LEN(buf_pool->flush_list),
		(ulint) buf_pool->n_pend_unzip,
		(ulint) buf_pool->n_pend_reads,
		(ulint) buf_pool->n_flush[BUF_FLUSH_LRU],
		(ulint) buf_pool->n_flush[BUF_FLUSH_LIST],
		(ulint) buf_pool->n_flush[BUF_FLUSH_SINGLE_PAGE],
		(ulint) buf_pool->stat.n_pages_made_young,
		(ulint) buf_pool->stat.n_pages_not_made_young,
		(ulint) buf_pool->stat.n_pages_read,
		(ulint) buf_pool->stat.n_pages_created,
		(ulint) buf_pool->stat.n_pages_written);

	/* Count the number of blocks belonging to each index in the buffer */

	n_found = 0;

	mutex_enter(&buf_pool->LRU_list_mutex);

	chunk = buf_pool->chunks;

	for (i = buf_pool->n_chunks; i--; chunk++) {
		buf_block_t*	block		= chunk->blocks;
		ulint		n_blocks	= chunk->size;

		for (; n_blocks--; block++) {
			const buf_frame_t* frame = block->frame;

			if (fil_page_get_type(frame) == FIL_PAGE_INDEX) {

				id = btr_page_get_index_id(frame);

				/* Look for the id in the index_ids array */
				j = 0;

				while (j < n_found) {

					if (index_ids[j] == id) {
						counts[j]++;

						break;
					}
					j++;
				}

				if (j == n_found) {
					n_found++;
					index_ids[j] = id;
					counts[j] = 1;
				}
			}
		}
	}

	mutex_exit(&buf_pool->LRU_list_mutex);

	for (i = 0; i < n_found; i++) {
		index = dict_index_get_if_in_cache(index_ids[i]);

		fprintf(stderr,
			"Block count for index %llu in buffer is about %lu",
			(ullint) index_ids[i],
			(ulint) counts[i]);

		if (index) {
			putc(' ', stderr);
			dict_index_name_print(stderr, NULL, index);
		}

		putc('\n', stderr);
	}

	mem_free(index_ids);
	mem_free(counts);

	ut_a(buf_pool_validate_instance(buf_pool));
}

/*********************************************************************//**
Prints info of the buffer buf_pool data structure. */
UNIV_INTERN
void
buf_print(void)
/*===========*/
{
	ulint   i;

	for (i = 0; i < srv_buf_pool_instances; i++) {
		buf_pool_t*	buf_pool;

		buf_pool = buf_pool_from_array(i);
		buf_print_instance(buf_pool);
	}
}
#endif /* UNIV_DEBUG_PRINT || UNIV_DEBUG || UNIV_BUF_DEBUG */

#ifdef UNIV_DEBUG
/*********************************************************************//**
Returns the number of latched pages in the buffer pool.
@return	number of latched pages */
UNIV_INTERN
ulint
buf_get_latched_pages_number_instance(
/*==================================*/
	buf_pool_t*	buf_pool)	/*!< in: buffer pool instance */
{
	buf_page_t*	b;
	ulint		i;
	buf_chunk_t*	chunk;
	ulint		fixed_pages_number = 0;

	/* The LRU list mutex is enough to protect the required fields below */
	mutex_enter(&buf_pool->LRU_list_mutex);

	chunk = buf_pool->chunks;

	for (i = buf_pool->n_chunks; i--; chunk++) {
		buf_block_t*	block;
		ulint		j;

		block = chunk->blocks;

		for (j = chunk->size; j--; block++) {
			if (buf_block_get_state(block)
			    != BUF_BLOCK_FILE_PAGE) {

				continue;
			}

			if (block->page.buf_fix_count != 0
			    || buf_page_get_io_fix_unlocked(&block->page)
			    != BUF_IO_NONE) {
				fixed_pages_number++;
			}

		}
	}

	mutex_exit(&buf_pool->LRU_list_mutex);

	mutex_enter(&buf_pool->zip_mutex);

	/* Traverse the lists of clean and dirty compressed-only blocks. */

	for (b = UT_LIST_GET_FIRST(buf_pool->zip_clean); b;
	     b = UT_LIST_GET_NEXT(list, b)) {
		ut_a(buf_page_get_state(b) == BUF_BLOCK_ZIP_PAGE);
		ut_a(buf_page_get_io_fix(b) != BUF_IO_WRITE);

		if (b->buf_fix_count != 0
		    || buf_page_get_io_fix(b) != BUF_IO_NONE) {
			fixed_pages_number++;
		}
	}

	buf_flush_list_mutex_enter(buf_pool);
	for (b = UT_LIST_GET_FIRST(buf_pool->flush_list); b;
	     b = UT_LIST_GET_NEXT(list, b)) {
		ut_ad(b->in_flush_list);

		switch (buf_page_get_state(b)) {
		case BUF_BLOCK_ZIP_DIRTY:
			if (b->buf_fix_count != 0
			    || buf_page_get_io_fix(b) != BUF_IO_NONE) {
				fixed_pages_number++;
			}
			break;
		case BUF_BLOCK_FILE_PAGE:
			/* uncompressed page */
		case BUF_BLOCK_REMOVE_HASH:
			/* We hold flush list but not LRU list mutex here.
			Thus encountering BUF_BLOCK_REMOVE_HASH pages is
			possible.  */
			break;
		case BUF_BLOCK_POOL_WATCH:
		case BUF_BLOCK_ZIP_PAGE:
		case BUF_BLOCK_NOT_USED:
		case BUF_BLOCK_READY_FOR_USE:
		case BUF_BLOCK_MEMORY:
			ut_error;
			break;
		}
	}

	buf_flush_list_mutex_exit(buf_pool);
	mutex_exit(&buf_pool->zip_mutex);

	return(fixed_pages_number);
}

/*********************************************************************//**
Returns the number of latched pages in all the buffer pools.
@return	number of latched pages */
UNIV_INTERN
ulint
buf_get_latched_pages_number(void)
/*==============================*/
{
	ulint	i;
	ulint	total_latched_pages = 0;

	for (i = 0; i < srv_buf_pool_instances; i++) {
		buf_pool_t*	buf_pool;

		buf_pool = buf_pool_from_array(i);

		total_latched_pages += buf_get_latched_pages_number_instance(
			buf_pool);
	}

	return(total_latched_pages);
}

#endif /* UNIV_DEBUG */

/*********************************************************************//**
Returns the number of pending buf pool read ios.
@return	number of pending read I/O operations */
UNIV_INTERN
ulint
buf_get_n_pending_read_ios(void)
/*============================*/
{
	ulint	i;
	ulint	pend_ios = 0;

	for (i = 0; i < srv_buf_pool_instances; i++) {
		pend_ios += buf_pool_from_array(i)->n_pend_reads;
	}

	return(pend_ios);
}

/*********************************************************************//**
Returns the ratio in percents of modified pages in the buffer pool /
database pages in the buffer pool.
@return	modified page percentage ratio */
UNIV_INTERN
double
buf_get_modified_ratio_pct(void)
/*============================*/
{
	double		percentage = 0.0;
	ulint		lru_len = 0;
	ulint		free_len = 0;
	ulint		flush_list_len = 0;

	buf_get_total_list_len(&lru_len, &free_len, &flush_list_len);

	percentage = (100.0 * flush_list_len) / (1.0 + lru_len + free_len);

	/* 1 + is there to avoid division by zero */

	return(percentage);
}

/*******************************************************************//**
Aggregates a pool stats information with the total buffer pool stats  */
static
void
buf_stats_aggregate_pool_info(
/*==========================*/
	buf_pool_info_t*	total_info,	/*!< in/out: the buffer pool
						info to store aggregated
						result */
	const buf_pool_info_t*	pool_info)	/*!< in: individual buffer pool
						stats info */
{
	ut_a(total_info && pool_info);

	/* Nothing to copy if total_info is the same as pool_info */
	if (total_info == pool_info) {
		return;
	}

	total_info->pool_size += pool_info->pool_size;
	total_info->pool_size_bytes += pool_info->pool_size_bytes;
	total_info->lru_len += pool_info->lru_len;
	total_info->old_lru_len += pool_info->old_lru_len;
	total_info->free_list_len += pool_info->free_list_len;
	total_info->flush_list_len += pool_info->flush_list_len;
	total_info->n_pend_unzip += pool_info->n_pend_unzip;
	total_info->n_pend_reads += pool_info->n_pend_reads;
	total_info->n_pending_flush_lru += pool_info->n_pending_flush_lru;
	total_info->n_pending_flush_list += pool_info->n_pending_flush_list;
	total_info->n_pages_made_young += pool_info->n_pages_made_young;
	total_info->n_pages_not_made_young += pool_info->n_pages_not_made_young;
	total_info->n_pages_read += pool_info->n_pages_read;
	total_info->n_pages_created += pool_info->n_pages_created;
	total_info->n_pages_written += pool_info->n_pages_written;
	total_info->n_page_gets += pool_info->n_page_gets;
	total_info->n_ra_pages_read_rnd += pool_info->n_ra_pages_read_rnd;
	total_info->n_ra_pages_read += pool_info->n_ra_pages_read;
	total_info->n_ra_pages_evicted += pool_info->n_ra_pages_evicted;
	total_info->page_made_young_rate += pool_info->page_made_young_rate;
	total_info->page_not_made_young_rate +=
		pool_info->page_not_made_young_rate;
	total_info->pages_read_rate += pool_info->pages_read_rate;
	total_info->pages_created_rate += pool_info->pages_created_rate;
	total_info->pages_written_rate += pool_info->pages_written_rate;
	total_info->n_page_get_delta += pool_info->n_page_get_delta;
	total_info->page_read_delta += pool_info->page_read_delta;
	total_info->young_making_delta += pool_info->young_making_delta;
	total_info->not_young_making_delta += pool_info->not_young_making_delta;
	total_info->pages_readahead_rnd_rate += pool_info->pages_readahead_rnd_rate;
	total_info->pages_readahead_rate += pool_info->pages_readahead_rate;
	total_info->pages_evicted_rate += pool_info->pages_evicted_rate;
	total_info->unzip_lru_len += pool_info->unzip_lru_len;
	total_info->io_sum += pool_info->io_sum;
	total_info->io_cur += pool_info->io_cur;
	total_info->unzip_sum += pool_info->unzip_sum;
	total_info->unzip_cur += pool_info->unzip_cur;
}
/*******************************************************************//**
Collect buffer pool stats information for a buffer pool. Also
record aggregated stats if there are more than one buffer pool
in the server */
UNIV_INTERN
void
buf_stats_get_pool_info(
/*====================*/
	buf_pool_t*		buf_pool,	/*!< in: buffer pool */
	ulint			pool_id,	/*!< in: buffer pool ID */
	buf_pool_info_t*	all_pool_info)	/*!< in/out: buffer pool info
						to fill */
{
	buf_pool_info_t*        pool_info;
	time_t			current_time;
	double			time_elapsed;

	/* Find appropriate pool_info to store stats for this buffer pool */
	pool_info = &all_pool_info[pool_id];
	ut_ad(!mutex_own(&buf_pool->LRU_list_mutex));

	pool_info->pool_unique_id = pool_id;

	pool_info->pool_size = buf_pool->curr_size;

	pool_info->pool_size_bytes = buf_pool->curr_pool_size;

	pool_info->lru_len = UT_LIST_GET_LEN(buf_pool->LRU);

	pool_info->old_lru_len = buf_pool->LRU_old_len;

	pool_info->free_list_len = UT_LIST_GET_LEN(buf_pool->free);

	pool_info->flush_list_len = UT_LIST_GET_LEN(buf_pool->flush_list);

	pool_info->n_pend_unzip = UT_LIST_GET_LEN(buf_pool->unzip_LRU);

	pool_info->n_pend_reads = buf_pool->n_pend_reads;

	mutex_enter(&buf_pool->flush_state_mutex);

	pool_info->n_pending_flush_lru =
		 (buf_pool->n_flush[BUF_FLUSH_LRU]
		  + buf_pool->init_flush[BUF_FLUSH_LRU]);

	pool_info->n_pending_flush_list =
		 (buf_pool->n_flush[BUF_FLUSH_LIST]
		  + buf_pool->init_flush[BUF_FLUSH_LIST]);

	pool_info->n_pending_flush_single_page =
		 (buf_pool->n_flush[BUF_FLUSH_SINGLE_PAGE]
		  + buf_pool->init_flush[BUF_FLUSH_SINGLE_PAGE]);

	mutex_exit(&buf_pool->flush_state_mutex);

	current_time = time(NULL);
	time_elapsed = 0.001 + difftime(current_time,
					buf_pool->last_printout_time);

	pool_info->n_pages_made_young = buf_pool->stat.n_pages_made_young;

	pool_info->n_pages_not_made_young =
		buf_pool->stat.n_pages_not_made_young;

	pool_info->n_pages_read = buf_pool->stat.n_pages_read;

	pool_info->n_pages_created = buf_pool->stat.n_pages_created;

	pool_info->n_pages_written = buf_pool->stat.n_pages_written;

	pool_info->n_page_gets = buf_pool->stat.n_page_gets;

	pool_info->n_ra_pages_read_rnd = buf_pool->stat.n_ra_pages_read_rnd;
	pool_info->n_ra_pages_read = buf_pool->stat.n_ra_pages_read;

	pool_info->n_ra_pages_evicted = buf_pool->stat.n_ra_pages_evicted;

	pool_info->page_made_young_rate =
		 (buf_pool->stat.n_pages_made_young
		  - buf_pool->old_stat.n_pages_made_young) / time_elapsed;

	pool_info->page_not_made_young_rate =
		 (buf_pool->stat.n_pages_not_made_young
		  - buf_pool->old_stat.n_pages_not_made_young) / time_elapsed;

	pool_info->pages_read_rate =
		(buf_pool->stat.n_pages_read
		  - buf_pool->old_stat.n_pages_read) / time_elapsed;

	pool_info->pages_created_rate =
		(buf_pool->stat.n_pages_created
		 - buf_pool->old_stat.n_pages_created) / time_elapsed;

	pool_info->pages_written_rate =
		(buf_pool->stat.n_pages_written
		 - buf_pool->old_stat.n_pages_written) / time_elapsed;

	pool_info->n_page_get_delta = buf_pool->stat.n_page_gets
				      - buf_pool->old_stat.n_page_gets;

	if (pool_info->n_page_get_delta) {
		pool_info->page_read_delta = buf_pool->stat.n_pages_read
					     - buf_pool->old_stat.n_pages_read;

		pool_info->young_making_delta =
			buf_pool->stat.n_pages_made_young
			- buf_pool->old_stat.n_pages_made_young;

		pool_info->not_young_making_delta =
			buf_pool->stat.n_pages_not_made_young
			- buf_pool->old_stat.n_pages_not_made_young;
	}
	pool_info->pages_readahead_rnd_rate =
		 (buf_pool->stat.n_ra_pages_read_rnd
		  - buf_pool->old_stat.n_ra_pages_read_rnd) / time_elapsed;


	pool_info->pages_readahead_rate =
		 (buf_pool->stat.n_ra_pages_read
		  - buf_pool->old_stat.n_ra_pages_read) / time_elapsed;

	pool_info->pages_evicted_rate =
		(buf_pool->stat.n_ra_pages_evicted
		 - buf_pool->old_stat.n_ra_pages_evicted) / time_elapsed;

	pool_info->unzip_lru_len = UT_LIST_GET_LEN(buf_pool->unzip_LRU);

	pool_info->io_sum = buf_LRU_stat_sum.io;

	pool_info->io_cur = buf_LRU_stat_cur.io;

	pool_info->unzip_sum = buf_LRU_stat_sum.unzip;

	pool_info->unzip_cur = buf_LRU_stat_cur.unzip;

	buf_refresh_io_stats(buf_pool);
}

/*********************************************************************//**
Prints info of the buffer i/o. */
UNIV_INTERN
void
buf_print_io_instance(
/*==================*/
	buf_pool_info_t*pool_info,	/*!< in: buffer pool info */
	FILE*		file)		/*!< in/out: buffer where to print */
{
	ut_ad(pool_info);

	fprintf(file,
		"Buffer pool size        %lu\n"
		"Buffer pool size, bytes " ULINTPF "\n"
		"Free buffers            %lu\n"
		"Database pages          %lu\n"
		"Old database pages      %lu\n"
		"Modified db pages       %lu\n"
		"Percent of dirty pages(LRU & free pages): %.3f\n"
		"Max dirty pages percent: %.3f\n"
		"Pending reads %lu\n"
		"Pending writes: LRU %lu, flush list %lu, single page %lu\n",
		pool_info->pool_size,
		pool_info->pool_size_bytes,
		pool_info->free_list_len,
		pool_info->lru_len,
		pool_info->old_lru_len,
		pool_info->flush_list_len,
		(((double) pool_info->flush_list_len) /
		  (pool_info->lru_len + pool_info->free_list_len + 1.0)) * 100.0,
		srv_max_buf_pool_modified_pct,
		pool_info->n_pend_reads,
		pool_info->n_pending_flush_lru,
		pool_info->n_pending_flush_list,
		pool_info->n_pending_flush_single_page);

	fprintf(file,
		"Pages made young %lu, not young %lu\n"
		"%.2f youngs/s, %.2f non-youngs/s\n"
		"Pages read %lu, created %lu, written %lu\n"
		"%.2f reads/s, %.2f creates/s, %.2f writes/s\n",
		pool_info->n_pages_made_young,
		pool_info->n_pages_not_made_young,
		pool_info->page_made_young_rate,
		pool_info->page_not_made_young_rate,
		pool_info->n_pages_read,
		pool_info->n_pages_created,
		pool_info->n_pages_written,
		pool_info->pages_read_rate,
		pool_info->pages_created_rate,
		pool_info->pages_written_rate);

	if (pool_info->n_page_get_delta) {
		double hit_rate = double(pool_info->page_read_delta)
			/ pool_info->n_page_get_delta;

		if (hit_rate > 1) {
			hit_rate = 1;
		}

		fprintf(file,
			"Buffer pool hit rate " ULINTPF " / 1000,"
			" young-making rate " ULINTPF " / 1000 not "
			ULINTPF " / 1000\n",
			ulint(1000 * (1 - hit_rate)),
			ulint(1000 * double(pool_info->young_making_delta)
			      / pool_info->n_page_get_delta),
			ulint(1000 * double(pool_info->not_young_making_delta)
			      / pool_info->n_page_get_delta));
	} else {
		fputs("No buffer pool page gets since the last printout\n",
		      file);
	}

	/* Statistics about read ahead algorithm */
	fprintf(file, "Pages read ahead %.2f/s,"
		" evicted without access %.2f/s,"
		" Random read ahead %.2f/s\n",

		pool_info->pages_readahead_rate,
		pool_info->pages_evicted_rate,
		pool_info->pages_readahead_rnd_rate);

	/* Print some values to help us with visualizing what is
	happening with LRU eviction. */
	fprintf(file,
		"LRU len: %lu, unzip_LRU len: %lu\n"
		"I/O sum[%lu]:cur[%lu], unzip sum[%lu]:cur[%lu]\n",
		pool_info->lru_len, pool_info->unzip_lru_len,
		pool_info->io_sum, pool_info->io_cur,
		pool_info->unzip_sum, pool_info->unzip_cur);
}

/*********************************************************************//**
Prints info of the buffer i/o. */
UNIV_INTERN
void
buf_print_io(
/*=========*/
	FILE*	file)	/*!< in/out: buffer where to print */
{
	ulint			i;
	buf_pool_info_t*	pool_info;
	buf_pool_info_t*	pool_info_total;

	/* If srv_buf_pool_instances is greater than 1, allocate
	one extra buf_pool_info_t, the last one stores
	aggregated/total values from all pools */
	if (srv_buf_pool_instances > 1) {
		pool_info = (buf_pool_info_t*) mem_zalloc((
			srv_buf_pool_instances + 1) * sizeof *pool_info);

		pool_info_total = &pool_info[srv_buf_pool_instances];
	} else {
		ut_a(srv_buf_pool_instances == 1);

		pool_info_total = pool_info =
			static_cast<buf_pool_info_t*>(
				mem_zalloc(sizeof *pool_info));
	}

	for (i = 0; i < srv_buf_pool_instances; i++) {
		buf_pool_t*	buf_pool;

		buf_pool = buf_pool_from_array(i);

		/* Fetch individual buffer pool info and calculate
		aggregated stats along the way */
		buf_stats_get_pool_info(buf_pool, i, pool_info);

		/* If we have more than one buffer pool, store
		the aggregated stats  */
		if (srv_buf_pool_instances > 1) {
			buf_stats_aggregate_pool_info(pool_info_total,
						      &pool_info[i]);
		}
	}

	/* Print the aggreate buffer pool info */
	buf_print_io_instance(pool_info_total, file);

	/* If there are more than one buffer pool, print each individual pool
	info */
	if (srv_buf_pool_instances > 1) {
		fputs("----------------------\n"
		"INDIVIDUAL BUFFER POOL INFO\n"
		"----------------------\n", file);

		for (i = 0; i < srv_buf_pool_instances; i++) {
			fprintf(file, "---BUFFER POOL %lu\n", i);
			buf_print_io_instance(&pool_info[i], file);
		}
	}

	mem_free(pool_info);
}

/**********************************************************************//**
Refreshes the statistics used to print per-second averages. */
UNIV_INTERN
void
buf_refresh_io_stats(
/*=================*/
	buf_pool_t*	buf_pool)	/*!< in: buffer pool instance */
{
	buf_pool->last_printout_time = ut_time();
	buf_pool->old_stat = buf_pool->stat;
}

/**********************************************************************//**
Refreshes the statistics used to print per-second averages. */
UNIV_INTERN
void
buf_refresh_io_stats_all(void)
/*==========================*/
{
	for (ulint i = 0; i < srv_buf_pool_instances; i++) {
		buf_pool_t*	buf_pool;

		buf_pool = buf_pool_from_array(i);

		buf_refresh_io_stats(buf_pool);
	}
}

/**********************************************************************//**
Check if all pages in all buffer pools are in a replacable state.
@return FALSE if not */
UNIV_INTERN
ibool
buf_all_freed(void)
/*===============*/
{
	for (ulint i = 0; i < srv_buf_pool_instances; i++) {
		buf_pool_t*	buf_pool;

		buf_pool = buf_pool_from_array(i);

		if (!buf_all_freed_instance(buf_pool)) {
			return(FALSE);
		}
	}

	return(TRUE);
}

/*********************************************************************//**
Checks that there currently are no pending i/o-operations for the buffer
pool.
@return	number of pending i/o */
UNIV_INTERN
ulint
buf_pool_check_no_pending_io(void)
/*==============================*/
{
	ulint		i;
	ulint		pending_io = 0;

	for (i = 0; i < srv_buf_pool_instances; i++) {
		buf_pool_t*	buf_pool;

		buf_pool = buf_pool_from_array(i);

		pending_io += buf_pool->n_pend_reads;

		mutex_enter(&buf_pool->flush_state_mutex);

		pending_io += buf_pool->n_flush[BUF_FLUSH_LRU];
		pending_io += buf_pool->n_flush[BUF_FLUSH_SINGLE_PAGE];
		pending_io += buf_pool->n_flush[BUF_FLUSH_LIST];

		mutex_exit(&buf_pool->flush_state_mutex);
	}

	return(pending_io);
}

#if 0
Code currently not used
/*********************************************************************//**
Gets the current length of the free list of buffer blocks.
@return	length of the free list */
UNIV_INTERN
ulint
buf_get_free_list_len(void)
/*=======================*/
{
	ulint	len;

	mutex_enter(&buf_pool->free_list_mutex);

	len = UT_LIST_GET_LEN(buf_pool->free);

	mutex_exit(&buf_pool->free_list_mutex);

	return(len);
}
#endif

#else /* !UNIV_HOTBACKUP */
/********************************************************************//**
Inits a page to the buffer buf_pool, for use in mysqlbackup --restore. */
UNIV_INTERN
void
buf_page_init_for_backup_restore(
/*=============================*/
	ulint		space,	/*!< in: space id */
	ulint		offset,	/*!< in: offset of the page within space
				in units of a page */
	ulint		zip_size,/*!< in: compressed page size in bytes
				or 0 for uncompressed pages */
	buf_block_t*	block)	/*!< in: block to init */
{
	block->page.state	= BUF_BLOCK_FILE_PAGE;
	block->page.space	= space;
	block->page.offset	= offset;

	page_zip_des_init(&block->page.zip);

	/* We assume that block->page.data has been allocated
	with zip_size == UNIV_PAGE_SIZE. */
	ut_ad(zip_size <= UNIV_ZIP_SIZE_MAX);
	ut_ad(ut_is_2pow(zip_size));
	page_zip_set_size(&block->page.zip, zip_size);
	if (zip_size) {
		block->page.zip.data = block->frame + UNIV_PAGE_SIZE;
	}
}
#endif /* !UNIV_HOTBACKUP */

/*********************************************************************//**
Aquire LRU list mutex */
void
buf_pool_mutex_enter(
/*=================*/
	buf_pool_t*	buf_pool) /*!< in: buffer pool */
{
	ut_ad(!mutex_own(&buf_pool->LRU_list_mutex));
	mutex_enter(&buf_pool->LRU_list_mutex);
}
/*********************************************************************//**
Exit LRU list mutex */
void
buf_pool_mutex_exit(
/*================*/
	buf_pool_t*	buf_pool) /*!< in: buffer pool */
{
	ut_ad(mutex_own(&buf_pool->LRU_list_mutex));
	mutex_exit(&buf_pool->LRU_list_mutex);
}

/** Encryption and page_compression hook that is called just before
a page is written to disk.
@param[in,out]	space		tablespace
@param[in,out]	bpage		buffer page
@param[in]	src_frame	physical page frame that is being encrypted
@return	page frame to be written to file
(may be src_frame or an encrypted/compressed copy of it) */
UNIV_INTERN
byte*
buf_page_encrypt_before_write(
	fil_space_t*	space,
	buf_page_t*	bpage,
	byte*		src_frame)
{
	ut_ad(space->id == bpage->space);
	bpage->real_size = UNIV_PAGE_SIZE;

	fil_page_type_validate(src_frame);

	switch (bpage->offset) {
	case 0:
		/* Page 0 of a tablespace is not encrypted/compressed */
		return src_frame;
	case TRX_SYS_PAGE_NO:
		if (bpage->space == TRX_SYS_SPACE) {
			/* don't encrypt/compress page as it contains
			address to dblwr buffer */
			return src_frame;
		}
	}

	fil_space_crypt_t* crypt_data = space->crypt_data;

	const bool encrypted = crypt_data
		&& !crypt_data->not_encrypted()
		&& crypt_data->type != CRYPT_SCHEME_UNENCRYPTED
		&& (!crypt_data->is_default_encryption()
		    || srv_encrypt_tables);

	bool page_compressed = FSP_FLAGS_HAS_PAGE_COMPRESSION(space->flags);

	if (!encrypted && !page_compressed) {
		/* No need to encrypt or page compress the page.
		Clear key-version & crypt-checksum. */
		memset(src_frame + FIL_PAGE_FILE_FLUSH_LSN_OR_KEY_VERSION, 0, 8);
		return src_frame;
	}

	ulint zip_size = buf_page_get_zip_size(bpage);
	ut_ad(!zip_size || !page_compressed);
	buf_pool_t* buf_pool = buf_pool_from_bpage(bpage);
	/* Find free slot from temporary memory array */
	buf_tmp_buffer_t* slot = buf_pool_reserve_tmp_slot(buf_pool);
	slot->out_buf = NULL;
	bpage->slot = slot;

	buf_tmp_reserve_crypt_buf(slot);
	byte *dst_frame = slot->crypt_buf;

	if (!page_compressed) {
not_compressed:
		/* Encrypt page content */
		byte* tmp = fil_space_encrypt(space,
					      bpage->offset,
					      bpage->newest_modification,
					      src_frame,
					      dst_frame);

		bpage->real_size = UNIV_PAGE_SIZE;
		slot->out_buf = dst_frame = tmp;

		ut_d(fil_page_type_validate(tmp));
	} else {
		/* First we compress the page content */
		buf_tmp_reserve_compression_buf(slot);
		byte* tmp = slot->comp_buf;
		ulint out_len = fil_page_compress(
			src_frame, tmp,
			fsp_flags_get_page_compression_level(space->flags),
			fil_space_get_block_size(space, bpage->offset),
			encrypted);
		if (!out_len) {
			goto not_compressed;
		}

		bpage->real_size = out_len;

		ut_d(fil_page_type_validate(tmp));

		if (encrypted) {
			/* And then we encrypt the page content */
			tmp = fil_space_encrypt(space,
						bpage->offset,
						bpage->newest_modification,
						tmp,
						dst_frame);
		}

		slot->out_buf = dst_frame = tmp;
	}

	ut_d(fil_page_type_validate(dst_frame));

	// return dst_frame which will be written
	return dst_frame;
}<|MERGE_RESOLUTION|>--- conflicted
+++ resolved
@@ -868,11 +868,9 @@
 
 	ulint		checksum_field1;
 	ulint		checksum_field2;
-<<<<<<< HEAD
-	ulint 		space_id = mach_read_from_4(
-		read_buf + FIL_PAGE_ARCH_LOG_NO_OR_SPACE_ID);
-	ulint page_type = mach_read_from_2(
-		read_buf + FIL_PAGE_TYPE);
+	bool		crc32_inited = false;
+	ib_uint32_t	crc32 = ULINT32_UNDEFINED;
+	ulint page_type = mach_read_from_2(read_buf + FIL_PAGE_TYPE);
 
 	/* We can trust page type if page compression is set on tablespace
 	flags because page compression flag means file must have been
@@ -888,10 +886,6 @@
 	    && space && FSP_FLAGS_HAS_PAGE_COMPRESSION(space->flags)) {
 		return (false);
 	}
-=======
-	ib_uint32_t	crc32 = ULINT32_UNDEFINED;
-	bool		crc32_inited = false;
->>>>>>> 8e613458
 
 	if (!zip_size
 	    && memcmp(read_buf + FIL_PAGE_LSN + 4,
@@ -901,12 +895,7 @@
 		/* Stored log sequence numbers at the start and the end
 		of page do not match */
 
-		ib_logf(IB_LOG_LEVEL_INFO,
-			"Log sequence number at the start %lu and the end %lu do not match.",
-			mach_read_from_4(read_buf + FIL_PAGE_LSN + 4),
-			mach_read_from_4(read_buf + UNIV_PAGE_SIZE - FIL_PAGE_END_LSN_OLD_CHKSUM + 4));
-
-		return(TRUE);
+		return(true);
 	}
 
 #ifndef UNIV_HOTBACKUP
@@ -969,9 +958,6 @@
 		/* make sure that the page is really empty */
 		for (ulint i = 0; i < UNIV_PAGE_SIZE; i++) {
 			if (read_buf[i] != 0) {
-				ib_logf(IB_LOG_LEVEL_INFO,
-					"Checksum fields zero but page is not empty.");
-
 				return(true);
 			}
 		}
@@ -979,105 +965,47 @@
 		return(false);
 	}
 
-<<<<<<< HEAD
-	ulint	page_no = mach_read_from_4(read_buf + FIL_PAGE_OFFSET);
-
-=======
->>>>>>> 8e613458
 	const srv_checksum_algorithm_t	curr_algo =
 		static_cast<srv_checksum_algorithm_t>(srv_checksum_algorithm);
 
 	switch (curr_algo) {
 	case SRV_CHECKSUM_ALGORITHM_STRICT_CRC32:
-<<<<<<< HEAD
-
-		if (buf_page_is_checksum_valid_crc32(read_buf,
-			checksum_field1, checksum_field2)) {
-			return(false);
-=======
-		if (buf_page_is_checksum_valid_crc32(read_buf, checksum_field1,
-						     checksum_field2)) {
-			return FALSE;
->>>>>>> 8e613458
-		}
-
-		return TRUE;
-
-<<<<<<< HEAD
-			return(false);
-		}
-
-		if (buf_page_is_checksum_valid_innodb(read_buf,
-			checksum_field1, checksum_field2)) {
-			if (curr_algo
-			    == SRV_CHECKSUM_ALGORITHM_STRICT_CRC32) {
-				page_warn_strict_checksum(
-					curr_algo,
-					SRV_CHECKSUM_ALGORITHM_INNODB,
-					space_id, page_no);
-			}
-
-			return(false);
-		}
-
-		return(true);
-
-=======
+		return !buf_page_is_checksum_valid_crc32(
+			read_buf, checksum_field1, checksum_field2);
+
 	case SRV_CHECKSUM_ALGORITHM_STRICT_INNODB:
-		if (buf_page_is_checksum_valid_innodb(read_buf, checksum_field1,
-						      checksum_field2)) {
-			return FALSE;
-		}
-
-		return TRUE;
+		return !buf_page_is_checksum_valid_innodb(
+			read_buf, checksum_field1, checksum_field2);
 	case SRV_CHECKSUM_ALGORITHM_STRICT_NONE:
-		if (buf_page_is_checksum_valid_none(read_buf, checksum_field1,
-						    checksum_field2)) {
-			return FALSE;
-		}
-
-		return TRUE;
+		return !buf_page_is_checksum_valid_none(
+			read_buf, checksum_field1, checksum_field2);
 	case SRV_CHECKSUM_ALGORITHM_CRC32:
->>>>>>> 8e613458
 	case SRV_CHECKSUM_ALGORITHM_INNODB:
-		/* Verify old versions of InnoDB only stored 8 byte lsn to the
-		   start and end of the page. */
-
-<<<<<<< HEAD
-		if (buf_page_is_checksum_valid_innodb(read_buf,
-			checksum_field1, checksum_field2)) {
-			return(false);
-		}
-=======
+		/* Very old versions of InnoDB only stored 8 byte lsn to the
+		start and the end of the page. */
+
 		/* Since innodb_checksum_algorithm is not strict_* allow
-		   any of the algos to match for the old field. */
->>>>>>> 8e613458
+		any of the algos to match for the old field */
 
 		if (checksum_field2
 		    != mach_read_from_4(read_buf + FIL_PAGE_LSN)
 		    && checksum_field2 != BUF_NO_CHECKSUM_MAGIC) {
 
-<<<<<<< HEAD
-			return(false);
-		}
-=======
+			/* The checksum does not match any of the
+			fast to check. First check the selected algorithm
+			for writing checksums because we assume that the
+			chance of it matching is higher. */
+
 			if (srv_checksum_algorithm
 			    == SRV_CHECKSUM_ALGORITHM_CRC32) {
->>>>>>> 8e613458
 
 				crc32 = buf_calc_page_crc32(read_buf);
 				crc32_inited = true;
 
-<<<<<<< HEAD
-			return(false);
-		}
-
-		return(true);
-=======
 				if (checksum_field2 != crc32
 				    && checksum_field2
-				    != buf_calc_page_old_checksum(read_buf)) {
-					return TRUE;
+				       != buf_calc_page_old_checksum(read_buf)) {
+					return true;
 				}
 			} else {
 				ut_ad(srv_checksum_algorithm
@@ -1085,61 +1013,42 @@
 
 				if (checksum_field2
 				    != buf_calc_page_old_checksum(read_buf)) {
->>>>>>> 8e613458
 
 					crc32 = buf_calc_page_crc32(read_buf);
-					crc32_inited = TRUE;
-
-<<<<<<< HEAD
-		if (buf_page_is_checksum_valid_none(read_buf,
-			checksum_field1, checksum_field2)) {
-			return(false);
-		}
-
-		if (buf_page_is_checksum_valid_crc32(read_buf,
-			checksum_field1, checksum_field2)) {
-			page_warn_strict_checksum(
-				curr_algo,
-				SRV_CHECKSUM_ALGORITHM_CRC32,
-				space_id, page_no);
-			return(false);
-		}
-
-		if (buf_page_is_checksum_valid_innodb(read_buf,
-			checksum_field1, checksum_field2)) {
-			page_warn_strict_checksum(
-				curr_algo,
-				SRV_CHECKSUM_ALGORITHM_INNODB,
-				space_id, page_no);
-			return(false);
-		}
-
-		return(true);
-=======
+					crc32_inited = true;
+
 					if (checksum_field2 != crc32) {
-						return TRUE;
+						return true;
 					}
 				}
 			}
 		}
 
-                /* Old field is fine, check the new field */
+		/* old field is fine, check the new field */
+
+		/* InnoDB versions < 4.0.14 and < 4.1.1 stored the space id
+		(always equal to 0), to FIL_PAGE_SPACE_OR_CHKSUM */
 
 		if (checksum_field1 != 0
 		    && checksum_field1 != BUF_NO_CHECKSUM_MAGIC) {
 
+			/* The checksum does not match any of the
+			   fast to check. First check the selected algorithm
+			   for writing checksums because we assume that the
+			   chance of it matching is higher. */
+
 			if (srv_checksum_algorithm
 			    == SRV_CHECKSUM_ALGORITHM_CRC32) {
 
 				if (!crc32_inited) {
 					crc32 = buf_calc_page_crc32(read_buf);
-					crc32_inited = TRUE;
+					crc32_inited = true;
 				}
 
 				if (checksum_field1 != crc32
 				    && checksum_field1
 				    != buf_calc_page_new_checksum(read_buf)) {
-					return TRUE;
+					return true;
 				}
 			} else {
 				ut_ad(srv_checksum_algorithm
@@ -1150,37 +1059,36 @@
 
 					if (!crc32_inited) {
 						crc32 = buf_calc_page_crc32(
-								read_buf);
-						crc32_inited = TRUE;
+							read_buf);
+						crc32_inited = true;
 					}
 
 					if (checksum_field1 != crc32) {
-						return TRUE;
+						return true;
 					}
 				}
 			}
 		}
 
+		/* If CRC32 is stored in at least one of the fields then the
+		other field must also be CRC32 */
 		if (crc32_inited
 		    && ((checksum_field1 == crc32
 			 && checksum_field2 != crc32)
 			|| (checksum_field1 != crc32
 			    && checksum_field2 == crc32))) {
-			return TRUE;
-		}
->>>>>>> 8e613458
+			return true;
+		}
 
 		break;
 	case SRV_CHECKSUM_ALGORITHM_NONE:
+		/* should have returned FALSE earlier */
 		ut_error;
-	}
-
-<<<<<<< HEAD
-	ut_error;
-	return(false);
-=======
-	return FALSE;
->>>>>>> 8e613458
+	/* no default so the compiler will emit a warning if new enum
+	is added and not handled here */
+	}
+
+	return false;
 }
 
 /** Dump a page to stderr.
