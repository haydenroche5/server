/*****************************************************************************

Copyright (c) 1995, 2015, Oracle and/or its affiliates. All Rights Reserved.

This program is free software; you can redistribute it and/or modify it under
the terms of the GNU General Public License as published by the Free Software
Foundation; version 2 of the License.

This program is distributed in the hope that it will be useful, but WITHOUT
ANY WARRANTY; without even the implied warranty of MERCHANTABILITY or FITNESS
FOR A PARTICULAR PURPOSE. See the GNU General Public License for more details.

You should have received a copy of the GNU General Public License along with
this program; if not, write to the Free Software Foundation, Inc.,
51 Franklin Street, Suite 500, Boston, MA 02110-1335 USA

*****************************************************************************/

/**************************************************//**
@file buf/buf0flu.cc
The database buffer buf_pool flush algorithm

Created 11/11/1995 Heikki Tuuri
*******************************************************/

#include "buf0flu.h"

#ifdef UNIV_NONINL
#include "buf0flu.ic"
#endif

#include "buf0buf.h"
#include "buf0checksum.h"
#include "srv0start.h"
#include "srv0srv.h"
#include "page0zip.h"
#ifndef UNIV_HOTBACKUP
#include "ut0byte.h"
#include "ut0lst.h"
#include "page0page.h"
#include "fil0fil.h"
#include "buf0lru.h"
#include "buf0rea.h"
#include "ibuf0ibuf.h"
#include "log0log.h"
#include "os0file.h"
#include "trx0sys.h"
#include "srv0mon.h"
#include "mysql/plugin.h"
#include "mysql/service_thd_wait.h"

/** Number of pages flushed through non flush_list flushes. */
// static ulint buf_lru_flush_page_count = 0;

/** Flag indicating if the page_cleaner is in active state. This flag
is set to TRUE by the page_cleaner thread when it is spawned and is set
back to FALSE at shutdown by the page_cleaner as well. Therefore no
need to protect it by a mutex. It is only ever read by the thread
doing the shutdown */
UNIV_INTERN ibool buf_page_cleaner_is_active = FALSE;

/** Flag indicating if the lru_manager is in active state. */
UNIV_INTERN bool buf_lru_manager_is_active = false;

#ifdef UNIV_PFS_THREAD
UNIV_INTERN mysql_pfs_key_t buf_page_cleaner_thread_key;
UNIV_INTERN mysql_pfs_key_t buf_lru_manager_thread_key;
#endif /* UNIV_PFS_THREAD */

/** If LRU list of a buf_pool is less than this size then LRU eviction
should not happen. This is because when we do LRU flushing we also put
the blocks on free list. If LRU list is very small then we can end up
in thrashing. */
#define BUF_LRU_MIN_LEN		256

/* @} */

/** Handled page counters for a single flush */
struct flush_counters_t {
	ulint	flushed;	/*!< number of dirty pages flushed */
	ulint	evicted;	/*!< number of clean pages evicted, including
			        evicted uncompressed page images */
	ulint	unzip_LRU_evicted;/*!< number of uncompressed page images
				evicted */
};

/******************************************************************//**
Increases flush_list size in bytes with zip_size for compressed page,
UNIV_PAGE_SIZE for uncompressed page in inline function */
static inline
void
incr_flush_list_size_in_bytes(
/*==========================*/
	buf_block_t*	block,		/*!< in: control block */
	buf_pool_t*	buf_pool)	/*!< in: buffer pool instance */
{
	ut_ad(buf_flush_list_mutex_own(buf_pool));
	ulint zip_size = page_zip_get_size(&block->page.zip);
	buf_pool->stat.flush_list_bytes += zip_size ? zip_size : UNIV_PAGE_SIZE;
	ut_ad(buf_pool->stat.flush_list_bytes <= buf_pool->curr_pool_size);
}

#if defined UNIV_DEBUG || defined UNIV_BUF_DEBUG
/******************************************************************//**
Validates the flush list.
@return	TRUE if ok */
static
ibool
buf_flush_validate_low(
/*===================*/
	buf_pool_t*	buf_pool);	/*!< in: Buffer pool instance */

/******************************************************************//**
Validates the flush list some of the time.
@return	TRUE if ok or the check was skipped */
static
ibool
buf_flush_validate_skip(
/*====================*/
	buf_pool_t*	buf_pool)	/*!< in: Buffer pool instance */
{
/** Try buf_flush_validate_low() every this many times */
# define BUF_FLUSH_VALIDATE_SKIP	23

	/** The buf_flush_validate_low() call skip counter.
	Use a signed type because of the race condition below. */
	static int buf_flush_validate_count = BUF_FLUSH_VALIDATE_SKIP;

	/* There is a race condition below, but it does not matter,
	because this call is only for heuristic purposes. We want to
	reduce the call frequency of the costly buf_flush_validate_low()
	check in debug builds. */
	if (--buf_flush_validate_count > 0) {
		return(TRUE);
	}

	buf_flush_validate_count = BUF_FLUSH_VALIDATE_SKIP;
	return(buf_flush_validate_low(buf_pool));
}
#endif /* UNIV_DEBUG || UNIV_BUF_DEBUG */

/*******************************************************************//**
Sets hazard pointer during flush_list iteration. */
UNIV_INLINE
void
buf_flush_set_hp(
/*=============*/
	buf_pool_t*		buf_pool,/*!< in/out: buffer pool instance */
	const buf_page_t*	bpage)	/*!< in: buffer control block */
{
	ut_ad(buf_flush_list_mutex_own(buf_pool));
	ut_ad(buf_pool->flush_list_hp == NULL || bpage == NULL);
	ut_ad(!bpage || buf_page_in_file(bpage)
	      || buf_page_get_state(bpage) == BUF_BLOCK_REMOVE_HASH);
	ut_ad(!bpage || bpage->in_flush_list);
	ut_ad(!bpage || buf_pool_from_bpage(bpage) == buf_pool);

	buf_pool->flush_list_hp = bpage;
}

/*******************************************************************//**
Checks if the given block is a hazard pointer
@return true if bpage is hazard pointer */
UNIV_INLINE
bool
buf_flush_is_hp(
/*============*/
	buf_pool_t*		buf_pool,/*!< in: buffer pool instance */
	const buf_page_t*	bpage)	/*!< in: buffer control block */
{
	ut_ad(buf_flush_list_mutex_own(buf_pool));

	return(buf_pool->flush_list_hp == bpage);
}

/*******************************************************************//**
Whenever we move a block in flush_list (either to remove it or to
relocate it) we check the hazard pointer set by some other thread
doing the flush list scan. If the hazard pointer is the same as the
one we are about going to move then we set it to NULL to force a rescan
in the thread doing the batch. */
UNIV_INLINE
void
buf_flush_update_hp(
/*================*/
	buf_pool_t*	buf_pool,	/*!< in: buffer pool instance */
	buf_page_t*	bpage)		/*!< in: buffer control block */
{
	ut_ad(buf_flush_list_mutex_own(buf_pool));

	if (buf_flush_is_hp(buf_pool, bpage)) {
		buf_flush_set_hp(buf_pool, NULL);
		MONITOR_INC(MONITOR_FLUSH_HP_RESCAN);
	}
}

/******************************************************************//**
Insert a block in the flush_rbt and returns a pointer to its
predecessor or NULL if no predecessor. The ordering is maintained
on the basis of the <oldest_modification, space, offset> key.
@return	pointer to the predecessor or NULL if no predecessor. */
static
buf_page_t*
buf_flush_insert_in_flush_rbt(
/*==========================*/
	buf_page_t*	bpage)	/*!< in: bpage to be inserted. */
{
	const ib_rbt_node_t*	c_node;
	const ib_rbt_node_t*	p_node;
	buf_page_t*		prev = NULL;
	buf_pool_t*		buf_pool = buf_pool_from_bpage(bpage);

	ut_ad(buf_flush_list_mutex_own(buf_pool));

	/* Insert this buffer into the rbt. */
	c_node = rbt_insert(buf_pool->flush_rbt, &bpage, &bpage);
	ut_a(c_node != NULL);

	/* Get the predecessor. */
	p_node = rbt_prev(buf_pool->flush_rbt, c_node);

	if (p_node != NULL) {
		buf_page_t**	value;
		value = rbt_value(buf_page_t*, p_node);
		prev = *value;
		ut_a(prev != NULL);
	}

	return(prev);
}

/*********************************************************//**
Delete a bpage from the flush_rbt. */
static
void
buf_flush_delete_from_flush_rbt(
/*============================*/
	buf_page_t*	bpage)	/*!< in: bpage to be removed. */
{
#ifdef UNIV_DEBUG
	ibool		ret = FALSE;
#endif /* UNIV_DEBUG */
	buf_pool_t*	buf_pool = buf_pool_from_bpage(bpage);

	ut_ad(buf_flush_list_mutex_own(buf_pool));

#ifdef UNIV_DEBUG
	ret =
#endif /* UNIV_DEBUG */
	rbt_delete(buf_pool->flush_rbt, &bpage);

	ut_ad(ret);
}

/*****************************************************************//**
Compare two modified blocks in the buffer pool. The key for comparison
is:
key = <oldest_modification, space, offset>
This comparison is used to maintian ordering of blocks in the
buf_pool->flush_rbt.
Note that for the purpose of flush_rbt, we only need to order blocks
on the oldest_modification. The other two fields are used to uniquely
identify the blocks.
@return	 < 0 if b2 < b1, 0 if b2 == b1, > 0 if b2 > b1 */
static
int
buf_flush_block_cmp(
/*================*/
	const void*	p1,		/*!< in: block1 */
	const void*	p2)		/*!< in: block2 */
{
	int			ret;
	const buf_page_t*	b1 = *(const buf_page_t**) p1;
	const buf_page_t*	b2 = *(const buf_page_t**) p2;
#ifdef UNIV_DEBUG
	buf_pool_t*		buf_pool = buf_pool_from_bpage(b1);
#endif /* UNIV_DEBUG */

	ut_ad(b1 != NULL);
	ut_ad(b2 != NULL);

	ut_ad(buf_flush_list_mutex_own(buf_pool));

	ut_ad(b1->in_flush_list);
	ut_ad(b2->in_flush_list);

	if (b2->oldest_modification > b1->oldest_modification) {
		return(1);
	} else if (b2->oldest_modification < b1->oldest_modification) {
		return(-1);
	}

	/* If oldest_modification is same then decide on the space. */
	ret = (int)(b2->space - b1->space);

	/* Or else decide ordering on the offset field. */
	return(ret ? ret : (int)(b2->offset - b1->offset));
}

/********************************************************************//**
Initialize the red-black tree to speed up insertions into the flush_list
during recovery process. Should be called at the start of recovery
process before any page has been read/written. */
UNIV_INTERN
void
buf_flush_init_flush_rbt(void)
/*==========================*/
{
	ulint	i;

	for (i = 0; i < srv_buf_pool_instances; i++) {
		buf_pool_t*	buf_pool;

		buf_pool = buf_pool_from_array(i);

		buf_flush_list_mutex_enter(buf_pool);

		/* Create red black tree for speedy insertions in flush list. */
		buf_pool->flush_rbt = rbt_create(
			sizeof(buf_page_t*), buf_flush_block_cmp);

		buf_flush_list_mutex_exit(buf_pool);
	}
}

/********************************************************************//**
Frees up the red-black tree. */
UNIV_INTERN
void
buf_flush_free_flush_rbt(void)
/*==========================*/
{
	ulint	i;

	for (i = 0; i < srv_buf_pool_instances; i++) {
		buf_pool_t*	buf_pool;

		buf_pool = buf_pool_from_array(i);

		buf_flush_list_mutex_enter(buf_pool);

#if defined UNIV_DEBUG || defined UNIV_BUF_DEBUG
		ut_a(buf_flush_validate_low(buf_pool));
#endif /* UNIV_DEBUG || UNIV_BUF_DEBUG */

		rbt_free(buf_pool->flush_rbt);
		buf_pool->flush_rbt = NULL;

		buf_flush_list_mutex_exit(buf_pool);
	}
}

/********************************************************************//**
Inserts a modified block into the flush list. */
UNIV_INTERN
void
buf_flush_insert_into_flush_list(
/*=============================*/
	buf_pool_t*	buf_pool,	/*!< buffer pool instance */
	buf_block_t*	block,		/*!< in/out: block which is modified */
	lsn_t		lsn)		/*!< in: oldest modification */
{
	ut_ad(log_flush_order_mutex_own());
	ut_ad(mutex_own(&block->mutex));

	buf_flush_list_mutex_enter(buf_pool);

	ut_ad((UT_LIST_GET_FIRST(buf_pool->flush_list) == NULL)
	      || (UT_LIST_GET_FIRST(buf_pool->flush_list)->oldest_modification
		  <= lsn));

	/* If we are in the recovery then we need to update the flush
	red-black tree as well. */
	if (UNIV_LIKELY_NULL(buf_pool->flush_rbt)) {
		buf_flush_list_mutex_exit(buf_pool);
		buf_flush_insert_sorted_into_flush_list(buf_pool, block, lsn);
		return;
	}

	ut_ad(buf_block_get_state(block) == BUF_BLOCK_FILE_PAGE);
	ut_ad(!block->page.in_flush_list);

	ut_d(block->page.in_flush_list = TRUE);
	block->page.oldest_modification = lsn;
	UT_LIST_ADD_FIRST(list, buf_pool->flush_list, &block->page);
	incr_flush_list_size_in_bytes(block, buf_pool);

#ifdef UNIV_DEBUG_VALGRIND
	{
		ulint	zip_size = buf_block_get_zip_size(block);

		if (zip_size) {
			UNIV_MEM_ASSERT_RW(block->page.zip.data, zip_size);
		} else {
			UNIV_MEM_ASSERT_RW(block->frame, UNIV_PAGE_SIZE);
		}
	}
#endif /* UNIV_DEBUG_VALGRIND */
#if defined UNIV_DEBUG || defined UNIV_BUF_DEBUG
	ut_a(buf_flush_validate_skip(buf_pool));
#endif /* UNIV_DEBUG || UNIV_BUF_DEBUG */

	buf_flush_list_mutex_exit(buf_pool);
}

/********************************************************************//**
Inserts a modified block into the flush list in the right sorted position.
This function is used by recovery, because there the modifications do not
necessarily come in the order of lsn's. */
UNIV_INTERN
void
buf_flush_insert_sorted_into_flush_list(
/*====================================*/
	buf_pool_t*	buf_pool,	/*!< in: buffer pool instance */
	buf_block_t*	block,		/*!< in/out: block which is modified */
	lsn_t		lsn)		/*!< in: oldest modification */
{
	buf_page_t*	prev_b;
	buf_page_t*	b;

	ut_ad(log_flush_order_mutex_own());
	ut_ad(mutex_own(&block->mutex));
	ut_ad(buf_block_get_state(block) == BUF_BLOCK_FILE_PAGE);

	buf_flush_list_mutex_enter(buf_pool);

	/* The field in_LRU_list is protected by buf_pool->LRU_list_mutex,
	which we are not holding.  However, while a block is in the flush
	list, it is dirty and cannot be discarded, not from the
	page_hash or from the LRU list.  At most, the uncompressed
	page frame of a compressed block may be discarded or created
	(copying the block->page to or from a buf_page_t that is
	dynamically allocated from buf_buddy_alloc()).  Because those
	transitions hold block->mutex and the flush list mutex (via
	buf_flush_relocate_on_flush_list()), there is no possibility
	of a race condition in the assertions below. */
	ut_ad(block->page.in_LRU_list);
	ut_ad(block->page.in_page_hash);
	/* buf_buddy_block_register() will take a block in the
	BUF_BLOCK_MEMORY state, not a file page. */
	ut_ad(!block->page.in_zip_hash);

	ut_ad(!block->page.in_flush_list);
	ut_d(block->page.in_flush_list = TRUE);
	block->page.oldest_modification = lsn;

#ifdef UNIV_DEBUG_VALGRIND
	{
		ulint	zip_size = buf_block_get_zip_size(block);

		if (zip_size) {
			UNIV_MEM_ASSERT_RW(block->page.zip.data, zip_size);
		} else {
			UNIV_MEM_ASSERT_RW(block->frame, UNIV_PAGE_SIZE);
		}
	}
#endif /* UNIV_DEBUG_VALGRIND */

	prev_b = NULL;

	/* For the most part when this function is called the flush_rbt
	should not be NULL. In a very rare boundary case it is possible
	that the flush_rbt has already been freed by the recovery thread
	before the last page was hooked up in the flush_list by the
	io-handler thread. In that case we'll  just do a simple
	linear search in the else block. */
	if (buf_pool->flush_rbt) {

		prev_b = buf_flush_insert_in_flush_rbt(&block->page);

	} else {

		b = UT_LIST_GET_FIRST(buf_pool->flush_list);

		while (b && b->oldest_modification
		       > block->page.oldest_modification) {
			ut_ad(b->in_flush_list);
			prev_b = b;
			b = UT_LIST_GET_NEXT(list, b);
		}
	}

	if (prev_b == NULL) {
		UT_LIST_ADD_FIRST(list, buf_pool->flush_list, &block->page);
	} else {
		UT_LIST_INSERT_AFTER(list, buf_pool->flush_list,
				     prev_b, &block->page);
	}

	incr_flush_list_size_in_bytes(block, buf_pool);

#if defined UNIV_DEBUG || defined UNIV_BUF_DEBUG
	ut_a(buf_flush_validate_low(buf_pool));
#endif /* UNIV_DEBUG || UNIV_BUF_DEBUG */

	buf_flush_list_mutex_exit(buf_pool);
}

/********************************************************************//**
Returns TRUE if the file page block is immediately suitable for replacement,
i.e., the transition FILE_PAGE => NOT_USED allowed.
@return	TRUE if can replace immediately */
UNIV_INTERN
ibool
buf_flush_ready_for_replace(
/*========================*/
	buf_page_t*	bpage)	/*!< in: buffer control block, must be
				buf_page_in_file(bpage) and in the LRU list */
{
#ifdef UNIV_DEBUG
	buf_pool_t*	buf_pool = buf_pool_from_bpage(bpage);
	ut_ad(mutex_own(&buf_pool->LRU_list_mutex));
#endif /* UNIV_DEBUG */
	ut_ad(mutex_own(buf_page_get_mutex(bpage)));
	ut_ad(bpage->in_LRU_list);

	if (buf_page_in_file(bpage)) {

		return(bpage->oldest_modification == 0
		       && bpage->buf_fix_count == 0
		       && buf_page_get_io_fix(bpage) == BUF_IO_NONE);
	}

	ut_print_timestamp(stderr);
	fprintf(stderr,
		"  InnoDB: Error: buffer block state %lu"
		" in the LRU list!\n",
		(ulong) buf_page_get_state(bpage));
	ut_print_buf(stderr, bpage, sizeof(buf_page_t));
	putc('\n', stderr);

	return(FALSE);
}

/********************************************************************//**
Returns true if the block is modified and ready for flushing.
@return	true if can flush immediately */
UNIV_INTERN
bool
buf_flush_ready_for_flush(
/*======================*/
	buf_page_t*	bpage,	/*!< in: buffer control block, must be
				buf_page_in_file(bpage) */
	buf_flush_t	flush_type)/*!< in: type of flush */
{
	ut_ad(flush_type < BUF_FLUSH_N_TYPES);
	ut_ad(mutex_own(buf_page_get_mutex(bpage))
	      || flush_type == BUF_FLUSH_LIST);
	ut_a(buf_page_in_file(bpage) || buf_page_get_state(bpage) == BUF_BLOCK_REMOVE_HASH);

	if (bpage->oldest_modification == 0
	    || buf_page_get_io_fix_unlocked(bpage) != BUF_IO_NONE) {
		return(false);
	}

	ut_ad(bpage->in_flush_list);

	switch (flush_type) {
	case BUF_FLUSH_LIST:
		return(buf_page_get_state(bpage) != BUF_BLOCK_REMOVE_HASH);
	case BUF_FLUSH_LRU:
	case BUF_FLUSH_SINGLE_PAGE:
		return(true);

	case BUF_FLUSH_N_TYPES:
		break;
	}

	ut_error;
	return(false);
}

/********************************************************************//**
Remove a block from the flush list of modified blocks. */
UNIV_INTERN
void
buf_flush_remove(
/*=============*/
	buf_page_t*	bpage)	/*!< in: pointer to the block in question */
{
	buf_pool_t*	buf_pool = buf_pool_from_bpage(bpage);
	ulint		zip_size;

	ut_ad(mutex_own(buf_page_get_mutex(bpage)));
#if defined UNIV_DEBUG || defined UNIV_BUF_DEBUG
	ut_ad(buf_page_get_state(bpage) != BUF_BLOCK_ZIP_DIRTY
	      || mutex_own(&buf_pool->LRU_list_mutex));
#endif
	ut_ad(bpage->in_flush_list);

	buf_flush_list_mutex_enter(buf_pool);

	switch (buf_page_get_state(bpage)) {
	case BUF_BLOCK_POOL_WATCH:
	case BUF_BLOCK_ZIP_PAGE:
		/* Clean compressed pages should not be on the flush list */
	case BUF_BLOCK_NOT_USED:
	case BUF_BLOCK_READY_FOR_USE:
	case BUF_BLOCK_MEMORY:
	case BUF_BLOCK_REMOVE_HASH:
		ut_error;
		return;
	case BUF_BLOCK_ZIP_DIRTY:
		buf_page_set_state(bpage, BUF_BLOCK_ZIP_PAGE);
		UT_LIST_REMOVE(list, buf_pool->flush_list, bpage);
#if defined UNIV_DEBUG || defined UNIV_BUF_DEBUG
		buf_LRU_insert_zip_clean(bpage);
#endif /* UNIV_DEBUG || UNIV_BUF_DEBUG */
		break;
	case BUF_BLOCK_FILE_PAGE:
		UT_LIST_REMOVE(list, buf_pool->flush_list, bpage);
		break;
	}

	/* If the flush_rbt is active then delete from there as well. */
	if (UNIV_LIKELY_NULL(buf_pool->flush_rbt)) {
		buf_flush_delete_from_flush_rbt(bpage);
	}

	/* Must be done after we have removed it from the flush_rbt
	because we assert on in_flush_list in comparison function. */
	ut_d(bpage->in_flush_list = FALSE);

	zip_size = page_zip_get_size(&bpage->zip);
	buf_pool->stat.flush_list_bytes -= zip_size ? zip_size : UNIV_PAGE_SIZE;

	bpage->oldest_modification = 0;

#if defined UNIV_DEBUG || defined UNIV_BUF_DEBUG
	ut_a(buf_flush_validate_skip(buf_pool));
#endif /* UNIV_DEBUG || UNIV_BUF_DEBUG */

	buf_flush_update_hp(buf_pool, bpage);
	buf_flush_list_mutex_exit(buf_pool);
}

/*******************************************************************//**
Relocates a buffer control block on the flush_list.
Note that it is assumed that the contents of bpage have already been
copied to dpage.
IMPORTANT: When this function is called bpage and dpage are not
exact copies of each other. For example, they both will have different
::state. Also the ::list pointers in dpage may be stale. We need to
use the current list node (bpage) to do the list manipulation because
the list pointers could have changed between the time that we copied
the contents of bpage to the dpage and the flush list manipulation
below. */
UNIV_INTERN
void
buf_flush_relocate_on_flush_list(
/*=============================*/
	buf_page_t*	bpage,	/*!< in/out: control block being moved */
	buf_page_t*	dpage)	/*!< in/out: destination block */
{
	buf_page_t*	prev;
	buf_page_t*	prev_b = NULL;
	buf_pool_t*	buf_pool = buf_pool_from_bpage(bpage);

	/* Must reside in the same buffer pool. */
	ut_ad(buf_pool == buf_pool_from_bpage(dpage));

	ut_ad(mutex_own(buf_page_get_mutex(bpage)));

	buf_flush_list_mutex_enter(buf_pool);

	ut_ad(bpage->in_flush_list);
	ut_ad(dpage->in_flush_list);

	/* If recovery is active we must swap the control blocks in
	the flush_rbt as well. */
	if (UNIV_LIKELY_NULL(buf_pool->flush_rbt)) {
		buf_flush_delete_from_flush_rbt(bpage);
		prev_b = buf_flush_insert_in_flush_rbt(dpage);
	}

	/* Must be done after we have removed it from the flush_rbt
	because we assert on in_flush_list in comparison function. */
	ut_d(bpage->in_flush_list = FALSE);

	prev = UT_LIST_GET_PREV(list, bpage);
	UT_LIST_REMOVE(list, buf_pool->flush_list, bpage);

	if (prev) {
		ut_ad(prev->in_flush_list);
		UT_LIST_INSERT_AFTER(
			list,
			buf_pool->flush_list,
			prev, dpage);
	} else {
		UT_LIST_ADD_FIRST(
			list,
			buf_pool->flush_list,
			dpage);
	}

	/* Just an extra check. Previous in flush_list
	should be the same control block as in flush_rbt. */
	ut_a(!buf_pool->flush_rbt || prev_b == prev);

#if defined UNIV_DEBUG || defined UNIV_BUF_DEBUG
	ut_a(buf_flush_validate_low(buf_pool));
#endif /* UNIV_DEBUG || UNIV_BUF_DEBUG */

	buf_flush_update_hp(buf_pool, bpage);
	buf_flush_list_mutex_exit(buf_pool);
}

/********************************************************************//**
Updates the flush system data structures when a write is completed. */
UNIV_INTERN
void
buf_flush_write_complete(
/*=====================*/
	buf_page_t*	bpage)	/*!< in: pointer to the block in question */
{
	buf_flush_t	flush_type = buf_page_get_flush_type(bpage);
	buf_pool_t*	buf_pool = buf_pool_from_bpage(bpage);

	mutex_enter(&buf_pool->flush_state_mutex);

	buf_flush_remove(bpage);

	buf_page_set_io_fix(bpage, BUF_IO_NONE);

	buf_pool->n_flush[flush_type]--;

	/* fprintf(stderr, "n pending flush %lu\n",
	buf_pool->n_flush[flush_type]); */

	if (buf_pool->n_flush[flush_type] == 0
	    && buf_pool->init_flush[flush_type] == FALSE) {

		/* The running flush batch has ended */

		os_event_set(buf_pool->no_flush[flush_type]);
	}

	buf_dblwr_update(bpage, flush_type);

	mutex_exit(&buf_pool->flush_state_mutex);
}
#endif /* !UNIV_HOTBACKUP */

/********************************************************************//**
Calculate the checksum of a page from compressed table and update the page. */
UNIV_INTERN
void
buf_flush_update_zip_checksum(
/*==========================*/
	buf_frame_t*	page,		/*!< in/out: Page to update */
	ulint		zip_size,	/*!< in: Compressed page size */
	lsn_t		lsn)		/*!< in: Lsn to stamp on the page */
{
	ut_a(zip_size > 0);

	ib_uint32_t	checksum = static_cast<ib_uint32_t>(
		page_zip_calc_checksum(
			page, zip_size,
			static_cast<srv_checksum_algorithm_t>(
				srv_checksum_algorithm)));

	mach_write_to_8(page + FIL_PAGE_LSN, lsn);
	memset(page + FIL_PAGE_FILE_FLUSH_LSN, 0, 8);
	mach_write_to_4(page + FIL_PAGE_SPACE_OR_CHKSUM, checksum);
}

/********************************************************************//**
Initializes a page for writing to the tablespace. */
UNIV_INTERN
void
buf_flush_init_for_writing(
/*=======================*/
	byte*	page,		/*!< in/out: page */
	void*	page_zip_,	/*!< in/out: compressed page, or NULL */
	lsn_t	newest_lsn)	/*!< in: newest modification lsn
				to the page */
{
	ib_uint32_t	checksum = 0 /* silence bogus gcc warning */;

	ut_ad(page);

	if (page_zip_) {
		page_zip_des_t*	page_zip;
		ulint		zip_size;

		page_zip = static_cast<page_zip_des_t*>(page_zip_);
		zip_size = page_zip_get_size(page_zip);

		ut_ad(zip_size);
		ut_ad(ut_is_2pow(zip_size));
		ut_ad(zip_size <= UNIV_ZIP_SIZE_MAX);

		switch (UNIV_EXPECT(fil_page_get_type(page), FIL_PAGE_INDEX)) {
		case FIL_PAGE_TYPE_ALLOCATED:
		case FIL_PAGE_INODE:
		case FIL_PAGE_IBUF_BITMAP:
		case FIL_PAGE_TYPE_FSP_HDR:
		case FIL_PAGE_TYPE_XDES:
			/* These are essentially uncompressed pages. */
			memcpy(page_zip->data, page, zip_size);
			/* fall through */
		case FIL_PAGE_TYPE_ZBLOB:
		case FIL_PAGE_TYPE_ZBLOB2:
		case FIL_PAGE_INDEX:

			buf_flush_update_zip_checksum(
				page_zip->data, zip_size, newest_lsn);

			return;
		}

		ut_print_timestamp(stderr);
		fputs("  InnoDB: ERROR: The compressed page to be written"
		      " seems corrupt:", stderr);
		ut_print_buf(stderr, page, zip_size);
		fputs("\nInnoDB: Possibly older version of the page:", stderr);
		ut_print_buf(stderr, page_zip->data, zip_size);
		putc('\n', stderr);
		ut_error;
	}

	/* Write the newest modification lsn to the page header and trailer */
	mach_write_to_8(page + FIL_PAGE_LSN, newest_lsn);

	mach_write_to_8(page + UNIV_PAGE_SIZE - FIL_PAGE_END_LSN_OLD_CHKSUM,
			newest_lsn);

	/* Store the new formula checksum */

	switch ((srv_checksum_algorithm_t) srv_checksum_algorithm) {
	case SRV_CHECKSUM_ALGORITHM_CRC32:
	case SRV_CHECKSUM_ALGORITHM_STRICT_CRC32:
		checksum = buf_calc_page_crc32(page);
		mach_write_to_4(page + FIL_PAGE_SPACE_OR_CHKSUM, checksum);
		break;
	case SRV_CHECKSUM_ALGORITHM_INNODB:
	case SRV_CHECKSUM_ALGORITHM_STRICT_INNODB:
		checksum = (ib_uint32_t) buf_calc_page_new_checksum(page);
		mach_write_to_4(page + FIL_PAGE_SPACE_OR_CHKSUM, checksum);
		checksum = (ib_uint32_t) buf_calc_page_old_checksum(page);
		break;
	case SRV_CHECKSUM_ALGORITHM_NONE:
	case SRV_CHECKSUM_ALGORITHM_STRICT_NONE:
		checksum = BUF_NO_CHECKSUM_MAGIC;
		mach_write_to_4(page + FIL_PAGE_SPACE_OR_CHKSUM, checksum);
		break;
	/* no default so the compiler will emit a warning if new enum
	is added and not handled here */
	}

	/* With the InnoDB checksum, we overwrite the first 4 bytes of
	the end lsn field to store the old formula checksum. Since it
	depends also on the field FIL_PAGE_SPACE_OR_CHKSUM, it has to
	be calculated after storing the new formula checksum.

	In other cases we write the same value to both fields.
	If CRC32 is used then it is faster to use that checksum
	(calculated above) instead of calculating another one.
	We can afford to store something other than
	buf_calc_page_old_checksum() or BUF_NO_CHECKSUM_MAGIC in
	this field because the file will not be readable by old
	versions of MySQL/InnoDB anyway (older than MySQL 5.6.3) */

	mach_write_to_4(page + UNIV_PAGE_SIZE - FIL_PAGE_END_LSN_OLD_CHKSUM,
			checksum);
}

#ifndef UNIV_HOTBACKUP
/********************************************************************//**
Does an asynchronous write of a buffer page. NOTE: in simulated aio and
also when the doublewrite buffer is used, we must call
buf_dblwr_flush_buffered_writes after we have posted a batch of
writes! */
static
void
buf_flush_write_block_low(
/*======================*/
	buf_page_t*	bpage,		/*!< in: buffer block to write */
	buf_flush_t	flush_type,	/*!< in: type of flush */
	bool		sync)		/*!< in: true if sync IO request */
{
	ulint	zip_size	= buf_page_get_zip_size(bpage);
	page_t*	frame		= NULL;

#ifdef UNIV_DEBUG
	buf_pool_t*	buf_pool = buf_pool_from_bpage(bpage);
	ut_ad(!mutex_own(&buf_pool->LRU_list_mutex));
#endif

#ifdef UNIV_LOG_DEBUG
	static ibool	univ_log_debug_warned;
#endif /* UNIV_LOG_DEBUG */

	ut_ad(buf_page_in_file(bpage));

	/* We are not holding block_mutex here.
	Nevertheless, it is safe to access bpage, because it is
	io_fixed and oldest_modification != 0.  Thus, it cannot be
	relocated in the buffer pool or removed from flush_list or
	LRU_list. */
	ut_ad(!buf_flush_list_mutex_own(buf_pool));
	ut_ad(!mutex_own(buf_page_get_mutex(bpage)));
	ut_ad(buf_page_get_io_fix_unlocked(bpage) == BUF_IO_WRITE);
	ut_ad(bpage->oldest_modification != 0);

#ifdef UNIV_IBUF_COUNT_DEBUG
	ut_a(ibuf_count_get(bpage->space, bpage->offset) == 0);
#endif
	ut_ad(bpage->newest_modification != 0);

#ifdef UNIV_LOG_DEBUG
	if (!univ_log_debug_warned) {
		univ_log_debug_warned = TRUE;
		fputs("Warning: cannot force log to disk if"
		      " UNIV_LOG_DEBUG is defined!\n"
		      "Crash recovery will not work!\n",
		      stderr);
	}
#else
	/* Force the log to the disk before writing the modified block */
	log_write_up_to(bpage->newest_modification, LOG_WAIT_ALL_GROUPS, TRUE);
#endif
	switch (buf_page_get_state(bpage)) {
	case BUF_BLOCK_POOL_WATCH:
	case BUF_BLOCK_ZIP_PAGE: /* The page should be dirty. */
	case BUF_BLOCK_NOT_USED:
	case BUF_BLOCK_READY_FOR_USE:
	case BUF_BLOCK_MEMORY:
	case BUF_BLOCK_REMOVE_HASH:
		ut_error;
		break;
	case BUF_BLOCK_ZIP_DIRTY:
		frame = bpage->zip.data;
		mach_write_to_8(frame + FIL_PAGE_LSN,
				bpage->newest_modification);

		ut_a(page_zip_verify_checksum(frame, zip_size));

		memset(frame + FIL_PAGE_FILE_FLUSH_LSN, 0, 8);
		break;
	case BUF_BLOCK_FILE_PAGE:
		frame = bpage->zip.data;
		if (!frame) {
			frame = ((buf_block_t*) bpage)->frame;
		}

		buf_flush_init_for_writing(((buf_block_t*) bpage)->frame,
					   bpage->zip.data
					   ? &bpage->zip : NULL,
					   bpage->newest_modification);
		break;
	}

	if (!srv_use_doublewrite_buf || !buf_dblwr) {
		fil_io(OS_FILE_WRITE | OS_AIO_SIMULATED_WAKE_LATER,
		       sync, buf_page_get_space(bpage), zip_size,
		       buf_page_get_page_no(bpage), 0,
		       zip_size ? zip_size : UNIV_PAGE_SIZE,
		       frame, bpage);
	} else if (flush_type == BUF_FLUSH_SINGLE_PAGE) {
		buf_dblwr_write_single_page(bpage, sync);
	} else {
		ut_ad(!sync);
		buf_dblwr_add_to_batch(bpage);
	}

	/* When doing single page flushing the IO is done synchronously
	and we flush the changes to disk only for the tablespace we
	are working on. */
	if (sync) {
		ut_ad(flush_type == BUF_FLUSH_SINGLE_PAGE);
		fil_flush(buf_page_get_space(bpage));
		buf_page_io_complete(bpage);
	}

	/* Increment the counter of I/O operations used
	for selecting LRU policy. */
	buf_LRU_stat_inc_io();
}

/********************************************************************//**
Writes a flushable page asynchronously from the buffer pool to a file.
NOTE: in simulated aio we must call
os_aio_simulated_wake_handler_threads after we have posted a batch of
writes! NOTE: buf_page_get_mutex(bpage) must be held upon entering this
function, and it will be released by this function if it returns true.
LRU_list_mutex must be held iff performing a single page flush and will be
released by the function if it returns true.
@return TRUE if the page was flushed */
UNIV_INTERN
bool
buf_flush_page(
/*===========*/
	buf_pool_t*	buf_pool,	/*!< in: buffer pool instance */
	buf_page_t*	bpage,		/*!< in: buffer control block */
	buf_flush_t	flush_type,	/*!< in: type of flush */
	bool		sync)		/*!< in: true if sync IO request */
{
	ut_ad(flush_type < BUF_FLUSH_N_TYPES);
	/* Hold the LRU list mutex iff called for a single page LRU
	flush. A single page LRU flush is already non-performant, and holding
	the LRU list mutex allows us to avoid having to store the previous LRU
	list page or to restart the LRU scan in
	buf_flush_single_page_from_LRU(). */
	ut_ad(flush_type == BUF_FLUSH_SINGLE_PAGE ||
	      !mutex_own(&buf_pool->LRU_list_mutex));
	ut_ad(flush_type != BUF_FLUSH_SINGLE_PAGE ||
	      mutex_own(&buf_pool->LRU_list_mutex));
	ut_ad(buf_page_in_file(bpage));
	ut_ad(!sync || flush_type == BUF_FLUSH_SINGLE_PAGE);

	ib_mutex_t*	block_mutex = buf_page_get_mutex(bpage);

	ut_ad(mutex_own(block_mutex));

	ut_ad(buf_flush_ready_for_flush(bpage, flush_type));

        bool            is_uncompressed;

        is_uncompressed = (buf_page_get_state(bpage) == BUF_BLOCK_FILE_PAGE);
        ut_ad(is_uncompressed == (block_mutex != &buf_pool->zip_mutex));

        ibool           flush;
        rw_lock_t*	rw_lock;
        bool            no_fix_count = bpage->buf_fix_count == 0;

        if (!is_uncompressed) {
                flush = TRUE;
		rw_lock = NULL;

	} else if (!(no_fix_count || flush_type == BUF_FLUSH_LIST)) {
		/* This is a heuristic, to avoid expensive S attempts. */
		flush = FALSE;
	} else {

		rw_lock = &reinterpret_cast<buf_block_t*>(bpage)->lock;

		if (flush_type != BUF_FLUSH_LIST) {
			flush = rw_lock_s_lock_gen_nowait(
				rw_lock, BUF_IO_WRITE);
		} else {
			/* Will S lock later */
			flush = TRUE;
		}
	}

        if (flush) {

		/* We are committed to flushing by the time we get here */

		mutex_enter(&buf_pool->flush_state_mutex);

		buf_page_set_io_fix(bpage, BUF_IO_WRITE);

		buf_page_set_flush_type(bpage, flush_type);

		if (buf_pool->n_flush[flush_type] == 0) {

			os_event_reset(buf_pool->no_flush[flush_type]);
		}

		++buf_pool->n_flush[flush_type];

		mutex_exit(&buf_pool->flush_state_mutex);

		mutex_exit(block_mutex);

		if (flush_type == BUF_FLUSH_SINGLE_PAGE)
			mutex_exit(&buf_pool->LRU_list_mutex);

		if (flush_type == BUF_FLUSH_LIST
		    && is_uncompressed
		    && !rw_lock_s_lock_gen_nowait(rw_lock, BUF_IO_WRITE)) {
			/* avoiding deadlock possibility involves doublewrite
			buffer, should flush it, because it might hold the
			another block->lock. */
			buf_dblwr_flush_buffered_writes();

			rw_lock_s_lock_gen(rw_lock, BUF_IO_WRITE);
                }

                /* Even though bpage is not protected by any mutex at this
                point, it is safe to access bpage, because it is io_fixed and
                oldest_modification != 0.  Thus, it cannot be relocated in the
                buffer pool or removed from flush_list or LRU_list. */

                buf_flush_write_block_low(bpage, flush_type, sync);
        }

	return(flush);
}

# if defined UNIV_DEBUG || defined UNIV_IBUF_DEBUG
/********************************************************************//**
Writes a flushable page asynchronously from the buffer pool to a file.
NOTE: block and LRU list mutexes must be held upon entering this function, and
they will be released by this function after flushing. This is loosely based on
buf_flush_batch() and buf_flush_page().
@return TRUE if the page was flushed and the mutexes released */
UNIV_INTERN
ibool
buf_flush_page_try(
/*===============*/
	buf_pool_t*	buf_pool,	/*!< in/out: buffer pool instance */
	buf_block_t*	block)		/*!< in/out: buffer control block */
{
	ut_ad(buf_block_get_state(block) == BUF_BLOCK_FILE_PAGE);
	ut_ad(mutex_own(&block->mutex));
	ut_ad(mutex_own(&buf_pool->LRU_list_mutex));

	if (!buf_flush_ready_for_flush(&block->page, BUF_FLUSH_SINGLE_PAGE)) {
		return(FALSE);
	}

	/* The following call will release the LRU list and
	block mutex if successful. */
	return(buf_flush_page(
			buf_pool, &block->page, BUF_FLUSH_SINGLE_PAGE, true));
}
# endif /* UNIV_DEBUG || UNIV_IBUF_DEBUG */
/***********************************************************//**
Check the page is in buffer pool and can be flushed.
@return	true if the page can be flushed. */
static
bool
buf_flush_check_neighbor(
/*=====================*/
	ulint		space,		/*!< in: space id */
	ulint		offset,		/*!< in: page offset */
	buf_flush_t	flush_type)	/*!< in: BUF_FLUSH_LRU or
					BUF_FLUSH_LIST */
{
	buf_page_t*	bpage;
	buf_pool_t*	buf_pool = buf_pool_get(space, offset);
	bool		ret;
	prio_rw_lock_t*	hash_lock;
	ib_mutex_t*	block_mutex;

	ut_ad(flush_type == BUF_FLUSH_LRU
	      || flush_type == BUF_FLUSH_LIST);

	/* We only want to flush pages from this buffer pool. */
	bpage = buf_page_hash_get_s_locked(buf_pool, space, offset,
					   &hash_lock);

	if (!bpage) {

		return(false);
	}

	block_mutex = buf_page_get_mutex(bpage);

	mutex_enter(block_mutex);

	rw_lock_s_unlock(hash_lock);

	ut_a(buf_page_in_file(bpage));

	/* We avoid flushing 'non-old' blocks in an LRU flush,
	because the flushed blocks are soon freed */

	ret = false;
	if (flush_type != BUF_FLUSH_LRU || buf_page_is_old(bpage)) {

		if (buf_flush_ready_for_flush(bpage, flush_type)) {
			ret = true;
		}
	}

	mutex_exit(block_mutex);

	return(ret);
}

/***********************************************************//**
Flushes to disk all flushable pages within the flush area.
@return	number of pages flushed */
static
ulint
buf_flush_try_neighbors(
/*====================*/
	ulint		space,		/*!< in: space id */
	ulint		offset,		/*!< in: page offset */
	buf_flush_t	flush_type,	/*!< in: BUF_FLUSH_LRU or
					BUF_FLUSH_LIST */
	ulint		n_flushed,	/*!< in: number of pages
					flushed so far in this batch */
	ulint		n_to_flush)	/*!< in: maximum number of pages
					we are allowed to flush */
{
	ulint		i;
	ulint		low;
	ulint		high;
	buf_pool_t*	buf_pool = buf_pool_get(space, offset);

	ut_ad(flush_type == BUF_FLUSH_LRU || flush_type == BUF_FLUSH_LIST);
	ut_ad(!mutex_own(&buf_pool->LRU_list_mutex));
	ut_ad(!buf_flush_list_mutex_own(buf_pool));

	if (UT_LIST_GET_LEN(buf_pool->LRU) < BUF_LRU_OLD_MIN_LEN
	    || srv_flush_neighbors == 0) {
		/* If there is little space or neighbor flushing is
		not enabled then just flush the victim. */
		low = offset;
		high = offset + 1;
	} else {
		/* When flushed, dirty blocks are searched in
		neighborhoods of this size, and flushed along with the
		original page. */

		ulint	buf_flush_area;

		buf_flush_area	= ut_min(
			BUF_READ_AHEAD_AREA(buf_pool),
			buf_pool->curr_size / 16);

		low = (offset / buf_flush_area) * buf_flush_area;
		high = (offset / buf_flush_area + 1) * buf_flush_area;

		if (srv_flush_neighbors == 1) {
			/* adjust 'low' and 'high' to limit
			   for contiguous dirty area */
			if (offset > low) {
				for (i = offset - 1;
				     i >= low
				     && buf_flush_check_neighbor(
						space, i, flush_type);
				     i--) {
					/* do nothing */
				}
				low = i + 1;
			}

			for (i = offset + 1;
			     i < high
			     && buf_flush_check_neighbor(
						space, i, flush_type);
			     i++) {
				/* do nothing */
			}
			high = i;
		}
	}

	/* fprintf(stderr, "Flush area: low %lu high %lu\n", low, high); */

	if (high > fil_space_get_size(space)) {
		high = fil_space_get_size(space);
	}

	ulint	count = 0;

	for (i = low; i < high; i++) {

		prio_rw_lock_t*	hash_lock;
		ib_mutex_t*	block_mutex;

		if ((count + n_flushed) >= n_to_flush) {

			/* We have already flushed enough pages and
			should call it a day. There is, however, one
			exception. If the page whose neighbors we
			are flushing has not been flushed yet then
			we'll try to flush the victim that we
			selected originally. */
			if (i <= offset) {
				i = offset;
			} else {
				break;
			}
		}

		buf_pool = buf_pool_get(space, i);

		/* We only want to flush pages from this buffer pool. */
		buf_page_t*	bpage = buf_page_hash_get_s_locked(buf_pool,
						   space, i, &hash_lock);

		if (bpage == NULL) {

			continue;
		}

		block_mutex = buf_page_get_mutex(bpage);

		mutex_enter(block_mutex);

		rw_lock_s_unlock(hash_lock);

		ut_a(buf_page_in_file(bpage));

		/* We avoid flushing 'non-old' blocks in an LRU flush,
		because the flushed blocks are soon freed */

		if (flush_type != BUF_FLUSH_LRU
		    || i == offset
		    || buf_page_is_old(bpage)) {

			if (buf_flush_ready_for_flush(bpage, flush_type)
			    && (i == offset || bpage->buf_fix_count == 0)
			    && buf_flush_page(
					buf_pool, bpage, flush_type, false)) {

				++count;

				continue;
			}
		}

		mutex_exit(block_mutex);
	}

	if (count > 0) {
		MONITOR_INC_VALUE_CUMULATIVE(
					MONITOR_FLUSH_NEIGHBOR_TOTAL_PAGE,
					MONITOR_FLUSH_NEIGHBOR_COUNT,
					MONITOR_FLUSH_NEIGHBOR_PAGES,
					(count - 1));
	}

	return(count);
}

/********************************************************************//**
Check if the block is modified and ready for flushing. If the the block
is ready to flush then flush the page and try o flush its neighbors.

@return	TRUE if, depending on the flush type, either LRU or flush list
mutex was released during this function.  This does not guarantee that some
pages were written as well.
Number of pages written are incremented to the count. */
static
ibool
buf_flush_page_and_try_neighbors(
/*=============================*/
	buf_page_t*	bpage,		/*!< in: buffer control block,
					must be
					buf_page_in_file(bpage) */
	buf_flush_t	flush_type,	/*!< in: BUF_FLUSH_LRU
					or BUF_FLUSH_LIST */
	ulint		n_to_flush,	/*!< in: number of pages to
					flush */
	ulint*		count)		/*!< in/out: number of pages
					flushed */
{
	ibool		flushed;
	ib_mutex_t*	block_mutex = NULL;
#ifdef UNIV_DEBUG
	buf_pool_t*	buf_pool = buf_pool_from_bpage(bpage);
#endif /* UNIV_DEBUG */

	ut_ad((flush_type == BUF_FLUSH_LRU
	       && mutex_own(&buf_pool->LRU_list_mutex))
	      || (flush_type == BUF_FLUSH_LIST
		  && buf_flush_list_mutex_own(buf_pool)));

	if (flush_type == BUF_FLUSH_LRU) {
		block_mutex = buf_page_get_mutex(bpage);
		mutex_enter(block_mutex);
	}

	ut_a(buf_page_in_file(bpage)
	     || (buf_page_get_state(bpage) == BUF_BLOCK_REMOVE_HASH
		 ));

	if (buf_flush_ready_for_flush(bpage, flush_type)) {
		buf_pool_t*	buf_pool;

		buf_pool = buf_pool_from_bpage(bpage);

		if (flush_type == BUF_FLUSH_LRU) {
			mutex_exit(&buf_pool->LRU_list_mutex);
		}

		/* These fields are protected by the buf_page_get_mutex()
		mutex. */
		/* Read the fields directly in order to avoid asserting on
		BUF_BLOCK_REMOVE_HASH pages. */
		ulint	space = bpage->space;
		ulint	offset = bpage->offset;

		if (flush_type == BUF_FLUSH_LRU) {
			mutex_exit(block_mutex);
		} else {
			buf_flush_list_mutex_exit(buf_pool);
		}

		/* Try to flush also all the neighbors */
		*count += buf_flush_try_neighbors(
			space, offset, flush_type, *count, n_to_flush);

		if (flush_type == BUF_FLUSH_LRU) {
			mutex_enter(&buf_pool->LRU_list_mutex);
		} else {
			buf_flush_list_mutex_enter(buf_pool);
		}
		flushed = TRUE;

	} else if (flush_type == BUF_FLUSH_LRU) {
		mutex_exit(block_mutex);
		flushed = FALSE;
	} else {
		flushed = FALSE;
	}

	ut_ad((flush_type == BUF_FLUSH_LRU
	       && mutex_own(&buf_pool->LRU_list_mutex))
	      || (flush_type == BUF_FLUSH_LIST
		  && buf_flush_list_mutex_own(buf_pool)));

	return(flushed);
}

/*******************************************************************//**
This utility moves the uncompressed frames of pages to the free list.
Note that this function does not actually flush any data to disk. It
just detaches the uncompressed frames from the compressed pages at the
tail of the unzip_LRU and puts those freed frames in the free list.
Note that it is a best effort attempt and it is not guaranteed that
after a call to this function there will be 'max' blocks in the free
list.
@return number of blocks moved to the free list. */
static
ulint
buf_free_from_unzip_LRU_list_batch(
/*===============================*/
	buf_pool_t*	buf_pool,	/*!< in: buffer pool instance */
	ulint		max)		/*!< in: desired number of
					blocks in the free_list */
{
	buf_block_t*	block;
	ulint		scanned = 0;
	ulint		count = 0;
	ulint		free_len = UT_LIST_GET_LEN(buf_pool->free);
	ulint		lru_len = UT_LIST_GET_LEN(buf_pool->unzip_LRU);

	ut_ad(mutex_own(&buf_pool->LRU_list_mutex));

	block = UT_LIST_GET_LAST(buf_pool->unzip_LRU);
	while (block != NULL && count < max
	       && free_len < srv_LRU_scan_depth
	       && lru_len > UT_LIST_GET_LEN(buf_pool->LRU) / 10) {

		ib_mutex_t*	block_mutex = buf_page_get_mutex(&block->page);

		++scanned;

		mutex_enter(block_mutex);

		if (buf_LRU_free_page(&block->page, false)) {

			mutex_exit(block_mutex);
			/* Block was freed. LRU list mutex potentially
			released and reacquired */
			++count;
			mutex_enter(&buf_pool->LRU_list_mutex);
			block = UT_LIST_GET_LAST(buf_pool->unzip_LRU);

		} else {

			mutex_exit(block_mutex);
			block = UT_LIST_GET_PREV(unzip_LRU, block);
		}

		free_len = UT_LIST_GET_LEN(buf_pool->free);
		lru_len = UT_LIST_GET_LEN(buf_pool->unzip_LRU);
	}

	ut_ad(mutex_own(&buf_pool->LRU_list_mutex));

	if (scanned) {
		MONITOR_INC_VALUE_CUMULATIVE(
			MONITOR_LRU_BATCH_SCANNED,
			MONITOR_LRU_BATCH_SCANNED_NUM_CALL,
			MONITOR_LRU_BATCH_SCANNED_PER_CALL,
			scanned);
	}

	return(count);
}

/*******************************************************************//**
This utility flushes dirty blocks from the end of the LRU list.
The calling thread is not allowed to own any latches on pages!
It attempts to make 'max' blocks available in the free list. Note that
it is a best effort attempt and it is not guaranteed that after a call
to this function there will be 'max' blocks in the free list.
@return number of blocks for which the write request was queued. */
__attribute__((nonnull))
static
void
buf_flush_LRU_list_batch(
/*=====================*/
	buf_pool_t*	buf_pool,	/*!< in: buffer pool instance */
	ulint		max,		/*!< in: desired number of
					blocks in the free_list */
	bool		limited_scan,	/*!< in: if true, allow to scan only up
					to srv_LRU_scan_depth pages in total */
	flush_counters_t*	n)	/*!< out: flushed/evicted page
					counts */
{
	buf_page_t*	bpage;
	ulint		scanned = 0;
	ulint		lru_position = 0;
	ulint		max_lru_position;
	ulint		max_scanned_pages;
	ulint		free_len = UT_LIST_GET_LEN(buf_pool->free);
	ulint		lru_len = UT_LIST_GET_LEN(buf_pool->LRU);

	n->flushed = 0;
	n->evicted = 0;
	n->unzip_LRU_evicted = 0;

	ut_ad(mutex_own(&buf_pool->LRU_list_mutex));

	max_scanned_pages = limited_scan ? srv_LRU_scan_depth : lru_len * max;
	max_lru_position = ut_min(srv_LRU_scan_depth, lru_len);

	bpage = UT_LIST_GET_LAST(buf_pool->LRU);
	while (bpage != NULL
	       && (srv_cleaner_eviction_factor ? n->evicted : n->flushed) < max
	       && free_len < srv_LRU_scan_depth
	       && lru_len > BUF_LRU_MIN_LEN
	       && lru_position < max_lru_position
	       && scanned < max_scanned_pages) {

		ib_mutex_t* block_mutex = buf_page_get_mutex(bpage);
		ibool	 evict;
		ulint	failed_acquire;

		++scanned;
		++lru_position;

		failed_acquire = mutex_enter_nowait(block_mutex);

		evict = UNIV_LIKELY(!failed_acquire)
			&& buf_flush_ready_for_replace(bpage);

		if (UNIV_LIKELY(!failed_acquire) && !evict) {

			mutex_exit(block_mutex);
		}

		/* If the block is ready to be replaced we try to
		free it i.e.: put it on the free list.
		Otherwise we try to flush the block and its
		neighbors. In this case we'll put it on the
		free list in the next pass. We do this extra work
		of putting blocks to the free list instead of
		just flushing them because after every flush
		we have to restart the scan from the tail of
		the LRU list and if we don't clear the tail
		of the flushed pages then the scan becomes
		O(n*n). */
		if (evict) {

			if (buf_LRU_free_page(bpage, true)) {

				mutex_exit(block_mutex);
				n->evicted++;
				lru_position = 0;
				mutex_enter(&buf_pool->LRU_list_mutex);
				bpage = UT_LIST_GET_LAST(buf_pool->LRU);
			} else {

				bpage = UT_LIST_GET_PREV(LRU, bpage);
				mutex_exit(block_mutex);
			}
		} else if (UNIV_LIKELY(!failed_acquire)) {

			ulint		space;
			ulint		offset;
			buf_page_t*	prev_bpage;

			prev_bpage = UT_LIST_GET_PREV(LRU, bpage);

			/* Save the previous bpage */

			if (prev_bpage != NULL) {
				space = prev_bpage->space;
				offset = prev_bpage->offset;
			} else {
				space = ULINT_UNDEFINED;
				offset = ULINT_UNDEFINED;
			}

			if (buf_flush_page_and_try_neighbors(
				bpage,
				BUF_FLUSH_LRU, max, &n->flushed)) {

				/* LRU list mutex was released.
				reposition the iterator. Note: the
				prev block could have been repositioned
				too but that should be rare. */

				if (prev_bpage != NULL) {

					ut_ad(space != ULINT_UNDEFINED);
					ut_ad(offset != ULINT_UNDEFINED);

					prev_bpage = buf_page_hash_get(
						buf_pool, space, offset);
				}
			}

			bpage = prev_bpage;
		}

		free_len = UT_LIST_GET_LEN(buf_pool->free);
		lru_len = UT_LIST_GET_LEN(buf_pool->LRU);
	}

	ut_ad(mutex_own(&buf_pool->LRU_list_mutex));

	/* We keep track of all flushes happening as part of LRU
	flush. When estimating the desired rate at which flush_list
	should be flushed, we factor in this value. */
	buf_pool->stat.buf_lru_flush_page_count += n->flushed;

	if (scanned) {
		MONITOR_INC_VALUE_CUMULATIVE(
			MONITOR_LRU_BATCH_SCANNED,
			MONITOR_LRU_BATCH_SCANNED_NUM_CALL,
			MONITOR_LRU_BATCH_SCANNED_PER_CALL,
			scanned);
	}
}

/*******************************************************************//**
Flush and move pages from LRU or unzip_LRU list to the free list.
Whether LRU or unzip_LRU is used depends on the state of the system.
@return number of blocks for which either the write request was queued
or in case of unzip_LRU the number of blocks actually moved to the
free list */
__attribute__((nonnull))
static
void
buf_do_LRU_batch(
/*=============*/
	buf_pool_t*	buf_pool,	/*!< in: buffer pool instance */
	ulint		max,		/*!< in: desired number of
					blocks in the free_list */
	bool		limited_scan,	/*!< in: if true, allow to scan only up
					to srv_LRU_scan_depth pages in total */
	flush_counters_t*	n)	/*!< out: flushed/evicted page
					counts */
{
	ut_ad(mutex_own(&buf_pool->LRU_list_mutex));

	if (buf_LRU_evict_from_unzip_LRU(buf_pool)) {
		n->unzip_LRU_evicted
			= buf_free_from_unzip_LRU_list_batch(buf_pool, max);
	} else {
		n->unzip_LRU_evicted = 0;
	}

	if (max > n->unzip_LRU_evicted) {
		buf_flush_LRU_list_batch(buf_pool, max - n->unzip_LRU_evicted,
					 limited_scan, n);
	} else {
		n->evicted = 0;
		n->flushed = 0;
	}

	n->evicted += n->unzip_LRU_evicted;
}

/*******************************************************************//**
This utility flushes dirty blocks from the end of the flush_list.
the calling thread is not allowed to own any latches on pages!
@return number of blocks for which the write request was queued;
ULINT_UNDEFINED if there was a flush of the same type already
running */
static
ulint
buf_do_flush_list_batch(
/*====================*/
	buf_pool_t*	buf_pool,	/*!< in: buffer pool instance */
	ulint		min_n,		/*!< in: wished minimum mumber
					of blocks flushed (it is not
					guaranteed that the actual
					number is that big, though) */
	lsn_t		lsn_limit)	/*!< all blocks whose
					oldest_modification is smaller
					than this should be flushed (if
					their number does not exceed
					min_n) */
{
	ulint		count = 0;
	ulint		scanned = 0;

	/* Start from the end of the list looking for a suitable
	block to be flushed. */
	buf_flush_list_mutex_enter(buf_pool);
	ulint len = UT_LIST_GET_LEN(buf_pool->flush_list);

	/* In order not to degenerate this scan to O(n*n) we attempt
	to preserve pointer of previous block in the flush list. To do
	so we declare it a hazard pointer. Any thread working on the
	flush list must check the hazard pointer and if it is removing
	the same block then it must reset it. */
	for (buf_page_t* bpage = UT_LIST_GET_LAST(buf_pool->flush_list);
	     count < min_n && bpage != NULL && len > 0
	     && bpage->oldest_modification < lsn_limit;
	     ++scanned) {

		buf_page_t*	prev;

		ut_a(bpage->oldest_modification > 0);
		ut_ad(bpage->in_flush_list);

		prev = UT_LIST_GET_PREV(list, bpage);
		buf_flush_set_hp(buf_pool, prev);

#ifdef UNIV_DEBUG
		bool flushed =
#endif /* UNIV_DEBUG */
		buf_flush_page_and_try_neighbors(
			bpage, BUF_FLUSH_LIST, min_n, &count);

		ut_ad(flushed || buf_flush_is_hp(buf_pool, prev));

		if (!buf_flush_is_hp(buf_pool, prev)) {
			/* The hazard pointer was reset by some other
			thread. Restart the scan. */
			ut_ad(buf_flush_is_hp(buf_pool, NULL));
			bpage = UT_LIST_GET_LAST(buf_pool->flush_list);
			len = UT_LIST_GET_LEN(buf_pool->flush_list);
		} else {
			bpage = prev;
			--len;
			buf_flush_set_hp(buf_pool, NULL);
		}

		ut_ad(!bpage || bpage->in_flush_list);
	}

	buf_flush_list_mutex_exit(buf_pool);

	MONITOR_INC_VALUE_CUMULATIVE(MONITOR_FLUSH_BATCH_SCANNED,
				     MONITOR_FLUSH_BATCH_SCANNED_NUM_CALL,
				     MONITOR_FLUSH_BATCH_SCANNED_PER_CALL,
				     scanned);

	return(count);
}

/*******************************************************************//**
This utility flushes dirty blocks from the end of the LRU list or flush_list.
NOTE 1: in the case of an LRU flush the calling thread may own latches to
pages: to avoid deadlocks, this function must be written so that it cannot
end up waiting for these latches! NOTE 2: in the case of a flush list flush,
the calling thread is not allowed to own any latches on pages!
@return number of blocks for which the write request was queued */
__attribute__((nonnull))
static
void
buf_flush_batch(
/*============*/
	buf_pool_t*	buf_pool,	/*!< in: buffer pool instance */
	buf_flush_t	flush_type,	/*!< in: BUF_FLUSH_LRU or
					BUF_FLUSH_LIST; if BUF_FLUSH_LIST,
					then the caller must not own any
					latches on pages */
	ulint		min_n,		/*!< in: wished minimum mumber of blocks
					flushed (it is not guaranteed that the
					actual number is that big, though) */
	lsn_t		lsn_limit,	/*!< in: in the case of BUF_FLUSH_LIST
					all blocks whose oldest_modification is
					smaller than this should be flushed
					(if their number does not exceed
					min_n), otherwise ignored */
	bool		limited_lru_scan,/*!< in: for LRU flushes, if true,
					allow to scan only up to
					srv_LRU_scan_depth pages in total */
	flush_counters_t*	n)	/*!< out: flushed/evicted page
					counts  */
{
	ut_ad(flush_type == BUF_FLUSH_LRU || flush_type == BUF_FLUSH_LIST);
#ifdef UNIV_SYNC_DEBUG
	ut_ad((flush_type != BUF_FLUSH_LIST)
	      || sync_thread_levels_empty_except_dict());
#endif /* UNIV_SYNC_DEBUG */

	/* Note: The buffer pool mutexes are released and reacquired within
	the flush functions. */
	switch (flush_type) {
	case BUF_FLUSH_LRU:
		mutex_enter(&buf_pool->LRU_list_mutex);
		buf_do_LRU_batch(buf_pool, min_n, limited_lru_scan, n);
		mutex_exit(&buf_pool->LRU_list_mutex);
		break;
	case BUF_FLUSH_LIST:
		ut_ad(!limited_lru_scan);
		n->flushed = buf_do_flush_list_batch(buf_pool, min_n,
						     lsn_limit);
		n->evicted = 0;
		break;
	default:
		ut_error;
	}

#ifdef UNIV_DEBUG
	if (buf_debug_prints && n->flushed > 0) {
		fprintf(stderr, flush_type == BUF_FLUSH_LRU
			? "Flushed %lu pages in LRU flush\n"
			: "Flushed %lu pages in flush list flush\n",
			(ulong) n->flushed);
	}
#endif /* UNIV_DEBUG */
}

/******************************************************************//**
Gather the aggregated stats for both flush list and LRU list flushing */
static
void
buf_flush_common(
/*=============*/
	buf_flush_t	flush_type,	/*!< in: type of flush */
	ulint		page_count)	/*!< in: number of pages flushed */
{
	if (page_count) {
		buf_dblwr_flush_buffered_writes();
	}

	ut_a(flush_type == BUF_FLUSH_LRU || flush_type == BUF_FLUSH_LIST);

#ifdef UNIV_DEBUG
	if (buf_debug_prints && page_count > 0) {
		fprintf(stderr, flush_type == BUF_FLUSH_LRU
			? "Flushed %lu pages in LRU flush\n"
			: "Flushed %lu pages in flush list flush\n",
			(ulong) page_count);
	}
#endif /* UNIV_DEBUG */

	srv_stats.buf_pool_flushed.add(page_count);
}

/******************************************************************//**
Start a buffer flush batch for LRU or flush list */
static
ibool
buf_flush_start(
/*============*/
	buf_pool_t*	buf_pool,	/*!< buffer pool instance */
	buf_flush_t	flush_type)	/*!< in: BUF_FLUSH_LRU
					or BUF_FLUSH_LIST */
{
	mutex_enter(&buf_pool->flush_state_mutex);

	if (buf_pool->n_flush[flush_type] > 0
	    || buf_pool->init_flush[flush_type] == TRUE) {

		/* There is already a flush batch of the same type running */

		mutex_exit(&buf_pool->flush_state_mutex);

		return(FALSE);
	}

	buf_pool->init_flush[flush_type] = TRUE;

	mutex_exit(&buf_pool->flush_state_mutex);

	return(TRUE);
}

/******************************************************************//**
End a buffer flush batch for LRU or flush list */
static
void
buf_flush_end(
/*==========*/
	buf_pool_t*	buf_pool,	/*!< buffer pool instance */
	buf_flush_t	flush_type)	/*!< in: BUF_FLUSH_LRU
					or BUF_FLUSH_LIST */
{
	mutex_enter(&buf_pool->flush_state_mutex);

	buf_pool->init_flush[flush_type] = FALSE;

	buf_pool->try_LRU_scan = TRUE;

	if (buf_pool->n_flush[flush_type] == 0) {

		/* The running flush batch has ended */

		os_event_set(buf_pool->no_flush[flush_type]);
	}

	mutex_exit(&buf_pool->flush_state_mutex);
}

/******************************************************************//**
Waits until a flush batch of the given type ends */
UNIV_INTERN
void
buf_flush_wait_batch_end(
/*=====================*/
	buf_pool_t*	buf_pool,	/*!< buffer pool instance */
	buf_flush_t	type)		/*!< in: BUF_FLUSH_LRU
					or BUF_FLUSH_LIST */
{
	ut_ad(type == BUF_FLUSH_LRU || type == BUF_FLUSH_LIST);

	if (buf_pool == NULL) {
		ulint	i;

		for (i = 0; i < srv_buf_pool_instances; ++i) {
			buf_pool_t*	buf_pool;

			buf_pool = buf_pool_from_array(i);

			thd_wait_begin(NULL, THD_WAIT_DISKIO);
			os_event_wait(buf_pool->no_flush[type]);
			thd_wait_end(NULL);
		}
	} else {
		thd_wait_begin(NULL, THD_WAIT_DISKIO);
		os_event_wait(buf_pool->no_flush[type]);
		thd_wait_end(NULL);
	}
}

/*******************************************************************//**
This utility flushes dirty blocks from the end of the LRU list and also
puts replaceable clean pages from the end of the LRU list to the free
list.
NOTE: The calling thread is not allowed to own any latches on pages!
@return true if a batch was queued successfully. false if another batch
of same type was already running. */
__attribute__((nonnull))
static
bool
buf_flush_LRU(
/*==========*/
	buf_pool_t*	buf_pool,	/*!< in/out: buffer pool instance */
	ulint		min_n,		/*!< in: wished minimum mumber of blocks
					flushed (it is not guaranteed that the
					actual number is that big, though) */
	bool			limited_scan,	/*!< in: if true, allow to scan
						only up to srv_LRU_scan_depth
						pages in total */
	flush_counters_t	*n)	/*!< out: flushed/evicted page
					counts */
{
	if (!buf_flush_start(buf_pool, BUF_FLUSH_LRU)) {
		n->flushed = 0;
		n->evicted = 0;
		n->unzip_LRU_evicted = 0;
		return(false);
	}

	buf_flush_batch(buf_pool, BUF_FLUSH_LRU, min_n, 0, limited_scan, n);

	buf_flush_end(buf_pool, BUF_FLUSH_LRU);

	buf_flush_common(BUF_FLUSH_LRU, n->flushed);

	return(true);
}

/*******************************************************************//**
This utility flushes dirty blocks from the end of the flush list of
all buffer pool instances.
NOTE: The calling thread is not allowed to own any latches on pages!
@return true if a batch was queued successfully for each buffer pool
instance. false if another batch of same type was already running in
at least one of the buffer pool instance */
UNIV_INTERN
bool
buf_flush_list(
/*===========*/
	ulint		min_n,		/*!< in: wished minimum mumber of blocks
					flushed (it is not guaranteed that the
					actual number is that big, though) */
	lsn_t		lsn_limit,	/*!< in the case BUF_FLUSH_LIST all
					blocks whose oldest_modification is
					smaller than this should be flushed
					(if their number does not exceed
					min_n), otherwise ignored */
	ulint*		n_processed)	/*!< out: the number of pages
					which were processed is passed
					back to caller. Ignored if NULL */

{
	ulint		i;

	ulint		requested_pages[MAX_BUFFER_POOLS];
	bool		active_instance[MAX_BUFFER_POOLS];
	ulint		remaining_instances = srv_buf_pool_instances;
	bool		timeout = false;
	ulint		flush_start_time = 0;

	for (i = 0; i < srv_buf_pool_instances; i++) {
		requested_pages[i] = 0;
		active_instance[i] = true;
	}

	if (n_processed) {
		*n_processed = 0;
	}

	if (min_n != ULINT_MAX) {
		/* Ensure that flushing is spread evenly amongst the
		buffer pool instances. When min_n is ULINT_MAX
		we need to flush everything up to the lsn limit
		so no limit here. */
		min_n = (min_n + srv_buf_pool_instances - 1)
			 / srv_buf_pool_instances;
		if (lsn_limit != LSN_MAX) {
			flush_start_time = ut_time_ms();
		}
	}

	/* Flush to lsn_limit in all buffer pool instances */
	while (remaining_instances && !timeout) {

		ulint flush_common_batch = 0;

		for (i = 0; i < srv_buf_pool_instances; i++) {

			if (flush_start_time
			    && (ut_time_ms() - flush_start_time
				>= srv_cleaner_max_flush_time)) {

				timeout = true;
				break;
			}

			if (active_instance[i]) {

				buf_pool_t*	buf_pool;
				ulint		chunk_size;
				flush_counters_t n;

				chunk_size = ut_min(
					srv_cleaner_flush_chunk_size,
					min_n - requested_pages[i]);

				buf_pool = buf_pool_from_array(i);

				if (!buf_flush_start(buf_pool,
						     BUF_FLUSH_LIST)) {

					continue;
				}

				buf_flush_batch(buf_pool, BUF_FLUSH_LIST,
						chunk_size, lsn_limit, false,
						&n);

				buf_flush_end(buf_pool, BUF_FLUSH_LIST);

				flush_common_batch += n.flushed;

				if (n_processed) {
					*n_processed += n.flushed;
				}

				requested_pages[i] += chunk_size;

				if (requested_pages[i] >= min_n
				    || !n.flushed) {

					active_instance[i] = false;
					remaining_instances--;
				}

				if (n.flushed) {
					MONITOR_INC_VALUE_CUMULATIVE(
						MONITOR_FLUSH_BATCH_TOTAL_PAGE,
						MONITOR_FLUSH_BATCH_COUNT,
						MONITOR_FLUSH_BATCH_PAGES,
						n.flushed);
				}
			}
		}

		buf_flush_common(BUF_FLUSH_LIST, flush_common_batch);
	}

	/* If we haven't flushed all the instances due to timeout or a repeat
	failure to start a flush, return failure */
	for (i = 0; i < srv_buf_pool_instances; i++) {
		if (active_instance[i]) {
			return(false);
		}
	}

	return(true);
}

/******************************************************************//**
This function picks up a single dirty page from the tail of the LRU
list, flushes it, removes it from page_hash and LRU list and puts
it on the free list. It is called from user threads when they are
unable to find a replaceable page at the tail of the LRU list i.e.:
when the background LRU flushing in the page_cleaner thread is not
fast enough to keep pace with the workload.
@return TRUE if success. */
UNIV_INTERN
ibool
buf_flush_single_page_from_LRU(
/*===========================*/
	buf_pool_t*	buf_pool)	/*!< in/out: buffer pool instance */
{
	ulint		scanned;
	buf_page_t*	bpage;
	ibool		flushed = FALSE;

	mutex_enter(&buf_pool->LRU_list_mutex);

	for (bpage = UT_LIST_GET_LAST(buf_pool->LRU), scanned = 1;
	     bpage != NULL;
	     bpage = UT_LIST_GET_PREV(LRU, bpage), ++scanned) {

		ib_mutex_t*	block_mutex = buf_page_get_mutex(bpage);

		mutex_enter(block_mutex);

		if (buf_flush_ready_for_flush(bpage, BUF_FLUSH_SINGLE_PAGE)) {

			/* The following call will release the LRU list
			and block mutex. */

			flushed = buf_flush_page(buf_pool, bpage,
						 BUF_FLUSH_SINGLE_PAGE, true);

			if (flushed) {
				/* buf_flush_page() will release the
				block mutex */
				break;
			}
		}

		mutex_exit(block_mutex);
	}

	if (!flushed)
		mutex_exit(&buf_pool->LRU_list_mutex);

	MONITOR_INC_VALUE_CUMULATIVE(
		MONITOR_LRU_SINGLE_FLUSH_SCANNED,
		MONITOR_LRU_SINGLE_FLUSH_SCANNED_NUM_CALL,
		MONITOR_LRU_SINGLE_FLUSH_SCANNED_PER_CALL,
		scanned);

	if (bpage == NULL) {
		/* Can't find a single flushable page. */
		return(FALSE);
	}


	ibool	freed = FALSE;

	/* At this point the page has been written to the disk.
	As we are not holding LRU list or buf_page_get_mutex() mutex therefore
	we cannot use the bpage safely. It may have been plucked out
	of the LRU list by some other thread or it may even have
	relocated in case of a compressed page. We need to start
	the scan of LRU list again to remove the block from the LRU
	list and put it on the free list. */
	mutex_enter(&buf_pool->LRU_list_mutex);

	for (bpage = UT_LIST_GET_LAST(buf_pool->LRU);
	     bpage != NULL;
	     bpage = UT_LIST_GET_PREV(LRU, bpage)) {

		ib_mutex_t*	block_mutex = buf_page_get_mutex(bpage);

		mutex_enter(block_mutex);

		ibool	ready = buf_flush_ready_for_replace(bpage);

		if (ready) {
			bool	evict_zip;

			evict_zip = !buf_LRU_evict_from_unzip_LRU(buf_pool);;

			freed = buf_LRU_free_page(bpage, evict_zip);

			mutex_exit(block_mutex);

			break;
		}

		mutex_exit(block_mutex);

	}

	if (!freed)
		mutex_exit(&buf_pool->LRU_list_mutex);

	return(freed);
}

/*********************************************************************//**
Clears up tail of the LRU lists:
* Put replaceable pages at the tail of LRU to the free list
* Flush dirty pages at the tail of LRU to the disk
The depth to which we scan each buffer pool is controlled by dynamic
config parameter innodb_LRU_scan_depth. */
UNIV_INTERN
void
buf_flush_LRU_tail(void)
/*====================*/
{
	ulint	total_flushed = 0;
	ulint	start_time = ut_time_ms();
	ulint	scan_depth[MAX_BUFFER_POOLS];
	ulint	requested_pages[MAX_BUFFER_POOLS];
	bool	active_instance[MAX_BUFFER_POOLS];
	bool	limited_scan[MAX_BUFFER_POOLS];
	ulint	previous_evicted[MAX_BUFFER_POOLS];
	ulint	remaining_instances = srv_buf_pool_instances;
	ulint	lru_chunk_size = srv_cleaner_lru_chunk_size;
	ulint	free_list_lwm = srv_LRU_scan_depth / 100
		* srv_cleaner_free_list_lwm;

	for (ulint i = 0; i < srv_buf_pool_instances; i++) {

		const buf_pool_t* buf_pool = buf_pool_from_array(i);

		scan_depth[i] = ut_min(srv_LRU_scan_depth,
				       UT_LIST_GET_LEN(buf_pool->LRU));
		requested_pages[i] = 0;
		active_instance[i] = true;
		limited_scan[i] = true;
		previous_evicted[i] = 0;
	}

	while (remaining_instances) {

		if (ut_time_ms() - start_time >= srv_cleaner_max_lru_time) {

			break;
		}

		for (ulint i = 0; i < srv_buf_pool_instances; i++) {

			if (!active_instance[i]) {
				continue;
			}

			ulint free_len = free_list_lwm;
			buf_pool_t* buf_pool = buf_pool_from_array(i);

			do {
				flush_counters_t	n;

				ut_ad(requested_pages[i] <= scan_depth[i]);

				/* Currently page_cleaner is the only thread
				that can trigger an LRU flush. It is possible
				that a batch triggered during last iteration is
				still running, */
				if (buf_flush_LRU(buf_pool, lru_chunk_size,
						  limited_scan[i], &n)) {

					/* Allowed only one batch per
					buffer pool instance. */
					buf_flush_wait_batch_end(
						buf_pool, BUF_FLUSH_LRU);
				}

				total_flushed += n.flushed;

				/* When we evict less pages than we did	on a
				previous try we relax the LRU scan limit in
				order to attempt to evict more */
				limited_scan[i]
					= (previous_evicted[i] > n.evicted);
				previous_evicted[i] = n.evicted;

				requested_pages[i] += lru_chunk_size;

				/* If we failed to flush or evict this
				instance, do not bother anymore. But take into
			        account that we might have zero flushed pages
				because the flushing request was fully
				satisfied by unzip_LRU evictions. */
				if (requested_pages[i] >= scan_depth[i]
				    || !(srv_cleaner_eviction_factor
					? n.evicted
					: (n.flushed + n.unzip_LRU_evicted))) {

					active_instance[i] = false;
					remaining_instances--;
				} else {

					free_len = UT_LIST_GET_LEN(
						buf_pool->free);
				}
			} while (active_instance[i]
				 && free_len <= free_list_lwm);
		}
	}

	if (total_flushed) {
		MONITOR_INC_VALUE_CUMULATIVE(
			MONITOR_LRU_BATCH_TOTAL_PAGE,
			MONITOR_LRU_BATCH_COUNT,
			MONITOR_LRU_BATCH_PAGES,
			total_flushed);
	}
}

/*********************************************************************//**
Wait for any possible LRU flushes that are in progress to end. */
UNIV_INTERN
void
buf_flush_wait_LRU_batch_end(void)
/*==============================*/
{
	for (ulint i = 0; i < srv_buf_pool_instances; i++) {
		buf_pool_t*	buf_pool;

		buf_pool = buf_pool_from_array(i);

		mutex_enter(&buf_pool->flush_state_mutex);

		if (buf_pool->n_flush[BUF_FLUSH_LRU] > 0
		   || buf_pool->init_flush[BUF_FLUSH_LRU]) {

			mutex_exit(&buf_pool->flush_state_mutex);
			buf_flush_wait_batch_end(buf_pool, BUF_FLUSH_LRU);
		} else {
			mutex_exit(&buf_pool->flush_state_mutex);
		}
	}
}

/*********************************************************************//**
Flush a batch of dirty pages from the flush list
@return number of pages flushed, 0 if no page is flushed or if another
flush_list type batch is running */
static
ulint
page_cleaner_do_flush_batch(
/*========================*/
	ulint		n_to_flush,	/*!< in: number of pages that
					we should attempt to flush. */
	lsn_t		lsn_limit)	/*!< in: LSN up to which flushing
					must happen */
{
	ulint n_flushed;

	buf_flush_list(n_to_flush, lsn_limit, &n_flushed);

	return(n_flushed);
}

/*********************************************************************//**
Calculates if flushing is required based on number of dirty pages in
the buffer pool.
@return percent of io_capacity to flush to manage dirty page ratio */
static
ulint
af_get_pct_for_dirty()
/*==================*/
{
	ulint dirty_pct = buf_get_modified_ratio_pct();

	if (dirty_pct > 0 && srv_max_buf_pool_modified_pct == 0) {
		return(100);
	}

	ut_a(srv_max_dirty_pages_pct_lwm
	     <= srv_max_buf_pool_modified_pct);

	if (srv_max_dirty_pages_pct_lwm == 0) {
		/* The user has not set the option to preflush dirty
		pages as we approach the high water mark. */
		if (dirty_pct > srv_max_buf_pool_modified_pct) {
			/* We have crossed the high water mark of dirty
			pages In this case we start flushing at 100% of
			innodb_io_capacity. */
			return(100);
		}
	} else if (dirty_pct > srv_max_dirty_pages_pct_lwm) {
		/* We should start flushing pages gradually. */
		return((dirty_pct * 100)
		       / (srv_max_buf_pool_modified_pct + 1));
	}

	return(0);
}

/*********************************************************************//**
Calculates if flushing is required based on redo generation rate.
@return percent of io_capacity to flush to manage redo space */
static
ulint
af_get_pct_for_lsn(
/*===============*/
	lsn_t	age)	/*!< in: current age of LSN. */
{
	lsn_t	max_async_age;
	lsn_t	lsn_age_factor;
	lsn_t	af_lwm = (srv_adaptive_flushing_lwm
			  * log_get_capacity()) / 100;

	if (age < af_lwm) {
		/* No adaptive flushing. */
		return(0);
	}

	max_async_age = log_get_max_modified_age_async();

	if (age < max_async_age && !srv_adaptive_flushing) {
		/* We have still not reached the max_async point and
		the user has disabled adaptive flushing. */
		return(0);
	}

	/* If we are here then we know that either:
	1) User has enabled adaptive flushing
	2) User may have disabled adaptive flushing but we have reached
	max_async_age. */
	lsn_age_factor = (age * 100) / max_async_age;

	ut_ad(srv_max_io_capacity >= srv_io_capacity);
	switch ((srv_cleaner_lsn_age_factor_t)srv_cleaner_lsn_age_factor) {
	case SRV_CLEANER_LSN_AGE_FACTOR_LEGACY:
		return(static_cast<ulint>(
			       ((srv_max_io_capacity / srv_io_capacity)
				* (lsn_age_factor
				   * sqrt((double)lsn_age_factor)))
			       / 7.5));
	case SRV_CLEANER_LSN_AGE_FACTOR_HIGH_CHECKPOINT:
		return(static_cast<ulint>(
			       ((srv_max_io_capacity / srv_io_capacity)
				* (lsn_age_factor * lsn_age_factor
				   * sqrt((double)lsn_age_factor)))
			       / 700.5));
	default:
		ut_error;
	}
}

/*********************************************************************//**
This function is called approximately once every second by the
page_cleaner thread. Based on various factors it decides if there is a
need to do flushing. If flushing is needed it is performed and the
number of pages flushed is returned.
@return number of pages flushed */
static
ulint
page_cleaner_flush_pages_if_needed(void)
/*====================================*/
{
	static	lsn_t		lsn_avg_rate = 0;
	static	lsn_t		prev_lsn = 0;
	static	lsn_t		last_lsn = 0;
	static	ulint		sum_pages = 0;
	static	ulint		last_pages = 0;
	static	ulint		prev_pages = 0;
	static	ulint		avg_page_rate = 0;
	static	ulint		n_iterations = 0;
	lsn_t			oldest_lsn;
	lsn_t			cur_lsn;
	lsn_t			age;
	lsn_t			lsn_rate;
	ulint			n_pages = 0;
	ulint			pct_for_dirty = 0;
	ulint			pct_for_lsn = 0;
	ulint			pct_total = 0;
	int			age_factor = 0;

	cur_lsn = log_get_lsn_nowait();

	/* log_get_lsn_nowait tries to get log_sys->mutex with
	mutex_enter_nowait, if this does not succeed function
	returns 0, do not use that value to update stats. */
	if (cur_lsn == 0) {
		return(0);
	}

	if (prev_lsn == 0) {
		/* First time around. */
		prev_lsn = cur_lsn;
		return(0);
	}

	if (prev_lsn == cur_lsn) {
		return(0);
	}

	/* We update our variables every srv_flushing_avg_loops
	iterations to smooth out transition in workload. */
	if (++n_iterations >= srv_flushing_avg_loops) {

		avg_page_rate = ((sum_pages / srv_flushing_avg_loops)
				 + avg_page_rate) / 2;

		/* How much LSN we have generated since last call. */
		lsn_rate = (cur_lsn - prev_lsn) / srv_flushing_avg_loops;

		lsn_avg_rate = (lsn_avg_rate + lsn_rate) / 2;

		prev_lsn = cur_lsn;

		n_iterations = 0;

		sum_pages = 0;
	}

	oldest_lsn = buf_pool_get_oldest_modification();

	ut_ad(oldest_lsn <= log_get_lsn());

	age = cur_lsn > oldest_lsn ? cur_lsn - oldest_lsn : 0;

	pct_for_dirty = af_get_pct_for_dirty();
	pct_for_lsn = af_get_pct_for_lsn(age);

	pct_total = ut_max(pct_for_dirty, pct_for_lsn);

	/* Cap the maximum IO capacity that we are going to use by
	max_io_capacity. */
	n_pages = PCT_IO(pct_total);
	if (age < log_get_max_modified_age_async())
		n_pages = (n_pages + avg_page_rate) / 2;

	if (n_pages > srv_max_io_capacity) {
		n_pages = srv_max_io_capacity;
	}

	if (last_pages && cur_lsn - last_lsn > lsn_avg_rate / 2) {
		age_factor = static_cast<int>(prev_pages / last_pages);
	}

	MONITOR_SET(MONITOR_FLUSH_N_TO_FLUSH_REQUESTED, n_pages);

	prev_pages = n_pages;
	n_pages = page_cleaner_do_flush_batch(
		n_pages, oldest_lsn + lsn_avg_rate * (age_factor + 1));

	last_lsn= cur_lsn;
	last_pages= n_pages + 1;

	MONITOR_SET(MONITOR_FLUSH_AVG_PAGE_RATE, avg_page_rate);
	MONITOR_SET(MONITOR_FLUSH_LSN_AVG_RATE, lsn_avg_rate);
	MONITOR_SET(MONITOR_FLUSH_PCT_FOR_DIRTY, pct_for_dirty);
	MONITOR_SET(MONITOR_FLUSH_PCT_FOR_LSN, pct_for_lsn);

	if (n_pages) {
		MONITOR_INC_VALUE_CUMULATIVE(
			MONITOR_FLUSH_ADAPTIVE_TOTAL_PAGE,
			MONITOR_FLUSH_ADAPTIVE_COUNT,
			MONITOR_FLUSH_ADAPTIVE_PAGES,
			n_pages);

		sum_pages += n_pages;
	}

	return(n_pages);
}

/*********************************************************************//**
Puts the page_cleaner thread to sleep if it has finished work in less
than a second */
static
void
page_cleaner_sleep_if_needed(
/*=========================*/
	ulint	next_loop_time)	/*!< in: time when next loop iteration
				should start */
{
	ulint	cur_time = ut_time_ms();

	if (next_loop_time > cur_time) {
		/* Get sleep interval in micro seconds. We use
		ut_min() to avoid long sleep in case of
		wrap around. */
		os_thread_sleep(ut_min(1000000,
				(next_loop_time - cur_time)
				 * 1000));
	}
}

/*********************************************************************//**
Returns the aggregate free list length over all buffer pool instances.
@return total free list length. */
__attribute__((warn_unused_result))
static
ulint
buf_get_total_free_list_length(void)
/*================================*/
{
	ulint result = 0;

	for (ulint i = 0; i < srv_buf_pool_instances; i++) {

		result += UT_LIST_GET_LEN(buf_pool_from_array(i)->free);
	}

	return result;
}

/*********************************************************************//**
Adjust the desired page cleaner thread sleep time for LRU flushes.  */
__attribute__((nonnull))
static
void
page_cleaner_adapt_lru_sleep_time(
/*==============================*/
	ulint*	lru_sleep_time)	/*!< in/out: desired page cleaner thread sleep
				time for LRU flushes  */
{
	ulint free_len = buf_get_total_free_list_length();
	ulint max_free_len = srv_LRU_scan_depth * srv_buf_pool_instances;

	if (free_len < max_free_len / 100) {

		/* Free lists filled less than 1%, no sleep */
		*lru_sleep_time = 0;
	} else if (free_len > max_free_len / 5) {

		/* Free lists filled more than 20%, sleep a bit more */
		*lru_sleep_time += 50;
		if (*lru_sleep_time > srv_cleaner_max_lru_time)
			*lru_sleep_time = srv_cleaner_max_lru_time;
	} else if (free_len < max_free_len / 20 && *lru_sleep_time >= 50) {

		/* Free lists filled less than 5%, sleep a bit less */
		*lru_sleep_time -= 50;
	} else {

		/* Free lists filled between 5% and 20%, no change */
	}
}

/*********************************************************************//**
Get the desired page cleaner thread sleep time for flush list flushes.
@return desired sleep time */
__attribute__((warn_unused_result))
static
ulint
page_cleaner_adapt_flush_sleep_time(void)
/*=====================================*/
{
	lsn_t	age = log_get_lsn() - log_sys->last_checkpoint_lsn;

	if (age > log_sys->max_modified_age_sync) {

		/* No sleep if in sync preflush zone */
		return(0);
	}

	/* In all other cases flush list factors do not influence the page
	cleaner sleep time */
	return(srv_cleaner_max_flush_time);
}

/******************************************************************//**
page_cleaner thread tasked with flushing dirty pages from the buffer
pool flush lists. As of now we'll have only one instance of this thread.
@return a dummy parameter */
extern "C" UNIV_INTERN
os_thread_ret_t
DECLARE_THREAD(buf_flush_page_cleaner_thread)(
/*==========================================*/
	void*	arg __attribute__((unused)))
			/*!< in: a dummy parameter required by
			os_thread_create */
{
	ulint	next_loop_time = ut_time_ms() + 1000;
	ulint	n_flushed = 0;
	ulint	last_activity = srv_get_activity_count();
	ulint	last_activity_time = ut_time_ms();

	ut_ad(!srv_read_only_mode);

#ifdef UNIV_PFS_THREAD
	pfs_register_thread(buf_page_cleaner_thread_key);
#endif /* UNIV_PFS_THREAD */

	srv_cleaner_tid = os_thread_get_tid();

	os_thread_set_priority(srv_cleaner_tid, srv_sched_priority_cleaner);

#ifdef UNIV_DEBUG_THREAD_CREATION
	fprintf(stderr, "InnoDB: page_cleaner thread running, id %lu\n",
		os_thread_pf(os_thread_get_curr_id()));
#endif /* UNIV_DEBUG_THREAD_CREATION */

	buf_page_cleaner_is_active = TRUE;

	while (srv_shutdown_state == SRV_SHUTDOWN_NONE) {

		ulint	page_cleaner_sleep_time;
		ibool	server_active;

		srv_current_thread_priority = srv_cleaner_thread_priority;

		page_cleaner_sleep_if_needed(next_loop_time);

		page_cleaner_sleep_time
			= page_cleaner_adapt_flush_sleep_time();

		next_loop_time = ut_time_ms() + page_cleaner_sleep_time;

		server_active = srv_check_activity(last_activity);

		if (server_active
		    || ut_time_ms() - last_activity_time < 1000) {

			if (server_active) {

				last_activity = srv_get_activity_count();
				last_activity_time = ut_time_ms();
			}

			/* Flush pages from flush_list if required */
<<<<<<< HEAD
			page_cleaner_flush_pages_if_needed();
			n_flushed = 0;
=======
			n_flushed = page_cleaner_flush_pages_if_needed();

>>>>>>> 6a821d78
		} else {
			n_flushed = page_cleaner_do_flush_batch(
							PCT_IO(100),
							LSN_MAX);

			if (n_flushed) {
				MONITOR_INC_VALUE_CUMULATIVE(
					MONITOR_FLUSH_BACKGROUND_TOTAL_PAGE,
					MONITOR_FLUSH_BACKGROUND_COUNT,
					MONITOR_FLUSH_BACKGROUND_PAGES,
					n_flushed);
			}
		}

		/* Flush pages from end of LRU if required */
		n_flushed = buf_flush_LRU_tail();
	}

	ut_ad(srv_shutdown_state > 0);
	if (srv_fast_shutdown == 2) {
		/* In very fast shutdown we simulate a crash of
		buffer pool. We are not required to do any flushing */
		goto thread_exit;
	}

	/* In case of normal and slow shutdown the page_cleaner thread
	must wait for all other activity in the server to die down.
	Note that we can start flushing the buffer pool as soon as the
	server enters shutdown phase but we must stay alive long enough
	to ensure that any work done by the master or purge threads is
	also flushed.
	During shutdown we pass through two stages. In the first stage,
	when SRV_SHUTDOWN_CLEANUP is set other threads like the master
	and the purge threads may be working as well. We start flushing
	the buffer pool but can't be sure that no new pages are being
	dirtied until we enter SRV_SHUTDOWN_FLUSH_PHASE phase. */

	do {
		n_flushed = page_cleaner_do_flush_batch(PCT_IO(100), LSN_MAX);

		/* We sleep only if there are no pages to flush */
		if (n_flushed == 0) {
			os_thread_sleep(100000);
		}
	} while (srv_shutdown_state == SRV_SHUTDOWN_CLEANUP);

	/* At this point all threads including the master and the purge
	thread must have been suspended. */
	ut_a(srv_get_active_thread_type() == SRV_NONE);
	ut_a(srv_shutdown_state == SRV_SHUTDOWN_FLUSH_PHASE);

	/* We can now make a final sweep on flushing the buffer pool
	and exit after we have cleaned the whole buffer pool.
	It is important that we wait for any running batch that has
	been triggered by us to finish. Otherwise we can end up
	considering end of that batch as a finish of our final
	sweep and we'll come out of the loop leaving behind dirty pages
	in the flush_list */
	buf_flush_wait_batch_end(NULL, BUF_FLUSH_LIST);
	buf_flush_wait_LRU_batch_end();

	bool	success;

	do {

		success = buf_flush_list(PCT_IO(100), LSN_MAX, &n_flushed);
		buf_flush_wait_batch_end(NULL, BUF_FLUSH_LIST);

	} while (!success || n_flushed > 0);

	/* Some sanity checks */
	ut_a(srv_get_active_thread_type() == SRV_NONE);
	ut_a(srv_shutdown_state == SRV_SHUTDOWN_FLUSH_PHASE);
	for (ulint i = 0; i < srv_buf_pool_instances; i++) {
		buf_pool_t* buf_pool = buf_pool_from_array(i);
		ut_a(UT_LIST_GET_LEN(buf_pool->flush_list) == 0);
	}

	/* We have lived our life. Time to die. */

thread_exit:
	buf_page_cleaner_is_active = FALSE;

	/* We count the number of threads in os_thread_exit(). A created
	thread should always use that to exit and not use return() to exit. */
	os_thread_exit(NULL);

	OS_THREAD_DUMMY_RETURN;
}

/******************************************************************//**
lru_manager thread tasked with performing LRU flushes and evictions to refill
the buffer pool free lists.  As of now we'll have only one instance of this
thread.
@return a dummy parameter */
extern "C" UNIV_INTERN
os_thread_ret_t
DECLARE_THREAD(buf_flush_lru_manager_thread)(
/*==========================================*/
	void*	arg __attribute__((unused)))
			/*!< in: a dummy parameter required by
			os_thread_create */
{
	ulint	next_loop_time = ut_time_ms() + 1000;
	ulint	lru_sleep_time = srv_cleaner_max_lru_time;

#ifdef UNIV_PFS_THREAD
	pfs_register_thread(buf_lru_manager_thread_key);
#endif /* UNIV_PFS_THREAD */

	srv_lru_manager_tid = os_thread_get_tid();

	os_thread_set_priority(srv_lru_manager_tid,
			       srv_sched_priority_cleaner);

#ifdef UNIV_DEBUG_THREAD_CREATION
	fprintf(stderr, "InnoDB: lru_manager thread running, id %lu\n",
		os_thread_pf(os_thread_get_curr_id()));
#endif /* UNIV_DEBUG_THREAD_CREATION */

	buf_lru_manager_is_active = true;

	/* On server shutdown, the LRU manager thread runs through cleanup
	phase to provide free pages for the master and purge threads.  */
	while (srv_shutdown_state == SRV_SHUTDOWN_NONE
	       || srv_shutdown_state == SRV_SHUTDOWN_CLEANUP) {

		srv_current_thread_priority = srv_cleaner_thread_priority;

		page_cleaner_sleep_if_needed(next_loop_time);

		page_cleaner_adapt_lru_sleep_time(&lru_sleep_time);

		next_loop_time = ut_time_ms() + lru_sleep_time;

		buf_flush_LRU_tail();
	}

	buf_lru_manager_is_active = false;

	/* We count the number of threads in os_thread_exit(). A created
	thread should always use that to exit and not use return() to exit. */
	os_thread_exit(NULL);

	OS_THREAD_DUMMY_RETURN;
}

#if defined UNIV_DEBUG || defined UNIV_BUF_DEBUG

/** Functor to validate the flush list. */
struct	Check {
	void	operator()(const buf_page_t* elem)
	{
		ut_a(elem->in_flush_list);
	}
};

/******************************************************************//**
Validates the flush list.
@return	TRUE if ok */
static
ibool
buf_flush_validate_low(
/*===================*/
	buf_pool_t*	buf_pool)		/*!< in: Buffer pool instance */
{
	buf_page_t*		bpage;
	const ib_rbt_node_t*	rnode = NULL;

	ut_ad(buf_flush_list_mutex_own(buf_pool));

	UT_LIST_VALIDATE(list, buf_page_t, buf_pool->flush_list, Check());

	bpage = UT_LIST_GET_FIRST(buf_pool->flush_list);

	/* If we are in recovery mode i.e.: flush_rbt != NULL
	then each block in the flush_list must also be present
	in the flush_rbt. */
	if (UNIV_LIKELY_NULL(buf_pool->flush_rbt)) {
		rnode = rbt_first(buf_pool->flush_rbt);
	}

	while (bpage != NULL) {
		const lsn_t	om = bpage->oldest_modification;

		ut_ad(buf_pool_from_bpage(bpage) == buf_pool);

		ut_ad(bpage->in_flush_list);

		/* A page in buf_pool->flush_list can be in
		BUF_BLOCK_REMOVE_HASH state. This happens when a page
		is in the middle of being relocated. In that case the
		original descriptor can have this state and still be
		in the flush list waiting to acquire the
		buf_pool->flush_list_mutex to complete the relocation. */
		ut_a(buf_page_in_file(bpage)
		     || buf_page_get_state(bpage) == BUF_BLOCK_REMOVE_HASH);
		ut_a(om > 0);

		if (UNIV_LIKELY_NULL(buf_pool->flush_rbt)) {
			buf_page_t** prpage;

			ut_a(rnode);
			prpage = rbt_value(buf_page_t*, rnode);

			ut_a(*prpage);
			ut_a(*prpage == bpage);
			rnode = rbt_next(buf_pool->flush_rbt, rnode);
		}

		bpage = UT_LIST_GET_NEXT(list, bpage);

		ut_a(!bpage || om >= bpage->oldest_modification);
	}

	/* By this time we must have exhausted the traversal of
	flush_rbt (if active) as well. */
	ut_a(rnode == NULL);

	return(TRUE);
}

/******************************************************************//**
Validates the flush list.
@return	TRUE if ok */
UNIV_INTERN
ibool
buf_flush_validate(
/*===============*/
	buf_pool_t*	buf_pool)	/*!< buffer pool instance */
{
	ibool	ret;

	buf_flush_list_mutex_enter(buf_pool);

	ret = buf_flush_validate_low(buf_pool);

	buf_flush_list_mutex_exit(buf_pool);

	return(ret);
}
#endif /* UNIV_DEBUG || UNIV_BUF_DEBUG */
#endif /* !UNIV_HOTBACKUP */

#ifdef UNIV_DEBUG
/******************************************************************//**
Check if there are any dirty pages that belong to a space id in the flush
list in a particular buffer pool.
@return	number of dirty pages present in a single buffer pool */
UNIV_INTERN
ulint
buf_pool_get_dirty_pages_count(
/*===========================*/
	buf_pool_t*	buf_pool,	/*!< in: buffer pool */
	ulint		id)		/*!< in: space id to check */

{
	ulint		count = 0;

	buf_flush_list_mutex_enter(buf_pool);

	buf_page_t*	bpage;

	for (bpage = UT_LIST_GET_FIRST(buf_pool->flush_list);
	     bpage != 0;
	     bpage = UT_LIST_GET_NEXT(list, bpage)) {

		ut_ad(buf_page_in_file(bpage)
		      || buf_page_get_state(bpage) == BUF_BLOCK_REMOVE_HASH);
		ut_ad(bpage->in_flush_list);
		ut_ad(bpage->oldest_modification > 0);

		if (bpage->space == id) {
			++count;
		}
	}

	buf_flush_list_mutex_exit(buf_pool);

	return(count);
}

/******************************************************************//**
Check if there are any dirty pages that belong to a space id in the flush list.
@return	number of dirty pages present in all the buffer pools */
UNIV_INTERN
ulint
buf_flush_get_dirty_pages_count(
/*============================*/
	ulint		id)		/*!< in: space id to check */

{
	ulint		count = 0;

	for (ulint i = 0; i < srv_buf_pool_instances; ++i) {
		buf_pool_t*	buf_pool;

		buf_pool = buf_pool_from_array(i);

		count += buf_pool_get_dirty_pages_count(buf_pool, id);
	}

	return(count);
}
#endif /* UNIV_DEBUG */<|MERGE_RESOLUTION|>--- conflicted
+++ resolved
@@ -2201,9 +2201,10 @@
 * Put replaceable pages at the tail of LRU to the free list
 * Flush dirty pages at the tail of LRU to the disk
 The depth to which we scan each buffer pool is controlled by dynamic
-config parameter innodb_LRU_scan_depth. */
+config parameter innodb_LRU_scan_depth.
+@return total pages flushed */
 UNIV_INTERN
-void
+ulint
 buf_flush_LRU_tail(void)
 /*====================*/
 {
@@ -2305,6 +2306,8 @@
 			MONITOR_LRU_BATCH_PAGES,
 			total_flushed);
 	}
+
+	return(total_flushed);
 }
 
 /*********************************************************************//**
@@ -2715,13 +2718,8 @@
 			}
 
 			/* Flush pages from flush_list if required */
-<<<<<<< HEAD
 			page_cleaner_flush_pages_if_needed();
 			n_flushed = 0;
-=======
-			n_flushed = page_cleaner_flush_pages_if_needed();
-
->>>>>>> 6a821d78
 		} else {
 			n_flushed = page_cleaner_do_flush_batch(
 							PCT_IO(100),
