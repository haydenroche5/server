/*****************************************************************************

Copyright (c) 1996, 2017, Oracle and/or its affiliates. All Rights Reserved.
Copyright (c) 2012, Facebook Inc.
Copyright (c) 2014, 2017, MariaDB Corporation.

This program is free software; you can redistribute it and/or modify it under
the terms of the GNU General Public License as published by the Free Software
Foundation; version 2 of the License.

This program is distributed in the hope that it will be useful, but WITHOUT
ANY WARRANTY; without even the implied warranty of MERCHANTABILITY or FITNESS
FOR A PARTICULAR PURPOSE. See the GNU General Public License for more details.

You should have received a copy of the GNU General Public License along with
this program; if not, write to the Free Software Foundation, Inc.,
51 Franklin Street, Suite 500, Boston, MA 02110-1335 USA

*****************************************************************************/

/******************************************************************//**
@file dict/dict0dict.cc
Data dictionary system

Created 1/8/1996 Heikki Tuuri
***********************************************************************/

#include "dict0dict.h"
#include "fts0fts.h"
#include "fil0fil.h"
#include <algorithm>
#include <string>

#ifdef UNIV_NONINL
#include "dict0dict.ic"
#include "dict0priv.ic"
#endif

/** dummy index for ROW_FORMAT=REDUNDANT supremum and infimum records */
UNIV_INTERN dict_index_t*	dict_ind_redundant;
/** dummy index for ROW_FORMAT=COMPACT supremum and infimum records */
UNIV_INTERN dict_index_t*	dict_ind_compact;

#if defined UNIV_DEBUG || defined UNIV_IBUF_DEBUG
/** Flag to control insert buffer debugging. */
extern UNIV_INTERN uint	ibuf_debug;
#endif /* UNIV_DEBUG || UNIV_IBUF_DEBUG */

/**********************************************************************
Issue a warning that the row is too big. */
void
ib_warn_row_too_big(const dict_table_t*	table);

#ifndef UNIV_HOTBACKUP
#include "buf0buf.h"
#include "data0type.h"
#include "mach0data.h"
#include "dict0boot.h"
#include "dict0mem.h"
#include "dict0crea.h"
#include "dict0stats.h"
#include "trx0undo.h"
#include "btr0btr.h"
#include "btr0cur.h"
#include "btr0sea.h"
#include "os0once.h"
#include "page0zip.h"
#include "page0page.h"
#include "pars0pars.h"
#include "pars0sym.h"
#include "que0que.h"
#include "rem0cmp.h"
#include "fts0fts.h"
#include "fts0types.h"
#include "m_ctype.h" /* my_isspace() */
#include "ha_prototypes.h" /* innobase_strcasecmp(), innobase_casedn_str() */
#include "srv0mon.h"
#include "srv0start.h"
#include "lock0lock.h"
#include "dict0priv.h"
#include "row0upd.h"
#include "row0mysql.h"
#include "row0merge.h"
#include "row0log.h"
#include "ut0ut.h" /* ut_format_name() */
#include "m_string.h"
#include "my_sys.h"
#include "mysqld.h" /* system_charset_info */
#include "strfunc.h" /* strconvert() */

#include <ctype.h>

/** the dictionary system */
UNIV_INTERN dict_sys_t*	dict_sys	= NULL;

/** @brief the data dictionary rw-latch protecting dict_sys

table create, drop, etc. reserve this in X-mode; implicit or
backround operations purge, rollback, foreign key checks reserve this
in S-mode; we cannot trust that MySQL protects implicit or background
operations a table drop since MySQL does not know of them; therefore
we need this; NOTE: a transaction which reserves this must keep book
on the mode in trx_t::dict_operation_lock_mode */
UNIV_INTERN rw_lock_t	dict_operation_lock;

/** Percentage of compression failures that are allowed in a single
round */
UNIV_INTERN ulong	zip_failure_threshold_pct = 5;

/** Maximum percentage of a page that can be allowed as a pad to avoid
compression failures */
UNIV_INTERN ulong	zip_pad_max = 50;

/* Keys to register rwlocks and mutexes with performance schema */
#ifdef UNIV_PFS_RWLOCK
UNIV_INTERN mysql_pfs_key_t	dict_operation_lock_key;
UNIV_INTERN mysql_pfs_key_t	index_tree_rw_lock_key;
UNIV_INTERN mysql_pfs_key_t	index_online_log_key;
UNIV_INTERN mysql_pfs_key_t	dict_table_stats_key;
#endif /* UNIV_PFS_RWLOCK */

#ifdef UNIV_PFS_MUTEX
UNIV_INTERN mysql_pfs_key_t	zip_pad_mutex_key;
UNIV_INTERN mysql_pfs_key_t	dict_sys_mutex_key;
UNIV_INTERN mysql_pfs_key_t	dict_foreign_err_mutex_key;
#endif /* UNIV_PFS_MUTEX */

#define	DICT_HEAP_SIZE		100	/*!< initial memory heap size when
					creating a table or index object */
#define DICT_POOL_PER_TABLE_HASH 512	/*!< buffer pool max size per table
					hash table fixed size in bytes */
#define DICT_POOL_PER_VARYING	4	/*!< buffer pool max size per data
					dictionary varying size in bytes */

/** Identifies generated InnoDB foreign key names */
static char	dict_ibfk[] = "_ibfk_";

bool		innodb_table_stats_not_found = false;
bool		innodb_index_stats_not_found = false;
static bool	innodb_table_stats_not_found_reported = false;
static bool	innodb_index_stats_not_found_reported = false;

/*******************************************************************//**
Tries to find column names for the index and sets the col field of the
index.
@return TRUE if the column names were found */
static
ibool
dict_index_find_cols(
/*=================*/
	dict_table_t*	table,	/*!< in: table */
	dict_index_t*	index);	/*!< in: index */
/*******************************************************************//**
Builds the internal dictionary cache representation for a clustered
index, containing also system fields not defined by the user.
@return	own: the internal representation of the clustered index */
static
dict_index_t*
dict_index_build_internal_clust(
/*============================*/
	const dict_table_t*	table,	/*!< in: table */
	dict_index_t*		index);	/*!< in: user representation of
					a clustered index */
/*******************************************************************//**
Builds the internal dictionary cache representation for a non-clustered
index, containing also system fields not defined by the user.
@return	own: the internal representation of the non-clustered index */
static
dict_index_t*
dict_index_build_internal_non_clust(
/*================================*/
	const dict_table_t*	table,	/*!< in: table */
	dict_index_t*		index);	/*!< in: user representation of
					a non-clustered index */
/**********************************************************************//**
Builds the internal dictionary cache representation for an FTS index.
@return	own: the internal representation of the FTS index */
static
dict_index_t*
dict_index_build_internal_fts(
/*==========================*/
	dict_table_t*	table,	/*!< in: table */
	dict_index_t*	index);	/*!< in: user representation of an FTS index */
/**********************************************************************//**
Prints a column data. */
static
void
dict_col_print_low(
/*===============*/
	const dict_table_t*	table,	/*!< in: table */
	const dict_col_t*	col);	/*!< in: column */
/**********************************************************************//**
Prints an index data. */
static
void
dict_index_print_low(
/*=================*/
	dict_index_t*	index);	/*!< in: index */
/**********************************************************************//**
Prints a field data. */
static
void
dict_field_print_low(
/*=================*/
	const dict_field_t*	field);	/*!< in: field */

/**********************************************************************//**
Removes an index from the dictionary cache. */
static
void
dict_index_remove_from_cache_low(
/*=============================*/
	dict_table_t*	table,		/*!< in/out: table */
	dict_index_t*	index,		/*!< in, own: index */
	ibool		lru_evict);	/*!< in: TRUE if page being evicted
					to make room in the table LRU list */
#ifdef UNIV_DEBUG
/**********************************************************************//**
Validate the dictionary table LRU list.
@return TRUE if validate OK */
static
ibool
dict_lru_validate(void);
/*===================*/
/**********************************************************************//**
Check if table is in the dictionary table LRU list.
@return TRUE if table found */
static
ibool
dict_lru_find_table(
/*================*/
	const dict_table_t*	find_table);	/*!< in: table to find */
/**********************************************************************//**
Check if a table exists in the dict table non-LRU list.
@return TRUE if table found */
static
ibool
dict_non_lru_find_table(
/*====================*/
	const dict_table_t*	find_table);	/*!< in: table to find */
#endif /* UNIV_DEBUG */

/* Stream for storing detailed information about the latest foreign key
and unique key errors. Only created if !srv_read_only_mode */
UNIV_INTERN FILE*	dict_foreign_err_file		= NULL;
/* mutex protecting the foreign and unique error buffers */
UNIV_INTERN ib_mutex_t	dict_foreign_err_mutex;

/******************************************************************//**
Makes all characters in a NUL-terminated UTF-8 string lower case. */
UNIV_INTERN
void
dict_casedn_str(
/*============*/
	char*	a)	/*!< in/out: string to put in lower case */
{
	innobase_casedn_str(a);
}

/********************************************************************//**
Checks if the database name in two table names is the same.
@return	TRUE if same db name */
UNIV_INTERN
ibool
dict_tables_have_same_db(
/*=====================*/
	const char*	name1,	/*!< in: table name in the form
				dbname '/' tablename */
	const char*	name2)	/*!< in: table name in the form
				dbname '/' tablename */
{
	for (; *name1 == *name2; name1++, name2++) {
		if (*name1 == '/') {
			return(TRUE);
		}
		ut_a(*name1); /* the names must contain '/' */
	}
	return(FALSE);
}

/********************************************************************//**
Return the end of table name where we have removed dbname and '/'.
@return	table name */
UNIV_INTERN
const char*
dict_remove_db_name(
/*================*/
	const char*	name)	/*!< in: table name in the form
				dbname '/' tablename */
{
	const char*	s = strchr(name, '/');
	ut_a(s);

	return(s + 1);
}

/********************************************************************//**
Get the database name length in a table name.
@return	database name length */
UNIV_INTERN
ulint
dict_get_db_name_len(
/*=================*/
	const char*	name)	/*!< in: table name in the form
				dbname '/' tablename */
{
	const char*	s;
	s = strchr(name, '/');
	ut_a(s);
	return(s - name);
}

/********************************************************************//**
Reserves the dictionary system mutex for MySQL. */
UNIV_INTERN
void
dict_mutex_enter_for_mysql(void)
/*============================*/
{
	mutex_enter(&(dict_sys->mutex));
}

/********************************************************************//**
Releases the dictionary system mutex for MySQL. */
UNIV_INTERN
void
dict_mutex_exit_for_mysql(void)
/*===========================*/
{
	mutex_exit(&(dict_sys->mutex));
}

/** Allocate and init a dict_table_t's stats latch.
This function must not be called concurrently on the same table object.
@param[in,out]	table_void	table whose stats latch to create */
static
void
dict_table_stats_latch_alloc(
	void*	table_void)
{
	dict_table_t*	table = static_cast<dict_table_t*>(table_void);

	table->stats_latch = new(std::nothrow) rw_lock_t;

	ut_a(table->stats_latch != NULL);

	rw_lock_create(dict_table_stats_key, table->stats_latch,
		       SYNC_INDEX_TREE);
}

/** Deinit and free a dict_table_t's stats latch.
This function must not be called concurrently on the same table object.
@param[in,out]	table	table whose stats latch to free */
static
void
dict_table_stats_latch_free(
	dict_table_t*	table)
{
	rw_lock_free(table->stats_latch);
	delete table->stats_latch;
}

/** Create a dict_table_t's stats latch or delay for lazy creation.
This function is only called from either single threaded environment
or from a thread that has not shared the table object with other threads.
@param[in,out]	table	table whose stats latch to create
@param[in]	enabled	if false then the latch is disabled
and dict_table_stats_lock()/unlock() become noop on this table. */

void
dict_table_stats_latch_create(
	dict_table_t*	table,
	bool		enabled)
{
	if (!enabled) {
		table->stats_latch = NULL;
		table->stats_latch_created = os_once::DONE;
		return;
	}

#ifdef HAVE_ATOMIC_BUILTINS
	/* We create this lazily the first time it is used. */
	table->stats_latch = NULL;
	table->stats_latch_created = os_once::NEVER_DONE;
#else /* HAVE_ATOMIC_BUILTINS */

	dict_table_stats_latch_alloc(table);

	table->stats_latch_created = os_once::DONE;
#endif /* HAVE_ATOMIC_BUILTINS */
}

/** Destroy a dict_table_t's stats latch.
This function is only called from either single threaded environment
or from a thread that has not shared the table object with other threads.
@param[in,out]	table	table whose stats latch to destroy */

void
dict_table_stats_latch_destroy(
	dict_table_t*	table)
{
	if (table->stats_latch_created == os_once::DONE
	    && table->stats_latch != NULL) {

		dict_table_stats_latch_free(table);
	}
}

/**********************************************************************//**
Lock the appropriate latch to protect a given table's statistics. */
UNIV_INTERN
void
dict_table_stats_lock(
/*==================*/
	dict_table_t*	table,		/*!< in: table */
	ulint		latch_mode)	/*!< in: RW_S_LATCH or RW_X_LATCH */
{
	ut_ad(table != NULL);
	ut_ad(table->magic_n == DICT_TABLE_MAGIC_N);

#ifdef HAVE_ATOMIC_BUILTINS
	os_once::do_or_wait_for_done(
		&table->stats_latch_created,
		dict_table_stats_latch_alloc, table);
#else /* HAVE_ATOMIC_BUILTINS */
	ut_ad(table->stats_latch_created == os_once::DONE);
#endif /* HAVE_ATOMIC_BUILTINS */

	if (table->stats_latch == NULL) {
		/* This is a dummy table object that is private in the current
		thread and is not shared between multiple threads, thus we
		skip any locking. */
		return;
	}

	switch (latch_mode) {
	case RW_S_LATCH:
		rw_lock_s_lock(table->stats_latch);
		break;
	case RW_X_LATCH:
		rw_lock_x_lock(table->stats_latch);
		break;
	case RW_NO_LATCH:
		/* fall through */
	default:
		ut_error;
	}
}

/**********************************************************************//**
Unlock the latch that has been locked by dict_table_stats_lock() */
UNIV_INTERN
void
dict_table_stats_unlock(
/*====================*/
	dict_table_t*	table,		/*!< in: table */
	ulint		latch_mode)	/*!< in: RW_S_LATCH or
						RW_X_LATCH */
{
	ut_ad(table != NULL);
	ut_ad(table->magic_n == DICT_TABLE_MAGIC_N);

	if (table->stats_latch == NULL) {
		/* This is a dummy table object that is private in the current
		thread and is not shared between multiple threads, thus we
		skip any locking. */
		return;
	}

	switch (latch_mode) {
	case RW_S_LATCH:
		rw_lock_s_unlock(table->stats_latch);
		break;
	case RW_X_LATCH:
		rw_lock_x_unlock(table->stats_latch);
		break;
	case RW_NO_LATCH:
		/* fall through */
	default:
		ut_error;
	}
}

/**********************************************************************//**
Try to drop any indexes after an aborted index creation.
This can also be after a server kill during DROP INDEX. */
static
void
dict_table_try_drop_aborted(
/*========================*/
	dict_table_t*	table,		/*!< in: table, or NULL if it
					needs to be looked up again */
	table_id_t	table_id,	/*!< in: table identifier */
	ulint		ref_count)	/*!< in: expected table->n_ref_count */
{
	trx_t*		trx;

	trx = trx_allocate_for_background();
	trx->op_info = "try to drop any indexes after an aborted index creation";
	row_mysql_lock_data_dictionary(trx);
	trx_set_dict_operation(trx, TRX_DICT_OP_INDEX);

	if (table == NULL) {
		table = dict_table_open_on_id_low(
			table_id, DICT_ERR_IGNORE_NONE);
	} else {
		ut_ad(table->id == table_id);
	}

	if (table && table->n_ref_count == ref_count && table->drop_aborted) {
		/* Silence a debug assertion in row_merge_drop_indexes(). */
		ut_d(table->n_ref_count++);
		row_merge_drop_indexes(trx, table, TRUE);
		ut_d(table->n_ref_count--);
		ut_ad(table->n_ref_count == ref_count);
		trx_commit_for_mysql(trx);
	}

	row_mysql_unlock_data_dictionary(trx);
	trx_free_for_background(trx);
}

/**********************************************************************//**
When opening a table,
try to drop any indexes after an aborted index creation.
Release the dict_sys->mutex. */
static
void
dict_table_try_drop_aborted_and_mutex_exit(
/*=======================================*/
	dict_table_t*	table,		/*!< in: table (may be NULL) */
	ibool		try_drop)	/*!< in: FALSE if should try to
					drop indexes whose online creation
					was aborted */
{
	if (try_drop
	    && table != NULL
	    && table->drop_aborted
	    && table->n_ref_count == 1
	    && dict_table_get_first_index(table)) {

		/* Attempt to drop the indexes whose online creation
		was aborted. */
		table_id_t	table_id = table->id;

		mutex_exit(&dict_sys->mutex);

		dict_table_try_drop_aborted(table, table_id, 1);
	} else {
		mutex_exit(&dict_sys->mutex);
	}
}

/********************************************************************//**
Decrements the count of open handles to a table. */
UNIV_INTERN
void
dict_table_close(
/*=============*/
	dict_table_t*	table,		/*!< in/out: table */
	ibool		dict_locked,	/*!< in: TRUE=data dictionary locked */
	ibool		try_drop)	/*!< in: TRUE=try to drop any orphan
					indexes after an aborted online
					index creation */
{

	ibool		drop_aborted;
	if (!dict_locked) {
		mutex_enter(&dict_sys->mutex);
	}

	ut_ad(mutex_own(&dict_sys->mutex));
	ut_a(table->n_ref_count > 0);

<<<<<<< HEAD
	const bool last_handle = !--table->n_ref_count;
=======
	drop_aborted = try_drop
			&& table->drop_aborted
			&& table->n_ref_count == 1
			&& dict_table_get_first_index(table);

	--table->n_ref_count;
>>>>>>> 6b84fdb2

	/* Force persistent stats re-read upon next open of the table
	so that FLUSH TABLE can be used to forcibly fetch stats from disk
	if they have been manually modified. We reset table->stat_initialized
	only if table reference count is 0 because we do not want too frequent
	stats re-reads (e.g. in other cases than FLUSH TABLE). */
	if (last_handle && strchr(table->name, '/') != NULL
	    && dict_stats_is_persistent_enabled(table)) {

		dict_stats_deinit(table);
	}

	MONITOR_DEC(MONITOR_TABLE_REFERENCE);

	ut_ad(dict_lru_validate());

#ifdef UNIV_DEBUG
	if (table->can_be_evicted) {
		ut_ad(dict_lru_find_table(table));
	} else {
		ut_ad(dict_non_lru_find_table(table));
	}
#endif /* UNIV_DEBUG */

	if (!dict_locked) {
		table_id_t	table_id	= table->id;
<<<<<<< HEAD
		const bool	drop_aborted	= last_handle && try_drop
			&& table->drop_aborted
			&& dict_table_get_first_index(table);
=======
>>>>>>> 6b84fdb2

		mutex_exit(&dict_sys->mutex);

		if (drop_aborted) {
			dict_table_try_drop_aborted(NULL, table_id, 0);
		}
	}
}
#endif /* !UNIV_HOTBACKUP */

/**********************************************************************//**
Returns a column's name.
@return column name. NOTE: not guaranteed to stay valid if table is
modified in any way (columns added, etc.). */
UNIV_INTERN
const char*
dict_table_get_col_name(
/*====================*/
	const dict_table_t*	table,	/*!< in: table */
	ulint			col_nr)	/*!< in: column number */
{
	ulint		i;
	const char*	s;

	ut_ad(table);
	ut_ad(col_nr < table->n_def);
	ut_ad(table->magic_n == DICT_TABLE_MAGIC_N);

	s = table->col_names;
	if (s) {
		for (i = 0; i < col_nr; i++) {
			s += strlen(s) + 1;
		}
	}

	return(s);
}

#ifndef UNIV_HOTBACKUP
/** Allocate and init the autoinc latch of a given table.
This function must not be called concurrently on the same table object.
@param[in,out]	table_void	table whose autoinc latch to create */
void
dict_table_autoinc_alloc(
	void*	table_void)
{
	dict_table_t*	table = static_cast<dict_table_t*>(table_void);
	table->autoinc_mutex = new (std::nothrow) ib_mutex_t();
	ut_a(table->autoinc_mutex != NULL);
	mutex_create(autoinc_mutex_key,
		     table->autoinc_mutex, SYNC_DICT_AUTOINC_MUTEX);
}

/** Allocate and init the zip_pad_mutex of a given index.
This function must not be called concurrently on the same index object.
@param[in,out]	index_void	index whose zip_pad_mutex to create */
void
dict_index_zip_pad_alloc(
	void*	index_void)
{
	dict_index_t*	index = static_cast<dict_index_t*>(index_void);
	index->zip_pad.mutex = new (std::nothrow) os_fast_mutex_t;
	ut_a(index->zip_pad.mutex != NULL);
	os_fast_mutex_init(zip_pad_mutex_key, index->zip_pad.mutex);
}

/********************************************************************//**
Acquire the autoinc lock. */
UNIV_INTERN
void
dict_table_autoinc_lock(
/*====================*/
	dict_table_t*	table)	/*!< in/out: table */
{
#ifdef HAVE_ATOMIC_BUILTINS
	os_once::do_or_wait_for_done(
		&table->autoinc_mutex_created,
		dict_table_autoinc_alloc, table);
#else /* HAVE_ATOMIC_BUILTINS */
	ut_ad(table->autoinc_mutex_created == os_once::DONE);
#endif /* HAVE_ATOMIC_BUILTINS */

	mutex_enter(table->autoinc_mutex);
}

/** Acquire the zip_pad_mutex latch.
@param[in,out]	index	the index whose zip_pad_mutex to acquire.*/
void
dict_index_zip_pad_lock(
	dict_index_t*	index)
{
#ifdef HAVE_ATOMIC_BUILTINS
	os_once::do_or_wait_for_done(
		&index->zip_pad.mutex_created,
		dict_index_zip_pad_alloc, index);
#else /* HAVE_ATOMIC_BUILTINS */
	ut_ad(index->zip_pad.mutex_created == os_once::DONE);
#endif /* HAVE_ATOMIC_BUILTINS */

	os_fast_mutex_lock(index->zip_pad.mutex);
}

/********************************************************************//**
Unconditionally set the autoinc counter. */
UNIV_INTERN
void
dict_table_autoinc_initialize(
/*==========================*/
	dict_table_t*	table,	/*!< in/out: table */
	ib_uint64_t	value)	/*!< in: next value to assign to a row */
{
	ut_ad(dict_table_autoinc_own(table));

	table->autoinc = value;
}

/************************************************************************
Get all the FTS indexes on a table.
@return	number of FTS indexes */
UNIV_INTERN
ulint
dict_table_get_all_fts_indexes(
/*===========================*/
	dict_table_t*   table,          /*!< in: table */
	ib_vector_t*    indexes)        /*!< out: all FTS indexes on this
					table */
{
	dict_index_t* index;

	ut_a(ib_vector_size(indexes) == 0);

	for (index = dict_table_get_first_index(table);
	     index;
	     index = dict_table_get_next_index(index)) {

		if (index->type == DICT_FTS) {
			ib_vector_push(indexes, &index);
		}
	}

	return(ib_vector_size(indexes));
}

/** Store autoinc value when the table is evicted.
@param[in]	table	table evicted */
UNIV_INTERN
void
dict_table_autoinc_store(
	const dict_table_t*	table)
{
	ut_ad(mutex_own(&dict_sys->mutex));

	if (table->autoinc != 0) {
		ut_ad(dict_sys->autoinc_map->find(table->id)
		      == dict_sys->autoinc_map->end());

		dict_sys->autoinc_map->insert(
			std::pair<table_id_t, ib_uint64_t>(
			table->id, table->autoinc));
	}
}

/** Restore autoinc value when the table is loaded.
@param[in]	table	table loaded */
UNIV_INTERN
void
dict_table_autoinc_restore(
	dict_table_t*	table)
{
	ut_ad(mutex_own(&dict_sys->mutex));

	autoinc_map_t::iterator	it;
	it = dict_sys->autoinc_map->find(table->id);

	if (it != dict_sys->autoinc_map->end()) {
		table->autoinc = it->second;
		ut_ad(table->autoinc != 0);

		dict_sys->autoinc_map->erase(it);
	}
}

/********************************************************************//**
Reads the next autoinc value (== autoinc counter value), 0 if not yet
initialized.
@return	value for a new row, or 0 */
UNIV_INTERN
ib_uint64_t
dict_table_autoinc_read(
/*====================*/
	const dict_table_t*	table)	/*!< in: table */
{
	ut_ad(dict_table_autoinc_own(table));

	return(table->autoinc);
}

/********************************************************************//**
Updates the autoinc counter if the value supplied is greater than the
current value. */
UNIV_INTERN
void
dict_table_autoinc_update_if_greater(
/*=================================*/

	dict_table_t*	table,	/*!< in/out: table */
	ib_uint64_t	value)	/*!< in: value which was assigned to a row */
{
	ut_ad(dict_table_autoinc_own(table));

	if (value > table->autoinc) {

		table->autoinc = value;
	}
}

/********************************************************************//**
Release the autoinc lock. */
UNIV_INTERN
void
dict_table_autoinc_unlock(
/*======================*/
	dict_table_t*	table)	/*!< in/out: table */
{
	mutex_exit(table->autoinc_mutex);
}
#endif /* !UNIV_HOTBACKUP */

/********************************************************************//**
Looks for column n in an index.
@return position in internal representation of the index;
ULINT_UNDEFINED if not contained */
UNIV_INTERN
ulint
dict_index_get_nth_col_or_prefix_pos(
/*=================================*/
	const dict_index_t*	index,		/*!< in: index */
	ulint			n,		/*!< in: column number */
	ibool			inc_prefix,	/*!< in: TRUE=consider
						column prefixes too */
	ulint*			prefix_col_pos)	/*!< out: col num if prefix */
{
	const dict_field_t*	field;
	const dict_col_t*	col;
	ulint			pos;
	ulint			n_fields;
	ulint			prefixed_pos_dummy;

	ut_ad(index);
	ut_ad(index->magic_n == DICT_INDEX_MAGIC_N);
	ut_ad((inc_prefix && !prefix_col_pos) || (!inc_prefix));

	if (!prefix_col_pos) {
		prefix_col_pos = &prefixed_pos_dummy;
	}
	*prefix_col_pos = ULINT_UNDEFINED;

	col = dict_table_get_nth_col(index->table, n);

	if (dict_index_is_clust(index)) {

		return(dict_col_get_clust_pos(col, index));
	}

	n_fields = dict_index_get_n_fields(index);

	for (pos = 0; pos < n_fields; pos++) {
		field = dict_index_get_nth_field(index, pos);

		if (col == field->col) {
			*prefix_col_pos = pos;
			if (inc_prefix || field->prefix_len == 0) {
				return(pos);
			}
		}
	}

	return(ULINT_UNDEFINED);
}

#ifndef UNIV_HOTBACKUP
/********************************************************************//**
Returns TRUE if the index contains a column or a prefix of that column.
@return	TRUE if contains the column or its prefix */
UNIV_INTERN
ibool
dict_index_contains_col_or_prefix(
/*==============================*/
	const dict_index_t*	index,	/*!< in: index */
	ulint			n)	/*!< in: column number */
{
	const dict_field_t*	field;
	const dict_col_t*	col;
	ulint			pos;
	ulint			n_fields;

	ut_ad(index);
	ut_ad(index->magic_n == DICT_INDEX_MAGIC_N);

	if (dict_index_is_clust(index)) {

		return(TRUE);
	}

	col = dict_table_get_nth_col(index->table, n);

	n_fields = dict_index_get_n_fields(index);

	for (pos = 0; pos < n_fields; pos++) {
		field = dict_index_get_nth_field(index, pos);

		if (col == field->col) {

			return(TRUE);
		}
	}

	return(FALSE);
}

/********************************************************************//**
Looks for a matching field in an index. The column has to be the same. The
column in index must be complete, or must contain a prefix longer than the
column in index2. That is, we must be able to construct the prefix in index2
from the prefix in index.
@return position in internal representation of the index;
ULINT_UNDEFINED if not contained */
UNIV_INTERN
ulint
dict_index_get_nth_field_pos(
/*=========================*/
	const dict_index_t*	index,	/*!< in: index from which to search */
	const dict_index_t*	index2,	/*!< in: index */
	ulint			n)	/*!< in: field number in index2 */
{
	const dict_field_t*	field;
	const dict_field_t*	field2;
	ulint			n_fields;
	ulint			pos;

	ut_ad(index);
	ut_ad(index->magic_n == DICT_INDEX_MAGIC_N);

	field2 = dict_index_get_nth_field(index2, n);

	n_fields = dict_index_get_n_fields(index);

	for (pos = 0; pos < n_fields; pos++) {
		field = dict_index_get_nth_field(index, pos);

		if (field->col == field2->col
		    && (field->prefix_len == 0
			|| (field->prefix_len >= field2->prefix_len
			    && field2->prefix_len != 0))) {

			return(pos);
		}
	}

	return(ULINT_UNDEFINED);
}

/**********************************************************************//**
Returns a table object based on table id.
@return	table, NULL if does not exist */
UNIV_INTERN
dict_table_t*
dict_table_open_on_id(
/*==================*/
	table_id_t	table_id,	/*!< in: table id */
	ibool		dict_locked,	/*!< in: TRUE=data dictionary locked */
	dict_table_op_t	table_op)	/*!< in: operation to perform */
{
	dict_table_t*	table;

	if (!dict_locked) {
		mutex_enter(&dict_sys->mutex);
	}

	ut_ad(mutex_own(&dict_sys->mutex));

	table = dict_table_open_on_id_low(
		table_id,
		table_op == DICT_TABLE_OP_LOAD_TABLESPACE
		? DICT_ERR_IGNORE_RECOVER_LOCK
		: DICT_ERR_IGNORE_NONE);

	if (table != NULL) {

		if (table->can_be_evicted) {
			dict_move_to_mru(table);
		}

		++table->n_ref_count;

		MONITOR_INC(MONITOR_TABLE_REFERENCE);
	}

	if (!dict_locked) {
		dict_table_try_drop_aborted_and_mutex_exit(
			table, table_op == DICT_TABLE_OP_DROP_ORPHAN);
	}

	return(table);
}

/********************************************************************//**
Looks for column n position in the clustered index.
@return	position in internal representation of the clustered index */
UNIV_INTERN
ulint
dict_table_get_nth_col_pos(
/*=======================*/
	const dict_table_t*	table,	/*!< in: table */
	ulint			n)	/*!< in: column number */
{
	return(dict_index_get_nth_col_pos(dict_table_get_first_index(table),
					  n, NULL));
}

/********************************************************************//**
Checks if a column is in the ordering columns of the clustered index of a
table. Column prefixes are treated like whole columns.
@return	TRUE if the column, or its prefix, is in the clustered key */
UNIV_INTERN
ibool
dict_table_col_in_clustered_key(
/*============================*/
	const dict_table_t*	table,	/*!< in: table */
	ulint			n)	/*!< in: column number */
{
	const dict_index_t*	index;
	const dict_field_t*	field;
	const dict_col_t*	col;
	ulint			pos;
	ulint			n_fields;

	ut_ad(table);

	col = dict_table_get_nth_col(table, n);

	index = dict_table_get_first_index(table);

	n_fields = dict_index_get_n_unique(index);

	for (pos = 0; pos < n_fields; pos++) {
		field = dict_index_get_nth_field(index, pos);

		if (col == field->col) {

			return(TRUE);
		}
	}

	return(FALSE);
}

/**********************************************************************//**
Inits the data dictionary module. */
UNIV_INTERN
void
dict_init(void)
/*===========*/
{
	dict_sys = static_cast<dict_sys_t*>(mem_zalloc(sizeof(*dict_sys)));

	mutex_create(dict_sys_mutex_key, &dict_sys->mutex, SYNC_DICT);

	dict_sys->table_hash = hash_create(buf_pool_get_curr_size()
					   / (DICT_POOL_PER_TABLE_HASH
					      * UNIV_WORD_SIZE));
	dict_sys->table_id_hash = hash_create(buf_pool_get_curr_size()
					      / (DICT_POOL_PER_TABLE_HASH
						 * UNIV_WORD_SIZE));
	rw_lock_create(dict_operation_lock_key,
		       &dict_operation_lock, SYNC_DICT_OPERATION);

	if (!srv_read_only_mode) {
		dict_foreign_err_file = os_file_create_tmpfile(NULL);
		ut_a(dict_foreign_err_file);

		mutex_create(dict_foreign_err_mutex_key,
			     &dict_foreign_err_mutex, SYNC_NO_ORDER_CHECK);
	}

	dict_sys->autoinc_map = new autoinc_map_t();
}

/**********************************************************************//**
Move to the most recently used segment of the LRU list. */
UNIV_INTERN
void
dict_move_to_mru(
/*=============*/
	dict_table_t*	table)		/*!< in: table to move to MRU */
{
	ut_ad(mutex_own(&dict_sys->mutex));
	ut_ad(dict_lru_validate());
	ut_ad(dict_lru_find_table(table));

	ut_a(table->can_be_evicted);

	UT_LIST_REMOVE(table_LRU, dict_sys->table_LRU, table);

	UT_LIST_ADD_FIRST(table_LRU, dict_sys->table_LRU, table);

	ut_ad(dict_lru_validate());
}

/**********************************************************************//**
Returns a table object and increment its open handle count.
NOTE! This is a high-level function to be used mainly from outside the
'dict' module. Inside this directory dict_table_get_low
is usually the appropriate function.
@return	table, NULL if does not exist */
UNIV_INTERN
dict_table_t*
dict_table_open_on_name(
/*====================*/
	const char*	table_name,	/*!< in: table name */
	ibool		dict_locked,	/*!< in: TRUE=data dictionary locked */
	ibool		try_drop,	/*!< in: TRUE=try to drop any orphan
					indexes after an aborted online
					index creation */
	dict_err_ignore_t
			ignore_err)	/*!< in: error to be ignored when
					loading a table definition */
{
	dict_table_t*	table;

	if (!dict_locked) {
		mutex_enter(&(dict_sys->mutex));
	}

	ut_ad(table_name);
	ut_ad(mutex_own(&dict_sys->mutex));

	table = dict_table_check_if_in_cache_low(table_name);

	if (table == NULL) {
		table = dict_load_table(table_name, TRUE, ignore_err);
	}

	ut_ad(!table || table->cached);

	if (table != NULL) {

		/* If table is corrupted, return NULL */
		if (ignore_err == DICT_ERR_IGNORE_NONE
		    && table->corrupted) {

			/* Make life easy for drop table. */
			if (table->can_be_evicted) {
				dict_table_move_from_lru_to_non_lru(table);
			}

			if (!dict_locked) {
				mutex_exit(&dict_sys->mutex);
			}

			ut_print_timestamp(stderr);

			fprintf(stderr, "  InnoDB: table ");
			ut_print_name(stderr, NULL, TRUE, table->name);
			fprintf(stderr, "is corrupted. Please drop the table "
				"and recreate\n");

			return(NULL);
		}

		if (table->can_be_evicted) {
			dict_move_to_mru(table);
		}

		++table->n_ref_count;

		MONITOR_INC(MONITOR_TABLE_REFERENCE);
	}

	ut_ad(dict_lru_validate());

	if (!dict_locked) {
		dict_table_try_drop_aborted_and_mutex_exit(table, try_drop);
	}

	return(table);
}
#endif /* !UNIV_HOTBACKUP */

/**********************************************************************//**
Adds system columns to a table object. */
UNIV_INTERN
void
dict_table_add_system_columns(
/*==========================*/
	dict_table_t*	table,	/*!< in/out: table */
	mem_heap_t*	heap)	/*!< in: temporary heap */
{
	ut_ad(table);
	ut_ad(table->n_def == table->n_cols - DATA_N_SYS_COLS);
	ut_ad(table->magic_n == DICT_TABLE_MAGIC_N);
	ut_ad(!table->cached);

	/* NOTE: the system columns MUST be added in the following order
	(so that they can be indexed by the numerical value of DATA_ROW_ID,
	etc.) and as the last columns of the table memory object.
	The clustered index will not always physically contain all
	system columns. */

	dict_mem_table_add_col(table, heap, "DB_ROW_ID", DATA_SYS,
			       DATA_ROW_ID | DATA_NOT_NULL,
			       DATA_ROW_ID_LEN);
#if DATA_ROW_ID != 0
#error "DATA_ROW_ID != 0"
#endif
	dict_mem_table_add_col(table, heap, "DB_TRX_ID", DATA_SYS,
			       DATA_TRX_ID | DATA_NOT_NULL,
			       DATA_TRX_ID_LEN);
#if DATA_TRX_ID != 1
#error "DATA_TRX_ID != 1"
#endif
	dict_mem_table_add_col(table, heap, "DB_ROLL_PTR", DATA_SYS,
			       DATA_ROLL_PTR | DATA_NOT_NULL,
			       DATA_ROLL_PTR_LEN);
#if DATA_ROLL_PTR != 2
#error "DATA_ROLL_PTR != 2"
#endif

	/* This check reminds that if a new system column is added to
	the program, it should be dealt with here */
#if DATA_N_SYS_COLS != 3
#error "DATA_N_SYS_COLS != 3"
#endif
}

#ifndef UNIV_HOTBACKUP
/**********************************************************************//**
Adds a table object to the dictionary cache. */
UNIV_INTERN
void
dict_table_add_to_cache(
/*====================*/
	dict_table_t*	table,		/*!< in: table */
	ibool		can_be_evicted,	/*!< in: TRUE if can be evicted */
	mem_heap_t*	heap)		/*!< in: temporary heap */
{
	ulint	fold;
	ulint	id_fold;
	ulint	i;
	ulint	row_len;

	ut_ad(dict_lru_validate());

	/* The lower limit for what we consider a "big" row */
#define BIG_ROW_SIZE 1024

	ut_ad(mutex_own(&(dict_sys->mutex)));

	dict_table_add_system_columns(table, heap);

	table->cached = TRUE;

	fold = ut_fold_string(table->name);
	id_fold = ut_fold_ull(table->id);

	row_len = 0;
	for (i = 0; i < table->n_def; i++) {
		ulint	col_len = dict_col_get_max_size(
			dict_table_get_nth_col(table, i));

		row_len += col_len;

		/* If we have a single unbounded field, or several gigantic
		fields, mark the maximum row size as BIG_ROW_SIZE. */
		if (row_len >= BIG_ROW_SIZE || col_len >= BIG_ROW_SIZE) {
			row_len = BIG_ROW_SIZE;

			break;
		}
	}

	table->big_rows = row_len >= BIG_ROW_SIZE;

	/* Look for a table with the same name: error if such exists */
	{
		dict_table_t*	table2;
		HASH_SEARCH(name_hash, dict_sys->table_hash, fold,
			    dict_table_t*, table2, ut_ad(table2->cached),
			    ut_strcmp(table2->name, table->name) == 0);
		ut_a(table2 == NULL);

#ifdef UNIV_DEBUG
		/* Look for the same table pointer with a different name */
		HASH_SEARCH_ALL(name_hash, dict_sys->table_hash,
				dict_table_t*, table2, ut_ad(table2->cached),
				table2 == table);
		ut_ad(table2 == NULL);
#endif /* UNIV_DEBUG */
	}

	/* Look for a table with the same id: error if such exists */
	{
		dict_table_t*	table2;
		HASH_SEARCH(id_hash, dict_sys->table_id_hash, id_fold,
			    dict_table_t*, table2, ut_ad(table2->cached),
			    table2->id == table->id);
		ut_a(table2 == NULL);

#ifdef UNIV_DEBUG
		/* Look for the same table pointer with a different id */
		HASH_SEARCH_ALL(id_hash, dict_sys->table_id_hash,
				dict_table_t*, table2, ut_ad(table2->cached),
				table2 == table);
		ut_ad(table2 == NULL);
#endif /* UNIV_DEBUG */
	}

	/* Add table to hash table of tables */
	HASH_INSERT(dict_table_t, name_hash, dict_sys->table_hash, fold,
		    table);

	/* Add table to hash table of tables based on table id */
	HASH_INSERT(dict_table_t, id_hash, dict_sys->table_id_hash, id_fold,
		    table);

	table->can_be_evicted = can_be_evicted;

	if (table->can_be_evicted) {
		UT_LIST_ADD_FIRST(table_LRU, dict_sys->table_LRU, table);
	} else {
		UT_LIST_ADD_FIRST(table_LRU, dict_sys->table_non_LRU, table);
	}

	dict_table_autoinc_restore(table);

	ut_ad(dict_lru_validate());
}

/**********************************************************************//**
Test whether a table can be evicted from the LRU cache.
@return TRUE if table can be evicted. */
static
ibool
dict_table_can_be_evicted(
/*======================*/
	const dict_table_t*	table)		/*!< in: table to test */
{
	ut_ad(mutex_own(&dict_sys->mutex));
#ifdef UNIV_SYNC_DEBUG
	ut_ad(rw_lock_own(&dict_operation_lock, RW_LOCK_EX));
#endif /* UNIV_SYNC_DEBUG */

	ut_a(table->can_be_evicted);
	ut_a(table->foreign_set.empty());
	ut_a(table->referenced_set.empty());

	if (table->n_ref_count == 0) {
		dict_index_t*	index;

		/* The transaction commit and rollback are called from
		outside the handler interface. This means that there is
		a window where the table->n_ref_count can be zero but
		the table instance is in "use". */

		if (lock_table_has_locks(table)) {
			return(FALSE);
		}

		for (index = dict_table_get_first_index(table);
		     index != NULL;
		     index = dict_table_get_next_index(index)) {

			btr_search_t*	info = btr_search_get_info(index);

			/* We are not allowed to free the in-memory index
			struct dict_index_t until all entries in the adaptive
			hash index that point to any of the page belonging to
			his b-tree index are dropped. This is so because
			dropping of these entries require access to
			dict_index_t struct. To avoid such scenario we keep
			a count of number of such pages in the search_info and
			only free the dict_index_t struct when this count
			drops to zero.

			See also: dict_index_remove_from_cache_low() */

			if (btr_search_info_get_ref_count(info, index) > 0) {
				return(FALSE);
			}
		}

		return(TRUE);
	}

	return(FALSE);
}

/**********************************************************************//**
Make room in the table cache by evicting an unused table. The unused table
should not be part of FK relationship and currently not used in any user
transaction. There is no guarantee that it will remove a table.
@return number of tables evicted. If the number of tables in the dict_LRU
is less than max_tables it will not do anything. */
UNIV_INTERN
ulint
dict_make_room_in_cache(
/*====================*/
	ulint		max_tables,	/*!< in: max tables allowed in cache */
	ulint		pct_check)	/*!< in: max percent to check */
{
	ulint		i;
	ulint		len;
	dict_table_t*	table;
	ulint		check_up_to;
	ulint		n_evicted = 0;

	ut_a(pct_check > 0);
	ut_a(pct_check <= 100);
	ut_ad(mutex_own(&dict_sys->mutex));
#ifdef UNIV_SYNC_DEBUG
	ut_ad(rw_lock_own(&dict_operation_lock, RW_LOCK_EX));
#endif /* UNIV_SYNC_DEBUG */
	ut_ad(dict_lru_validate());

	i = len = UT_LIST_GET_LEN(dict_sys->table_LRU);

	if (len < max_tables) {
		return(0);
	}

	check_up_to = len - ((len * pct_check) / 100);

	/* Check for overflow */
	ut_a(i == 0 || check_up_to <= i);

	/* Find a suitable candidate to evict from the cache. Don't scan the
	entire LRU list. Only scan pct_check list entries. */

	for (table = UT_LIST_GET_LAST(dict_sys->table_LRU);
	     table != NULL
	     && i > check_up_to
	     && (len - n_evicted) > max_tables;
	     --i) {

		dict_table_t*	prev_table;

	        prev_table = UT_LIST_GET_PREV(table_LRU, table);

		if (dict_table_can_be_evicted(table)) {

			dict_table_remove_from_cache_low(table, TRUE);

			++n_evicted;
		}

		table = prev_table;
	}

	return(n_evicted);
}

/**********************************************************************//**
Move a table to the non-LRU list from the LRU list. */
UNIV_INTERN
void
dict_table_move_from_lru_to_non_lru(
/*================================*/
	dict_table_t*	table)	/*!< in: table to move from LRU to non-LRU */
{
	ut_ad(mutex_own(&dict_sys->mutex));
	ut_ad(dict_lru_find_table(table));

	ut_a(table->can_be_evicted);

	UT_LIST_REMOVE(table_LRU, dict_sys->table_LRU, table);

	UT_LIST_ADD_LAST(table_LRU, dict_sys->table_non_LRU, table);

	table->can_be_evicted = FALSE;
}

/**********************************************************************//**
Move a table to the LRU list from the non-LRU list. */
UNIV_INTERN
void
dict_table_move_from_non_lru_to_lru(
/*================================*/
	dict_table_t*	table)	/*!< in: table to move from non-LRU to LRU */
{
	ut_ad(mutex_own(&dict_sys->mutex));
	ut_ad(dict_non_lru_find_table(table));

	ut_a(!table->can_be_evicted);

	UT_LIST_REMOVE(table_LRU, dict_sys->table_non_LRU, table);

	UT_LIST_ADD_LAST(table_LRU, dict_sys->table_LRU, table);

	table->can_be_evicted = TRUE;
}

/**********************************************************************//**
Looks for an index with the given id given a table instance.
@return	index or NULL */
static
dict_index_t*
dict_table_find_index_on_id(
/*========================*/
	const dict_table_t*	table,	/*!< in: table instance */
	index_id_t		id)	/*!< in: index id */
{
	dict_index_t*	index;

	for (index = dict_table_get_first_index(table);
	     index != NULL;
	     index = dict_table_get_next_index(index)) {

		if (id == index->id) {
			/* Found */

			return(index);
		}
	}

	return(NULL);
}

/**********************************************************************//**
Looks for an index with the given id. NOTE that we do not reserve
the dictionary mutex: this function is for emergency purposes like
printing info of a corrupt database page!
@return	index or NULL if not found in cache */
UNIV_INTERN
dict_index_t*
dict_index_find_on_id_low(
/*======================*/
	index_id_t	id)	/*!< in: index id */
{
	dict_table_t*	table;

	/* This can happen if the system tablespace is the wrong page size */
	if (dict_sys == NULL) {
		return(NULL);
	}

	for (table = UT_LIST_GET_FIRST(dict_sys->table_LRU);
	     table != NULL;
	     table = UT_LIST_GET_NEXT(table_LRU, table)) {

		dict_index_t*	index = dict_table_find_index_on_id(table, id);

		if (index != NULL) {
			return(index);
		}
	}

	for (table = UT_LIST_GET_FIRST(dict_sys->table_non_LRU);
	     table != NULL;
	     table = UT_LIST_GET_NEXT(table_LRU, table)) {

		dict_index_t*	index = dict_table_find_index_on_id(table, id);

		if (index != NULL) {
			return(index);
		}
	}

	return(NULL);
}

/** Function object to remove a foreign key constraint from the
referenced_set of the referenced table.  The foreign key object is
also removed from the dictionary cache.  The foreign key constraint
is not removed from the foreign_set of the table containing the
constraint. */
struct dict_foreign_remove_partial
{
	void operator()(dict_foreign_t* foreign) {
		dict_table_t*	table = foreign->referenced_table;
		if (table != NULL) {
			table->referenced_set.erase(foreign);
		}
		dict_foreign_free(foreign);
	}
};

/**********************************************************************//**
Renames a table object.
@return	TRUE if success */
UNIV_INTERN
dberr_t
dict_table_rename_in_cache(
/*=======================*/
	dict_table_t*	table,		/*!< in/out: table */
	const char*	new_name,	/*!< in: new name */
	ibool		rename_also_foreigns)/*!< in: in ALTER TABLE we want
					to preserve the original table name
					in constraints which reference it */
{
	dberr_t		err;
	dict_foreign_t*	foreign;
	dict_index_t*	index;
	ulint		fold;
	char		old_name[MAX_FULL_NAME_LEN + 1];
	os_file_type_t	ftype;
	ibool		exists;

	ut_ad(mutex_own(&(dict_sys->mutex)));

	/* store the old/current name to an automatic variable */
	if (strlen(table->name) + 1 <= sizeof(old_name)) {
		memcpy(old_name, table->name, strlen(table->name) + 1);
	} else {
		ut_print_timestamp(stderr);
		fprintf(stderr, "InnoDB: too long table name: '%s', "
			"max length is %d\n", table->name,
			MAX_FULL_NAME_LEN);
		ut_error;
	}

	fold = ut_fold_string(new_name);

	/* Look for a table with the same name: error if such exists */
	dict_table_t*	table2;
	HASH_SEARCH(name_hash, dict_sys->table_hash, fold,
			dict_table_t*, table2, ut_ad(table2->cached),
			(ut_strcmp(table2->name, new_name) == 0));
	DBUG_EXECUTE_IF("dict_table_rename_in_cache_failure",
		if (table2 == NULL) {
			table2 = (dict_table_t*) -1;
		} );
	if (table2) {
		ib_logf(IB_LOG_LEVEL_ERROR,
			"Cannot rename table '%s' to '%s' since the "
			"dictionary cache already contains '%s'.",
			old_name, new_name, new_name);
		return(DB_ERROR);
	}

	/* If the table is stored in a single-table tablespace, rename the
	.ibd file and rebuild the .isl file if needed. */

	if (dict_table_is_discarded(table)) {
		char*		filepath;

		ut_ad(table->space != TRX_SYS_SPACE);

		if (DICT_TF_HAS_DATA_DIR(table->flags)) {

			dict_get_and_save_data_dir_path(table, true);
			ut_a(table->data_dir_path);

			filepath = os_file_make_remote_pathname(
				table->data_dir_path, table->name, "ibd");
		} else {
			filepath = fil_make_ibd_name(table->name, false);
		}

		fil_delete_tablespace(table->space, BUF_REMOVE_ALL_NO_WRITE);

		/* Delete any temp file hanging around. */
		if (os_file_status(filepath, &exists, &ftype)
		    && exists
		    && !os_file_delete_if_exists(innodb_file_temp_key,
						 filepath)) {

			ib_logf(IB_LOG_LEVEL_INFO,
				"Delete of %s failed.", filepath);
		}

		mem_free(filepath);

	} else if (table->space != TRX_SYS_SPACE) {
		if (DICT_TF2_FLAG_IS_SET(table, DICT_TF2_TEMPORARY)) {
			ut_print_timestamp(stderr);
			fputs("  InnoDB: Error: trying to rename a"
			      " TEMPORARY TABLE ", stderr);
			ut_print_name(stderr, NULL, TRUE, old_name);
			if (table->dir_path_of_temp_table != NULL) {
				fputs(" (", stderr);
				ut_print_filename(
					stderr, table->dir_path_of_temp_table);
				fputs(" )\n", stderr);
			}

			return(DB_ERROR);
		}

		char*	new_path = NULL;
		char*	old_path = fil_space_get_first_path(table->space);

		if (DICT_TF_HAS_DATA_DIR(table->flags)) {
			new_path = os_file_make_new_pathname(
				old_path, new_name);

			err = fil_create_link_file(new_name, new_path);
			if (err != DB_SUCCESS) {
				mem_free(new_path);
				mem_free(old_path);
				return(DB_TABLESPACE_EXISTS);
			}
		} else {
			new_path = fil_make_ibd_name(new_name, false);
		}

		/* New filepath must not exist. */
		err = fil_rename_tablespace_check(
			table->space, old_path, new_path, false);
		if (err != DB_SUCCESS) {
			mem_free(old_path);
			mem_free(new_path);
			return(err);
		}

		ibool	success = fil_rename_tablespace(
			old_name, table->space, new_name, new_path);

		mem_free(old_path);
		mem_free(new_path);

		/* If the tablespace is remote, a new .isl file was created
		If success, delete the old one. If not, delete the new one.  */
		if (DICT_TF_HAS_DATA_DIR(table->flags)) {
			fil_delete_link_file(success ? old_name : new_name);
		}

		if (!success) {
			return(DB_ERROR);
		}
	}

	/* Remove table from the hash tables of tables */
	HASH_DELETE(dict_table_t, name_hash, dict_sys->table_hash,
		    ut_fold_string(old_name), table);

	if (strlen(new_name) > strlen(table->name)) {
		/* We allocate MAX_FULL_NAME_LEN + 1 bytes here to avoid
		memory fragmentation, we assume a repeated calls of
		ut_realloc() with the same size do not cause fragmentation */
		ut_a(strlen(new_name) <= MAX_FULL_NAME_LEN);

		table->name = static_cast<char*>(
			ut_realloc(table->name, MAX_FULL_NAME_LEN + 1));
	}
	memcpy(table->name, new_name, strlen(new_name) + 1);

	/* Add table to hash table of tables */
	HASH_INSERT(dict_table_t, name_hash, dict_sys->table_hash, fold,
		    table);

	/* Update the table_name field in indexes */
	for (index = dict_table_get_first_index(table);
	     index != NULL;
	     index = dict_table_get_next_index(index)) {

		index->table_name = table->name;
	}

	if (!rename_also_foreigns) {
		/* In ALTER TABLE we think of the rename table operation
		in the direction table -> temporary table (#sql...)
		as dropping the table with the old name and creating
		a new with the new name. Thus we kind of drop the
		constraints from the dictionary cache here. The foreign key
		constraints will be inherited to the new table from the
		system tables through a call of dict_load_foreigns. */

		/* Remove the foreign constraints from the cache */
		std::for_each(table->foreign_set.begin(),
			      table->foreign_set.end(),
			      dict_foreign_remove_partial());
		table->foreign_set.clear();

		/* Reset table field in referencing constraints */
		for (dict_foreign_set::iterator it
			= table->referenced_set.begin();
		     it != table->referenced_set.end();
		     ++it) {

			foreign = *it;
			foreign->referenced_table = NULL;
			foreign->referenced_index = NULL;

		}

		/* Make the set of referencing constraints empty */
		table->referenced_set.clear();

		return(DB_SUCCESS);
	}

	/* Update the table name fields in foreign constraints, and update also
	the constraint id of new format >= 4.0.18 constraints. Note that at
	this point we have already changed table->name to the new name. */

	dict_foreign_set	fk_set;

	for (;;) {

		dict_foreign_set::iterator	it
			= table->foreign_set.begin();

		if (it == table->foreign_set.end()) {
			break;
		}

		foreign = *it;

		if (foreign->referenced_table) {
			foreign->referenced_table->referenced_set.erase(foreign);
		}

		if (ut_strlen(foreign->foreign_table_name)
		    < ut_strlen(table->name)) {
			/* Allocate a longer name buffer;
			TODO: store buf len to save memory */

			foreign->foreign_table_name = mem_heap_strdup(
				foreign->heap, table->name);
			dict_mem_foreign_table_name_lookup_set(foreign, TRUE);
		} else {
			strcpy(foreign->foreign_table_name, table->name);
			dict_mem_foreign_table_name_lookup_set(foreign, FALSE);
		}
		if (strchr(foreign->id, '/')) {
			/* This is a >= 4.0.18 format id */

			ulint	db_len;
			char*	old_id;
			char    old_name_cs_filename[MAX_TABLE_NAME_LEN+20];
			uint    errors = 0;

			/* All table names are internally stored in charset
			my_charset_filename (except the temp tables and the
			partition identifier suffix in partition tables). The
			foreign key constraint names are internally stored
			in UTF-8 charset.  The variable fkid here is used
			to store foreign key constraint name in charset
			my_charset_filename for comparison further below. */
			char    fkid[MAX_TABLE_NAME_LEN+20];
			ibool	on_tmp = FALSE;

			/* The old table name in my_charset_filename is stored
			in old_name_cs_filename */

			strncpy(old_name_cs_filename, old_name,
				MAX_TABLE_NAME_LEN);
			if (strstr(old_name, TEMP_TABLE_PATH_PREFIX) == NULL) {

				innobase_convert_to_system_charset(
					strchr(old_name_cs_filename, '/') + 1,
					strchr(old_name, '/') + 1,
					MAX_TABLE_NAME_LEN, &errors);

				if (errors) {
					/* There has been an error to convert
					old table into UTF-8.  This probably
					means that the old table name is
					actually in UTF-8. */
					innobase_convert_to_filename_charset(
						strchr(old_name_cs_filename,
						       '/') + 1,
						strchr(old_name, '/') + 1,
						MAX_TABLE_NAME_LEN);
				} else {
					/* Old name already in
					my_charset_filename */
					strncpy(old_name_cs_filename, old_name,
						MAX_TABLE_NAME_LEN);
				}
			}

			strncpy(fkid, foreign->id, MAX_TABLE_NAME_LEN);

			if (strstr(fkid, TEMP_TABLE_PATH_PREFIX) == NULL) {
				innobase_convert_to_filename_charset(
					strchr(fkid, '/') + 1,
					strchr(foreign->id, '/') + 1,
					MAX_TABLE_NAME_LEN+20);
			} else {
				on_tmp = TRUE;
			}

			old_id = mem_strdup(foreign->id);

			if (ut_strlen(fkid) > ut_strlen(old_name_cs_filename)
			    + ((sizeof dict_ibfk) - 1)
			    && !memcmp(fkid, old_name_cs_filename,
				       ut_strlen(old_name_cs_filename))
			    && !memcmp(fkid + ut_strlen(old_name_cs_filename),
				       dict_ibfk, (sizeof dict_ibfk) - 1)) {

				/* This is a generated >= 4.0.18 format id */

				char	table_name[MAX_TABLE_NAME_LEN] = "";
				uint	errors = 0;

				if (strlen(table->name) > strlen(old_name)) {
					foreign->id = static_cast<char*>(
						mem_heap_alloc(
						foreign->heap,
						strlen(table->name)
						+ strlen(old_id) + 1));
				}

				/* Convert the table name to UTF-8 */
				strncpy(table_name, table->name,
					MAX_TABLE_NAME_LEN);
				innobase_convert_to_system_charset(
					strchr(table_name, '/') + 1,
					strchr(table->name, '/') + 1,
					MAX_TABLE_NAME_LEN, &errors);

				if (errors) {
					/* Table name could not be converted
					from charset my_charset_filename to
					UTF-8. This means that the table name
					is already in UTF-8 (#mysql#50). */
					strncpy(table_name, table->name,
						MAX_TABLE_NAME_LEN);
				}

				/* Replace the prefix 'databasename/tablename'
				with the new names */
				strcpy(foreign->id, table_name);
				if (on_tmp) {
					strcat(foreign->id,
					       old_id + ut_strlen(old_name));
				} else {
					sprintf(strchr(foreign->id, '/') + 1,
						"%s%s",
						strchr(table_name, '/') +1,
						strstr(old_id, "_ibfk_") );
				}

			} else {
				/* This is a >= 4.0.18 format id where the user
				gave the id name */
				db_len = dict_get_db_name_len(table->name) + 1;

				if (dict_get_db_name_len(table->name)
				    > dict_get_db_name_len(foreign->id)) {

					foreign->id = static_cast<char*>(
						mem_heap_alloc(
						foreign->heap,
						db_len + strlen(old_id) + 1));
				}

				/* Replace the database prefix in id with the
				one from table->name */

				ut_memcpy(foreign->id, table->name, db_len);

				strcpy(foreign->id + db_len,
				       dict_remove_db_name(old_id));
			}

			mem_free(old_id);
		}

		table->foreign_set.erase(it);
		fk_set.insert(foreign);

		if (foreign->referenced_table) {
			foreign->referenced_table->referenced_set.insert(foreign);
		}
	}

	ut_a(table->foreign_set.empty());
	table->foreign_set.swap(fk_set);

	for (dict_foreign_set::iterator it = table->referenced_set.begin();
	     it != table->referenced_set.end();
	     ++it) {

		foreign = *it;

		if (ut_strlen(foreign->referenced_table_name)
		    < ut_strlen(table->name)) {
			/* Allocate a longer name buffer;
			TODO: store buf len to save memory */

			foreign->referenced_table_name = mem_heap_strdup(
				foreign->heap, table->name);

			dict_mem_referenced_table_name_lookup_set(
				foreign, TRUE);
		} else {
			/* Use the same buffer */
			strcpy(foreign->referenced_table_name, table->name);

			dict_mem_referenced_table_name_lookup_set(
				foreign, FALSE);
		}
	}

	return(DB_SUCCESS);
}

/**********************************************************************//**
Change the id of a table object in the dictionary cache. This is used in
DISCARD TABLESPACE. */
UNIV_INTERN
void
dict_table_change_id_in_cache(
/*==========================*/
	dict_table_t*	table,	/*!< in/out: table object already in cache */
	table_id_t	new_id)	/*!< in: new id to set */
{
	ut_ad(table);
	ut_ad(mutex_own(&(dict_sys->mutex)));
	ut_ad(table->magic_n == DICT_TABLE_MAGIC_N);

	/* Remove the table from the hash table of id's */

	HASH_DELETE(dict_table_t, id_hash, dict_sys->table_id_hash,
		    ut_fold_ull(table->id), table);
	table->id = new_id;

	/* Add the table back to the hash table */
	HASH_INSERT(dict_table_t, id_hash, dict_sys->table_id_hash,
		    ut_fold_ull(table->id), table);
}

/**********************************************************************//**
Removes a table object from the dictionary cache. */
void
dict_table_remove_from_cache_low(
/*=============================*/
	dict_table_t*	table,		/*!< in, own: table */
	ibool		lru_evict)	/*!< in: TRUE if table being evicted
					to make room in the table LRU list */
{
	dict_foreign_t*	foreign;
	dict_index_t*	index;

	ut_ad(table);
	ut_ad(dict_lru_validate());
	ut_a(table->n_ref_count == 0);
	ut_a(table->n_rec_locks == 0);
	ut_ad(mutex_own(&(dict_sys->mutex)));
	ut_ad(table->magic_n == DICT_TABLE_MAGIC_N);

	/* Remove the foreign constraints from the cache */
	std::for_each(table->foreign_set.begin(), table->foreign_set.end(),
		      dict_foreign_remove_partial());
	table->foreign_set.clear();

	/* Reset table field in referencing constraints */
	for (dict_foreign_set::iterator it = table->referenced_set.begin();
	     it != table->referenced_set.end();
	     ++it) {

		foreign = *it;
		foreign->referenced_table = NULL;
		foreign->referenced_index = NULL;
	}

	/* The check for dropped index should happen before we release
	   all the indexes */

	if (lru_evict && table->drop_aborted) {
		/* Do as dict_table_try_drop_aborted() does. */

		trx_t* trx = trx_allocate_for_background();

		ut_ad(mutex_own(&dict_sys->mutex));
#ifdef UNIV_SYNC_DEBUG
		ut_ad(rw_lock_own(&dict_operation_lock, RW_LOCK_EX));
#endif /* UNIV_SYNC_DEBUG */
		/* Mimic row_mysql_lock_data_dictionary(). */
		trx->dict_operation_lock_mode = RW_X_LATCH;

		trx_set_dict_operation(trx, TRX_DICT_OP_INDEX);

		/* Silence a debug assertion in row_merge_drop_indexes(). */
		ut_d(table->n_ref_count++);
		row_merge_drop_indexes(trx, table, TRUE);
		ut_d(table->n_ref_count--);
		ut_ad(table->n_ref_count == 0);
		trx_commit_for_mysql(trx);
		trx->dict_operation_lock_mode = 0;
		trx_free_for_background(trx);
	}

	/* Remove the indexes from the cache */

	for (index = UT_LIST_GET_LAST(table->indexes);
	     index != NULL;
	     index = UT_LIST_GET_LAST(table->indexes)) {

		dict_index_remove_from_cache_low(table, index, lru_evict);
	}

	/* Remove table from the hash tables of tables */

	HASH_DELETE(dict_table_t, name_hash, dict_sys->table_hash,
		    ut_fold_string(table->name), table);

	HASH_DELETE(dict_table_t, id_hash, dict_sys->table_id_hash,
		    ut_fold_ull(table->id), table);

	/* Remove table from LRU or non-LRU list. */
	if (table->can_be_evicted) {
		ut_ad(dict_lru_find_table(table));
		UT_LIST_REMOVE(table_LRU, dict_sys->table_LRU, table);
	} else {
		ut_ad(dict_non_lru_find_table(table));
		UT_LIST_REMOVE(table_LRU, dict_sys->table_non_LRU, table);
	}

	ut_ad(dict_lru_validate());

	if (lru_evict) {
		dict_table_autoinc_store(table);
	}

<<<<<<< HEAD
	if (lru_evict && table->drop_aborted) {
		/* When evicting the table definition,
		drop the orphan indexes from the data dictionary
		and free the index pages. */
		trx_t* trx = trx_allocate_for_background();

		ut_ad(mutex_own(&dict_sys->mutex));
#ifdef UNIV_SYNC_DEBUG
		ut_ad(rw_lock_own(&dict_operation_lock, RW_LOCK_EX));
#endif /* UNIV_SYNC_DEBUG */
		/* Mimic row_mysql_lock_data_dictionary(). */
		trx->dict_operation_lock_mode = RW_X_LATCH;

		trx_set_dict_operation(trx, TRX_DICT_OP_INDEX);
		row_merge_drop_indexes_dict(trx, table->id);

		trx_commit_for_mysql(trx);
		trx->dict_operation_lock_mode = 0;
		trx_free_for_background(trx);
	}
=======
	size = mem_heap_get_size(table->heap) + strlen(table->name) + 1;

	ut_ad(dict_sys->size >= size);

	dict_sys->size -= size;
>>>>>>> 6b84fdb2

	dict_mem_table_free(table);
}

/**********************************************************************//**
Removes a table object from the dictionary cache. */
UNIV_INTERN
void
dict_table_remove_from_cache(
/*=========================*/
	dict_table_t*	table)	/*!< in, own: table */
{
	dict_table_remove_from_cache_low(table, FALSE);
}

/****************************************************************//**
If the given column name is reserved for InnoDB system columns, return
TRUE.
@return	TRUE if name is reserved */
UNIV_INTERN
ibool
dict_col_name_is_reserved(
/*======================*/
	const char*	name)	/*!< in: column name */
{
	/* This check reminds that if a new system column is added to
	the program, it should be dealt with here. */
#if DATA_N_SYS_COLS != 3
#error "DATA_N_SYS_COLS != 3"
#endif

	static const char*	reserved_names[] = {
		"DB_ROW_ID", "DB_TRX_ID", "DB_ROLL_PTR"
	};

	ulint			i;

	for (i = 0; i < UT_ARR_SIZE(reserved_names); i++) {
		if (innobase_strcasecmp(name, reserved_names[i]) == 0) {

			return(TRUE);
		}
	}

	return(FALSE);
}

#if 1	/* This function is not very accurate at determining
	whether an UNDO record will be too big. See innodb_4k.test,
	Bug 13336585, for a testcase that shows an index that can
	be created but cannot be updated. */

/****************************************************************//**
If an undo log record for this table might not fit on a single page,
return TRUE.
@return	TRUE if the undo log record could become too big */
static
ibool
dict_index_too_big_for_undo(
/*========================*/
	const dict_table_t*	table,		/*!< in: table */
	const dict_index_t*	new_index)	/*!< in: index */
{
	/* Make sure that all column prefixes will fit in the undo log record
	in trx_undo_page_report_modify() right after trx_undo_page_init(). */

	ulint			i;
	const dict_index_t*	clust_index
		= dict_table_get_first_index(table);
	ulint			undo_page_len
		= TRX_UNDO_PAGE_HDR - TRX_UNDO_PAGE_HDR_SIZE
		+ 2 /* next record pointer */
		+ 1 /* type_cmpl */
		+ 11 /* trx->undo_no */ + 11 /* table->id */
		+ 1 /* rec_get_info_bits() */
		+ 11 /* DB_TRX_ID */
		+ 11 /* DB_ROLL_PTR */
		+ 10 + FIL_PAGE_DATA_END /* trx_undo_left() */
		+ 2/* pointer to previous undo log record */;

	/* FTS index consists of auxiliary tables, they shall be excluded from
	index row size check */
	if (new_index->type & DICT_FTS) {
		return(false);
	}

	if (!clust_index) {
		ut_a(dict_index_is_clust(new_index));
		clust_index = new_index;
	}

	/* Add the size of the ordering columns in the
	clustered index. */
	for (i = 0; i < clust_index->n_uniq; i++) {
		const dict_col_t*	col
			= dict_index_get_nth_col(clust_index, i);

		/* Use the maximum output size of
		mach_write_compressed(), although the encoded
		length should always fit in 2 bytes. */
		undo_page_len += 5 + dict_col_get_max_size(col);
	}

	/* Add the old values of the columns to be updated.
	First, the amount and the numbers of the columns.
	These are written by mach_write_compressed() whose
	maximum output length is 5 bytes.  However, given that
	the quantities are below REC_MAX_N_FIELDS (10 bits),
	the maximum length is 2 bytes per item. */
	undo_page_len += 2 * (dict_table_get_n_cols(table) + 1);

	for (i = 0; i < clust_index->n_def; i++) {
		const dict_col_t*	col
			= dict_index_get_nth_col(clust_index, i);
		ulint			max_size
			= dict_col_get_max_size(col);
		ulint			fixed_size
			= dict_col_get_fixed_size(col,
						  dict_table_is_comp(table));
		ulint			max_prefix
			= col->max_prefix;

		if (fixed_size) {
			/* Fixed-size columns are stored locally. */
			max_size = fixed_size;
		} else if (max_size <= BTR_EXTERN_FIELD_REF_SIZE * 2) {
			/* Short columns are stored locally. */
		} else if (!col->ord_part
			   || (col->max_prefix
			       < (ulint) DICT_MAX_FIELD_LEN_BY_FORMAT(table))) {
			/* See if col->ord_part would be set
			because of new_index. Also check if the new
			index could have longer prefix on columns
			that already had ord_part set  */
			ulint	j;

			for (j = 0; j < new_index->n_uniq; j++) {
				if (dict_index_get_nth_col(
					    new_index, j) == col) {
					const dict_field_t*     field
						= dict_index_get_nth_field(
							new_index, j);

					if (field->prefix_len
					    > col->max_prefix) {
						max_prefix =
							 field->prefix_len;
					}

					goto is_ord_part;
				}
			}

			if (col->ord_part) {
				goto is_ord_part;
			}

			/* This is not an ordering column in any index.
			Thus, it can be stored completely externally. */
			max_size = BTR_EXTERN_FIELD_REF_SIZE;
		} else {
			ulint	max_field_len;
is_ord_part:
			max_field_len = DICT_MAX_FIELD_LEN_BY_FORMAT(table);

			/* This is an ordering column in some index.
			A long enough prefix must be written to the
			undo log.  See trx_undo_page_fetch_ext(). */
			max_size = ut_min(max_size, max_field_len);

			/* We only store the needed prefix length in undo log */
			if (max_prefix) {
			     ut_ad(dict_table_get_format(table)
				   >= UNIV_FORMAT_B);

				max_size = ut_min(max_prefix, max_size);
			}

			max_size += BTR_EXTERN_FIELD_REF_SIZE;
		}

		undo_page_len += 5 + max_size;
	}

	return(undo_page_len >= UNIV_PAGE_SIZE);
}
#endif

/****************************************************************//**
If a record of this index might not fit on a single B-tree page,
return TRUE.
@return	TRUE if the index record could become too big */
static
ibool
dict_index_too_big_for_tree(
/*========================*/
	const dict_table_t*	table,		/*!< in: table */
	const dict_index_t*	new_index)	/*!< in: index */
{
	ulint	zip_size;
	ulint	comp;
	ulint	i;
	/* maximum possible storage size of a record */
	ulint	rec_max_size;
	/* maximum allowed size of a record on a leaf page */
	ulint	page_rec_max;
	/* maximum allowed size of a node pointer record */
	ulint	page_ptr_max;

	/* FTS index consists of auxiliary tables, they shall be excluded from
	index row size check */
	if (new_index->type & DICT_FTS) {
		return(false);
	}

	DBUG_EXECUTE_IF(
		"ib_force_create_table",
		return(FALSE););

	comp = dict_table_is_comp(table);
	zip_size = dict_table_zip_size(table);

	if (zip_size && zip_size < UNIV_PAGE_SIZE) {
		/* On a compressed page, two records must fit in the
		uncompressed page modification log.  On compressed
		pages with zip_size == UNIV_PAGE_SIZE, this limit will
		never be reached. */
		ut_ad(comp);
		/* The maximum allowed record size is the size of
		an empty page, minus a byte for recoding the heap
		number in the page modification log.  The maximum
		allowed node pointer size is half that. */
		page_rec_max = page_zip_empty_size(new_index->n_fields,
						   zip_size);
		if (page_rec_max) {
			page_rec_max--;
		}
		page_ptr_max = page_rec_max / 2;
		/* On a compressed page, there is a two-byte entry in
		the dense page directory for every record.  But there
		is no record header. */
		rec_max_size = 2;
	} else {
		/* The maximum allowed record size is half a B-tree
		page.  No additional sparse page directory entry will
		be generated for the first few user records. */
		page_rec_max = page_get_free_space_of_empty(comp) / 2;
		page_ptr_max = page_rec_max;
		/* Each record has a header. */
		rec_max_size = comp
			? REC_N_NEW_EXTRA_BYTES
			: REC_N_OLD_EXTRA_BYTES;
	}

	if (comp) {
		/* Include the "null" flags in the
		maximum possible record size. */
		rec_max_size += UT_BITS_IN_BYTES(new_index->n_nullable);
	} else {
		/* For each column, include a 2-byte offset and a
		"null" flag.  The 1-byte format is only used in short
		records that do not contain externally stored columns.
		Such records could never exceed the page limit, even
		when using the 2-byte format. */
		rec_max_size += 2 * new_index->n_fields;
	}

	/* Compute the maximum possible record size. */
	for (i = 0; i < new_index->n_fields; i++) {
		const dict_field_t*	field
			= dict_index_get_nth_field(new_index, i);
		const dict_col_t*	col
			= dict_field_get_col(field);
		ulint			field_max_size;
		ulint			field_ext_max_size;

		/* In dtuple_convert_big_rec(), variable-length columns
		that are longer than BTR_EXTERN_FIELD_REF_SIZE * 2
		may be chosen for external storage.

		Fixed-length columns, and all columns of secondary
		index records are always stored inline. */

		/* Determine the maximum length of the index field.
		The field_ext_max_size should be computed as the worst
		case in rec_get_converted_size_comp() for
		REC_STATUS_ORDINARY records. */

		field_max_size = dict_col_get_fixed_size(col, comp);
		if (field_max_size) {
			/* dict_index_add_col() should guarantee this */
			ut_ad(!field->prefix_len
			      || field->fixed_len == field->prefix_len);
			/* Fixed lengths are not encoded
			in ROW_FORMAT=COMPACT. */
			field_ext_max_size = 0;
			goto add_field_size;
		}

		field_max_size = dict_col_get_max_size(col);
		field_ext_max_size = field_max_size < 256 ? 1 : 2;

		if (field->prefix_len) {
			if (field->prefix_len < field_max_size) {
				field_max_size = field->prefix_len;
			}
		} else if (field_max_size > BTR_EXTERN_FIELD_REF_SIZE * 2
			   && dict_index_is_clust(new_index)) {

			/* In the worst case, we have a locally stored
			column of BTR_EXTERN_FIELD_REF_SIZE * 2 bytes.
			The length can be stored in one byte.  If the
			column were stored externally, the lengths in
			the clustered index page would be
			BTR_EXTERN_FIELD_REF_SIZE and 2. */
			field_max_size = BTR_EXTERN_FIELD_REF_SIZE * 2;
			field_ext_max_size = 1;
		}

		if (comp) {
			/* Add the extra size for ROW_FORMAT=COMPACT.
			For ROW_FORMAT=REDUNDANT, these bytes were
			added to rec_max_size before this loop. */
			rec_max_size += field_ext_max_size;
		}
add_field_size:
		rec_max_size += field_max_size;

		/* Check the size limit on leaf pages. */
		if (UNIV_UNLIKELY(rec_max_size >= page_rec_max)) {

			return(TRUE);
		}

		/* Check the size limit on non-leaf pages.  Records
		stored in non-leaf B-tree pages consist of the unique
		columns of the record (the key columns of the B-tree)
		and a node pointer field.  When we have processed the
		unique columns, rec_max_size equals the size of the
		node pointer record minus the node pointer column. */
		if (i + 1 == dict_index_get_n_unique_in_tree(new_index)
		    && rec_max_size + REC_NODE_PTR_SIZE >= page_ptr_max) {

			return(TRUE);
		}
	}

	return(FALSE);
}

/**********************************************************************//**
Adds an index to the dictionary cache.
@return	DB_SUCCESS, DB_TOO_BIG_RECORD, or DB_CORRUPTION */
UNIV_INTERN
dberr_t
dict_index_add_to_cache(
/*====================*/
	dict_table_t*	table,	/*!< in: table on which the index is */
	dict_index_t*	index,	/*!< in, own: index; NOTE! The index memory
				object is freed in this function! */
	ulint		page_no,/*!< in: root page number of the index */
	ibool		strict)	/*!< in: TRUE=refuse to create the index
				if records could be too big to fit in
				an B-tree page */
{
	dict_index_t*	new_index;
	ulint		n_ord;
	ulint		i;

	ut_ad(index);
	ut_ad(mutex_own(&(dict_sys->mutex)));
	ut_ad(index->n_def == index->n_fields);
	ut_ad(index->magic_n == DICT_INDEX_MAGIC_N);
	ut_ad(!dict_index_is_online_ddl(index));

	ut_ad(mem_heap_validate(index->heap));
	ut_a(!dict_index_is_clust(index)
	     || UT_LIST_GET_LEN(table->indexes) == 0);

	if (!dict_index_find_cols(table, index)) {

		dict_mem_index_free(index);
		return(DB_CORRUPTION);
	}

	/* Build the cache internal representation of the index,
	containing also the added system fields */

	if (index->type == DICT_FTS) {
		new_index = dict_index_build_internal_fts(table, index);
	} else if (dict_index_is_clust(index)) {
		new_index = dict_index_build_internal_clust(table, index);
	} else {
		new_index = dict_index_build_internal_non_clust(table, index);
	}

	/* Set the n_fields value in new_index to the actual defined
	number of fields in the cache internal representation */

	new_index->n_fields = new_index->n_def;
	new_index->trx_id = index->trx_id;

	if (dict_index_too_big_for_tree(table, new_index)) {

		if (strict) {
too_big:
			dict_mem_index_free(new_index);
			dict_mem_index_free(index);
			return(DB_TOO_BIG_RECORD);
		} else if (current_thd != NULL) {
			/* Avoid the warning to be printed
			during recovery. */
			ib_warn_row_too_big(table);
		}
	}

	if (dict_index_is_univ(index)) {
		n_ord = new_index->n_fields;
	} else {
		n_ord = new_index->n_uniq;
	}

#if 1	/* The following code predetermines whether to call
	dict_index_too_big_for_undo().  This function is not
	accurate. See innodb_4k.test, Bug 13336585, for a
	testcase that shows an index that can be created but
	cannot be updated. */

	switch (dict_table_get_format(table)) {
	case UNIV_FORMAT_A:
		/* ROW_FORMAT=REDUNDANT and ROW_FORMAT=COMPACT store
		prefixes of externally stored columns locally within
		the record.  There are no special considerations for
		the undo log record size. */
		goto undo_size_ok;

	case UNIV_FORMAT_B:
		/* In ROW_FORMAT=DYNAMIC and ROW_FORMAT=COMPRESSED,
		column prefix indexes require that prefixes of
		externally stored columns are written to the undo log.
		This may make the undo log record bigger than the
		record on the B-tree page.  The maximum size of an
		undo log record is the page size.  That must be
		checked for below. */
		break;

#if UNIV_FORMAT_B != UNIV_FORMAT_MAX
# error "UNIV_FORMAT_B != UNIV_FORMAT_MAX"
#endif
	}

	for (i = 0; i < n_ord; i++) {
		const dict_field_t*	field
			= dict_index_get_nth_field(new_index, i);
		const dict_col_t*	col
			= dict_field_get_col(field);

		/* In dtuple_convert_big_rec(), variable-length columns
		that are longer than BTR_EXTERN_FIELD_REF_SIZE * 2
		may be chosen for external storage.  If the column appears
		in an ordering column of an index, a longer prefix determined
		by dict_max_field_len_store_undo() will be copied to the undo
		log by trx_undo_page_report_modify() and
		trx_undo_page_fetch_ext().  It suffices to check the
		capacity of the undo log whenever new_index includes
		a column prefix on a column that may be stored externally. */

		if (field->prefix_len /* prefix index */
		    && (!col->ord_part /* not yet ordering column */
			|| field->prefix_len > col->max_prefix)
		    && !dict_col_get_fixed_size(col, TRUE) /* variable-length */
		    && dict_col_get_max_size(col)
		    > BTR_EXTERN_FIELD_REF_SIZE * 2 /* long enough */) {

			if (dict_index_too_big_for_undo(table, new_index)) {
				/* An undo log record might not fit in
				a single page.  Refuse to create this index. */

				goto too_big;
			}

			break;
		}
	}

undo_size_ok:
#endif
	/* Flag the ordering columns and also set column max_prefix */

	for (i = 0; i < n_ord; i++) {
		const dict_field_t*	field
			= dict_index_get_nth_field(new_index, i);

		field->col->ord_part = 1;

		if (field->prefix_len > field->col->max_prefix) {
			field->col->max_prefix = field->prefix_len;
		}
	}

	if (!dict_index_is_univ(new_index)) {

		new_index->stat_n_diff_key_vals =
			static_cast<ib_uint64_t*>(mem_heap_zalloc(
			new_index->heap,
			dict_index_get_n_unique(new_index)
			* sizeof(*new_index->stat_n_diff_key_vals)));

		new_index->stat_n_sample_sizes =
			static_cast<ib_uint64_t*>(mem_heap_zalloc(
			new_index->heap,
			dict_index_get_n_unique(new_index)
			* sizeof(*new_index->stat_n_sample_sizes)));

		new_index->stat_n_non_null_key_vals =
			static_cast<ib_uint64_t*>(mem_heap_zalloc(
			new_index->heap,
			dict_index_get_n_unique(new_index)
			* sizeof(*new_index->stat_n_non_null_key_vals)));
	}

	new_index->stat_index_size = 1;
	new_index->stat_n_leaf_pages = 1;

	/* Add the new index as the last index for the table */

	UT_LIST_ADD_LAST(indexes, table->indexes, new_index);
	new_index->table = table;
	new_index->table_name = table->name;
	new_index->search_info = btr_search_info_create(new_index->heap);

	new_index->page = page_no;
	rw_lock_create(index_tree_rw_lock_key, &new_index->lock,
		       dict_index_is_ibuf(index)
		       ? SYNC_IBUF_INDEX_TREE : SYNC_INDEX_TREE);

	dict_mem_index_free(index);

	return(DB_SUCCESS);
}

/**********************************************************************//**
Removes an index from the dictionary cache. */
static
void
dict_index_remove_from_cache_low(
/*=============================*/
	dict_table_t*	table,		/*!< in/out: table */
	dict_index_t*	index,		/*!< in, own: index */
	ibool		lru_evict)	/*!< in: TRUE if index being evicted
					to make room in the table LRU list */
{
	ulint		retries = 0;
	btr_search_t*	info;

	ut_ad(table && index);
	ut_ad(table->magic_n == DICT_TABLE_MAGIC_N);
	ut_ad(index->magic_n == DICT_INDEX_MAGIC_N);
	ut_ad(mutex_own(&(dict_sys->mutex)));

	/* No need to acquire the dict_index_t::lock here because
	there can't be any active operations on this index (or table). */

	if (index->online_log) {
		ut_ad(index->online_status == ONLINE_INDEX_CREATION);
		row_log_free(index->online_log);
	}

	/* We always create search info whether or not adaptive
	hash index is enabled or not. */
	info = btr_search_get_info(index);
	ut_ad(info);

	/* We are not allowed to free the in-memory index struct
	dict_index_t until all entries in the adaptive hash index
	that point to any of the page belonging to his b-tree index
	are dropped. This is so because dropping of these entries
	require access to dict_index_t struct. To avoid such scenario
	We keep a count of number of such pages in the search_info and
	only free the dict_index_t struct when this count drops to
	zero. See also: dict_table_can_be_evicted() */

	do {
		ulint ref_count = btr_search_info_get_ref_count(info,
								index);

		if (ref_count == 0) {
			break;
		}

		/* Sleep for 10ms before trying again. */
		os_thread_sleep(10000);
		++retries;

		if (retries % 500 == 0) {
			/* No luck after 5 seconds of wait. */
			fprintf(stderr, "InnoDB: Error: Waited for"
				" %lu secs for hash index"
				" ref_count (%lu) to drop"
				" to 0.\n"
				"index: \"%s\""
				" table: \"%s\"\n",
				retries/100,
				ref_count,
				index->name,
				table->name);
		}

		/* To avoid a hang here we commit suicide if the
		ref_count doesn't drop to zero in 600 seconds. */
		if (retries >= 60000) {
			ut_error;
		}
	} while (srv_shutdown_state == SRV_SHUTDOWN_NONE || !lru_evict);

	rw_lock_free(&index->lock);

	/* Remove the index from the list of indexes of the table */
	UT_LIST_REMOVE(indexes, table->indexes, index);

	dict_mem_index_free(index);
}

/**********************************************************************//**
Removes an index from the dictionary cache. */
UNIV_INTERN
void
dict_index_remove_from_cache(
/*=========================*/
	dict_table_t*	table,	/*!< in/out: table */
	dict_index_t*	index)	/*!< in, own: index */
{
	dict_index_remove_from_cache_low(table, index, FALSE);
}

/*******************************************************************//**
Tries to find column names for the index and sets the col field of the
index.
@return TRUE if the column names were found */
static
ibool
dict_index_find_cols(
/*=================*/
	dict_table_t*	table,	/*!< in: table */
	dict_index_t*	index)	/*!< in: index */
{
	ulint		i;

	ut_ad(table && index);
	ut_ad(table->magic_n == DICT_TABLE_MAGIC_N);
	ut_ad(mutex_own(&(dict_sys->mutex)));

	for (i = 0; i < index->n_fields; i++) {
		ulint		j;
		dict_field_t*	field = dict_index_get_nth_field(index, i);

		for (j = 0; j < table->n_cols; j++) {
			if (!innobase_strcasecmp(dict_table_get_col_name(table, j),
				    field->name)) {
				field->col = dict_table_get_nth_col(table, j);

				goto found;
			}
		}

#ifdef UNIV_DEBUG
		/* It is an error not to find a matching column. */
		fputs("InnoDB: Error: no matching column for ", stderr);
		ut_print_name(stderr, NULL, FALSE, field->name);
		fputs(" in ", stderr);
		dict_index_name_print(stderr, NULL, index);
		fputs("!\n", stderr);
#endif /* UNIV_DEBUG */
		return(FALSE);

found:
		;
	}

	return(TRUE);
}
#endif /* !UNIV_HOTBACKUP */

/*******************************************************************//**
Adds a column to index. */
UNIV_INTERN
void
dict_index_add_col(
/*===============*/
	dict_index_t*		index,		/*!< in/out: index */
	const dict_table_t*	table,		/*!< in: table */
	dict_col_t*		col,		/*!< in: column */
	ulint			prefix_len)	/*!< in: column prefix length */
{
	dict_field_t*	field;
	const char*	col_name;

	col_name = dict_table_get_col_name(table, dict_col_get_no(col));

	dict_mem_index_add_field(index, col_name, prefix_len);

	field = dict_index_get_nth_field(index, index->n_def - 1);

	field->col = col;
	field->fixed_len = (unsigned int) dict_col_get_fixed_size(
		col, dict_table_is_comp(table));

	if (prefix_len && field->fixed_len > prefix_len) {
		field->fixed_len = (unsigned int) prefix_len;
	}

	/* Long fixed-length fields that need external storage are treated as
	variable-length fields, so that the extern flag can be embedded in
	the length word. */

	if (field->fixed_len > DICT_MAX_FIXED_COL_LEN) {
		field->fixed_len = 0;
	}
#if DICT_MAX_FIXED_COL_LEN != 768
	/* The comparison limit above must be constant.  If it were
	changed, the disk format of some fixed-length columns would
	change, which would be a disaster. */
# error "DICT_MAX_FIXED_COL_LEN != 768"
#endif

	if (!(col->prtype & DATA_NOT_NULL)) {
		index->n_nullable++;
	}
}

#ifndef UNIV_HOTBACKUP
/*******************************************************************//**
Copies fields contained in index2 to index1. */
static
void
dict_index_copy(
/*============*/
	dict_index_t*		index1,	/*!< in: index to copy to */
	dict_index_t*		index2,	/*!< in: index to copy from */
	const dict_table_t*	table,	/*!< in: table */
	ulint			start,	/*!< in: first position to copy */
	ulint			end)	/*!< in: last position to copy */
{
	dict_field_t*	field;
	ulint		i;

	/* Copy fields contained in index2 */

	for (i = start; i < end; i++) {

		field = dict_index_get_nth_field(index2, i);
		dict_index_add_col(index1, table, field->col,
				   field->prefix_len);
	}
}

/*******************************************************************//**
Copies types of fields contained in index to tuple. */
UNIV_INTERN
void
dict_index_copy_types(
/*==================*/
	dtuple_t*		tuple,		/*!< in/out: data tuple */
	const dict_index_t*	index,		/*!< in: index */
	ulint			n_fields)	/*!< in: number of
						field types to copy */
{
	ulint		i;

	if (dict_index_is_univ(index)) {
		dtuple_set_types_binary(tuple, n_fields);

		return;
	}

	for (i = 0; i < n_fields; i++) {
		const dict_field_t*	ifield;
		dtype_t*		dfield_type;

		ifield = dict_index_get_nth_field(index, i);
		dfield_type = dfield_get_type(dtuple_get_nth_field(tuple, i));
		dict_col_copy_type(dict_field_get_col(ifield), dfield_type);
	}
}

/*******************************************************************//**
Copies types of columns contained in table to tuple and sets all
fields of the tuple to the SQL NULL value.  This function should
be called right after dtuple_create(). */
UNIV_INTERN
void
dict_table_copy_types(
/*==================*/
	dtuple_t*		tuple,	/*!< in/out: data tuple */
	const dict_table_t*	table)	/*!< in: table */
{
	ulint		i;

	for (i = 0; i < dtuple_get_n_fields(tuple); i++) {

		dfield_t*	dfield	= dtuple_get_nth_field(tuple, i);
		dtype_t*	dtype	= dfield_get_type(dfield);

		dfield_set_null(dfield);
		dict_col_copy_type(dict_table_get_nth_col(table, i), dtype);
	}
}

/********************************************************************
Wait until all the background threads of the given table have exited, i.e.,
bg_threads == 0. Note: bg_threads_mutex must be reserved when
calling this. */
UNIV_INTERN
void
dict_table_wait_for_bg_threads_to_exit(
/*===================================*/
	dict_table_t*	table,	/*< in: table */
	ulint		delay)	/*< in: time in microseconds to wait between
				checks of bg_threads. */
{
	fts_t*		fts = table->fts;

#ifdef UNIV_SYNC_DEBUG
	ut_ad(mutex_own(&fts->bg_threads_mutex));
#endif /* UNIV_SYNC_DEBUG */

	while (fts->bg_threads > 0) {
		mutex_exit(&fts->bg_threads_mutex);

		os_thread_sleep(delay);

		mutex_enter(&fts->bg_threads_mutex);
	}
}

/*******************************************************************//**
Builds the internal dictionary cache representation for a clustered
index, containing also system fields not defined by the user.
@return	own: the internal representation of the clustered index */
static
dict_index_t*
dict_index_build_internal_clust(
/*============================*/
	const dict_table_t*	table,	/*!< in: table */
	dict_index_t*		index)	/*!< in: user representation of
					a clustered index */
{
	dict_index_t*	new_index;
	dict_field_t*	field;
	ulint		trx_id_pos;
	ulint		i;
	ibool*		indexed;

	ut_ad(table && index);
	ut_ad(dict_index_is_clust(index));
	ut_ad(mutex_own(&(dict_sys->mutex)));
	ut_ad(table->magic_n == DICT_TABLE_MAGIC_N);

	/* Create a new index object with certainly enough fields */
	new_index = dict_mem_index_create(table->name,
					  index->name, table->space,
					  index->type,
					  index->n_fields + table->n_cols);

	/* Copy other relevant data from the old index struct to the new
	struct: it inherits the values */

	new_index->n_user_defined_cols = index->n_fields;

	new_index->id = index->id;
	btr_search_index_init(new_index);

	/* Copy the fields of index */
	dict_index_copy(new_index, index, table, 0, index->n_fields);

	if (dict_index_is_univ(index)) {
		/* No fixed number of fields determines an entry uniquely */

		new_index->n_uniq = REC_MAX_N_FIELDS;

	} else if (dict_index_is_unique(index)) {
		/* Only the fields defined so far are needed to identify
		the index entry uniquely */

		new_index->n_uniq = new_index->n_def;
	} else {
		/* Also the row id is needed to identify the entry */
		new_index->n_uniq = 1 + new_index->n_def;
	}

	new_index->trx_id_offset = 0;

	if (!dict_index_is_ibuf(index)) {
		/* Add system columns, trx id first */

		trx_id_pos = new_index->n_def;

#if DATA_ROW_ID != 0
# error "DATA_ROW_ID != 0"
#endif
#if DATA_TRX_ID != 1
# error "DATA_TRX_ID != 1"
#endif
#if DATA_ROLL_PTR != 2
# error "DATA_ROLL_PTR != 2"
#endif

		if (!dict_index_is_unique(index)) {
			dict_index_add_col(new_index, table,
					   dict_table_get_sys_col(
						   table, DATA_ROW_ID),
					   0);
			trx_id_pos++;
		}

		dict_index_add_col(new_index, table,
				   dict_table_get_sys_col(table, DATA_TRX_ID),
				   0);

		dict_index_add_col(new_index, table,
				   dict_table_get_sys_col(table,
							  DATA_ROLL_PTR),
				   0);

		for (i = 0; i < trx_id_pos; i++) {

			ulint fixed_size = dict_col_get_fixed_size(
				dict_index_get_nth_col(new_index, i),
				dict_table_is_comp(table));

			if (fixed_size == 0) {
				new_index->trx_id_offset = 0;

				break;
			}

			if (dict_index_get_nth_field(new_index, i)->prefix_len
			    > 0) {
				new_index->trx_id_offset = 0;

				break;
			}

			/* Add fixed_size to new_index->trx_id_offset.
			Because the latter is a bit-field, an overflow
			can theoretically occur. Check for it. */
			fixed_size += new_index->trx_id_offset;

			new_index->trx_id_offset = fixed_size;

			if (new_index->trx_id_offset != fixed_size) {
				/* Overflow. Pretend that this is a
				variable-length PRIMARY KEY. */
				ut_ad(0);
				new_index->trx_id_offset = 0;
				break;
                        }
		}

	}

	/* Remember the table columns already contained in new_index */
	indexed = static_cast<ibool*>(
		mem_zalloc(table->n_cols * sizeof *indexed));

	/* Mark the table columns already contained in new_index */
	for (i = 0; i < new_index->n_def; i++) {

		field = dict_index_get_nth_field(new_index, i);

		/* If there is only a prefix of the column in the index
		field, do not mark the column as contained in the index */

		if (field->prefix_len == 0) {

			indexed[field->col->ind] = TRUE;
		}
	}

	/* Add to new_index non-system columns of table not yet included
	there */
	for (i = 0; i + DATA_N_SYS_COLS < (ulint) table->n_cols; i++) {

		dict_col_t*	col = dict_table_get_nth_col(table, i);
		ut_ad(col->mtype != DATA_SYS);

		if (!indexed[col->ind]) {
			dict_index_add_col(new_index, table, col, 0);
		}
	}

	mem_free(indexed);

	ut_ad(dict_index_is_ibuf(index)
	      || (UT_LIST_GET_LEN(table->indexes) == 0));

	new_index->cached = TRUE;

	return(new_index);
}

/*******************************************************************//**
Builds the internal dictionary cache representation for a non-clustered
index, containing also system fields not defined by the user.
@return	own: the internal representation of the non-clustered index */
static
dict_index_t*
dict_index_build_internal_non_clust(
/*================================*/
	const dict_table_t*	table,	/*!< in: table */
	dict_index_t*		index)	/*!< in: user representation of
					a non-clustered index */
{
	dict_field_t*	field;
	dict_index_t*	new_index;
	dict_index_t*	clust_index;
	ulint		i;
	ibool*		indexed;

	ut_ad(table && index);
	ut_ad(!dict_index_is_clust(index));
	ut_ad(mutex_own(&(dict_sys->mutex)));
	ut_ad(table->magic_n == DICT_TABLE_MAGIC_N);

	/* The clustered index should be the first in the list of indexes */
	clust_index = UT_LIST_GET_FIRST(table->indexes);

	ut_ad(clust_index);
	ut_ad(dict_index_is_clust(clust_index));
	ut_ad(!dict_index_is_univ(clust_index));

	/* Create a new index */
	new_index = dict_mem_index_create(
		table->name, index->name, index->space, index->type,
		index->n_fields + 1 + clust_index->n_uniq);

	/* Copy other relevant data from the old index
	struct to the new struct: it inherits the values */

	new_index->n_user_defined_cols = index->n_fields;

	new_index->id = index->id;
	btr_search_index_init(new_index);

	/* Copy fields from index to new_index */
	dict_index_copy(new_index, index, table, 0, index->n_fields);

	/* Remember the table columns already contained in new_index */
	indexed = static_cast<ibool*>(
		mem_zalloc(table->n_cols * sizeof *indexed));

	/* Mark the table columns already contained in new_index */
	for (i = 0; i < new_index->n_def; i++) {

		field = dict_index_get_nth_field(new_index, i);

		/* If there is only a prefix of the column in the index
		field, do not mark the column as contained in the index */

		if (field->prefix_len == 0) {

			indexed[field->col->ind] = TRUE;
		}
	}

	/* Add to new_index the columns necessary to determine the clustered
	index entry uniquely */

	for (i = 0; i < clust_index->n_uniq; i++) {

		field = dict_index_get_nth_field(clust_index, i);

		if (!indexed[field->col->ind]) {
			dict_index_add_col(new_index, table, field->col,
					   field->prefix_len);
		}
	}

	mem_free(indexed);

	if (dict_index_is_unique(index)) {
		new_index->n_uniq = index->n_fields;
	} else {
		new_index->n_uniq = new_index->n_def;
	}

	/* Set the n_fields value in new_index to the actual defined
	number of fields */

	new_index->n_fields = new_index->n_def;

	new_index->cached = TRUE;

	return(new_index);
}

/***********************************************************************
Builds the internal dictionary cache representation for an FTS index.
@return	own: the internal representation of the FTS index */
static
dict_index_t*
dict_index_build_internal_fts(
/*==========================*/
	dict_table_t*	table,	/*!< in: table */
	dict_index_t*	index)	/*!< in: user representation of an FTS index */
{
	dict_index_t*	new_index;

	ut_ad(table && index);
	ut_ad(index->type == DICT_FTS);
#ifdef UNIV_SYNC_DEBUG
	ut_ad(mutex_own(&(dict_sys->mutex)));
#endif /* UNIV_SYNC_DEBUG */
	ut_ad(table->magic_n == DICT_TABLE_MAGIC_N);

	/* Create a new index */
	new_index = dict_mem_index_create(
		table->name, index->name, index->space, index->type,
		index->n_fields);

	/* Copy other relevant data from the old index struct to the new
	struct: it inherits the values */

	new_index->n_user_defined_cols = index->n_fields;

	new_index->id = index->id;
	btr_search_index_init(new_index);

	/* Copy fields from index to new_index */
	dict_index_copy(new_index, index, table, 0, index->n_fields);

	new_index->n_uniq = 0;
	new_index->cached = TRUE;

	if (table->fts->cache == NULL) {
		table->fts->cache = fts_cache_create(table);
	}

	rw_lock_x_lock(&table->fts->cache->init_lock);
	/* Notify the FTS cache about this index. */
	fts_cache_index_cache_create(table, new_index);
	rw_lock_x_unlock(&table->fts->cache->init_lock);

	return(new_index);
}
/*====================== FOREIGN KEY PROCESSING ========================*/

#define  DB_FOREIGN_KEY_IS_PREFIX_INDEX 200
#define  DB_FOREIGN_KEY_COL_NOT_NULL    201
#define  DB_FOREIGN_KEY_COLS_NOT_EQUAL  202
#define  DB_FOREIGN_KEY_INDEX_NOT_FOUND 203

/*********************************************************************//**
Checks if a table is referenced by foreign keys.
@return	TRUE if table is referenced by a foreign key */
UNIV_INTERN
ibool
dict_table_is_referenced_by_foreign_key(
/*====================================*/
	const dict_table_t*	table)	/*!< in: InnoDB table */
{
	return(!table->referenced_set.empty());
}

/**********************************************************************//**
Removes a foreign constraint struct from the dictionary cache. */
UNIV_INTERN
void
dict_foreign_remove_from_cache(
/*===========================*/
	dict_foreign_t*	foreign)	/*!< in, own: foreign constraint */
{
	ut_ad(mutex_own(&(dict_sys->mutex)));
	ut_a(foreign);

	if (foreign->referenced_table != NULL) {
		foreign->referenced_table->referenced_set.erase(foreign);
	}

	if (foreign->foreign_table != NULL) {
		foreign->foreign_table->foreign_set.erase(foreign);
	}

	dict_foreign_free(foreign);
}

/**********************************************************************//**
Looks for the foreign constraint from the foreign and referenced lists
of a table.
@return	foreign constraint */
static
dict_foreign_t*
dict_foreign_find(
/*==============*/
	dict_table_t*	table,		/*!< in: table object */
	dict_foreign_t*	foreign)	/*!< in: foreign constraint */
{
	ut_ad(mutex_own(&(dict_sys->mutex)));

	ut_ad(dict_foreign_set_validate(table->foreign_set));
	ut_ad(dict_foreign_set_validate(table->referenced_set));

	dict_foreign_set::iterator it = table->foreign_set.find(foreign);

	if (it != table->foreign_set.end()) {
		return(*it);
	}

	it = table->referenced_set.find(foreign);

	if (it != table->referenced_set.end()) {
		return(*it);
	}

	return(NULL);
}


/*********************************************************************//**
Tries to find an index whose first fields are the columns in the array,
in the same order and is not marked for deletion and is not the same
as types_idx.
@return	matching index, NULL if not found */
UNIV_INTERN
dict_index_t*
dict_foreign_find_index(
/*====================*/
	const dict_table_t*	table,	/*!< in: table */
	const char**		col_names,
					/*!< in: column names, or NULL
					to use table->col_names */
	const char**		columns,/*!< in: array of column names */
	ulint			n_cols,	/*!< in: number of columns */
	const dict_index_t*	types_idx,
					/*!< in: NULL or an index
					whose types the column types
					must match */
	bool			check_charsets,
					/*!< in: whether to check
					charsets.  only has an effect
					if types_idx != NULL */
	ulint			check_null,
					/*!< in: nonzero if none of
					the columns must be declared
					NOT NULL */
	ulint*			error,	/*!< out: error code */
	ulint*			err_col_no,
					/*!< out: column number where
					error happened */
	dict_index_t**		err_index)
			        	/*!< out: index where error
					happened */
{
	dict_index_t*	index;

	ut_ad(mutex_own(&dict_sys->mutex));

	if (error) {
		*error = DB_FOREIGN_KEY_INDEX_NOT_FOUND;
	}

	index = dict_table_get_first_index(table);

	while (index != NULL) {
		if (types_idx != index
		    && !(index->type & DICT_FTS)
		    && !index->to_be_dropped
		    && !dict_index_is_online_ddl(index)
		    && dict_foreign_qualify_index(
			    table, col_names, columns, n_cols,
			    index, types_idx,
			    check_charsets, check_null,
			    error, err_col_no,err_index)) {
			if (error) {
				*error = DB_SUCCESS;
			}

			return(index);
		}

		index = dict_table_get_next_index(index);
	}

	return(NULL);
}

/**********************************************************************//**
Report an error in a foreign key definition. */
static
void
dict_foreign_error_report_low(
/*==========================*/
	FILE*		file,	/*!< in: output stream */
	const char*	name)	/*!< in: table name */
{
	rewind(file);
	ut_print_timestamp(file);
	fprintf(file, " Error in foreign key constraint of table %s:\n",
		name);
}

/**********************************************************************//**
Report an error in a foreign key definition. */
static
void
dict_foreign_error_report(
/*======================*/
	FILE*		file,	/*!< in: output stream */
	dict_foreign_t*	fk,	/*!< in: foreign key constraint */
	const char*	msg)	/*!< in: the error message */
{
	std::string fk_str;
	mutex_enter(&dict_foreign_err_mutex);
	dict_foreign_error_report_low(file, fk->foreign_table_name);
	fputs(msg, file);
	fputs(" Constraint:\n", file);
	fk_str = dict_print_info_on_foreign_key_in_create_format(NULL, fk, TRUE);
	fputs(fk_str.c_str(), file);
	putc('\n', file);
	if (fk->foreign_index) {
		fputs("The index in the foreign key in table is ", file);
		ut_print_name(file, NULL, FALSE, fk->foreign_index->name);
		fputs("\n"
		      "See " REFMAN "innodb-foreign-key-constraints.html\n"
		      "for correct foreign key definition.\n",
		      file);
	}
	mutex_exit(&dict_foreign_err_mutex);
}

/**********************************************************************//**
Adds a foreign key constraint object to the dictionary cache. May free
the object if there already is an object with the same identifier in.
At least one of the foreign table and the referenced table must already
be in the dictionary cache!
@return	DB_SUCCESS or error code */
UNIV_INTERN
dberr_t
dict_foreign_add_to_cache(
/*======================*/
	dict_foreign_t*		foreign,
				/*!< in, own: foreign key constraint */
	const char**		col_names,
				/*!< in: column names, or NULL to use
				foreign->foreign_table->col_names */
	bool			check_charsets,
				/*!< in: whether to check charset
				compatibility */
	dict_err_ignore_t	ignore_err)
				/*!< in: error to be ignored */
{
	dict_table_t*	for_table;
	dict_table_t*	ref_table;
	dict_foreign_t*	for_in_cache		= NULL;
	dict_index_t*	index;
	ibool		added_to_referenced_list= FALSE;
	FILE*		ef			= dict_foreign_err_file;

	ut_ad(mutex_own(&(dict_sys->mutex)));

	for_table = dict_table_check_if_in_cache_low(
		foreign->foreign_table_name_lookup);

	ref_table = dict_table_check_if_in_cache_low(
		foreign->referenced_table_name_lookup);
	ut_a(for_table || ref_table);

	if (for_table) {
		for_in_cache = dict_foreign_find(for_table, foreign);
	}

	if (!for_in_cache && ref_table) {
		for_in_cache = dict_foreign_find(ref_table, foreign);
	}

	if (for_in_cache) {
		dict_foreign_free(foreign);
	} else {
		for_in_cache = foreign;
	}

	if (ref_table && !for_in_cache->referenced_table) {
		index = dict_foreign_find_index(
			ref_table, NULL,
			for_in_cache->referenced_col_names,
			for_in_cache->n_fields, for_in_cache->foreign_index,
			check_charsets, false, NULL, NULL, NULL);

		if (index == NULL
		    && !(ignore_err & DICT_ERR_IGNORE_FK_NOKEY)) {
			dict_foreign_error_report(
				ef, for_in_cache,
				"there is no index in referenced table"
				" which would contain\n"
				"the columns as the first columns,"
				" or the data types in the\n"
				"referenced table do not match"
				" the ones in table.");

			if (for_in_cache == foreign) {
				dict_foreign_free(foreign);
			}

			return(DB_CANNOT_ADD_CONSTRAINT);
		}

		for_in_cache->referenced_table = ref_table;
		for_in_cache->referenced_index = index;

		std::pair<dict_foreign_set::iterator, bool>	ret
			= ref_table->referenced_set.insert(for_in_cache);

		ut_a(ret.second);	/* second is true if the insertion
					took place */
		added_to_referenced_list = TRUE;
	}

	if (for_table && !for_in_cache->foreign_table) {
		ulint index_error;
		ulint err_col;
		dict_index_t *err_index=NULL;

		index = dict_foreign_find_index(
			for_table, col_names,
			for_in_cache->foreign_col_names,
			for_in_cache->n_fields,
			for_in_cache->referenced_index, check_charsets,
			for_in_cache->type
			& (DICT_FOREIGN_ON_DELETE_SET_NULL
				| DICT_FOREIGN_ON_UPDATE_SET_NULL),
			&index_error, &err_col, &err_index);

		if (index == NULL
		    && !(ignore_err & DICT_ERR_IGNORE_FK_NOKEY)) {
			dict_foreign_error_report(
				ef, for_in_cache,
				"there is no index in the table"
				" which would contain\n"
				"the columns as the first columns,"
				" or the data types in the\n"
				"table do not match"
				" the ones in the referenced table\n"
				"or one of the ON ... SET NULL columns"
				" is declared NOT NULL.");

			if (for_in_cache == foreign) {
				if (added_to_referenced_list) {
					const dict_foreign_set::size_type	n
						= ref_table->referenced_set
						  .erase(for_in_cache);

					ut_a(n == 1);	/* the number of
							elements removed must
							be one */
				}

				dict_foreign_free(foreign);
			}

			return(DB_CANNOT_ADD_CONSTRAINT);
		}

		for_in_cache->foreign_table = for_table;
		for_in_cache->foreign_index = index;
		std::pair<dict_foreign_set::iterator, bool>	ret
			= for_table->foreign_set.insert(for_in_cache);

		ut_a(ret.second);	/* second is true if the insertion
					took place */
	}

	/* We need to move the table to the non-LRU end of the table LRU
	list. Otherwise it will be evicted from the cache. */

	if (ref_table != NULL && ref_table->can_be_evicted) {
		dict_table_move_from_lru_to_non_lru(ref_table);
	}

	if (for_table != NULL && for_table->can_be_evicted) {
		dict_table_move_from_lru_to_non_lru(for_table);
	}

	ut_ad(dict_lru_validate());

	return(DB_SUCCESS);
}

/*********************************************************************//**
Scans from pointer onwards. Stops if is at the start of a copy of
'string' where characters are compared without case sensitivity, and
only outside `` or "" quotes. Stops also at NUL.
@return	scanned up to this */
static
const char*
dict_scan_to(
/*=========*/
	const char*	ptr,	/*!< in: scan from */
	const char*	string)	/*!< in: look for this */
{
	char	quote	= '\0';
	bool	escape	= false;

	for (; *ptr; ptr++) {
		if (*ptr == quote) {
			/* Closing quote character: do not look for
			starting quote or the keyword. */

			/* If the quote character is escaped by a
			backslash, ignore it. */
			if (escape) {
				escape = false;
			} else {
				quote = '\0';
			}
		} else if (quote) {
			/* Within quotes: do nothing. */
			if (escape) {
				escape = false;
			} else if (*ptr == '\\') {
				escape = true;
			}
		} else if (*ptr == '`' || *ptr == '"' || *ptr == '\'') {
			/* Starting quote: remember the quote character. */
			quote = *ptr;
		} else {
			/* Outside quotes: look for the keyword. */
			ulint	i;
			for (i = 0; string[i]; i++) {
				if (toupper((int)(unsigned char)(ptr[i]))
				    != toupper((int)(unsigned char)
					       (string[i]))) {
					goto nomatch;
				}
			}
			break;
nomatch:
			;
		}
	}

	return(ptr);
}

/*********************************************************************//**
Accepts a specified string. Comparisons are case-insensitive.
@return if string was accepted, the pointer is moved after that, else
ptr is returned */
static
const char*
dict_accept(
/*========*/
	struct charset_info_st*	cs,/*!< in: the character set of ptr */
	const char*	ptr,	/*!< in: scan from this */
	const char*	string,	/*!< in: accept only this string as the next
				non-whitespace string */
	ibool*		success)/*!< out: TRUE if accepted */
{
	const char*	old_ptr = ptr;
	const char*	old_ptr2;

	*success = FALSE;

	while (my_isspace(cs, *ptr)) {
		ptr++;
	}

	old_ptr2 = ptr;

	ptr = dict_scan_to(ptr, string);

	if (*ptr == '\0' || old_ptr2 != ptr) {
		return(old_ptr);
	}

	*success = TRUE;

	return(ptr + ut_strlen(string));
}

/*********************************************************************//**
Scans an id. For the lexical definition of an 'id', see the code below.
Strips backquotes or double quotes from around the id.
@return	scanned to */
static
const char*
dict_scan_id(
/*=========*/
	struct charset_info_st*	cs,/*!< in: the character set of ptr */
	const char*	ptr,	/*!< in: scanned to */
	mem_heap_t*	heap,	/*!< in: heap where to allocate the id
				(NULL=id will not be allocated, but it
				will point to string near ptr) */
	const char**	id,	/*!< out,own: the id; NULL if no id was
				scannable */
	ibool		table_id,/*!< in: TRUE=convert the allocated id
				as a table name; FALSE=convert to UTF-8 */
	ibool		accept_also_dot)
				/*!< in: TRUE if also a dot can appear in a
				non-quoted id; in a quoted id it can appear
				always */
{
	char		quote	= '\0';
	ulint		len	= 0;
	const char*	s;
	char*		str;
	char*		dst;

	*id = NULL;

	while (my_isspace(cs, *ptr)) {
		ptr++;
	}

	if (*ptr == '\0') {

		return(ptr);
	}

	if (*ptr == '`' || *ptr == '"') {
		quote = *ptr++;
	}

	s = ptr;

	if (quote) {
		for (;;) {
			if (!*ptr) {
				/* Syntax error */
				return(ptr);
			}
			if (*ptr == quote) {
				ptr++;
				if (*ptr != quote) {
					break;
				}
			}
			ptr++;
			len++;
		}
	} else {
		while (!my_isspace(cs, *ptr) && *ptr != '(' && *ptr != ')'
		       && (accept_also_dot || *ptr != '.')
		       && *ptr != ',' && *ptr != '\0') {

			ptr++;
		}

		len = ptr - s;
	}

	if (UNIV_UNLIKELY(!heap)) {
		/* no heap given: id will point to source string */
		*id = s;
		return(ptr);
	}

	if (quote) {
		char*	d;

		str = d = static_cast<char*>(
			mem_heap_alloc(heap, len + 1));

		while (len--) {
			if ((*d++ = *s++) == quote) {
				s++;
			}
		}
		*d++ = 0;
		len = d - str;
		ut_ad(*s == quote);
		ut_ad(s + 1 == ptr);
	} else {
		str = mem_heap_strdupl(heap, s, len);
	}

	if (!table_id) {
convert_id:
		/* Convert the identifier from connection character set
		to UTF-8. */
		len = 3 * len + 1;
		*id = dst = static_cast<char*>(mem_heap_alloc(heap, len));

		innobase_convert_from_id(cs, dst, str, len);
	} else if (!strncmp(str, srv_mysql50_table_name_prefix,
			    sizeof(srv_mysql50_table_name_prefix) - 1)) {
		/* This is a pre-5.1 table name
		containing chars other than [A-Za-z0-9].
		Discard the prefix and use raw UTF-8 encoding. */
		str += sizeof(srv_mysql50_table_name_prefix) - 1;
		len -= sizeof(srv_mysql50_table_name_prefix) - 1;
		goto convert_id;
	} else {
		/* Encode using filename-safe characters. */
		len = 5 * len + 1;
		*id = dst = static_cast<char*>(mem_heap_alloc(heap, len));

		innobase_convert_from_table_id(cs, dst, str, len);
	}

	return(ptr);
}

/*********************************************************************//**
Tries to scan a column name.
@return	scanned to */
static
const char*
dict_scan_col(
/*==========*/
	struct charset_info_st*	cs,	/*!< in: the character set of ptr */
	const char*		ptr,	/*!< in: scanned to */
	ibool*			success,/*!< out: TRUE if success */
	dict_table_t*		table,	/*!< in: table in which the column is */
	const dict_col_t**	column,	/*!< out: pointer to column if success */
	mem_heap_t*		heap,	/*!< in: heap where to allocate */
	const char**		name)	/*!< out,own: the column name;
					NULL if no name was scannable */
{
	ulint		i;

	*success = FALSE;

	ptr = dict_scan_id(cs, ptr, heap, name, FALSE, TRUE);

	if (*name == NULL) {

		return(ptr);	/* Syntax error */
	}

	if (table == NULL) {
		*success = TRUE;
		*column = NULL;
	} else {
		for (i = 0; i < dict_table_get_n_cols(table); i++) {

			const char*	col_name = dict_table_get_col_name(
				table, i);

			if (0 == innobase_strcasecmp(col_name, *name)) {
				/* Found */

				*success = TRUE;
				*column = dict_table_get_nth_col(table, i);
				strcpy((char*) *name, col_name);

				break;
			}
		}
	}

	return(ptr);
}


/*********************************************************************//**
Open a table from its database and table name, this is currently used by
foreign constraint parser to get the referenced table.
@return complete table name with database and table name, allocated from
heap memory passed in */
UNIV_INTERN
char*
dict_get_referenced_table(
/*======================*/
	const char*	name,		/*!< in: foreign key table name */
	const char*	database_name,	/*!< in: table db name */
	ulint		database_name_len, /*!< in: db name length */
	const char*	table_name,	/*!< in: table name */
	ulint		table_name_len, /*!< in: table name length */
	dict_table_t**	table,		/*!< out: table object or NULL */
	mem_heap_t*	heap)		/*!< in/out: heap memory */
{
	char*		ref;
	const char*	db_name;

	if (!database_name) {
		/* Use the database name of the foreign key table */

		db_name = name;
		database_name_len = dict_get_db_name_len(name);
	} else {
		db_name = database_name;
	}

	/* Copy database_name, '/', table_name, '\0' */
	ref = static_cast<char*>(
		mem_heap_alloc(heap, database_name_len + table_name_len + 2));

	memcpy(ref, db_name, database_name_len);
	ref[database_name_len] = '/';
	memcpy(ref + database_name_len + 1, table_name, table_name_len + 1);

	/* Values;  0 = Store and compare as given; case sensitive
	            1 = Store and compare in lower; case insensitive
	            2 = Store as given, compare in lower; case semi-sensitive */
	if (innobase_get_lower_case_table_names() == 2) {
		innobase_casedn_str(ref);
		*table = dict_table_get_low(ref);
		memcpy(ref, db_name, database_name_len);
		ref[database_name_len] = '/';
		memcpy(ref + database_name_len + 1, table_name, table_name_len + 1);

	} else {
#ifndef __WIN__
		if (innobase_get_lower_case_table_names() == 1) {
			innobase_casedn_str(ref);
		}
#else
		innobase_casedn_str(ref);
#endif /* !__WIN__ */
		*table = dict_table_get_low(ref);
	}

	return(ref);
}
/*********************************************************************//**
Scans a table name from an SQL string.
@return	scanned to */
static
const char*
dict_scan_table_name(
/*=================*/
	struct charset_info_st*	cs,/*!< in: the character set of ptr */
	const char*	ptr,	/*!< in: scanned to */
	dict_table_t**	table,	/*!< out: table object or NULL */
	const char*	name,	/*!< in: foreign key table name */
	ibool*		success,/*!< out: TRUE if ok name found */
	mem_heap_t*	heap,	/*!< in: heap where to allocate the id */
	const char**	ref_name)/*!< out,own: the table name;
				NULL if no name was scannable */
{
	const char*	database_name	= NULL;
	ulint		database_name_len = 0;
	const char*	table_name	= NULL;
	const char*	scan_name;

	*success = FALSE;
	*table = NULL;

	ptr = dict_scan_id(cs, ptr, heap, &scan_name, TRUE, FALSE);

	if (scan_name == NULL) {

		return(ptr);	/* Syntax error */
	}

	if (*ptr == '.') {
		/* We scanned the database name; scan also the table name */

		ptr++;

		database_name = scan_name;
		database_name_len = strlen(database_name);

		ptr = dict_scan_id(cs, ptr, heap, &table_name, TRUE, FALSE);

		if (table_name == NULL) {

			return(ptr);	/* Syntax error */
		}
	} else {
		/* To be able to read table dumps made with InnoDB-4.0.17 or
		earlier, we must allow the dot separator between the database
		name and the table name also to appear within a quoted
		identifier! InnoDB used to print a constraint as:
		... REFERENCES `databasename.tablename` ...
		starting from 4.0.18 it is
		... REFERENCES `databasename`.`tablename` ... */
		const char* s;

		for (s = scan_name; *s; s++) {
			if (*s == '.') {
				database_name = scan_name;
				database_name_len = s - scan_name;
				scan_name = ++s;
				break;/* to do: multiple dots? */
			}
		}

		table_name = scan_name;
	}

	*ref_name = dict_get_referenced_table(
		name, database_name, database_name_len,
		table_name, strlen(table_name), table, heap);

	*success = TRUE;
	return(ptr);
}

/*********************************************************************//**
Skips one id. The id is allowed to contain also '.'.
@return	scanned to */
static
const char*
dict_skip_word(
/*===========*/
	struct charset_info_st*	cs,/*!< in: the character set of ptr */
	const char*	ptr,	/*!< in: scanned to */
	ibool*		success)/*!< out: TRUE if success, FALSE if just spaces
				left in string or a syntax error */
{
	const char*	start;

	*success = FALSE;

	ptr = dict_scan_id(cs, ptr, NULL, &start, FALSE, TRUE);

	if (start) {
		*success = TRUE;
	}

	return(ptr);
}

/*********************************************************************//**
Removes MySQL comments from an SQL string. A comment is either
(a) '#' to the end of the line,
(b) '--[space]' to the end of the line, or
(c) '[slash][asterisk]' till the next '[asterisk][slash]' (like the familiar
C comment syntax).
@return own: SQL string stripped from comments; the caller must free
this with mem_free()! */
static
char*
dict_strip_comments(
/*================*/
	const char*	sql_string,	/*!< in: SQL string */
	size_t		sql_length)	/*!< in: length of sql_string */
{
	char*		str;
	const char*	sptr;
	const char*	eptr	= sql_string + sql_length;
	char*		ptr;
	/* unclosed quote character (0 if none) */
	char		quote	= 0;
	bool		escape = false;

	DBUG_ENTER("dict_strip_comments");

	DBUG_PRINT("dict_strip_comments", ("%s", sql_string));

	str = static_cast<char*>(mem_alloc(sql_length + 1));

	sptr = sql_string;
	ptr = str;

	for (;;) {
scan_more:
		if (sptr >= eptr || *sptr == '\0') {
end_of_string:
			*ptr = '\0';

			ut_a(ptr <= str + sql_length);

			DBUG_PRINT("dict_strip_comments", ("%s", str));
			DBUG_RETURN(str);
		}

		if (*sptr == quote) {
			/* Closing quote character: do not look for
			starting quote or comments. */

			/* If the quote character is escaped by a
			backslash, ignore it. */
			if (escape) {
				escape = false;
			} else {
				quote = 0;
			}
		} else if (quote) {
			/* Within quotes: do not look for
			starting quotes or comments. */
			if (escape) {
				escape = false;
			} else if (*sptr == '\\') {
				escape = true;
			}
		} else if (*sptr == '"' || *sptr == '`' || *sptr == '\'') {
			/* Starting quote: remember the quote character. */
			quote = *sptr;
		} else if (*sptr == '#'
			   || (sptr[0] == '-' && sptr[1] == '-'
			       && sptr[2] == ' ')) {
			for (;;) {
				if (++sptr >= eptr) {
					goto end_of_string;
				}

				/* In Unix a newline is 0x0A while in Windows
				it is 0x0D followed by 0x0A */

				switch (*sptr) {
				case (char) 0X0A:
				case (char) 0x0D:
				case '\0':
					goto scan_more;
				}
			}
		} else if (!quote && *sptr == '/' && *(sptr + 1) == '*') {
			sptr += 2;
			for (;;) {
				if (sptr >= eptr) {
					goto end_of_string;
				}

				switch (*sptr) {
				case '\0':
					goto scan_more;
				case '*':
					if (sptr[1] == '/') {
						sptr += 2;
						goto scan_more;
					}
				}

				sptr++;
			}
		}

		*ptr = *sptr;

		ptr++;
		sptr++;
	}
}

/*********************************************************************//**
Finds the highest [number] for foreign key constraints of the table. Looks
only at the >= 4.0.18-format id's, which are of the form
databasename/tablename_ibfk_[number].
@return	highest number, 0 if table has no new format foreign key constraints */
UNIV_INTERN
ulint
dict_table_get_highest_foreign_id(
/*==============================*/
	dict_table_t*	table)	/*!< in: table in the dictionary memory cache */
{
	dict_foreign_t*	foreign;
	char*		endp;
	ulint		biggest_id	= 0;
	ulint		id;
	ulint		len;

	ut_a(table);

	len = ut_strlen(table->name);

	for (dict_foreign_set::iterator it = table->foreign_set.begin();
	     it != table->foreign_set.end();
	     ++it) {
		char    fkid[MAX_TABLE_NAME_LEN+20];
		foreign = *it;

		strcpy(fkid, foreign->id);
		/* Convert foreign key identifier on dictionary memory
		cache to filename charset. */
		innobase_convert_to_filename_charset(
				strchr(fkid, '/') + 1,
				strchr(foreign->id, '/') + 1,
				MAX_TABLE_NAME_LEN);

		if (ut_strlen(fkid) > ((sizeof dict_ibfk) - 1) + len
		    && 0 == ut_memcmp(fkid, table->name, len)
		    && 0 == ut_memcmp(fkid + len,
				      dict_ibfk, (sizeof dict_ibfk) - 1)
		    && fkid[len + ((sizeof dict_ibfk) - 1)] != '0') {
			/* It is of the >= 4.0.18 format */

			id = strtoul(fkid + len
				     + ((sizeof dict_ibfk) - 1),
				     &endp, 10);
			if (*endp == '\0') {
				ut_a(id != biggest_id);

				if (id > biggest_id) {
					biggest_id = id;
				}
			}
		}
	}

	return(biggest_id);
}

/*********************************************************************//**
Reports a simple foreign key create clause syntax error. */
static
void
dict_foreign_report_syntax_err(
/*===========================*/
	const char*     fmt,		/*!< in: syntax err msg */
	const char*	oper,		/*!< in: operation */
	const char*	name,		/*!< in: table name */
	const char*	start_of_latest_foreign,
					/*!< in: start of the foreign key clause
					in the SQL string */
	const char*	ptr)		/*!< in: place of the syntax error */
{
	ut_ad(!srv_read_only_mode);

	FILE*	ef = dict_foreign_err_file;

	mutex_enter(&dict_foreign_err_mutex);
	dict_foreign_error_report_low(ef, name);
	fprintf(ef, fmt, oper, name, start_of_latest_foreign, ptr);
	mutex_exit(&dict_foreign_err_mutex);
}

/*********************************************************************//**
Push warning message to SQL-layer based on foreign key constraint
index match error. */
static
void
dict_foreign_push_index_error(
/*==========================*/
	trx_t*		trx,		/*!< in: trx */
	const char*	operation,	/*!< in: operation create or alter
					*/
	const char*	create_name,	/*!< in: table name in create or
					alter table */
	const char*	latest_foreign,	/*!< in: start of latest foreign key
					constraint name */
	const char**	columns,	/*!< in: foreign key columns */
	ulint		index_error,	/*!< in: error code */
	ulint		err_col,	/*!< in: column where error happened
					*/
	dict_index_t*	err_index,	/*!< in: index where error happened
					*/
	dict_table_t*	table,		/*!< in: table */
	FILE*		ef)		/*!< in: output stream */
{
	switch (index_error) {
	case DB_FOREIGN_KEY_INDEX_NOT_FOUND: {
		fprintf(ef,
			"%s table '%s' with foreign key constraint"
			" failed. There is no index in the referenced"
			" table where the referenced columns appear"
			" as the first columns near '%s'.\n",
			operation, create_name, latest_foreign);
		ib_push_warning(trx, DB_CANNOT_ADD_CONSTRAINT,
			"%s table '%s' with foreign key constraint"
			" failed. There is no index in the referenced"
			" table where the referenced columns appear"
			" as the first columns near '%s'.",
			operation, create_name, latest_foreign);
		break;
	}
	case DB_FOREIGN_KEY_IS_PREFIX_INDEX: {
		fprintf(ef,
			"%s table '%s' with foreign key constraint"
			" failed. There is only prefix index in the referenced"
			" table where the referenced columns appear"
			" as the first columns near '%s'.\n",
			operation, create_name, latest_foreign);
		ib_push_warning(trx, DB_CANNOT_ADD_CONSTRAINT,
			"%s table '%s' with foreign key constraint"
			" failed. There is only prefix index in the referenced"
			" table where the referenced columns appear"
			" as the first columns near '%s'.",
			operation, create_name, latest_foreign);
		break;
	}
	case DB_FOREIGN_KEY_COL_NOT_NULL: {
		fprintf(ef,
			"%s table %s with foreign key constraint"
			" failed. You have defined a SET NULL condition but "
			"column '%s' on index is defined as NOT NULL near '%s'.\n",
			operation, create_name, columns[err_col], latest_foreign);
		ib_push_warning(trx, DB_CANNOT_ADD_CONSTRAINT,
			"%s table %s with foreign key constraint"
			" failed. You have defined a SET NULL condition but "
			"column '%s' on index is defined as NOT NULL near '%s'.",
			operation, create_name, columns[err_col], latest_foreign);
		break;
	}
	case DB_FOREIGN_KEY_COLS_NOT_EQUAL: {
		dict_field_t*	field;
		const char*	col_name;
		field = dict_index_get_nth_field(err_index, err_col);

		col_name = dict_table_get_col_name(
			table, dict_col_get_no(field->col));
		fprintf(ef,
			"%s table %s with foreign key constraint"
			" failed. Field type or character set for column '%s' "
			"does not mach referenced column '%s' near '%s'.\n",
			operation, create_name, columns[err_col], col_name, latest_foreign);
		ib_push_warning(trx, DB_CANNOT_ADD_CONSTRAINT,
			"%s table %s with foreign key constraint"
			" failed. Field type or character set for column '%s' "
			"does not mach referenced column '%s' near '%s'.",
			operation, create_name, columns[err_col], col_name, latest_foreign);
		break;
	}
	default:
		ut_error;
	}
}

/*********************************************************************//**
Scans a table create SQL string and adds to the data dictionary the foreign
key constraints declared in the string. This function should be called after
the indexes for a table have been created. Each foreign key constraint must
be accompanied with indexes in both participating tables. The indexes are
allowed to contain more fields than mentioned in the constraint.
@return	error code or DB_SUCCESS */
static
dberr_t
dict_create_foreign_constraints_low(
/*================================*/
	trx_t*		trx,	/*!< in: transaction */
	mem_heap_t*	heap,	/*!< in: memory heap */
	struct charset_info_st*	cs,/*!< in: the character set of sql_string */
	const char*	sql_string,
				/*!< in: CREATE TABLE or ALTER TABLE statement
				where foreign keys are declared like:
				FOREIGN KEY (a, b) REFERENCES table2(c, d),
				table2 can be written also with the database
				name before it: test.table2; the default
				database is the database of parameter name */
	const char*	name,	/*!< in: table full name in the normalized form
				database_name/table_name */
	ibool		reject_fks)
				/*!< in: if TRUE, fail with error code
				DB_CANNOT_ADD_CONSTRAINT if any foreign
				keys are found. */
{
	dict_table_t*	table			= NULL;
	dict_table_t*	referenced_table	= NULL;
	dict_table_t*	table_to_alter		= NULL;
	dict_table_t*	table_to_create		= NULL;
	ulint		highest_id_so_far	= 0;
	ulint		number			= 1;
	dict_index_t*	index			= NULL;
	dict_foreign_t*	foreign			= NULL;
	const char*	ptr			= sql_string;
	const char*	start_of_latest_foreign	= sql_string;
	const char*	start_of_latest_set     = NULL;
	FILE*		ef			= dict_foreign_err_file;
	ulint		index_error		= DB_SUCCESS;
	dict_index_t*	err_index		= NULL;
	ulint		err_col;
	const char*	constraint_name;
	ibool		success;
	dberr_t		error;
	const char*	ptr1;
	const char*	ptr2;
	ulint		i;
	ulint		j;
	ibool		is_on_delete;
	ulint		n_on_deletes;
	ulint		n_on_updates;
	const dict_col_t*columns[500];
	const char*	column_names[500];
	const char*	ref_column_names[500];
	const char*	referenced_table_name;
	dict_foreign_set	local_fk_set;
	dict_foreign_set_free	local_fk_set_free(local_fk_set);
	const char*	create_table_name;
	const char*	orig;
	char	create_name[MAX_TABLE_NAME_LEN + 1];
	char	operation[8];

	ut_ad(!srv_read_only_mode);
	ut_ad(mutex_own(&(dict_sys->mutex)));

	table = dict_table_get_low(name);
	/* First check if we are actually doing an ALTER TABLE, and in that
	case look for the table being altered */
	orig = ptr;
	ptr = dict_accept(cs, ptr, "ALTER", &success);

	strcpy((char *)operation, success ? "Alter " : "Create ");

	if (!success) {
		orig = ptr;
		ptr = dict_scan_to(ptr, "CREATE");
		ptr = dict_scan_to(ptr, "TABLE");
		ptr = dict_accept(cs, ptr, "TABLE", &success);

		if (success) {
			ptr = dict_scan_table_name(cs, ptr, &table_to_create, name,
					&success, heap, &create_table_name);
		}

		if (success) {
			char *bufend;
			bufend = innobase_convert_name((char *)create_name, MAX_TABLE_NAME_LEN,
					create_table_name, strlen(create_table_name),
					trx->mysql_thd, TRUE);
			create_name[bufend-create_name]='\0';
			ptr = orig;
		} else {
			char *bufend;
			ptr = orig;
			bufend = innobase_convert_name((char *)create_name, MAX_TABLE_NAME_LEN,
					name, strlen(name), trx->mysql_thd, TRUE);
			create_name[bufend-create_name]='\0';
		}

		goto loop;
	}

	if (table == NULL) {
		mutex_enter(&dict_foreign_err_mutex);
		dict_foreign_error_report_low(ef, create_name);
		dict_foreign_error_report_low(ef, create_name);
		fprintf(ef, "%s table %s with foreign key constraint"
			" failed. Table %s not found from data dictionary."
			" Error close to %s.\n",
			operation, create_name, create_name, start_of_latest_foreign);
		mutex_exit(&dict_foreign_err_mutex);
		ib_push_warning(trx, DB_ERROR,
			"%s table %s with foreign key constraint"
			" failed. Table %s not found from data dictionary."
			" Error close to %s.",
			operation, create_name, create_name, start_of_latest_foreign);

		return(DB_ERROR);
	}

	/* If not alter table jump to loop */
	if (!success) {

		goto loop;
	}

	orig = ptr;
	ptr = dict_accept(cs, ptr, "TABLE", &success);

	if (!success) {

		goto loop;
	}

	/* We are doing an ALTER TABLE: scan the table name we are altering */

	orig = ptr;
	ptr = dict_scan_table_name(cs, ptr, &table_to_alter, name,
				   &success, heap, &referenced_table_name);

	if (table_to_alter) {
		char *bufend;
		bufend = innobase_convert_name((char *)create_name, MAX_TABLE_NAME_LEN,
				table_to_alter->name, strlen(table_to_alter->name),
				trx->mysql_thd, TRUE);
		create_name[bufend-create_name]='\0';
	} else {
		char *bufend;
		bufend = innobase_convert_name((char *)create_name, MAX_TABLE_NAME_LEN,
				referenced_table_name, strlen(referenced_table_name),
				trx->mysql_thd, TRUE);
		create_name[bufend-create_name]='\0';

	}

	if (!success) {
		mutex_enter(&dict_foreign_err_mutex);
		dict_foreign_error_report_low(ef, create_name);
		fprintf(ef,
			"%s table %s with foreign key constraint"
			" failed. Table %s not found from data dictionary."
			" Error close to %s.\n",
			operation, create_name, create_name, orig);
		mutex_exit(&dict_foreign_err_mutex);

		ib_push_warning(trx, DB_ERROR,
			"%s table %s with foreign key constraint"
			" failed. Table %s not found from data dictionary."
			" Error close to %s.",
			operation, create_name, create_name, orig);

		return(DB_ERROR);
	}

	/* Starting from 4.0.18 and 4.1.2, we generate foreign key id's in the
	format databasename/tablename_ibfk_[number], where [number] is local
	to the table; look for the highest [number] for table_to_alter, so
	that we can assign to new constraints higher numbers. */

	/* If we are altering a temporary table, the table name after ALTER
	TABLE does not correspond to the internal table name, and
	table_to_alter is NULL. TODO: should we fix this somehow? */

	if (table_to_alter == NULL) {
		highest_id_so_far = 0;
	} else {
		highest_id_so_far = dict_table_get_highest_foreign_id(
			table_to_alter);
	}

	number = highest_id_so_far + 1;
	/* Scan for foreign key declarations in a loop */
loop:
	/* Scan either to "CONSTRAINT" or "FOREIGN", whichever is closer */

	ptr1 = dict_scan_to(ptr, "CONSTRAINT");
	ptr2 = dict_scan_to(ptr, "FOREIGN");

	constraint_name = NULL;

	if (ptr1 < ptr2) {
		/* The user may have specified a constraint name. Pick it so
		that we can store 'databasename/constraintname' as the id of
		of the constraint to system tables. */
		ptr = ptr1;

		orig = ptr;
		ptr = dict_accept(cs, ptr, "CONSTRAINT", &success);

		ut_a(success);

		if (!my_isspace(cs, *ptr) && *ptr != '"' && *ptr != '`') {
			goto loop;
		}

		while (my_isspace(cs, *ptr)) {
			ptr++;
		}

		/* read constraint name unless got "CONSTRAINT FOREIGN" */
		if (ptr != ptr2) {
			ptr = dict_scan_id(cs, ptr, heap,
					   &constraint_name, FALSE, FALSE);
		}
	} else {
		ptr = ptr2;
	}

	if (*ptr == '\0') {
		/* The proper way to reject foreign keys for temporary
		tables would be to split the lexing and syntactical
		analysis of foreign key clauses from the actual adding
		of them, so that ha_innodb.cc could first parse the SQL
		command, determine if there are any foreign keys, and
		if so, immediately reject the command if the table is a
		temporary one. For now, this kludge will work. */
		if (reject_fks && !local_fk_set.empty()) {
			mutex_enter(&dict_foreign_err_mutex);
			dict_foreign_error_report_low(ef, create_name);
			fprintf(ef, "%s table %s with foreign key constraint"
				" failed. Temporary tables can't have foreign key constraints."
				" Error close to %s.\n",
				operation, create_name, start_of_latest_foreign);
			mutex_exit(&dict_foreign_err_mutex);

			ib_push_warning(trx, DB_CANNOT_ADD_CONSTRAINT,
				"%s table %s with foreign key constraint"
				" failed. Temporary tables can't have foreign key constraints."
				" Error close to %s.",
				operation, create_name, start_of_latest_foreign);

			return(DB_CANNOT_ADD_CONSTRAINT);
		}

		/**********************************************************/
		/* The following call adds the foreign key constraints
		to the data dictionary system tables on disk */

		error = dict_create_add_foreigns_to_dictionary(
			local_fk_set, table, trx);

		if (error == DB_SUCCESS) {

			table->foreign_set.insert(local_fk_set.begin(),
						  local_fk_set.end());
			std::for_each(local_fk_set.begin(),
				      local_fk_set.end(),
				      dict_foreign_add_to_referenced_table());
			local_fk_set.clear();
		}
		return(error);
	}

	start_of_latest_foreign = ptr;

	orig = ptr;
	ptr = dict_accept(cs, ptr, "FOREIGN", &success);

	if (!success) {
		goto loop;
	}

	if (!my_isspace(cs, *ptr)) {
		goto loop;
	}

	orig = ptr;
	ptr = dict_accept(cs, ptr, "KEY", &success);

	if (!success) {
		goto loop;
	}

	if (my_isspace(cs, *ptr)) {
                ptr1 = dict_accept(cs, ptr, "IF", &success);

                if (success) {
                        if (!my_isspace(cs, *ptr1)) {
                                goto loop;
                        }
                        ptr1 = dict_accept(cs, ptr1, "NOT", &success);
                        if (!success) {
                                goto loop;
                        }
                        ptr1 = dict_accept(cs, ptr1, "EXISTS", &success);
                        if (!success) {
                                goto loop;
                        }
                        ptr = ptr1;
                }
	}

	orig = ptr;
	ptr = dict_accept(cs, ptr, "(", &success);

	if (!success) {
                if (constraint_name) {
		  /* MySQL allows also an index id before the '('; we
		  skip it */
		  ptr = dict_skip_word(cs, ptr, &success);
		  if (!success) {
			  dict_foreign_report_syntax_err(
				"%s table %s with foreign key constraint"
				" failed. Parse error in '%s'"
				" near '%s'.\n",
				operation, create_name, start_of_latest_foreign, orig);

			  ib_push_warning(trx, DB_CANNOT_ADD_CONSTRAINT,
				"%s table %s with foreign key constraint"
				" failed. Parse error in '%s'"
				" near '%s'.",
				operation, create_name, start_of_latest_foreign, orig);
			  return(DB_CANNOT_ADD_CONSTRAINT);
                  }
		}
                else {
		  while (my_isspace(cs, *ptr)) {
			  ptr++;
		  }

		  ptr = dict_scan_id(cs, ptr, heap,
				     &constraint_name, FALSE, FALSE);
		}

		ptr = dict_accept(cs, ptr, "(", &success);

		if (!success) {
			/* We do not flag a syntax error here because in an
			ALTER TABLE we may also have DROP FOREIGN KEY abc */

			goto loop;
		}
	}

	i = 0;

	/* Scan the columns in the first list */
col_loop1:
	ut_a(i < (sizeof column_names) / sizeof *column_names);
	orig = ptr;
	ptr = dict_scan_col(cs, ptr, &success, table, columns + i,
			    heap, column_names + i);
	if (!success) {
		mutex_enter(&dict_foreign_err_mutex);
		dict_foreign_error_report_low(ef, create_name);
		fprintf(ef,
			"%s table %s with foreign key constraint"
			" failed. Parse error in '%s'"
			" near '%s'.\n",
			operation, create_name, start_of_latest_foreign, orig);

		mutex_exit(&dict_foreign_err_mutex);

		ib_push_warning(trx, DB_CANNOT_ADD_CONSTRAINT,
			"%s table %s with foreign key constraint"
			" failed. Parse error in '%s'"
			" near '%s'.",
			operation, create_name, start_of_latest_foreign, orig);

		return(DB_CANNOT_ADD_CONSTRAINT);
	}

	i++;

	ptr = dict_accept(cs, ptr, ",", &success);

	if (success) {
		goto col_loop1;
	}

	orig = ptr;
	ptr = dict_accept(cs, ptr, ")", &success);

	if (!success) {
		dict_foreign_report_syntax_err(
			"%s table %s with foreign key constraint"
			" failed. Parse error in '%s'"
			" near '%s'.\n",
			operation, create_name, start_of_latest_foreign, orig);

		ib_push_warning(trx, DB_CANNOT_ADD_CONSTRAINT,
			"%s table %s with foreign key constraint"
			" failed. Parse error in '%s'"
			" near '%s'.",
			operation, create_name, start_of_latest_foreign, orig);

		return(DB_CANNOT_ADD_CONSTRAINT);
	}

	/* Try to find an index which contains the columns
	as the first fields and in the right order. There is
	no need to check column type match (on types_idx), since
	the referenced table can be NULL if foreign_key_checks is
	set to 0 */

	index = dict_foreign_find_index(
		table, NULL, column_names, i,
		NULL, TRUE, FALSE, &index_error, &err_col, &err_index);

	if (!index) {
		mutex_enter(&dict_foreign_err_mutex);
		dict_foreign_error_report_low(ef, create_name);
		fputs("There is no index in table ", ef);
		ut_print_name(ef, NULL, TRUE, create_name);
		fprintf(ef, " where the columns appear\n"
			"as the first columns. Constraint:\n%s\n"
			"See " REFMAN "innodb-foreign-key-constraints.html\n"
			"for correct foreign key definition.\n",
			start_of_latest_foreign);
		dict_foreign_push_index_error(trx, operation, create_name, start_of_latest_foreign,
			column_names, index_error, err_col, err_index, table, ef);

		mutex_exit(&dict_foreign_err_mutex);
		return(DB_CANNOT_ADD_CONSTRAINT);
	}

	orig = ptr;
	ptr = dict_accept(cs, ptr, "REFERENCES", &success);

	if (!success || !my_isspace(cs, *ptr)) {
		dict_foreign_report_syntax_err(
			"%s table %s with foreign key constraint"
			" failed. Parse error in '%s'"
			" near '%s'.\n",
			operation, create_name, start_of_latest_foreign, orig);

		ib_push_warning(trx, DB_CANNOT_ADD_CONSTRAINT,
			"%s table %s with foreign key constraint"
			" failed. Parse error in '%s'"
			" near '%s'.",
			operation, create_name, start_of_latest_foreign, orig);
		return(DB_CANNOT_ADD_CONSTRAINT);
	}

	/* Let us create a constraint struct */

	foreign = dict_mem_foreign_create();

	if (constraint_name) {
		ulint	db_len;

		/* Catenate 'databasename/' to the constraint name specified
		by the user: we conceive the constraint as belonging to the
		same MySQL 'database' as the table itself. We store the name
		to foreign->id. */

		db_len = dict_get_db_name_len(table->name);

		foreign->id = static_cast<char*>(mem_heap_alloc(
			foreign->heap, db_len + strlen(constraint_name) + 2));

		ut_memcpy(foreign->id, table->name, db_len);
		foreign->id[db_len] = '/';
		strcpy(foreign->id + db_len + 1, constraint_name);
	}

	if (foreign->id == NULL) {
		error = dict_create_add_foreign_id(&number,
						   table->name, foreign);
		if (error != DB_SUCCESS) {
			dict_foreign_free(foreign);
			return(error);
		}
	}

	std::pair<dict_foreign_set::iterator, bool>	ret
		= local_fk_set.insert(foreign);

	if (!ret.second) {
		/* A duplicate foreign key name has been found */
		dict_foreign_free(foreign);
		return(DB_CANNOT_ADD_CONSTRAINT);
	}

	foreign->foreign_table = table;
	foreign->foreign_table_name = mem_heap_strdup(
		foreign->heap, table->name);
	dict_mem_foreign_table_name_lookup_set(foreign, TRUE);

	foreign->foreign_index = index;
	foreign->n_fields = (unsigned int) i;

	foreign->foreign_col_names = static_cast<const char**>(
		mem_heap_alloc(foreign->heap, i * sizeof(void*)));

	for (i = 0; i < foreign->n_fields; i++) {
		foreign->foreign_col_names[i] = mem_heap_strdup(
			foreign->heap,
			dict_table_get_col_name(table,
						dict_col_get_no(columns[i])));
	}

	ptr = dict_scan_table_name(cs, ptr, &referenced_table, name,
				   &success, heap, &referenced_table_name);

	/* Note that referenced_table can be NULL if the user has suppressed
	checking of foreign key constraints! */

	if (!success || (!referenced_table && trx->check_foreigns)) {
		char	buf[MAX_TABLE_NAME_LEN + 1] = "";
		char*	bufend;

		bufend = innobase_convert_name(buf, MAX_TABLE_NAME_LEN,
				referenced_table_name, strlen(referenced_table_name),
				trx->mysql_thd, TRUE);
		buf[bufend - buf] = '\0';

		ib_push_warning(trx, DB_CANNOT_ADD_CONSTRAINT,
			"%s table %s with foreign key constraint failed. Referenced table %s not found in the data dictionary "
			"near '%s'.",
			operation, create_name, buf, start_of_latest_foreign);
		mutex_enter(&dict_foreign_err_mutex);
		dict_foreign_error_report_low(ef, create_name);
		fprintf(ef,
			"%s table %s with foreign key constraint failed. Referenced table %s not found in the data dictionary "
			"near '%s'.\n",
			operation, create_name, buf, start_of_latest_foreign);

		mutex_exit(&dict_foreign_err_mutex);

		return(DB_CANNOT_ADD_CONSTRAINT);
	}

	orig = ptr;
	ptr = dict_accept(cs, ptr, "(", &success);

	if (!success) {
		dict_foreign_report_syntax_err(
			"%s table %s with foreign key constraint"
			" failed. Parse error in '%s'"
			" near '%s'.\n",
			operation, create_name, start_of_latest_foreign, orig);

		ib_push_warning(trx, DB_CANNOT_ADD_CONSTRAINT,
			"%s table %s with foreign key constraint"
			" failed. Parse error in '%s'"
			" near '%s'.",
			operation, create_name, start_of_latest_foreign, orig);

		return(DB_CANNOT_ADD_CONSTRAINT);
	}

	/* Scan the columns in the second list */
	i = 0;

col_loop2:
	orig = ptr;
	ptr = dict_scan_col(cs, ptr, &success, referenced_table, columns + i,
			    heap, ref_column_names + i);
	i++;

	if (!success) {

		mutex_enter(&dict_foreign_err_mutex);
		dict_foreign_error_report_low(ef, create_name);
		fprintf(ef,
			"%s table %s with foreign key constraint"
			" failed. Parse error in '%s'"
			" near '%s'.\n",
			operation, create_name, start_of_latest_foreign, orig);
		mutex_exit(&dict_foreign_err_mutex);
		ib_push_warning(trx, DB_CANNOT_ADD_CONSTRAINT,
			"%s table %s with foreign key constraint"
			" failed. Parse error in '%s'"
			" near '%s'.",
			operation, create_name, start_of_latest_foreign, orig);

		return(DB_CANNOT_ADD_CONSTRAINT);
	}

	orig = ptr;
	ptr = dict_accept(cs, ptr, ",", &success);

	if (success) {
		goto col_loop2;
	}

	orig = ptr;
	ptr = dict_accept(cs, ptr, ")", &success);

	if (!success || foreign->n_fields != i) {

		dict_foreign_report_syntax_err(
			"%s table %s with foreign key constraint"
			" failed. Parse error in '%s' near '%s'.  Referencing column count does not match referenced column count.\n",
			operation, create_name, start_of_latest_foreign, orig);

		ib_push_warning(trx, DB_CANNOT_ADD_CONSTRAINT,
			"%s table %s with foreign key constraint"
			" failed. Parse error in '%s' near '%s'.  Referencing column count %d does not match referenced column count %d.\n",
			operation, create_name, start_of_latest_foreign, orig, i, foreign->n_fields);

		return(DB_CANNOT_ADD_CONSTRAINT);
	}

	n_on_deletes = 0;
	n_on_updates = 0;

scan_on_conditions:
	/* Loop here as long as we can find ON ... conditions */

	start_of_latest_set = ptr;
	ptr = dict_accept(cs, ptr, "ON", &success);

	if (!success) {

		goto try_find_index;
	}

	orig = ptr;
	ptr = dict_accept(cs, ptr, "DELETE", &success);

	if (!success) {
		orig = ptr;
		ptr = dict_accept(cs, ptr, "UPDATE", &success);

		if (!success) {

			dict_foreign_report_syntax_err(
				"%s table %s with foreign key constraint"
				" failed. Parse error in '%s'"
				" near '%s'.\n",
				operation, create_name, start_of_latest_foreign, start_of_latest_set);

			ib_push_warning(trx, DB_CANNOT_ADD_CONSTRAINT,
				"%s table %s with foreign key constraint"
				" failed. Parse error in '%s'"
				" near '%s'.",
				operation, create_name, start_of_latest_foreign, start_of_latest_set);

			return(DB_CANNOT_ADD_CONSTRAINT);
		}

		is_on_delete = FALSE;
		n_on_updates++;
	} else {
		is_on_delete = TRUE;
		n_on_deletes++;
	}

	orig = ptr;
	ptr = dict_accept(cs, ptr, "RESTRICT", &success);

	if (success) {
		goto scan_on_conditions;
	}

	orig = ptr;
	ptr = dict_accept(cs, ptr, "CASCADE", &success);

	if (success) {
		if (is_on_delete) {
			foreign->type |= DICT_FOREIGN_ON_DELETE_CASCADE;
		} else {
			foreign->type |= DICT_FOREIGN_ON_UPDATE_CASCADE;
		}

		goto scan_on_conditions;
	}

	orig = ptr;
	ptr = dict_accept(cs, ptr, "NO", &success);

	if (success) {
		orig = ptr;
		ptr = dict_accept(cs, ptr, "ACTION", &success);

		if (!success) {
			dict_foreign_report_syntax_err(
				"%s table %s with foreign key constraint"
				" failed. Parse error in '%s'"
				" near '%s'.\n",
				operation, create_name, start_of_latest_foreign, start_of_latest_set);

			ib_push_warning(trx, DB_CANNOT_ADD_CONSTRAINT,
				"%s table %s with foreign key constraint"
				" failed. Parse error in '%s'"
				" near '%s'.",
				operation, create_name, start_of_latest_foreign, start_of_latest_set);

			return(DB_CANNOT_ADD_CONSTRAINT);
		}

		if (is_on_delete) {
			foreign->type |= DICT_FOREIGN_ON_DELETE_NO_ACTION;
		} else {
			foreign->type |= DICT_FOREIGN_ON_UPDATE_NO_ACTION;
		}

		goto scan_on_conditions;
	}

	orig = ptr;
	ptr = dict_accept(cs, ptr, "SET", &success);

	if (!success) {
		dict_foreign_report_syntax_err(
			"%s table %s with foreign key constraint"
			" failed. Parse error in '%s'"
			" near '%s'.\n",
			operation, create_name, start_of_latest_foreign, start_of_latest_set);

		ib_push_warning(trx, DB_CANNOT_ADD_CONSTRAINT,
			"%s table %s with foreign key constraint"
			" failed. Parse error in '%s'"
			" near '%s'.",
			operation, create_name, start_of_latest_foreign, start_of_latest_set);
		return(DB_CANNOT_ADD_CONSTRAINT);
	}

	orig = ptr;
	ptr = dict_accept(cs, ptr, "NULL", &success);

	if (!success) {
		dict_foreign_report_syntax_err(
			"%s table %s with foreign key constraint"
			" failed. Parse error in '%s'"
			" near '%s'.\n",
			operation, create_name, start_of_latest_foreign, start_of_latest_set);

		ib_push_warning(trx, DB_CANNOT_ADD_CONSTRAINT,
			"%s table %s with foreign key constraint"
			" failed. Parse error in '%s'"
			" near '%s'.",
			operation, create_name, start_of_latest_foreign, start_of_latest_set);

		return(DB_CANNOT_ADD_CONSTRAINT);
	}

	for (j = 0; j < foreign->n_fields; j++) {
		if ((dict_index_get_nth_col(foreign->foreign_index, j)->prtype)
		    & DATA_NOT_NULL) {
			const dict_col_t*	col
				= dict_index_get_nth_col(foreign->foreign_index, j);
			const char* col_name = dict_table_get_col_name(foreign->foreign_index->table,
				dict_col_get_no(col)); 

			/* It is not sensible to define SET NULL
			if the column is not allowed to be NULL! */

			mutex_enter(&dict_foreign_err_mutex);
			dict_foreign_error_report_low(ef, create_name);
			fprintf(ef,
				"%s table %s with foreign key constraint"
				" failed. You have defined a SET NULL condition but column '%s' is defined as NOT NULL"
				" in '%s' near '%s'.\n",
				operation, create_name, col_name, start_of_latest_foreign, start_of_latest_set);
			mutex_exit(&dict_foreign_err_mutex);

			ib_push_warning(trx, DB_CANNOT_ADD_CONSTRAINT,
				"%s table %s with foreign key constraint"
				" failed. You have defined a SET NULL condition but column '%s' is defined as NOT NULL"
				" in '%s' near '%s'.",
				operation, create_name, col_name, start_of_latest_foreign, start_of_latest_set);

			return(DB_CANNOT_ADD_CONSTRAINT);
		}
	}

	if (is_on_delete) {
		foreign->type |= DICT_FOREIGN_ON_DELETE_SET_NULL;
	} else {
		foreign->type |= DICT_FOREIGN_ON_UPDATE_SET_NULL;
	}

	goto scan_on_conditions;

try_find_index:
	if (n_on_deletes > 1 || n_on_updates > 1) {
		/* It is an error to define more than 1 action */

		mutex_enter(&dict_foreign_err_mutex);
		dict_foreign_error_report_low(ef, create_name);
		fprintf(ef,
			"%s table %s with foreign key constraint"
			" failed. You have more than one on delete or on update clause"
			" in '%s' near '%s'.\n",
			operation, create_name, start_of_latest_foreign, start_of_latest_set);

		ib_push_warning(trx, DB_CANNOT_ADD_CONSTRAINT,
			"%s table %s with foreign key constraint"
			" failed. You have more than one on delete or on update clause"
			" in '%s' near '%s'.",
			operation, create_name, start_of_latest_foreign, start_of_latest_set);

		dict_foreign_free(foreign);
		mutex_exit(&dict_foreign_err_mutex);

		return(DB_CANNOT_ADD_CONSTRAINT);
	}

	/* Try to find an index which contains the columns as the first fields
	and in the right order, and the types are the same as in
	foreign->foreign_index */

	if (referenced_table) {
		index = dict_foreign_find_index(referenced_table, NULL,
						ref_column_names, i,
						foreign->foreign_index,
			TRUE, FALSE, &index_error, &err_col, &err_index);
		if (!index) {
			mutex_enter(&dict_foreign_err_mutex);
			dict_foreign_error_report_low(ef, create_name);
			fprintf(ef, "%s:\n"
				"Cannot find an index in the"
				" referenced table where the\n"
				"referenced columns appear as the"
				" first columns, or column types\n"
				"in the table and the referenced table"
				" do not match for constraint.\n"
				"Note that the internal storage type of"
				" ENUM and SET changed in\n"
				"tables created with >= InnoDB-4.1.12,"
				" and such columns in old tables\n"
				"cannot be referenced by such columns"
				" in new tables.\n"
				"See " REFMAN
				"innodb-foreign-key-constraints.html\n"
				"for correct foreign key definition.\n",
				start_of_latest_foreign);

			dict_foreign_push_index_error(trx, operation, create_name, start_of_latest_foreign,
				column_names, index_error, err_col, err_index, referenced_table, ef);

			mutex_exit(&dict_foreign_err_mutex);

			return(DB_CANNOT_ADD_CONSTRAINT);
		}
	} else {
		ut_a(trx->check_foreigns == FALSE);
		index = NULL;
	}

	foreign->referenced_index = index;
	foreign->referenced_table = referenced_table;

	foreign->referenced_table_name = mem_heap_strdup(
		foreign->heap, referenced_table_name);
	dict_mem_referenced_table_name_lookup_set(foreign, TRUE);

	foreign->referenced_col_names = static_cast<const char**>(
		mem_heap_alloc(foreign->heap, i * sizeof(void*)));

	for (i = 0; i < foreign->n_fields; i++) {
		foreign->referenced_col_names[i]
			= mem_heap_strdup(foreign->heap, ref_column_names[i]);
	}

	goto loop;
}

/**************************************************************************
Determines whether a string starts with the specified keyword.
@return	TRUE if str starts with keyword */
UNIV_INTERN
ibool
dict_str_starts_with_keyword(
/*=========================*/
	THD*		thd,		/*!< in: MySQL thread handle */
	const char*	str,		/*!< in: string to scan for keyword */
	const char*	keyword)	/*!< in: keyword to look for */
{
	struct charset_info_st*	cs = innobase_get_charset(thd);
	ibool			success;

	dict_accept(cs, str, keyword, &success);
	return(success);
}

/*********************************************************************//**
Scans a table create SQL string and adds to the data dictionary the foreign
key constraints declared in the string. This function should be called after
the indexes for a table have been created. Each foreign key constraint must
be accompanied with indexes in both participating tables. The indexes are
allowed to contain more fields than mentioned in the constraint.
@return	error code or DB_SUCCESS */
UNIV_INTERN
dberr_t
dict_create_foreign_constraints(
/*============================*/
	trx_t*		trx,		/*!< in: transaction */
	const char*	sql_string,	/*!< in: table create statement where
					foreign keys are declared like:
					FOREIGN KEY (a, b) REFERENCES
					table2(c, d), table2 can be written
					also with the database
					name before it: test.table2; the
					default database id the database of
					parameter name */
	size_t		sql_length,	/*!< in: length of sql_string */
	const char*	name,		/*!< in: table full name in the
					normalized form
					database_name/table_name */
	ibool		reject_fks)	/*!< in: if TRUE, fail with error
					code DB_CANNOT_ADD_CONSTRAINT if
					any foreign keys are found. */
{
	char*		str;
	dberr_t		err;
	mem_heap_t*	heap;

	ut_a(trx);
	ut_a(trx->mysql_thd);

	str = dict_strip_comments(sql_string, sql_length);
	heap = mem_heap_create(10000);

	err = dict_create_foreign_constraints_low(
		trx, heap, innobase_get_charset(trx->mysql_thd), str, name,
		reject_fks);

	mem_heap_free(heap);
	mem_free(str);

	return(err);
}

/**********************************************************************//**
Parses the CONSTRAINT id's to be dropped in an ALTER TABLE statement.
@return DB_SUCCESS or DB_CANNOT_DROP_CONSTRAINT if syntax error or the
constraint id does not match */
UNIV_INTERN
dberr_t
dict_foreign_parse_drop_constraints(
/*================================*/
	mem_heap_t*	heap,			/*!< in: heap from which we can
						allocate memory */
	trx_t*		trx,			/*!< in: transaction */
	dict_table_t*	table,			/*!< in: table */
	ulint*		n,			/*!< out: number of constraints
						to drop */
	const char***	constraints_to_drop)	/*!< out: id's of the
						constraints to drop */
{
	ibool			success;
	char*			str;
	size_t			len;
	const char*		ptr;
        const char*             ptr1;
	const char*		id;
	struct charset_info_st*	cs;

	ut_a(trx);
	ut_a(trx->mysql_thd);

	cs = innobase_get_charset(trx->mysql_thd);

	*n = 0;

	*constraints_to_drop = static_cast<const char**>(
		mem_heap_alloc(heap, 1000 * sizeof(char*)));

	ptr = innobase_get_stmt(trx->mysql_thd, &len);

	str = dict_strip_comments(ptr, len);

	ptr = str;

	ut_ad(mutex_own(&(dict_sys->mutex)));
loop:
	ptr = dict_scan_to(ptr, "DROP");

	if (*ptr == '\0') {
		mem_free(str);

		return(DB_SUCCESS);
	}

	ptr = dict_accept(cs, ptr, "DROP", &success);

	if (!my_isspace(cs, *ptr)) {

		goto loop;
	}

	ptr = dict_accept(cs, ptr, "FOREIGN", &success);

	if (!success || !my_isspace(cs, *ptr)) {

		goto loop;
	}

	ptr = dict_accept(cs, ptr, "KEY", &success);

	if (!success) {

		goto syntax_error;
	}

	ptr1 = dict_accept(cs, ptr, "IF", &success);

	if (success && my_isspace(cs, *ptr1)) {
	        ptr1 = dict_accept(cs, ptr1, "EXISTS", &success);
	        if (success) {

                        ptr = ptr1;
	        }
	}

	ptr = dict_scan_id(cs, ptr, heap, &id, FALSE, TRUE);

	if (id == NULL) {

		goto syntax_error;
	}

	ut_a(*n < 1000);
	(*constraints_to_drop)[*n] = id;
	(*n)++;

	if (std::find_if(table->foreign_set.begin(),
			 table->foreign_set.end(),
			 dict_foreign_matches_id(id))
	    == table->foreign_set.end()) {

		if (!srv_read_only_mode) {
			FILE*	ef = dict_foreign_err_file;

			mutex_enter(&dict_foreign_err_mutex);
			rewind(ef);
			ut_print_timestamp(ef);
			fputs(" Error in dropping of a foreign key "
			      "constraint of table ", ef);
			ut_print_name(ef, NULL, TRUE, table->name);
			fputs(",\nin SQL command\n", ef);
			fputs(str, ef);
			fputs("\nCannot find a constraint with the "
			      "given id ", ef);
			ut_print_name(ef, NULL, FALSE, id);
			fputs(".\n", ef);
			mutex_exit(&dict_foreign_err_mutex);
		}

		mem_free(str);

		return(DB_CANNOT_DROP_CONSTRAINT);
	}

	goto loop;

syntax_error:
	if (!srv_read_only_mode) {
		FILE*	ef = dict_foreign_err_file;

		mutex_enter(&dict_foreign_err_mutex);
		rewind(ef);
		ut_print_timestamp(ef);
		fputs(" Syntax error in dropping of a"
		      " foreign key constraint of table ", ef);
		ut_print_name(ef, NULL, TRUE, table->name);
		fprintf(ef, ",\n"
			"close to:\n%s\n in SQL command\n%s\n", ptr, str);
		mutex_exit(&dict_foreign_err_mutex);
	}

	mem_free(str);

	return(DB_CANNOT_DROP_CONSTRAINT);
}

/*==================== END OF FOREIGN KEY PROCESSING ====================*/

/**********************************************************************//**
Returns an index object if it is found in the dictionary cache.
Assumes that dict_sys->mutex is already being held.
@return	index, NULL if not found */
UNIV_INTERN
dict_index_t*
dict_index_get_if_in_cache_low(
/*===========================*/
	index_id_t	index_id)	/*!< in: index id */
{
	ut_ad(mutex_own(&(dict_sys->mutex)));

	return(dict_index_find_on_id_low(index_id));
}

#if defined UNIV_DEBUG || defined UNIV_BUF_DEBUG
/**********************************************************************//**
Returns an index object if it is found in the dictionary cache.
@return	index, NULL if not found */
UNIV_INTERN
dict_index_t*
dict_index_get_if_in_cache(
/*=======================*/
	index_id_t	index_id)	/*!< in: index id */
{
	dict_index_t*	index;

	if (dict_sys == NULL) {
		return(NULL);
	}

	mutex_enter(&(dict_sys->mutex));

	index = dict_index_get_if_in_cache_low(index_id);

	mutex_exit(&(dict_sys->mutex));

	return(index);
}
#endif /* UNIV_DEBUG || UNIV_BUF_DEBUG */

#ifdef UNIV_DEBUG
/**********************************************************************//**
Checks that a tuple has n_fields_cmp value in a sensible range, so that
no comparison can occur with the page number field in a node pointer.
@return	TRUE if ok */
UNIV_INTERN
ibool
dict_index_check_search_tuple(
/*==========================*/
	const dict_index_t*	index,	/*!< in: index tree */
	const dtuple_t*		tuple)	/*!< in: tuple used in a search */
{
	ut_a(index);
	ut_a(dtuple_get_n_fields_cmp(tuple)
	     <= dict_index_get_n_unique_in_tree(index));
	return(TRUE);
}
#endif /* UNIV_DEBUG */

/**********************************************************************//**
Builds a node pointer out of a physical record and a page number.
@return	own: node pointer */
UNIV_INTERN
dtuple_t*
dict_index_build_node_ptr(
/*======================*/
	const dict_index_t*	index,	/*!< in: index */
	const rec_t*		rec,	/*!< in: record for which to build node
					pointer */
	ulint			page_no,/*!< in: page number to put in node
					pointer */
	mem_heap_t*		heap,	/*!< in: memory heap where pointer
					created */
	ulint			level)	/*!< in: level of rec in tree:
					0 means leaf level */
{
	dtuple_t*	tuple;
	dfield_t*	field;
	byte*		buf;
	ulint		n_unique;

	if (dict_index_is_univ(index)) {
		/* In a universal index tree, we take the whole record as
		the node pointer if the record is on the leaf level,
		on non-leaf levels we remove the last field, which
		contains the page number of the child page */

		ut_a(!dict_table_is_comp(index->table));
		n_unique = rec_get_n_fields_old(rec);

		if (level > 0) {
			ut_a(n_unique > 1);
			n_unique--;
		}
	} else {
		n_unique = dict_index_get_n_unique_in_tree(index);
	}

	tuple = dtuple_create(heap, n_unique + 1);

	/* When searching in the tree for the node pointer, we must not do
	comparison on the last field, the page number field, as on upper
	levels in the tree there may be identical node pointers with a
	different page number; therefore, we set the n_fields_cmp to one
	less: */

	dtuple_set_n_fields_cmp(tuple, n_unique);

	dict_index_copy_types(tuple, index, n_unique);

	buf = static_cast<byte*>(mem_heap_alloc(heap, 4));

	mach_write_to_4(buf, page_no);

	field = dtuple_get_nth_field(tuple, n_unique);
	dfield_set_data(field, buf, 4);

	dtype_set(dfield_get_type(field), DATA_SYS_CHILD, DATA_NOT_NULL, 4);

	rec_copy_prefix_to_dtuple(tuple, rec, index, n_unique, heap);
	dtuple_set_info_bits(tuple, dtuple_get_info_bits(tuple)
			     | REC_STATUS_NODE_PTR);

	ut_ad(dtuple_check_typed(tuple));

	return(tuple);
}

/**********************************************************************//**
Copies an initial segment of a physical record, long enough to specify an
index entry uniquely.
@return	pointer to the prefix record */
UNIV_INTERN
rec_t*
dict_index_copy_rec_order_prefix(
/*=============================*/
	const dict_index_t*	index,	/*!< in: index */
	const rec_t*		rec,	/*!< in: record for which to
					copy prefix */
	ulint*			n_fields,/*!< out: number of fields copied */
	byte**			buf,	/*!< in/out: memory buffer for the
					copied prefix, or NULL */
	ulint*			buf_size)/*!< in/out: buffer size */
{
	ulint		n;

	UNIV_PREFETCH_R(rec);

	if (dict_index_is_univ(index)) {
		ut_a(!dict_table_is_comp(index->table));
		n = rec_get_n_fields_old(rec);
	} else {
		n = dict_index_get_n_unique_in_tree(index);
	}

	*n_fields = n;
	return(rec_copy_prefix_to_buf(rec, index, n, buf, buf_size));
}

/**********************************************************************//**
Builds a typed data tuple out of a physical record.
@return	own: data tuple */
UNIV_INTERN
dtuple_t*
dict_index_build_data_tuple(
/*========================*/
	dict_index_t*	index,	/*!< in: index tree */
	rec_t*		rec,	/*!< in: record for which to build data tuple */
	ulint		n_fields,/*!< in: number of data fields */
	mem_heap_t*	heap)	/*!< in: memory heap where tuple created */
{
	dtuple_t*	tuple;

	ut_ad(dict_table_is_comp(index->table)
	      || n_fields <= rec_get_n_fields_old(rec));

	tuple = dtuple_create(heap, n_fields);

	dict_index_copy_types(tuple, index, n_fields);

	rec_copy_prefix_to_dtuple(tuple, rec, index, n_fields, heap);

	ut_ad(dtuple_check_typed(tuple));

	return(tuple);
}

/*********************************************************************//**
Calculates the minimum record length in an index. */
UNIV_INTERN
ulint
dict_index_calc_min_rec_len(
/*========================*/
	const dict_index_t*	index)	/*!< in: index */
{
	ulint	sum	= 0;
	ulint	i;
	ulint	comp	= dict_table_is_comp(index->table);

	if (comp) {
		ulint nullable = 0;
		sum = REC_N_NEW_EXTRA_BYTES;
		for (i = 0; i < dict_index_get_n_fields(index); i++) {
			const dict_col_t*	col
				= dict_index_get_nth_col(index, i);
			ulint	size = dict_col_get_fixed_size(col, comp);
			sum += size;
			if (!size) {
				size = col->len;
				sum += size < 128 ? 1 : 2;
			}
			if (!(col->prtype & DATA_NOT_NULL)) {
				nullable++;
			}
		}

		/* round the NULL flags up to full bytes */
		sum += UT_BITS_IN_BYTES(nullable);

		return(sum);
	}

	for (i = 0; i < dict_index_get_n_fields(index); i++) {
		sum += dict_col_get_fixed_size(
			dict_index_get_nth_col(index, i), comp);
	}

	if (sum > 127) {
		sum += 2 * dict_index_get_n_fields(index);
	} else {
		sum += dict_index_get_n_fields(index);
	}

	sum += REC_N_OLD_EXTRA_BYTES;

	return(sum);
}

/**********************************************************************//**
Prints info of a foreign key constraint. */
static
void
dict_foreign_print_low(
/*===================*/
	dict_foreign_t*	foreign)	/*!< in: foreign key constraint */
{
	ulint	i;

	ut_ad(mutex_own(&(dict_sys->mutex)));

	fprintf(stderr, "  FOREIGN KEY CONSTRAINT %s: %s (",
		foreign->id, foreign->foreign_table_name);

	for (i = 0; i < foreign->n_fields; i++) {
		fprintf(stderr, " %s", foreign->foreign_col_names[i]);
	}

	fprintf(stderr, " )\n"
		"             REFERENCES %s (",
		foreign->referenced_table_name);

	for (i = 0; i < foreign->n_fields; i++) {
		fprintf(stderr, " %s", foreign->referenced_col_names[i]);
	}

	fputs(" )\n", stderr);
}

/**********************************************************************//**
Prints a table data. */
UNIV_INTERN
void
dict_table_print(
/*=============*/
	dict_table_t*	table)	/*!< in: table */
{
	dict_index_t*	index;
	ulint		i;

	ut_ad(mutex_own(&(dict_sys->mutex)));

	dict_table_stats_lock(table, RW_X_LATCH);

	if (!table->stat_initialized) {
		dict_stats_update_transient(table);
	}

	fprintf(stderr,
		"--------------------------------------\n"
		"TABLE: name %s, id %llu, flags %lx, columns %lu,"
		" indexes %lu, appr.rows " UINT64PF "\n"
		"  COLUMNS: ",
		table->name,
		(ullint) table->id,
		(ulong) table->flags,
		(ulong) table->n_cols,
		(ulong) UT_LIST_GET_LEN(table->indexes),
		table->stat_n_rows);

	for (i = 0; i < (ulint) table->n_cols; i++) {
		dict_col_print_low(table, dict_table_get_nth_col(table, i));
		fputs("; ", stderr);
	}

	putc('\n', stderr);

	index = UT_LIST_GET_FIRST(table->indexes);

	while (index != NULL) {
		dict_index_print_low(index);
		index = UT_LIST_GET_NEXT(indexes, index);
	}

	dict_table_stats_unlock(table, RW_X_LATCH);

	std::for_each(table->foreign_set.begin(),
		      table->foreign_set.end(),
		      dict_foreign_print_low);

	std::for_each(table->referenced_set.begin(),
		      table->referenced_set.end(),
		      dict_foreign_print_low);
}

/**********************************************************************//**
Prints a column data. */
static
void
dict_col_print_low(
/*===============*/
	const dict_table_t*	table,	/*!< in: table */
	const dict_col_t*	col)	/*!< in: column */
{
	dtype_t	type;

	ut_ad(mutex_own(&(dict_sys->mutex)));

	dict_col_copy_type(col, &type);
	fprintf(stderr, "%s: ", dict_table_get_col_name(table,
							dict_col_get_no(col)));

	dtype_print(&type);
}

/**********************************************************************//**
Prints an index data. */
static
void
dict_index_print_low(
/*=================*/
	dict_index_t*	index)	/*!< in: index */
{
	ib_int64_t	n_vals;
	ulint		i;

	ut_a(index->table->stat_initialized);

	ut_ad(mutex_own(&(dict_sys->mutex)));

	if (index->n_user_defined_cols > 0) {
		n_vals = index->stat_n_diff_key_vals[
			index->n_user_defined_cols - 1];
	} else {
		n_vals = index->stat_n_diff_key_vals[0];
	}

	fprintf(stderr,
		"  INDEX: name %s, id %llu, fields %lu/%lu,"
		" uniq %lu, type %lu\n"
		"   root page %lu, appr.key vals %lu,"
		" leaf pages %lu, size pages %lu\n"
		"   FIELDS: ",
		index->name,
		(ullint) index->id,
		(ulong) index->n_user_defined_cols,
		(ulong) index->n_fields,
		(ulong) index->n_uniq,
		(ulong) index->type,
		(ulong) index->page,
		(ulong) n_vals,
		(ulong) index->stat_n_leaf_pages,
		(ulong) index->stat_index_size);

	for (i = 0; i < index->n_fields; i++) {
		dict_field_print_low(dict_index_get_nth_field(index, i));
	}

	putc('\n', stderr);

#ifdef UNIV_BTR_PRINT
	btr_print_size(index);

	btr_print_index(index, 7);
#endif /* UNIV_BTR_PRINT */
}

/**********************************************************************//**
Prints a field data. */
static
void
dict_field_print_low(
/*=================*/
	const dict_field_t*	field)	/*!< in: field */
{
	ut_ad(mutex_own(&(dict_sys->mutex)));

	fprintf(stderr, " %s", field->name);

	if (field->prefix_len != 0) {
		fprintf(stderr, "(%lu)", (ulong) field->prefix_len);
	}
}

/**********************************************************************//**
Outputs info on a foreign key of a table in a format suitable for
CREATE TABLE. */
UNIV_INTERN
std::string
dict_print_info_on_foreign_key_in_create_format(
/*============================================*/
	trx_t*		trx,		/*!< in: transaction */
	dict_foreign_t*	foreign,	/*!< in: foreign key constraint */
	ibool		add_newline)	/*!< in: whether to add a newline */
{
	const char*	stripped_id;
	ulint	i;
	std::string	str;

	if (strchr(foreign->id, '/')) {
		/* Strip the preceding database name from the constraint id */
		stripped_id = foreign->id + 1
			+ dict_get_db_name_len(foreign->id);
	} else {
		stripped_id = foreign->id;
	}

	str.append(",");

	if (add_newline) {
		/* SHOW CREATE TABLE wants constraints each printed nicely
		on its own line, while error messages want no newlines
		inserted. */
		str.append("\n ");
	}

	str.append(" CONSTRAINT ");

	str.append(ut_get_name(trx, FALSE, stripped_id));
	str.append(" FOREIGN KEY (");

	for (i = 0;;) {
		str.append(ut_get_name(trx, FALSE, foreign->foreign_col_names[i]));
		if (++i < foreign->n_fields) {
			str.append(", ");
		} else {
			break;
		}
	}

	str.append(") REFERENCES ");

	if (dict_tables_have_same_db(foreign->foreign_table_name_lookup,
				     foreign->referenced_table_name_lookup)) {
		/* Do not print the database name of the referenced table */
		str.append(ut_get_name(trx, TRUE,
			      dict_remove_db_name(
				      foreign->referenced_table_name)));
	} else {
		str.append(ut_get_name(trx, TRUE,
				foreign->referenced_table_name));
	}

	str.append(" (");

	for (i = 0;;) {
		str.append(ut_get_name(trx, FALSE,
				foreign->referenced_col_names[i]));

		if (++i < foreign->n_fields) {
			str.append(", ");
		} else {
			break;
		}
	}

	str.append(")");

	if (foreign->type & DICT_FOREIGN_ON_DELETE_CASCADE) {
		str.append(" ON DELETE CASCADE");
	}

	if (foreign->type & DICT_FOREIGN_ON_DELETE_SET_NULL) {
		str.append(" ON DELETE SET NULL");
	}

	if (foreign->type & DICT_FOREIGN_ON_DELETE_NO_ACTION) {
		str.append(" ON DELETE NO ACTION");
	}

	if (foreign->type & DICT_FOREIGN_ON_UPDATE_CASCADE) {
		str.append(" ON UPDATE CASCADE");
	}

	if (foreign->type & DICT_FOREIGN_ON_UPDATE_SET_NULL) {
		str.append(" ON UPDATE SET NULL");
	}

	if (foreign->type & DICT_FOREIGN_ON_UPDATE_NO_ACTION) {
		str.append(" ON UPDATE NO ACTION");
	}

	return str;
}

/**********************************************************************//**
Outputs info on foreign keys of a table. */
UNIV_INTERN
std::string
dict_print_info_on_foreign_keys(
/*============================*/
	ibool		create_table_format, /*!< in: if TRUE then print in
				a format suitable to be inserted into
				a CREATE TABLE, otherwise in the format
				of SHOW TABLE STATUS */
	trx_t*		trx,	/*!< in: transaction */
	dict_table_t*	table)	/*!< in: table */
{
	dict_foreign_t*	foreign;
	std::string 	str;

	mutex_enter(&(dict_sys->mutex));

	for (dict_foreign_set::iterator it = table->foreign_set.begin();
	     it != table->foreign_set.end();
	     ++it) {

		foreign = *it;

		if (create_table_format) {
			str.append(
				dict_print_info_on_foreign_key_in_create_format(
					trx, foreign, TRUE));
		} else {
			ulint	i;
			str.append("; (");

			for (i = 0; i < foreign->n_fields; i++) {
				if (i) {
					str.append(" ");
				}

				str.append(ut_get_name(trx, FALSE,
						foreign->foreign_col_names[i]));
			}

			str.append(") REFER ");
			str.append(ut_get_name(trx, TRUE,
					foreign->referenced_table_name));
			str.append(")");

			for (i = 0; i < foreign->n_fields; i++) {
				if (i) {
					str.append(" ");
				}
				str.append(ut_get_name(
						trx, FALSE,
						foreign->referenced_col_names[i]));
			}

			str.append(")");

			if (foreign->type == DICT_FOREIGN_ON_DELETE_CASCADE) {
				str.append(" ON DELETE CASCADE");
			}

			if (foreign->type == DICT_FOREIGN_ON_DELETE_SET_NULL) {
				str.append(" ON DELETE SET NULL");
			}

			if (foreign->type & DICT_FOREIGN_ON_DELETE_NO_ACTION) {
				str.append(" ON DELETE NO ACTION");
			}

			if (foreign->type & DICT_FOREIGN_ON_UPDATE_CASCADE) {
				str.append(" ON UPDATE CASCADE");
			}

			if (foreign->type & DICT_FOREIGN_ON_UPDATE_SET_NULL) {
				str.append(" ON UPDATE SET NULL");
			}

			if (foreign->type & DICT_FOREIGN_ON_UPDATE_NO_ACTION) {
				str.append(" ON UPDATE NO ACTION");
			}
		}
	}

	mutex_exit(&(dict_sys->mutex));

	return str;
}

/********************************************************************//**
Displays the names of the index and the table. */
UNIV_INTERN
void
dict_index_name_print(
/*==================*/
	FILE*			file,	/*!< in: output stream */
	const trx_t*		trx,	/*!< in: transaction */
	const dict_index_t*	index)	/*!< in: index to print */
{
	fputs("index ", file);
	ut_print_name(file, trx, FALSE, index->name);
	fputs(" of table ", file);
	ut_print_name(file, trx, TRUE, index->table_name);
}

/**********************************************************************//**
Find a table in dict_sys->table_LRU list with specified space id
@return table if found, NULL if not */
static
dict_table_t*
dict_find_table_by_space(
/*=====================*/
	ulint	space_id)		/*!< in: space ID */
{
	dict_table_t*   table;
	ulint		num_item;
	ulint		count = 0;

	ut_ad(space_id > 0);

	if (dict_sys == NULL) {
		/* This could happen when it's in redo processing. */
		return(NULL);
	}

	table = UT_LIST_GET_FIRST(dict_sys->table_LRU);
	num_item =  UT_LIST_GET_LEN(dict_sys->table_LRU);

	/* This function intentionally does not acquire mutex as it is used
	by error handling code in deep call stack as last means to avoid
	killing the server, so it worth to risk some consequencies for
	the action. */
	while (table && count < num_item) {
		if (table->space == space_id) {
			return(table);
		}

		table = UT_LIST_GET_NEXT(table_LRU, table);
		count++;
	}

	return(NULL);
}

/**********************************************************************//**
Flags a table with specified space_id corrupted in the data dictionary
cache
@return TRUE if successful */
UNIV_INTERN
ibool
dict_set_corrupted_by_space(
/*========================*/
	ulint	space_id)		/*!< in: space ID */
{
	dict_table_t*   table;

	table = dict_find_table_by_space(space_id);

	if (!table) {
		return(FALSE);
	}

	/* mark the table->corrupted bit only, since the caller
	could be too deep in the stack for SYS_INDEXES update */
	table->corrupted = TRUE;

	return(TRUE);
}

/**********************************************************************//**
Flags an index corrupted both in the data dictionary cache
and in the SYS_INDEXES */
UNIV_INTERN
void
dict_set_corrupted(
/*===============*/
	dict_index_t*	index,	/*!< in/out: index */
	trx_t*		trx,	/*!< in/out: transaction */
	const char*	ctx)	/*!< in: context */
{
	mem_heap_t*	heap;
	mtr_t		mtr;
	dict_index_t*	sys_index;
	dtuple_t*	tuple;
	dfield_t*	dfield;
	byte*		buf;
	char*		table_name;
	const char*	status;
	btr_cur_t	cursor;
	bool		locked	= RW_X_LATCH == trx->dict_operation_lock_mode;

	if (!locked) {
		row_mysql_lock_data_dictionary(trx);
	}

	ut_ad(mutex_own(&dict_sys->mutex));
	ut_ad(!dict_table_is_comp(dict_sys->sys_tables));
	ut_ad(!dict_table_is_comp(dict_sys->sys_indexes));

#ifdef UNIV_SYNC_DEBUG
        ut_ad(sync_thread_levels_empty_except_dict());
#endif

	/* Mark the table as corrupted only if the clustered index
	is corrupted */
	if (dict_index_is_clust(index)) {
		index->table->corrupted = TRUE;
	}

	if (index->type & DICT_CORRUPT) {
		/* The index was already flagged corrupted. */
		ut_ad(!dict_index_is_clust(index) || index->table->corrupted);
		goto func_exit;
	}

	heap = mem_heap_create(sizeof(dtuple_t) + 2 * (sizeof(dfield_t)
			       + sizeof(que_fork_t) + sizeof(upd_node_t)
			       + sizeof(upd_t) + 12));
	mtr_start(&mtr);
	index->type |= DICT_CORRUPT;

	sys_index = UT_LIST_GET_FIRST(dict_sys->sys_indexes->indexes);

	/* Find the index row in SYS_INDEXES */
	tuple = dtuple_create(heap, 2);

	dfield = dtuple_get_nth_field(tuple, 0);
	buf = static_cast<byte*>(mem_heap_alloc(heap, 8));
	mach_write_to_8(buf, index->table->id);
	dfield_set_data(dfield, buf, 8);

	dfield = dtuple_get_nth_field(tuple, 1);
	buf = static_cast<byte*>(mem_heap_alloc(heap, 8));
	mach_write_to_8(buf, index->id);
	dfield_set_data(dfield, buf, 8);

	dict_index_copy_types(tuple, sys_index, 2);

	btr_cur_search_to_nth_level(sys_index, 0, tuple, PAGE_CUR_LE,
				    BTR_MODIFY_LEAF,
				    &cursor, 0, __FILE__, __LINE__, &mtr);

	if (cursor.low_match == dtuple_get_n_fields(tuple)) {
		/* UPDATE SYS_INDEXES SET TYPE=index->type
		WHERE TABLE_ID=index->table->id AND INDEX_ID=index->id */
		ulint	len;
		byte*	field	= rec_get_nth_field_old(
			btr_cur_get_rec(&cursor),
			DICT_FLD__SYS_INDEXES__TYPE, &len);
		if (len != 4) {
			goto fail;
		}
		mlog_write_ulint(field, index->type, MLOG_4BYTES, &mtr);
		status = "Flagged";
	} else {
fail:
		status = "Unable to flag";
	}

	mtr_commit(&mtr);
	mem_heap_empty(heap);
	table_name = static_cast<char*>(mem_heap_alloc(heap, FN_REFLEN + 1));
	*innobase_convert_name(
		table_name, FN_REFLEN,
		index->table_name, strlen(index->table_name),
		NULL, TRUE) = 0;

	ib_logf(IB_LOG_LEVEL_ERROR, "%s corruption of %s in table %s in %s",
		status, index->name, table_name, ctx);

	mem_heap_free(heap);

func_exit:
	if (!locked) {
		row_mysql_unlock_data_dictionary(trx);
	}
}

/**********************************************************************//**
Flags an index corrupted in the data dictionary cache only. This
is used mostly to mark a corrupted index when index's own dictionary
is corrupted, and we force to load such index for repair purpose */
UNIV_INTERN
void
dict_set_corrupted_index_cache_only(
/*================================*/
	dict_index_t*	index,		/*!< in/out: index */
	dict_table_t*	table)		/*!< in/out: table */
{
	ut_ad(index != NULL);
	ut_ad(mutex_own(&dict_sys->mutex));
	ut_ad(!dict_table_is_comp(dict_sys->sys_tables));
	ut_ad(!dict_table_is_comp(dict_sys->sys_indexes));

	/* Mark the table as corrupted only if the clustered index
	is corrupted */
	if (dict_index_is_clust(index)) {
		dict_table_t*	corrupt_table;

		corrupt_table = (table != NULL) ? table : index->table;
		ut_ad((index->table != NULL) || (table != NULL)
		      || index->table  == table);

		if (corrupt_table) {
			corrupt_table->corrupted = TRUE;
		}
	}

	index->type |= DICT_CORRUPT;
}

/*************************************************************************
set is_corrupt flag by space_id*/

void
dict_table_set_corrupt_by_space(
/*============================*/
	ulint	space_id,
	ibool	need_mutex)
{
	dict_table_t*	table;
	ibool		found = FALSE;

	ut_a(space_id != 0 && space_id < SRV_LOG_SPACE_FIRST_ID);

	if (need_mutex)
		mutex_enter(&(dict_sys->mutex));

	table = UT_LIST_GET_FIRST(dict_sys->table_LRU);

	while (table) {
		if (table->space == space_id) {
			table->is_corrupt = TRUE;
			found = TRUE;
		}

		table = UT_LIST_GET_NEXT(table_LRU, table);
	}

	if (need_mutex)
		mutex_exit(&(dict_sys->mutex));

	if (!found) {
		fprintf(stderr, "InnoDB: space to be marked as "
			"crashed was not found for id " ULINTPF ".\n",
			space_id);
	}
}
#endif /* !UNIV_HOTBACKUP */

/**********************************************************************//**
Inits dict_ind_redundant and dict_ind_compact. */
UNIV_INTERN
void
dict_ind_init(void)
/*===============*/
{
	dict_table_t*		table;

	/* create dummy table and index for REDUNDANT infimum and supremum */
	table = dict_mem_table_create("SYS_DUMMY1", DICT_HDR_SPACE, 1, 0, 0);
	dict_mem_table_add_col(table, NULL, NULL, DATA_CHAR,
			       DATA_ENGLISH | DATA_NOT_NULL, 8);

	dict_ind_redundant = dict_mem_index_create("SYS_DUMMY1", "SYS_DUMMY1",
						   DICT_HDR_SPACE, 0, 1);
	dict_index_add_col(dict_ind_redundant, table,
			   dict_table_get_nth_col(table, 0), 0);
	dict_ind_redundant->table = table;

	/* create dummy table and index for COMPACT infimum and supremum */
	table = dict_mem_table_create("SYS_DUMMY2",
				      DICT_HDR_SPACE, 1,
				      DICT_TF_COMPACT, 0);
	dict_mem_table_add_col(table, NULL, NULL, DATA_CHAR,
			       DATA_ENGLISH | DATA_NOT_NULL, 8);
	dict_ind_compact = dict_mem_index_create("SYS_DUMMY2", "SYS_DUMMY2",
						 DICT_HDR_SPACE, 0, 1);
	dict_index_add_col(dict_ind_compact, table,
			   dict_table_get_nth_col(table, 0), 0);
	dict_ind_compact->table = table;

	/* avoid ut_ad(index->cached) in dict_index_get_n_unique_in_tree */
	dict_ind_redundant->cached = dict_ind_compact->cached = TRUE;
}

#ifndef UNIV_HOTBACKUP
/**********************************************************************//**
Frees dict_ind_redundant and dict_ind_compact. */
static
void
dict_ind_free(void)
/*===============*/
{
	dict_table_t*	table;

	table = dict_ind_compact->table;
	dict_mem_index_free(dict_ind_compact);
	dict_ind_compact = NULL;
	dict_mem_table_free(table);

	table = dict_ind_redundant->table;
	dict_mem_index_free(dict_ind_redundant);
	dict_ind_redundant = NULL;
	dict_mem_table_free(table);
}

/**********************************************************************//**
Get index by name
@return	index, NULL if does not exist */
UNIV_INTERN
dict_index_t*
dict_table_get_index_on_name(
/*=========================*/
	dict_table_t*	table,	/*!< in: table */
	const char*	name)	/*!< in: name of the index to find */
{
	dict_index_t*	index;

	index = dict_table_get_first_index(table);

	while (index != NULL) {
		if (innobase_strcasecmp(index->name, name) == 0) {

			return(index);
		}

		index = dict_table_get_next_index(index);
	}

	return(NULL);
}

/**********************************************************************//**
Replace the index passed in with another equivalent index in the
foreign key lists of the table.
@return whether all replacements were found */
UNIV_INTERN
bool
dict_foreign_replace_index(
/*=======================*/
	dict_table_t*		table,  /*!< in/out: table */
	const char**		col_names,
					/*!< in: column names, or NULL
					to use table->col_names */
	const dict_index_t*	index)	/*!< in: index to be replaced */
{
	bool		found	= true;
	dict_foreign_t*	foreign;

	ut_ad(index->to_be_dropped);
	ut_ad(index->table == table);

	for (dict_foreign_set::iterator it = table->foreign_set.begin();
	     it != table->foreign_set.end();
	     ++it) {

		foreign = *it;
		if (foreign->foreign_index == index) {
			ut_ad(foreign->foreign_table == index->table);

			dict_index_t* new_index = dict_foreign_find_index(
				foreign->foreign_table, col_names,
				foreign->foreign_col_names,
				foreign->n_fields, index,
				/*check_charsets=*/TRUE, /*check_null=*/FALSE,
				NULL, NULL, NULL);
			if (new_index) {
				ut_ad(new_index->table == index->table);
				ut_ad(!new_index->to_be_dropped);
			} else {
				found = false;
			}

			foreign->foreign_index = new_index;
		}
	}

	for (dict_foreign_set::iterator it = table->referenced_set.begin();
	     it != table->referenced_set.end();
	     ++it) {

		foreign = *it;
		if (foreign->referenced_index == index) {
			ut_ad(foreign->referenced_table == index->table);

			dict_index_t* new_index = dict_foreign_find_index(
				foreign->referenced_table, NULL,
				foreign->referenced_col_names,
				foreign->n_fields, index,
				/*check_charsets=*/TRUE, /*check_null=*/FALSE,
				NULL, NULL, NULL);
			/* There must exist an alternative index,
			since this must have been checked earlier. */
			if (new_index) {
				ut_ad(new_index->table == index->table);
				ut_ad(!new_index->to_be_dropped);
			} else {
				found = false;
			}

			foreign->referenced_index = new_index;
		}
	}

	return(found);
}

/**********************************************************************//**
In case there is more than one index with the same name return the index
with the min(id).
@return	index, NULL if does not exist */
UNIV_INTERN
dict_index_t*
dict_table_get_index_on_name_and_min_id(
/*=====================================*/
	dict_table_t*	table,	/*!< in: table */
	const char*	name)	/*!< in: name of the index to find */
{
	dict_index_t*	index;
	dict_index_t*	min_index; /* Index with matching name and min(id) */

	min_index = NULL;
	index = dict_table_get_first_index(table);

	while (index != NULL) {
		if (ut_strcmp(index->name, name) == 0) {
			if (!min_index || index->id < min_index->id) {

				min_index = index;
			}
		}

		index = dict_table_get_next_index(index);
	}

	return(min_index);

}

#ifdef UNIV_DEBUG
/**********************************************************************//**
Check for duplicate index entries in a table [using the index name] */
UNIV_INTERN
void
dict_table_check_for_dup_indexes(
/*=============================*/
	const dict_table_t*	table,	/*!< in: Check for dup indexes
					in this table */
	enum check_name		check)	/*!< in: whether and when to allow
					temporary index names */
{
	/* Check for duplicates, ignoring indexes that are marked
	as to be dropped */

	const dict_index_t*	index1;
	const dict_index_t*	index2;

	ut_ad(mutex_own(&dict_sys->mutex));

	/* The primary index _must_ exist */
	ut_a(UT_LIST_GET_LEN(table->indexes) > 0);

	index1 = UT_LIST_GET_FIRST(table->indexes);

	do {
		if (*index1->name == TEMP_INDEX_PREFIX) {
			ut_a(!dict_index_is_clust(index1));

			switch (check) {
			case CHECK_ALL_COMPLETE:
				ut_error;
			case CHECK_ABORTED_OK:
				switch (dict_index_get_online_status(index1)) {
				case ONLINE_INDEX_COMPLETE:
				case ONLINE_INDEX_CREATION:
					ut_error;
					break;
				case ONLINE_INDEX_ABORTED:
				case ONLINE_INDEX_ABORTED_DROPPED:
					break;
				}
				/* fall through */
			case CHECK_PARTIAL_OK:
				break;
			}
		}

		for (index2 = UT_LIST_GET_NEXT(indexes, index1);
		     index2 != NULL;
		     index2 = UT_LIST_GET_NEXT(indexes, index2)) {
			ut_ad(ut_strcmp(index1->name, index2->name));
		}

		index1 = UT_LIST_GET_NEXT(indexes, index1);
	} while (index1);
}
#endif /* UNIV_DEBUG */

/** Auxiliary macro used inside dict_table_schema_check(). */
#define CREATE_TYPES_NAMES() \
	dtype_sql_name((unsigned) req_schema->columns[i].mtype, \
		       (unsigned) req_schema->columns[i].prtype_mask, \
		       (unsigned) req_schema->columns[i].len, \
		       req_type, sizeof(req_type)); \
	dtype_sql_name(table->cols[j].mtype, \
		       table->cols[j].prtype, \
		       table->cols[j].len, \
		       actual_type, sizeof(actual_type))

/*********************************************************************//**
Checks whether a table exists and whether it has the given structure.
The table must have the same number of columns with the same names and
types. The order of the columns does not matter.
The caller must own the dictionary mutex.
dict_table_schema_check() @{
@return DB_SUCCESS if the table exists and contains the necessary columns */
UNIV_INTERN
dberr_t
dict_table_schema_check(
/*====================*/
	dict_table_schema_t*	req_schema,	/*!< in/out: required table
						schema */
	char*			errstr,		/*!< out: human readable error
						message if != DB_SUCCESS is
						returned */
	size_t			errstr_sz)	/*!< in: errstr size */
{
	char		buf[MAX_FULL_NAME_LEN];
	char		req_type[64];
	char		actual_type[64];
	dict_table_t*	table;
	ulint		i;

	ut_ad(mutex_own(&dict_sys->mutex));

	table = dict_table_get_low(req_schema->table_name);

	if (table == NULL) {
		bool should_print=true;
		/* no such table */

		if (innobase_strcasecmp(req_schema->table_name, "mysql/innodb_table_stats") == 0) {
			if (innodb_table_stats_not_found_reported == false) {
				innodb_table_stats_not_found = true;
				innodb_table_stats_not_found_reported = true;
			} else {
				should_print = false;
			}
		} else if (innobase_strcasecmp(req_schema->table_name, "mysql/innodb_index_stats") == 0 ) {
			if (innodb_index_stats_not_found_reported == false) {
				innodb_index_stats_not_found = true;
				innodb_index_stats_not_found_reported = true;
			} else {
				should_print = false;
			}
		}

		if (should_print) {
			ut_snprintf(errstr, errstr_sz,
				"Table %s not found.",
				ut_format_name(req_schema->table_name,
					TRUE, buf, sizeof(buf)));
			return(DB_TABLE_NOT_FOUND);
		} else {
			return(DB_STATS_DO_NOT_EXIST);
		}
	}

	if (table->ibd_file_missing) {
		/* missing tablespace */

		ut_snprintf(errstr, errstr_sz,
			    "Tablespace for table %s is missing.",
			    ut_format_name(req_schema->table_name,
					   TRUE, buf, sizeof(buf)));

		return(DB_TABLE_NOT_FOUND);
	}

	if ((ulint) table->n_def - DATA_N_SYS_COLS != req_schema->n_cols) {
		/* the table has a different number of columns than
		required */

		ut_snprintf(errstr, errstr_sz,
			    "%s has %d columns but should have %lu.",
			    ut_format_name(req_schema->table_name,
					   TRUE, buf, sizeof(buf)),
			    table->n_def - DATA_N_SYS_COLS,
			    req_schema->n_cols);

		return(DB_ERROR);
	}

	/* For each column from req_schema->columns[] search
	whether it is present in table->cols[].
	The following algorithm is O(n_cols^2), but is optimized to
	be O(n_cols) if the columns are in the same order in both arrays. */

	for (i = 0; i < req_schema->n_cols; i++) {
		ulint	j;

		/* check if i'th column is the same in both arrays */
		if (innobase_strcasecmp(req_schema->columns[i].name,
			       dict_table_get_col_name(table, i)) == 0) {

			/* we found the column in table->cols[] quickly */
			j = i;
		} else {

			/* columns in both arrays are not in the same order,
			do a full scan of the second array */
			for (j = 0; j < table->n_def; j++) {
				const char*	name;

				name = dict_table_get_col_name(table, j);

				if (innobase_strcasecmp(name,
					req_schema->columns[i].name) == 0) {

					/* found the column on j'th
					position */
					break;
				}
			}

			if (j == table->n_def) {

				ut_snprintf(errstr, errstr_sz,
					    "required column %s "
					    "not found in table %s.",
					    req_schema->columns[i].name,
					    ut_format_name(
						    req_schema->table_name,
						    TRUE, buf, sizeof(buf)));

				return(DB_ERROR);
			}
		}

		/* we found a column with the same name on j'th position,
		compare column types and flags */

		/* check length for exact match */
		if (req_schema->columns[i].len != table->cols[j].len) {

			CREATE_TYPES_NAMES();

			ut_snprintf(errstr, errstr_sz,
				    "Column %s in table %s is %s "
				    "but should be %s (length mismatch).",
				    req_schema->columns[i].name,
				    ut_format_name(req_schema->table_name,
						   TRUE, buf, sizeof(buf)),
				    actual_type, req_type);

			return(DB_ERROR);
		}

		/* check mtype for exact match */
		if (req_schema->columns[i].mtype != table->cols[j].mtype) {

			CREATE_TYPES_NAMES();

			ut_snprintf(errstr, errstr_sz,
				    "Column %s in table %s is %s "
				    "but should be %s (type mismatch).",
				    req_schema->columns[i].name,
				    ut_format_name(req_schema->table_name,
						   TRUE, buf, sizeof(buf)),
				    actual_type, req_type);

			return(DB_ERROR);
		}

		/* check whether required prtype mask is set */
		if (req_schema->columns[i].prtype_mask != 0
		    && (table->cols[j].prtype
			& req_schema->columns[i].prtype_mask)
		       != req_schema->columns[i].prtype_mask) {

			CREATE_TYPES_NAMES();

			ut_snprintf(errstr, errstr_sz,
				    "Column %s in table %s is %s "
				    "but should be %s (flags mismatch).",
				    req_schema->columns[i].name,
				    ut_format_name(req_schema->table_name,
						   TRUE, buf, sizeof(buf)),
				    actual_type, req_type);

			return(DB_ERROR);
		}
	}

	if (req_schema->n_foreign != table->foreign_set.size()) {
		ut_snprintf(
			errstr, errstr_sz,
			"Table %s has " ULINTPF " foreign key(s) pointing"
			" to other tables, but it must have %lu.",
			ut_format_name(req_schema->table_name,
				       TRUE, buf, sizeof(buf)),
			static_cast<ulint>(table->foreign_set.size()),
			req_schema->n_foreign);
		return(DB_ERROR);
	}

	if (req_schema->n_referenced != table->referenced_set.size()) {
		ut_snprintf(
			errstr, errstr_sz,
			"There are " ULINTPF " foreign key(s) pointing to %s, "
			"but there must be %lu.",
			static_cast<ulint>(table->referenced_set.size()),
			ut_format_name(req_schema->table_name,
				       TRUE, buf, sizeof(buf)),
			req_schema->n_referenced);
		return(DB_ERROR);
	}

	return(DB_SUCCESS);
}
/* @} */

/*********************************************************************//**
Converts a database and table name from filesystem encoding
(e.g. d@i1b/a@q1b@1Kc, same format as used in dict_table_t::name) in two
strings in UTF8 encoding (e.g. dцb and aюbØc). The output buffers must be
at least MAX_DB_UTF8_LEN and MAX_TABLE_UTF8_LEN bytes. */
UNIV_INTERN
void
dict_fs2utf8(
/*=========*/
	const char*	db_and_table,	/*!< in: database and table names,
					e.g. d@i1b/a@q1b@1Kc */
	char*		db_utf8,	/*!< out: database name, e.g. dцb */
	size_t		db_utf8_size,	/*!< in: dbname_utf8 size */
	char*		table_utf8,	/*!< out: table name, e.g. aюbØc */
	size_t		table_utf8_size)/*!< in: table_utf8 size */
{
	char	db[MAX_DATABASE_NAME_LEN + 1];
	ulint	db_len;
	uint	errors;

	db_len = dict_get_db_name_len(db_and_table);

	ut_a(db_len <= sizeof(db));

	memcpy(db, db_and_table, db_len);
	db[db_len] = '\0';

	strconvert(
		&my_charset_filename, db, db_len, system_charset_info,
		db_utf8, static_cast<uint>(db_utf8_size), &errors);

	/* convert each # to @0023 in table name and store the result in buf */
	const char*	table = dict_remove_db_name(db_and_table);
	const char*	table_p;
	char		buf[MAX_TABLE_NAME_LEN * 5 + 1];
	char*		buf_p;
	for (table_p = table, buf_p = buf; table_p[0] != '\0'; table_p++) {
		if (table_p[0] != '#') {
			buf_p[0] = table_p[0];
			buf_p++;
		} else {
			buf_p[0] = '@';
			buf_p[1] = '0';
			buf_p[2] = '0';
			buf_p[3] = '2';
			buf_p[4] = '3';
			buf_p += 5;
		}
		ut_a((size_t) (buf_p - buf) < sizeof(buf));
	}
	buf_p[0] = '\0';

	errors = 0;
	strconvert(
		&my_charset_filename, buf, buf_p - buf, system_charset_info,
		table_utf8, static_cast<uint>(table_utf8_size),
		&errors);

	if (errors != 0) {
		ut_snprintf(table_utf8, table_utf8_size, "%s%s",
			    srv_mysql50_table_name_prefix, table);
	}
}

/**********************************************************************//**
Closes the data dictionary module. */
UNIV_INTERN
void
dict_close(void)
/*============*/
{
	ulint	i;

	/* Free the hash elements. We don't remove them from the table
	because we are going to destroy the table anyway. */
	for (i = 0; i < hash_get_n_cells(dict_sys->table_hash); i++) {
		dict_table_t*	table;

		table = static_cast<dict_table_t*>(
			HASH_GET_FIRST(dict_sys->table_hash, i));

		while (table) {
			dict_table_t*	prev_table = table;

			table = static_cast<dict_table_t*>(
				HASH_GET_NEXT(name_hash, prev_table));
#ifdef UNIV_DEBUG
			ut_a(prev_table->magic_n == DICT_TABLE_MAGIC_N);
#endif
			/* Acquire only because it's a pre-condition. */
			mutex_enter(&dict_sys->mutex);

			dict_table_remove_from_cache(prev_table);

			mutex_exit(&dict_sys->mutex);
		}
	}

	hash_table_free(dict_sys->table_hash);

	/* The elements are the same instance as in dict_sys->table_hash,
	therefore we don't delete the individual elements. */
	hash_table_free(dict_sys->table_id_hash);

	dict_ind_free();

	mutex_free(&dict_sys->mutex);

	rw_lock_free(&dict_operation_lock);
	memset(&dict_operation_lock, 0x0, sizeof(dict_operation_lock));

	if (!srv_read_only_mode) {
		mutex_free(&dict_foreign_err_mutex);
	}

	delete dict_sys->autoinc_map;

	mem_free(dict_sys);
	dict_sys = NULL;
}

#ifdef UNIV_DEBUG
/**********************************************************************//**
Validate the dictionary table LRU list.
@return TRUE if valid  */
static
ibool
dict_lru_validate(void)
/*===================*/
{
	dict_table_t*	table;

	ut_ad(mutex_own(&dict_sys->mutex));

	for (table = UT_LIST_GET_FIRST(dict_sys->table_LRU);
	     table != NULL;
	     table = UT_LIST_GET_NEXT(table_LRU, table)) {

		ut_a(table->can_be_evicted);
	}

	for (table = UT_LIST_GET_FIRST(dict_sys->table_non_LRU);
	     table != NULL;
	     table = UT_LIST_GET_NEXT(table_LRU, table)) {

		ut_a(!table->can_be_evicted);
	}

	return(TRUE);
}

/**********************************************************************//**
Check if a table exists in the dict table LRU list.
@return TRUE if table found in LRU list */
static
ibool
dict_lru_find_table(
/*================*/
	const dict_table_t*	find_table)	/*!< in: table to find */
{
	dict_table_t*		table;

	ut_ad(find_table != NULL);
	ut_ad(mutex_own(&dict_sys->mutex));

	for (table = UT_LIST_GET_FIRST(dict_sys->table_LRU);
	     table != NULL;
	     table = UT_LIST_GET_NEXT(table_LRU, table)) {

		ut_a(table->can_be_evicted);

		if (table == find_table) {
			return(TRUE);
		}
	}

	return(FALSE);
}

/**********************************************************************//**
Check if a table exists in the dict table non-LRU list.
@return TRUE if table found in non-LRU list */
static
ibool
dict_non_lru_find_table(
/*====================*/
	const dict_table_t*	find_table)	/*!< in: table to find */
{
	dict_table_t*		table;

	ut_ad(find_table != NULL);
	ut_ad(mutex_own(&dict_sys->mutex));

	for (table = UT_LIST_GET_FIRST(dict_sys->table_non_LRU);
	     table != NULL;
	     table = UT_LIST_GET_NEXT(table_LRU, table)) {

		ut_a(!table->can_be_evicted);

		if (table == find_table) {
			return(TRUE);
		}
	}

	return(FALSE);
}
#endif /* UNIV_DEBUG */
/*********************************************************************//**
Check an index to see whether its first fields are the columns in the array,
in the same order and is not marked for deletion and is not the same
as types_idx.
@return true if the index qualifies, otherwise false */
UNIV_INTERN
bool
dict_foreign_qualify_index(
/*=======================*/
	const dict_table_t*	table,	/*!< in: table */
	const char**		col_names,
					/*!< in: column names, or NULL
					to use table->col_names */
	const char**		columns,/*!< in: array of column names */
	ulint			n_cols,	/*!< in: number of columns */
	const dict_index_t*	index,	/*!< in: index to check */
	const dict_index_t*	types_idx,
					/*!< in: NULL or an index
					whose types the column types
					must match */
	bool			check_charsets,
					/*!< in: whether to check
					charsets.  only has an effect
					if types_idx != NULL */
	ulint			check_null,
					/*!< in: nonzero if none of
					the columns must be declared
					NOT NULL */
	ulint*		error,	/*!< out: error code */
	ulint*		err_col_no,
				/*!< out: column number where error happened */
	dict_index_t**	err_index)
			        /*!< out: index where error happened */
{
	if (dict_index_get_n_fields(index) < n_cols) {
		return(false);
	}

	for (ulint i = 0; i < n_cols; i++) {
		dict_field_t*	field;
		const char*	col_name;
		ulint		col_no;

		field = dict_index_get_nth_field(index, i);
		col_no = dict_col_get_no(field->col);

		if (field->prefix_len != 0) {
			/* We do not accept column prefix
			indexes here */
			if (error && err_col_no && err_index) {
				*error = DB_FOREIGN_KEY_IS_PREFIX_INDEX;
				*err_col_no = i;
				*err_index = (dict_index_t*)index;
			}
			return(false);
		}

		if (check_null
		    && (field->col->prtype & DATA_NOT_NULL)) {
			if (error && err_col_no && err_index) {
				*error = DB_FOREIGN_KEY_COL_NOT_NULL;
				*err_col_no = i;
				*err_index = (dict_index_t*)index;
			}
			return(false);
		}

		col_name = col_names
			? col_names[col_no]
			: dict_table_get_col_name(table, col_no);

		if (0 != innobase_strcasecmp(columns[i], col_name)) {
			return(false);
		}

		if (types_idx && !cmp_cols_are_equal(
			    dict_index_get_nth_col(index, i),
			    dict_index_get_nth_col(types_idx, i),
			    check_charsets)) {
			if (error && err_col_no && err_index) {
				*error = DB_FOREIGN_KEY_COLS_NOT_EQUAL;
				*err_col_no = i;
				*err_index = (dict_index_t*)index;
			}

			return(false);
		}
	}

	return(true);
}

/*********************************************************************//**
Update the state of compression failure padding heuristics. This is
called whenever a compression operation succeeds or fails.
The caller must be holding info->mutex */
static
void
dict_index_zip_pad_update(
/*======================*/
	zip_pad_info_t*	info,	/*<! in/out: info to be updated */
	ulint	zip_threshold)	/*<! in: zip threshold value */
{
	ulint	total;
	ulint	fail_pct;

	ut_ad(info);

	total = info->success + info->failure;

	ut_ad(total > 0);

	if(zip_threshold == 0) {
		/* User has just disabled the padding. */
		return;
	}

	if (total < ZIP_PAD_ROUND_LEN) {
		/* We are in middle of a round. Do nothing. */
		return;
	}

	/* We are at a 'round' boundary. Reset the values but first
	calculate fail rate for our heuristic. */
	fail_pct = (info->failure * 100) / total;
	info->failure = 0;
	info->success = 0;

	if (fail_pct > zip_threshold) {
		/* Compression failures are more then user defined
		threshold. Increase the pad size to reduce chances of
		compression failures. */
		ut_ad(info->pad % ZIP_PAD_INCR == 0);

		/* Only do increment if it won't increase padding
		beyond max pad size. */
		if (info->pad + ZIP_PAD_INCR
		    < (UNIV_PAGE_SIZE * zip_pad_max) / 100) {
#ifdef HAVE_ATOMIC_BUILTINS
			/* Use atomics even though we have the mutex.
			This is to ensure that we are able to read
			info->pad atomically where atomics are
			supported. */
			os_atomic_increment_ulint(&info->pad, ZIP_PAD_INCR);
#else /* HAVE_ATOMIC_BUILTINS */
			info->pad += ZIP_PAD_INCR;
#endif /* HAVE_ATOMIC_BUILTINS */

			MONITOR_INC(MONITOR_PAD_INCREMENTS);
		}

		info->n_rounds = 0;

	} else {
		/* Failure rate was OK. Another successful round
		completed. */
		++info->n_rounds;

		/* If enough successful rounds are completed with
		compression failure rate in control, decrease the
		padding. */
		if (info->n_rounds >= ZIP_PAD_SUCCESSFUL_ROUND_LIMIT
		    && info->pad > 0) {

			ut_ad(info->pad % ZIP_PAD_INCR == 0);
#ifdef HAVE_ATOMIC_BUILTINS
			/* Use atomics even though we have the mutex.
			This is to ensure that we are able to read
			info->pad atomically where atomics are
			supported. */
			os_atomic_decrement_ulint(&info->pad, ZIP_PAD_INCR);
#else /* HAVE_ATOMIC_BUILTINS */
			info->pad -= ZIP_PAD_INCR;
#endif /* HAVE_ATOMIC_BUILTINS */

			info->n_rounds = 0;

			MONITOR_INC(MONITOR_PAD_DECREMENTS);
		}
	}
}

/*********************************************************************//**
This function should be called whenever a page is successfully
compressed. Updates the compression padding information. */
UNIV_INTERN
void
dict_index_zip_success(
/*===================*/
	dict_index_t*	index)	/*!< in/out: index to be updated. */
{
	ut_ad(index);

	ulint zip_threshold = zip_failure_threshold_pct;
	if (!zip_threshold) {
		/* Disabled by user. */
		return;
	}

	dict_index_zip_pad_lock(index);
	++index->zip_pad.success;
	dict_index_zip_pad_update(&index->zip_pad, zip_threshold);
	dict_index_zip_pad_unlock(index);
}

/*********************************************************************//**
This function should be called whenever a page compression attempt
fails. Updates the compression padding information. */
UNIV_INTERN
void
dict_index_zip_failure(
/*===================*/
	dict_index_t*	index)	/*!< in/out: index to be updated. */
{
	ut_ad(index);

	ulint zip_threshold = zip_failure_threshold_pct;
	if (!zip_threshold) {
		/* Disabled by user. */
		return;
	}

	dict_index_zip_pad_lock(index);
	++index->zip_pad.failure;
	dict_index_zip_pad_update(&index->zip_pad, zip_threshold);
	dict_index_zip_pad_unlock(index);
}


/*********************************************************************//**
Return the optimal page size, for which page will likely compress.
@return page size beyond which page might not compress */
UNIV_INTERN
ulint
dict_index_zip_pad_optimal_page_size(
/*=================================*/
	dict_index_t*	index)	/*!< in: index for which page size
				is requested */
{
	ulint	pad;
	ulint	min_sz;
	ulint	sz;

	ut_ad(index);

	if (!zip_failure_threshold_pct) {
		/* Disabled by user. */
		return(UNIV_PAGE_SIZE);
	}

	/* We use atomics to read index->zip_pad.pad. Here we use zero
	as increment as are not changing the value of the 'pad'. On
	platforms where atomics are not available we grab the mutex. */

#ifdef HAVE_ATOMIC_BUILTINS
	pad = os_atomic_increment_ulint(&index->zip_pad.pad, 0);
#else /* HAVE_ATOMIC_BUILTINS */
	dict_index_zip_pad_lock(index);
	pad = index->zip_pad.pad;
	dict_index_zip_pad_unlock(index);
#endif /* HAVE_ATOMIC_BUILTINS */

	ut_ad(pad < UNIV_PAGE_SIZE);
	sz = UNIV_PAGE_SIZE - pad;

	/* Min size allowed by user. */
	ut_ad(zip_pad_max < 100);
	min_sz = (UNIV_PAGE_SIZE * (100 - zip_pad_max)) / 100;

	return(ut_max(sz, min_sz));
}

/*************************************************************//**
Convert table flag to row format string.
@return row format name. */
UNIV_INTERN
const char*
dict_tf_to_row_format_string(
/*=========================*/
	ulint	table_flag)		/*!< in: row format setting */
{
	switch (dict_tf_get_rec_format(table_flag)) {
	case REC_FORMAT_REDUNDANT:
		return("ROW_TYPE_REDUNDANT");
	case REC_FORMAT_COMPACT:
		return("ROW_TYPE_COMPACT");
	case REC_FORMAT_COMPRESSED:
		return("ROW_TYPE_COMPRESSED");
	case REC_FORMAT_DYNAMIC:
		return("ROW_TYPE_DYNAMIC");
	}

	ut_error;
	return(0);
}
#endif /* !UNIV_HOTBACKUP */

/** Calculate the used memory occupied by the data dictionary
table and index objects.
@return number of bytes occupied. */
UNIV_INTERN
ulint
dict_sys_get_size()
{
	ulint size = 0;

	ut_ad(dict_sys);

	mutex_enter(&dict_sys->mutex);

	for(ulint i = 0; i < hash_get_n_cells(dict_sys->table_hash); i++) {
		dict_table_t* table;

		for (table = static_cast<dict_table_t*>(HASH_GET_FIRST(dict_sys->table_hash,i));
		     table != NULL;
		     table = static_cast<dict_table_t*>(HASH_GET_NEXT(name_hash, table))) {
			dict_index_t* index;
			size += mem_heap_get_size(table->heap) + strlen(table->name) +1;

			for(index = dict_table_get_first_index(table);
			    index != NULL;
			    index = dict_table_get_next_index(index)) {
				size += mem_heap_get_size(index->heap);
			}
		}
	}

	mutex_exit(&dict_sys->mutex);

	return (size);
}<|MERGE_RESOLUTION|>--- conflicted
+++ resolved
@@ -563,8 +563,6 @@
 					indexes after an aborted online
 					index creation */
 {
-
-	ibool		drop_aborted;
 	if (!dict_locked) {
 		mutex_enter(&dict_sys->mutex);
 	}
@@ -572,16 +570,7 @@
 	ut_ad(mutex_own(&dict_sys->mutex));
 	ut_a(table->n_ref_count > 0);
 
-<<<<<<< HEAD
 	const bool last_handle = !--table->n_ref_count;
-=======
-	drop_aborted = try_drop
-			&& table->drop_aborted
-			&& table->n_ref_count == 1
-			&& dict_table_get_first_index(table);
-
-	--table->n_ref_count;
->>>>>>> 6b84fdb2
 
 	/* Force persistent stats re-read upon next open of the table
 	so that FLUSH TABLE can be used to forcibly fetch stats from disk
@@ -608,12 +597,9 @@
 
 	if (!dict_locked) {
 		table_id_t	table_id	= table->id;
-<<<<<<< HEAD
 		const bool	drop_aborted	= last_handle && try_drop
 			&& table->drop_aborted
 			&& dict_table_get_first_index(table);
-=======
->>>>>>> 6b84fdb2
 
 		mutex_exit(&dict_sys->mutex);
 
@@ -2077,8 +2063,9 @@
 	   all the indexes */
 
 	if (lru_evict && table->drop_aborted) {
-		/* Do as dict_table_try_drop_aborted() does. */
-
+		/* When evicting the table definition,
+		drop the orphan indexes from the data dictionary
+		and free the index pages. */
 		trx_t* trx = trx_allocate_for_background();
 
 		ut_ad(mutex_own(&dict_sys->mutex));
@@ -2089,12 +2076,8 @@
 		trx->dict_operation_lock_mode = RW_X_LATCH;
 
 		trx_set_dict_operation(trx, TRX_DICT_OP_INDEX);
-
-		/* Silence a debug assertion in row_merge_drop_indexes(). */
-		ut_d(table->n_ref_count++);
-		row_merge_drop_indexes(trx, table, TRUE);
-		ut_d(table->n_ref_count--);
-		ut_ad(table->n_ref_count == 0);
+		row_merge_drop_indexes_dict(trx, table->id);
+
 		trx_commit_for_mysql(trx);
 		trx->dict_operation_lock_mode = 0;
 		trx_free_for_background(trx);
@@ -2131,35 +2114,6 @@
 	if (lru_evict) {
 		dict_table_autoinc_store(table);
 	}
-
-<<<<<<< HEAD
-	if (lru_evict && table->drop_aborted) {
-		/* When evicting the table definition,
-		drop the orphan indexes from the data dictionary
-		and free the index pages. */
-		trx_t* trx = trx_allocate_for_background();
-
-		ut_ad(mutex_own(&dict_sys->mutex));
-#ifdef UNIV_SYNC_DEBUG
-		ut_ad(rw_lock_own(&dict_operation_lock, RW_LOCK_EX));
-#endif /* UNIV_SYNC_DEBUG */
-		/* Mimic row_mysql_lock_data_dictionary(). */
-		trx->dict_operation_lock_mode = RW_X_LATCH;
-
-		trx_set_dict_operation(trx, TRX_DICT_OP_INDEX);
-		row_merge_drop_indexes_dict(trx, table->id);
-
-		trx_commit_for_mysql(trx);
-		trx->dict_operation_lock_mode = 0;
-		trx_free_for_background(trx);
-	}
-=======
-	size = mem_heap_get_size(table->heap) + strlen(table->name) + 1;
-
-	ut_ad(dict_sys->size >= size);
-
-	dict_sys->size -= size;
->>>>>>> 6b84fdb2
 
 	dict_mem_table_free(table);
 }
