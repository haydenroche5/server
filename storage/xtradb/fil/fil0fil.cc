--- conflicted
+++ resolved
@@ -5707,15 +5707,10 @@
 	}
 
 	/* Queue the aio request */
-<<<<<<< HEAD
 	const char* name = node->name == NULL ? space->name : node->name;
 
 	ret = os_aio(type, mode | wake_later, name, node->handle, buf,
-		offset, len, node, message, space_id, trx);
-=======
-	ret = os_aio(type, mode | wake_later, node->name, node->handle, buf,
 		offset, len, node, message, space_id, trx, should_buffer);
->>>>>>> cd33250d
 
 #else
 	/* In mysqlbackup do normal i/o, not aio */
