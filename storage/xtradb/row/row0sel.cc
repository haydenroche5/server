--- conflicted
+++ resolved
@@ -2954,14 +2954,10 @@
 			? templ->clust_rec_field_no
 			: templ->rec_field_no;
 		/* We should never deliver column prefixes to MySQL,
-<<<<<<< HEAD
-		except for evaluating innobase_index_cond(). */
+		except for evaluating innobase_index_cond() and if the prefix
+		index is longer than the actual row data. */
 		/* ...actually, we do want to do this in order to
 		support the prefix query optimization.
-=======
-		except for evaluating innobase_index_cond() and if the prefix
-		index is longer than the actual row data. */
->>>>>>> 335c4ab7
 
 		ut_ad(dict_index_get_nth_field(index, field_no)->prefix_len
 		      == 0 || templ->rec_field_is_prefix);
@@ -3060,8 +3056,6 @@
 	rec_t*		old_vers;
 	dberr_t		err;
 	trx_t*		trx;
-
-	os_atomic_increment_ulint(&srv_sec_rec_cluster_reads, 1);
 
 	*out_rec = NULL;
 	trx = thr_get_trx(thr);
@@ -3722,11 +3716,7 @@
 	ulint*		offsets				= offsets_;
 	ibool		table_lock_waited		= FALSE;
 	byte*		next_buf			= 0;
-<<<<<<< HEAD
-	ibool		use_clustered_index		= FALSE;
-=======
 	bool		use_clustered_index		= false;
->>>>>>> 335c4ab7
 
 	rec_offs_init(offsets_);
 
@@ -4788,12 +4778,8 @@
 	use_clustered_index =
 		(index != clust_index && prebuilt->need_to_access_clustered);
 
-<<<<<<< HEAD
 	if (use_clustered_index && srv_prefix_index_cluster_optimization
 	    && prebuilt->n_template <= index->n_fields) {
-=======
-	if (use_clustered_index && prebuilt->n_template <= index->n_fields) {
->>>>>>> 335c4ab7
 		/* ...but, perhaps avoid the clustered index lookup if
 		all of the following are true:
 		1) all columns are in the secondary index
@@ -4801,30 +4787,17 @@
 		   indexes are shorter than the prefix size
 		This optimization can avoid many IOs for certain schemas.
 		*/
-<<<<<<< HEAD
-		ibool row_contains_all_values = TRUE;
-		int i;
-		for (i = 0; i < prebuilt->n_template; i++) {
-			/* Condition (1) from above: is the field in the
-			index (prefix or not)? */
-			mysql_row_templ_t* templ =
-=======
 		bool row_contains_all_values = true;
 		unsigned int i;
 		for (i = 0; i < prebuilt->n_template; i++) {
 			/* Condition (1) from above: is the field in the
 			index (prefix or not)? */
 			const mysql_row_templ_t* templ =
->>>>>>> 335c4ab7
 				prebuilt->mysql_template + i;
 			ulint secondary_index_field_no =
 				templ->rec_prefix_field_no;
 			if (secondary_index_field_no == ULINT_UNDEFINED) {
-<<<<<<< HEAD
-				row_contains_all_values = FALSE;
-=======
 				row_contains_all_values = false;
->>>>>>> 335c4ab7
 				break;
 			}
 			/* Condition (2) from above: if this is a
@@ -4839,32 +4812,10 @@
 						index,
 						secondary_index_field_no);
 				ut_a(field->prefix_len > 0);
-<<<<<<< HEAD
-				if (record_size >= field->prefix_len) {
-					row_contains_all_values = FALSE;
-					break;
-=======
-				if (record_size
-				    < field->prefix_len / templ->mbmaxlen) {
-
-					/* Record in bytes shorter than the
-					index prefix length in characters */
-					continue;
-
-				} else if (record_size * templ->mbminlen
-					 >= field->prefix_len) {
-
-					/* The shortest represantable string by
-					the byte length of the record is longer
-					than the maximum possible index
-					prefix. */
+				if (record_size >= field->prefix_len
+				    / templ->mbmaxlen) {
 					row_contains_all_values = false;
 					break;
-				} else {
-
-						row_contains_all_values = false;
-						break;
->>>>>>> 335c4ab7
 				}
 			}
 		}
@@ -4879,23 +4830,13 @@
 					templ->rec_prefix_field_no;
 				ut_a(templ->rec_field_no != ULINT_UNDEFINED);
 			}
-<<<<<<< HEAD
-			use_clustered_index = FALSE;
+			use_clustered_index = false;
 			srv_stats.n_sec_rec_cluster_reads_avoided.inc();
 		}
 	}
 
 	if (use_clustered_index) {
 
-=======
-			use_clustered_index = false;
-			os_atomic_increment_ulint(
-				&srv_sec_rec_cluster_reads_avoided, 1);
-		}
-	}
-
-	if (use_clustered_index) {
->>>>>>> 335c4ab7
 requires_clust_rec:
 		ut_ad(index != clust_index);
 		/* We use a 'goto' to the preceding label if a consistent
